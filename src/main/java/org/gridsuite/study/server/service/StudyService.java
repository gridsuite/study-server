/**
 * Copyright (c) 2021, RTE (http://www.rte-france.com)
 * This Source Code Form is subject to the terms of the Mozilla Public
 * License, v. 2.0. If a copy of the MPL was not distributed with this
 * file, You can obtain one at http://mozilla.org/MPL/2.0/.
 */
package org.gridsuite.study.server.service;

import com.fasterxml.jackson.core.JsonProcessingException;
import com.fasterxml.jackson.databind.ObjectMapper;
import com.fasterxml.jackson.databind.exc.InvalidTypeIdException;
import com.powsybl.commons.reporter.ReporterModel;
import com.powsybl.iidm.network.Network;
import com.powsybl.iidm.network.VariantManagerConstants;
import com.powsybl.loadflow.LoadFlowParameters;
import com.powsybl.network.store.model.VariantInfos;
import com.powsybl.security.SecurityAnalysisParameters;
import com.powsybl.sensitivity.SensitivityAnalysisParameters;
import com.powsybl.shortcircuit.ShortCircuitParameters;
import com.powsybl.timeseries.DoubleTimeSeries;
import com.powsybl.timeseries.StringTimeSeries;
import lombok.NonNull;
import org.apache.commons.lang3.StringUtils;
import org.elasticsearch.index.query.BoolQueryBuilder;
import org.elasticsearch.index.query.QueryBuilders;
import org.elasticsearch.index.query.TermsQueryBuilder;
import org.elasticsearch.index.query.WildcardQueryBuilder;
import org.elasticsearch.index.query.functionscore.FunctionScoreQueryBuilder;
import org.elasticsearch.index.query.functionscore.ScoreFunctionBuilders;
import org.gridsuite.study.server.StudyConstants;
import org.gridsuite.study.server.StudyException;
import org.gridsuite.study.server.dto.*;
import org.gridsuite.study.server.dto.dynamicmapping.MappingInfos;
import org.gridsuite.study.server.dto.dynamicsimulation.DynamicSimulationParametersInfos;
import org.gridsuite.study.server.dto.dynamicsimulation.DynamicSimulationStatus;
import org.gridsuite.study.server.dto.modification.EquipmentDeletionInfos;
import org.gridsuite.study.server.dto.modification.ModificationInfos;
import org.gridsuite.study.server.dto.modification.ModificationType;
import org.gridsuite.study.server.dto.timeseries.TimeSeriesMetadataInfos;
import org.gridsuite.study.server.elasticsearch.EquipmentInfosService;
import org.gridsuite.study.server.elasticsearch.StudyInfosService;
import org.gridsuite.study.server.networkmodificationtree.dto.AbstractNode;
import org.gridsuite.study.server.networkmodificationtree.dto.BuildStatus;
import org.gridsuite.study.server.networkmodificationtree.dto.InsertMode;
import org.gridsuite.study.server.networkmodificationtree.entities.NodeEntity;
import org.gridsuite.study.server.notification.NotificationService;
import org.gridsuite.study.server.notification.dto.NetworkImpcatsInfos;
import org.gridsuite.study.server.repository.*;
import org.gridsuite.study.server.service.dynamicsimulation.DynamicSimulationService;
import org.slf4j.Logger;
import org.slf4j.LoggerFactory;
import org.springframework.beans.factory.annotation.Autowired;
import org.springframework.beans.factory.annotation.Value;
import org.springframework.stereotype.Service;
import org.springframework.transaction.annotation.Transactional;
import org.springframework.web.client.HttpStatusCodeException;

import java.io.UncheckedIOException;
import java.net.URLEncoder;
import java.nio.charset.StandardCharsets;
import java.util.*;
import java.util.concurrent.CompletableFuture;
import java.util.concurrent.TimeUnit;
import java.util.concurrent.atomic.AtomicReference;
import java.util.function.Consumer;
import java.util.stream.Collectors;
import java.util.stream.Stream;

import static org.elasticsearch.index.query.QueryBuilders.matchQuery;
import static org.elasticsearch.index.query.QueryBuilders.termsQuery;
import static org.gridsuite.study.server.StudyException.Type.*;
import static org.gridsuite.study.server.elasticsearch.EquipmentInfosService.EQUIPMENT_TYPE_SCORES;
import static org.gridsuite.study.server.service.NetworkModificationTreeService.ROOT_NODE_NAME;
import static org.gridsuite.study.server.utils.StudyUtils.handleHttpError;

/**
 * @author Abdelsalem Hedhili <abdelsalem.hedhili at rte-france.com>
 * @author Franck Lecuyer <franck.lecuyer at rte-france.com>
 * @author Chamseddine Benhamed <chamseddine.benhamed at rte-france.com>
 */
@Service
public class StudyService {

    private static final Logger LOGGER = LoggerFactory.getLogger(StudyService.class);

    static final String EQUIPMENT_NAME = "equipmentName.fullascii";

    static final String EQUIPMENT_ID = "equipmentId.fullascii";

    static final String NETWORK_UUID = "networkUuid.keyword";

    static final String VARIANT_ID = "variantId.keyword";

    static final String EQUIPMENT_TYPE = "equipmentType.keyword";
    public static final String EMPTY_ARRAY = "[]";

    NotificationService notificationService;

    NetworkModificationTreeService networkModificationTreeService;

    StudyServerExecutionService studyServerExecutionService;

    private final String defaultLoadflowProvider;

    private final String defaultSecurityAnalysisProvider;

    private final String defaultSensitivityAnalysisProvider;

    private final StudyRepository studyRepository;
    private final StudyCreationRequestRepository studyCreationRequestRepository;
    private final NetworkService networkStoreService;
    private final NetworkModificationService networkModificationService;
    private final ReportService reportService;
    private final StudyInfosService studyInfosService;
    private final EquipmentInfosService equipmentInfosService;
    private final LoadflowService loadflowService;
    private final ShortCircuitService shortCircuitService;

    private final SingleLineDiagramService singleLineDiagramService;
    private final NetworkConversionService networkConversionService;
    private final GeoDataService geoDataService;
    private final NetworkMapService networkMapService;
    private final SecurityAnalysisService securityAnalysisService;
    private final DynamicSimulationService dynamicSimulationService;
    private final SensitivityAnalysisService sensitivityAnalysisService;
    private final ActionsService actionsService;
    private final CaseService caseService;

    private final ObjectMapper objectMapper;

    @Autowired
    StudyService self;

    @Autowired
    public StudyService(
            @Value("${loadflow.default-provider}") String defaultLoadflowProvider,
            @Value("${security-analysis.default-provider}") String defaultSecurityAnalysisProvider,
            @Value("${sensitivity-analysis.default-provider}") String defaultSensitivityAnalysisProvider,
            StudyRepository studyRepository,
            StudyCreationRequestRepository studyCreationRequestRepository,
            NetworkService networkStoreService,
            NetworkModificationService networkModificationService,
            ReportService reportService,
            StudyInfosService studyInfosService,
            EquipmentInfosService equipmentInfosService,
            NetworkModificationTreeService networkModificationTreeService,
            ObjectMapper objectMapper,
            StudyServerExecutionService studyServerExecutionService,
            NotificationService notificationService,
            LoadflowService loadflowService,
            ShortCircuitService shortCircuitService,
            SingleLineDiagramService singleLineDiagramService,
            NetworkConversionService networkConversionService,
            GeoDataService geoDataService,
            NetworkMapService networkMapService,
            SecurityAnalysisService securityAnalysisService,
            ActionsService actionsService,
            CaseService caseService,
            SensitivityAnalysisService sensitivityAnalysisService,
            DynamicSimulationService dynamicSimulationService) {
        this.defaultLoadflowProvider = defaultLoadflowProvider;
        this.defaultSecurityAnalysisProvider = defaultSecurityAnalysisProvider;
        this.defaultSensitivityAnalysisProvider = defaultSensitivityAnalysisProvider;
        this.studyRepository = studyRepository;
        this.studyCreationRequestRepository = studyCreationRequestRepository;
        this.networkStoreService = networkStoreService;
        this.networkModificationService = networkModificationService;
        this.reportService = reportService;
        this.studyInfosService = studyInfosService;
        this.equipmentInfosService = equipmentInfosService;
        this.networkModificationTreeService = networkModificationTreeService;
        this.objectMapper = objectMapper;
        this.studyServerExecutionService = studyServerExecutionService;
        this.notificationService = notificationService;
        this.sensitivityAnalysisService = sensitivityAnalysisService;
        this.loadflowService = loadflowService;
        this.shortCircuitService = shortCircuitService;
        this.singleLineDiagramService = singleLineDiagramService;
        this.networkConversionService = networkConversionService;
        this.geoDataService = geoDataService;
        this.networkMapService = networkMapService;
        this.securityAnalysisService = securityAnalysisService;
        this.actionsService = actionsService;
        this.caseService = caseService;
        this.dynamicSimulationService = dynamicSimulationService;
    }

    private static StudyInfos toStudyInfos(StudyEntity entity) {
        return StudyInfos.builder()
                .id(entity.getId())
                .caseFormat(entity.getCaseFormat())
                .build();
    }

    private static BasicStudyInfos toBasicStudyInfos(StudyCreationRequestEntity entity) {
        return BasicStudyInfos.builder()
                .id(entity.getId())
                .build();
    }

    private static CreatedStudyBasicInfos toCreatedStudyBasicInfos(StudyEntity entity) {
        return CreatedStudyBasicInfos.builder()
                .id(entity.getId())
                .caseFormat(entity.getCaseFormat())
                .build();
    }

    public List<CreatedStudyBasicInfos> getStudies() {
        return studyRepository.findAll().stream()
                .map(StudyService::toCreatedStudyBasicInfos)
                .collect(Collectors.toList());
    }

    public String getStudyCaseName(UUID studyUuid) {
        Objects.requireNonNull(studyUuid);
        StudyEntity study = studyRepository.findById(studyUuid).orElseThrow(() -> new StudyException(STUDY_NOT_FOUND));
        return study != null ? study.getCaseName() : "";
    }

    public List<CreatedStudyBasicInfos> getStudiesMetadata(List<UUID> uuids) {
        return studyRepository.findAllById(uuids).stream().map(StudyService::toCreatedStudyBasicInfos)
                .collect(Collectors.toList());

    }

    public List<BasicStudyInfos> getStudiesCreationRequests() {
        return studyCreationRequestRepository.findAll().stream()
                .map(StudyService::toBasicStudyInfos)
                .collect(Collectors.toList());
    }

    public BasicStudyInfos createStudy(UUID caseUuid, String userId, UUID studyUuid, Map<String, Object> importParameters, boolean duplicateCase) {
        BasicStudyInfos basicStudyInfos = StudyService.toBasicStudyInfos(insertStudyCreationRequest(userId, studyUuid));
        UUID importReportUuid = UUID.randomUUID();
        UUID caseUuidToUse = caseUuid;
        try {
            if (duplicateCase) {
                caseUuidToUse = caseService.duplicateCase(caseUuid, true);
            }
            persistentStoreWithNotificationOnError(caseUuidToUse, basicStudyInfos.getId(), userId, importReportUuid, importParameters);
        } catch (Exception e) {
            self.deleteStudyIfNotCreationInProgress(basicStudyInfos.getId(), userId);
            throw e;
        }

        return basicStudyInfos;
    }

    public BasicStudyInfos duplicateStudy(UUID sourceStudyUuid, UUID studyUuid, String userId) {
        Objects.requireNonNull(sourceStudyUuid);

        StudyEntity sourceStudy = studyRepository.findById(sourceStudyUuid).orElse(null);
        if (sourceStudy == null) {
            return null;
        }
        LoadFlowParameters sourceLoadFlowParameters = LoadflowService.fromEntity(sourceStudy.getLoadFlowParameters());
        ShortCircuitParameters copiedShortCircuitParameters = ShortCircuitService.fromEntity(sourceStudy.getShortCircuitParameters());

        BasicStudyInfos basicStudyInfos = StudyService.toBasicStudyInfos(insertStudyCreationRequest(userId, studyUuid));
        studyServerExecutionService.runAsync(() -> duplicateStudyAsync(basicStudyInfos, sourceStudy, sourceLoadFlowParameters, copiedShortCircuitParameters, userId));
        return basicStudyInfos;
    }

    private void duplicateStudyAsync(BasicStudyInfos basicStudyInfos, StudyEntity sourceStudy, LoadFlowParameters sourceLoadFlowParameters, ShortCircuitParameters copiedShortCircuitParameters, String userId) {
        AtomicReference<Long> startTime = new AtomicReference<>();
        try {
            startTime.set(System.nanoTime());

            List<VariantInfos> networkVariants = networkStoreService.getNetworkVariants(sourceStudy.getNetworkUuid());
            List<String> targetVariantIds = networkVariants.stream().map(VariantInfos::getId).limit(2).collect(Collectors.toList());
            Network clonedNetwork = networkStoreService.cloneNetwork(sourceStudy.getNetworkUuid(), targetVariantIds);
            UUID clonedNetworkUuid = networkStoreService.getNetworkUuid(clonedNetwork);
            UUID clonedCaseUuid = caseService.duplicateCase(sourceStudy.getCaseUuid(), false);

            LoadFlowParameters newLoadFlowParameters = sourceLoadFlowParameters != null ? sourceLoadFlowParameters.copy() : new LoadFlowParameters();
            ShortCircuitParameters shortCircuitParameters = copiedShortCircuitParameters != null ? copiedShortCircuitParameters : ShortCircuitService.getDefaultShortCircuitParameters();
<<<<<<< HEAD
            insertDuplicatedStudy(basicStudyInfos, sourceStudy, LoadflowService.toEntity(newLoadFlowParameters), ShortCircuitService.toEntity(shortCircuitParameters), userId, clonedNetworkUuid, clonedCaseUuid);
            reindexStudy(basicStudyInfos.getId());
=======
            StudyEntity duplicatedStudy = insertDuplicatedStudy(basicStudyInfos, sourceStudy, LoadflowService.toEntity(newLoadFlowParameters), ShortCircuitService.toEntity(shortCircuitParameters), userId, clonedNetworkUuid, clonedCaseUuid);
            reindexStudy(duplicatedStudy);
>>>>>>> 3c2956f6
        } catch (Exception e) {
            LOGGER.error(e.toString(), e);
        } finally {
            deleteStudyIfNotCreationInProgress(basicStudyInfos.getId(), userId);
            LOGGER.trace("Create study '{}' from source {} : {} seconds", basicStudyInfos.getId(), sourceStudy.getId(),
                    TimeUnit.NANOSECONDS.toSeconds(System.nanoTime() - startTime.get()));
        }
    }

    @Transactional(readOnly = true)
    public StudyInfos getStudyInfos(UUID studyUuid) {
        return StudyService.toStudyInfos(studyRepository.findById(studyUuid).orElseThrow(() -> new StudyException(STUDY_NOT_FOUND)));
    }

    public List<CreatedStudyBasicInfos> searchStudies(@NonNull String query) {
        return studyInfosService.search(query);
    }

    public static String escapeLucene(String s) {
        StringBuilder sb = new StringBuilder();

        for (int i = 0; i < s.length(); ++i) {
            char c = s.charAt(i);
            switch (c) {
                case '+':
                case '\\':
                case '-':
                case '!':
                case '(':
                case ')':
                case ':':
                case '^':
                case '[':
                case ']':
                case '"':
                case '{':
                case '}':
                case '~':
                case '*':
                case '?':
                case '|':
                case '&':
                case '/':

                case ' ': // white space has to be escaped, too
                    sb.append('\\');
                    break;
                default:
                    // do nothing but appease sonarlint
            }

            sb.append(c);
        }

        return sb.toString();
    }

    private UUID getNodeUuidToSearchIn(UUID initialNodeUuid, boolean inUpstreamBuiltParentNode) {
        UUID nodeUuidToSearchIn = initialNodeUuid;
        if (inUpstreamBuiltParentNode) {
            nodeUuidToSearchIn = networkModificationTreeService.doGetLastParentNodeBuiltUuid(initialNodeUuid);
        }
        return nodeUuidToSearchIn;
    }

    public List<EquipmentInfos> searchEquipments(@NonNull UUID studyUuid, @NonNull UUID nodeUuid, @NonNull String userInput,
                                                 @NonNull EquipmentInfosService.FieldSelector fieldSelector, String equipmentType,
                                                 boolean inUpstreamBuiltParentNode) {
        UUID nodeUuidToSearchIn = getNodeUuidToSearchIn(nodeUuid, inUpstreamBuiltParentNode);
        UUID networkUuid = networkStoreService.getNetworkUuid(studyUuid);
        String variantId = networkModificationTreeService.getVariantId(nodeUuidToSearchIn);

        if (variantId.isEmpty()) {
            variantId = VariantManagerConstants.INITIAL_VARIANT_ID;
        }

        if (equipmentType == null) {
            BoolQueryBuilder query = buildSearchAllEquipmentsQuery(userInput, fieldSelector, networkUuid,
                    VariantManagerConstants.INITIAL_VARIANT_ID, variantId);
            List<EquipmentInfos> equipmentInfos = equipmentInfosService.searchEquipments(query);

            return variantId.equals(VariantManagerConstants.INITIAL_VARIANT_ID) ? equipmentInfos : cleanRemovedEquipments(networkUuid, variantId, equipmentInfos);
        } else {
            String queryInitialVariant = buildSearchEquipmentsByTypeQuery(userInput, fieldSelector, networkUuid,
                    VariantManagerConstants.INITIAL_VARIANT_ID, equipmentType);

            List<EquipmentInfos> equipmentInfosInInitVariant = equipmentInfosService.searchEquipments(queryInitialVariant);

            return (variantId.equals(VariantManagerConstants.INITIAL_VARIANT_ID)) ? equipmentInfosInInitVariant
                    : completeSearchWithCurrentVariant(networkUuid, variantId, userInput, fieldSelector,
                    equipmentInfosInInitVariant, equipmentType);
        }
    }

    private List<EquipmentInfos> cleanRemovedEquipments(UUID networkUuid, String variantId, List<EquipmentInfos> equipmentInfos) {
        String queryTombstonedEquipments = buildTombstonedEquipmentSearchQuery(networkUuid, variantId);
        Set<String> removedEquipmentIdsInVariant = equipmentInfosService.searchTombstonedEquipments(queryTombstonedEquipments)
                .stream()
                .map(TombstonedEquipmentInfos::getId)
                .collect(Collectors.toSet());

        return equipmentInfos
                .stream()
                .filter(ei -> !removedEquipmentIdsInVariant.contains(ei.getId()))
                .collect(Collectors.toList());
    }

    private List<EquipmentInfos> completeSearchWithCurrentVariant(UUID networkUuid, String variantId, String userInput,
                                                                  EquipmentInfosService.FieldSelector fieldSelector, List<EquipmentInfos> equipmentInfosInInitVariant,
                                                                  String equipmentType) {
        // Clean equipments that have been removed in the current variant
        List<EquipmentInfos> cleanedEquipmentsInInitVariant = cleanRemovedEquipments(networkUuid, variantId, equipmentInfosInInitVariant);

        // Get the equipments of the current variant
        String queryVariant = buildSearchEquipmentsByTypeQuery(userInput, fieldSelector, networkUuid, variantId, equipmentType);
        List<EquipmentInfos> addedEquipmentInfosInVariant = equipmentInfosService.searchEquipments(queryVariant);

        // Add equipments of the current variant to the ones of the init variant
        cleanedEquipmentsInInitVariant.addAll(addedEquipmentInfosInVariant);

        return cleanedEquipmentsInInitVariant;
    }

    private String buildSearchEquipmentsByTypeQuery(String userInput, EquipmentInfosService.FieldSelector fieldSelector, UUID networkUuid, String variantId, String equipmentType) {
        String query = NETWORK_UUID + ":(%s) AND " + VARIANT_ID + ":(%s) AND %s:(*%s*)"
                + (equipmentType == null ? "" : " AND " + EQUIPMENT_TYPE + ":(%s)");
        return String.format(query, networkUuid, variantId,
                fieldSelector == EquipmentInfosService.FieldSelector.NAME ? EQUIPMENT_NAME : EQUIPMENT_ID,
                escapeLucene(userInput), equipmentType);
    }

    private BoolQueryBuilder buildSearchAllEquipmentsQuery(String userInput, EquipmentInfosService.FieldSelector fieldSelector, UUID networkUuid, String initialVariantId, String variantId) {
        WildcardQueryBuilder equipmentSearchQuery = QueryBuilders.wildcardQuery(fieldSelector == EquipmentInfosService.FieldSelector.NAME ? EQUIPMENT_NAME : EQUIPMENT_ID, "*" + escapeLucene(userInput) + "*");
        TermsQueryBuilder networkUuidSearchQuery = termsQuery(NETWORK_UUID, networkUuid.toString());
        TermsQueryBuilder variantIdSearchQuery = variantId.equals(VariantManagerConstants.INITIAL_VARIANT_ID) ?
                termsQuery(VARIANT_ID, initialVariantId)
                : termsQuery(VARIANT_ID, initialVariantId, variantId);

        FunctionScoreQueryBuilder.FilterFunctionBuilder[] filterFunctionsForScoreQueries = new FunctionScoreQueryBuilder.FilterFunctionBuilder[EQUIPMENT_TYPE_SCORES.size() + 1];

        int i = 0;
        filterFunctionsForScoreQueries[i++] = new FunctionScoreQueryBuilder.FilterFunctionBuilder(
                matchQuery(fieldSelector == EquipmentInfosService.FieldSelector.NAME ? EQUIPMENT_NAME : EQUIPMENT_ID, escapeLucene(userInput)),
                ScoreFunctionBuilders.weightFactorFunction(EQUIPMENT_TYPE_SCORES.size()));

        for (Map.Entry<String, Integer> equipmentTypeScore : EQUIPMENT_TYPE_SCORES.entrySet()) {
            filterFunctionsForScoreQueries[i++] =
                    new FunctionScoreQueryBuilder.FilterFunctionBuilder(
                            matchQuery("equipmentType", equipmentTypeScore.getKey()),
                            ScoreFunctionBuilders.weightFactorFunction(equipmentTypeScore.getValue())
                    );
        }

        FunctionScoreQueryBuilder functionScoreBoostQuery = QueryBuilders.functionScoreQuery(filterFunctionsForScoreQueries);

        BoolQueryBuilder esQuery = QueryBuilders.boolQuery();
        esQuery.filter(equipmentSearchQuery).filter(networkUuidSearchQuery).filter(variantIdSearchQuery).must(functionScoreBoostQuery);
        return esQuery;
    }

    private String buildTombstonedEquipmentSearchQuery(UUID networkUuid, String variantId) {
        return String.format(NETWORK_UUID + ":(%s) AND " + VARIANT_ID + ":(%s)", networkUuid, variantId);
    }

    @Transactional
    public Optional<DeleteStudyInfos> doDeleteStudyIfNotCreationInProgress(UUID studyUuid, String userId) {
        Optional<StudyCreationRequestEntity> studyCreationRequestEntity = studyCreationRequestRepository.findById(studyUuid);
        Optional<StudyEntity> studyEntity = studyRepository.findById(studyUuid);
        DeleteStudyInfos deleteStudyInfos = null;
        if (studyCreationRequestEntity.isEmpty()) {
            AtomicReference<UUID> caseUuid = new AtomicReference<>(null);
            UUID networkUuid = networkStoreService.doGetNetworkUuid(studyUuid);
            List<NodeModificationInfos> nodesModificationInfos;
            nodesModificationInfos = networkModificationTreeService.getAllNodesModificationInfos(studyUuid);
            studyEntity.ifPresent(s -> {
                caseUuid.set(studyEntity.get().getCaseUuid());
                networkModificationTreeService.doDeleteTree(studyUuid);
                studyRepository.deleteById(studyUuid);
                studyInfosService.deleteByUuid(studyUuid);
            });
            deleteStudyInfos = new DeleteStudyInfos(networkUuid, caseUuid.get(), nodesModificationInfos);
        } else {
            studyCreationRequestRepository.deleteById(studyCreationRequestEntity.get().getId());
        }

        if (deleteStudyInfos == null) {
            return Optional.empty();
        } else {
            return Optional.of(deleteStudyInfos);
        }
    }

    @Transactional
    public void deleteStudyIfNotCreationInProgress(UUID studyUuid, String userId) {
        AtomicReference<Long> startTime = new AtomicReference<>(null);
        try {
            Optional<DeleteStudyInfos> deleteStudyInfosOpt = doDeleteStudyIfNotCreationInProgress(studyUuid,
                    userId);
            if (deleteStudyInfosOpt.isPresent()) {
                DeleteStudyInfos deleteStudyInfos = deleteStudyInfosOpt.get();
                startTime.set(System.nanoTime());

                CompletableFuture<Void> executeInParallel = CompletableFuture.allOf(
                        studyServerExecutionService.runAsync(() -> deleteStudyInfos.getNodesModificationInfos().stream()
                                .map(NodeModificationInfos::getSecurityAnalysisUuid).filter(Objects::nonNull).forEach(securityAnalysisService::deleteSaResult)), // TODO delete all with one request only
                        studyServerExecutionService.runAsync(() -> deleteStudyInfos.getNodesModificationInfos().stream()
                                .map(NodeModificationInfos::getSensitivityAnalysisUuid).filter(Objects::nonNull).forEach(sensitivityAnalysisService::deleteSensitivityAnalysisResult)), // TODO delete all with one request only
                        studyServerExecutionService.runAsync(() -> deleteStudyInfos.getNodesModificationInfos().stream()
                                .map(NodeModificationInfos::getShortCircuitAnalysisUuid).filter(Objects::nonNull).forEach(shortCircuitService::deleteShortCircuitAnalysisResult)), // TODO delete all with one request only
                        studyServerExecutionService.runAsync(() -> deleteStudyInfos.getNodesModificationInfos().stream()
                                .map(NodeModificationInfos::getDynamicSimulationUuid).filter(Objects::nonNull).forEach(dynamicSimulationService::deleteResult)), // TODO delete all with one request only
                        studyServerExecutionService.runAsync(() -> deleteStudyInfos.getNodesModificationInfos().stream().map(NodeModificationInfos::getModificationGroupUuid).filter(Objects::nonNull).forEach(networkModificationService::deleteModifications)), // TODO delete all with one request only
                        studyServerExecutionService.runAsync(() -> deleteStudyInfos.getNodesModificationInfos().stream().map(NodeModificationInfos::getReportUuid).filter(Objects::nonNull).forEach(reportService::deleteReport)), // TODO delete all with one request only
                        studyServerExecutionService.runAsync(() -> deleteEquipmentIndexes(deleteStudyInfos.getNetworkUuid())),
                        studyServerExecutionService.runAsync(() -> networkStoreService.deleteNetwork(deleteStudyInfos.getNetworkUuid())),
                        studyServerExecutionService.runAsync(deleteStudyInfos.getCaseUuid() != null ? () -> caseService.deleteCase(deleteStudyInfos.getCaseUuid()) : () -> {
                        })
                );

                executeInParallel.get();
                if (startTime.get() != null) {
                    LOGGER.trace("Delete study '{}' : {} seconds", studyUuid, TimeUnit.NANOSECONDS.toSeconds(System.nanoTime() - startTime.get()));
                }
            }
        } catch (Exception e) {
            if (e instanceof InterruptedException) {
                Thread.currentThread().interrupt();
            }
            LOGGER.error(e.toString(), e);
            throw new StudyException(DELETE_STUDY_FAILED, e.getMessage());
        }
    }

    public void deleteEquipmentIndexes(UUID networkUuid) {
        AtomicReference<Long> startTime = new AtomicReference<>();
        startTime.set(System.nanoTime());
        equipmentInfosService.deleteAll(networkUuid);
        LOGGER.trace("Indexes deletion for network '{}' : {} seconds", networkUuid, TimeUnit.NANOSECONDS.toSeconds(System.nanoTime() - startTime.get()));
    }

    public CreatedStudyBasicInfos insertStudy(UUID studyUuid, String userId, NetworkInfos networkInfos, String caseFormat,
                                              UUID caseUuid, String caseName, LoadFlowParametersEntity loadFlowParameters,
                                              ShortCircuitParametersEntity shortCircuitParametersEntity, UUID importReportUuid) {
        CreatedStudyBasicInfos createdStudyBasicInfos = StudyService.toCreatedStudyBasicInfos(insertStudyEntity(
                studyUuid, userId, networkInfos.getNetworkUuid(), networkInfos.getNetworkId(), caseFormat, caseUuid, caseName, loadFlowParameters, importReportUuid, shortCircuitParametersEntity));
        studyInfosService.add(createdStudyBasicInfos);

        notificationService.emitStudiesChanged(studyUuid, userId);

        return createdStudyBasicInfos;
    }

    @Transactional
    public StudyEntity insertDuplicatedStudy(BasicStudyInfos studyInfos, StudyEntity sourceStudy, LoadFlowParametersEntity newLoadFlowParameters, ShortCircuitParametersEntity newShortCircuitParameters, String userId, UUID clonedNetworkUuid, UUID clonedCaseUuid) {
        Objects.requireNonNull(studyInfos.getId());
        Objects.requireNonNull(userId);
        Objects.requireNonNull(clonedNetworkUuid);
        Objects.requireNonNull(clonedCaseUuid);
        Objects.requireNonNull(sourceStudy.getNetworkId());
        Objects.requireNonNull(sourceStudy.getCaseFormat());
        Objects.requireNonNull(sourceStudy.getCaseUuid());
        Objects.requireNonNull(newLoadFlowParameters);

        UUID reportUuid = UUID.randomUUID();
        StudyEntity studyEntity = new StudyEntity(studyInfos.getId(), clonedNetworkUuid, sourceStudy.getNetworkId(), sourceStudy.getCaseFormat(),
                clonedCaseUuid, sourceStudy.getCaseName(), sourceStudy.getLoadFlowProvider(), sourceStudy.getSecurityAnalysisProvider(),
                sourceStudy.getSensitivityAnalysisProvider(), newLoadFlowParameters, newShortCircuitParameters);
        CreatedStudyBasicInfos createdStudyBasicInfos = StudyService.toCreatedStudyBasicInfos(insertDuplicatedStudy(studyEntity, sourceStudy.getId(), reportUuid));

        studyInfosService.add(createdStudyBasicInfos);
        notificationService.emitStudiesChanged(studyInfos.getId(), userId);

        return studyEntity;
    }

    private StudyCreationRequestEntity insertStudyCreationRequest(String userId, UUID studyUuid) {
        StudyCreationRequestEntity newStudy = insertStudyCreationRequestEntity(studyUuid);
        notificationService.emitStudiesChanged(newStudy.getId(), userId);
        return newStudy;
    }

    public byte[] getVoltageLevelSvg(UUID studyUuid, String voltageLevelId, DiagramParameters diagramParameters,
                                     UUID nodeUuid) {
        UUID networkUuid = networkStoreService.getNetworkUuid(studyUuid);
        String variantId = networkModificationTreeService.getVariantId(nodeUuid);
        if (networkStoreService.existVariant(networkUuid, variantId)) {
            return singleLineDiagramService.getVoltageLevelSvg(networkUuid, variantId, voltageLevelId, diagramParameters);
        } else {
            return null;
        }
    }

    public String getVoltageLevelSvgAndMetadata(UUID studyUuid, String voltageLevelId, DiagramParameters diagramParameters,
                                                UUID nodeUuid) {
        UUID networkUuid = networkStoreService.getNetworkUuid(studyUuid);
        String variantId = networkModificationTreeService.getVariantId(nodeUuid);
        if (networkStoreService.existVariant(networkUuid, variantId)) {
            return singleLineDiagramService.getVoltageLevelSvgAndMetadata(networkUuid, variantId, voltageLevelId, diagramParameters);
        } else {
            return null;
        }
    }

    private void persistentStoreWithNotificationOnError(UUID caseUuid, UUID studyUuid, String userId, UUID importReportUuid, Map<String, Object> importParameters) {
        try {
            networkConversionService.persistentStore(caseUuid, studyUuid, userId, importReportUuid, importParameters);
        } catch (HttpStatusCodeException e) {
            throw handleHttpError(e, STUDY_CREATION_FAILED);
        }
    }

    public String getLinesGraphics(UUID networkUuid, UUID nodeUuid, List<String> linesIds) {
        String variantId = networkModificationTreeService.getVariantId(nodeUuid);

        return geoDataService.getLinesGraphics(networkUuid, variantId, linesIds);
    }

    public String getSubstationsGraphics(UUID networkUuid, UUID nodeUuid, List<String> substationsIds) {
        String variantId = networkModificationTreeService.getVariantId(nodeUuid);

        return geoDataService.getSubstationsGraphics(networkUuid, variantId, substationsIds);
    }

    public String getSubstationsMapData(UUID studyUuid, UUID nodeUuid, List<String> substationsIds, boolean inUpstreamBuiltParentNode) {
        UUID nodeUuidToSearchIn = getNodeUuidToSearchIn(nodeUuid, inUpstreamBuiltParentNode);
        return networkMapService.getEquipmentsMapData(networkStoreService.getNetworkUuid(studyUuid), networkModificationTreeService.getVariantId(nodeUuidToSearchIn),
                substationsIds, "substations");
    }

    public String getSubstationMapData(UUID studyUuid, UUID nodeUuid, String substationId, boolean inUpstreamBuiltParentNode) {
        UUID nodeUuidToSearchIn = getNodeUuidToSearchIn(nodeUuid, inUpstreamBuiltParentNode);
        return networkMapService.getEquipmentMapData(networkStoreService.getNetworkUuid(studyUuid), networkModificationTreeService.getVariantId(nodeUuidToSearchIn),
                "substations", substationId);
    }

    public String getLinesMapData(UUID studyUuid, UUID nodeUuid, List<String> substationsIds, boolean inUpstreamBuiltParentNode) {
        UUID nodeUuidToSearchIn = getNodeUuidToSearchIn(nodeUuid, inUpstreamBuiltParentNode);
        return networkMapService.getEquipmentsMapData(networkStoreService.getNetworkUuid(studyUuid), networkModificationTreeService.getVariantId(nodeUuidToSearchIn),
                substationsIds, "lines");
    }

    public String getLineMapData(UUID studyUuid, UUID nodeUuid, String lineId, boolean inUpstreamBuiltParentNode) {
        UUID nodeUuidToSearchIn = getNodeUuidToSearchIn(nodeUuid, inUpstreamBuiltParentNode);
        return networkMapService.getEquipmentMapData(networkStoreService.getNetworkUuid(studyUuid), networkModificationTreeService.getVariantId(nodeUuidToSearchIn),
                "lines", lineId);
    }

    public String getTwoWindingsTransformersMapData(UUID studyUuid, UUID nodeUuid, List<String> substationsIds, boolean inUpstreamBuiltParentNode) {
        UUID nodeUuidToSearchIn = getNodeUuidToSearchIn(nodeUuid, inUpstreamBuiltParentNode);
        return networkMapService.getEquipmentsMapData(networkStoreService.getNetworkUuid(studyUuid), networkModificationTreeService.getVariantId(nodeUuidToSearchIn),
                substationsIds, "2-windings-transformers");
    }

    public String getTwoWindingsTransformerMapData(UUID studyUuid, UUID nodeUuid, String twoWindingsTransformerId,
                                                   boolean inUpstreamBuiltParentNode) {
        UUID nodeUuidToSearchIn = getNodeUuidToSearchIn(nodeUuid, inUpstreamBuiltParentNode);
        return networkMapService.getEquipmentMapData(networkStoreService.getNetworkUuid(studyUuid), networkModificationTreeService.getVariantId(nodeUuidToSearchIn),
                "2-windings-transformers", twoWindingsTransformerId);
    }

    public String getThreeWindingsTransformersMapData(UUID studyUuid, UUID nodeUuid, List<String> substationsIds, boolean inUpstreamBuiltParentNode) {
        UUID nodeUuidToSearchIn = getNodeUuidToSearchIn(nodeUuid, inUpstreamBuiltParentNode);
        return networkMapService.getEquipmentsMapData(networkStoreService.getNetworkUuid(studyUuid), networkModificationTreeService.getVariantId(nodeUuidToSearchIn),
                substationsIds, "3-windings-transformers");
    }

    public String getGeneratorsMapData(UUID studyUuid, UUID nodeUuid, List<String> substationsIds, boolean inUpstreamBuiltParentNode) {
        UUID nodeUuidToSearchIn = getNodeUuidToSearchIn(nodeUuid, inUpstreamBuiltParentNode);
        return networkMapService.getEquipmentsMapData(networkStoreService.getNetworkUuid(studyUuid), networkModificationTreeService.getVariantId(nodeUuidToSearchIn),
                substationsIds, "generators");
    }

    public String getGeneratorMapData(UUID studyUuid, UUID nodeUuid, String generatorId, boolean inUpstreamBuiltParentNode) {
        UUID nodeUuidToSearchIn = getNodeUuidToSearchIn(nodeUuid, inUpstreamBuiltParentNode);
        return networkMapService.getEquipmentMapData(networkStoreService.getNetworkUuid(studyUuid), networkModificationTreeService.getVariantId(nodeUuidToSearchIn),
                "generators", generatorId);
    }

    public String getBatteriesMapData(UUID studyUuid, UUID nodeUuid, List<String> substationsIds, boolean inUpstreamBuiltParentNode) {
        UUID nodeUuidToSearchIn = getNodeUuidToSearchIn(nodeUuid, inUpstreamBuiltParentNode);
        return networkMapService.getEquipmentsMapData(networkStoreService.getNetworkUuid(studyUuid), networkModificationTreeService.getVariantId(nodeUuidToSearchIn),
                substationsIds, "batteries");
    }

    public String getDanglingLinesMapData(UUID studyUuid, UUID nodeUuid, List<String> substationsIds, boolean inUpstreamBuiltParentNode) {
        UUID nodeUuidToSearchIn = getNodeUuidToSearchIn(nodeUuid, inUpstreamBuiltParentNode);
        return networkMapService.getEquipmentsMapData(networkStoreService.getNetworkUuid(studyUuid), networkModificationTreeService.getVariantId(nodeUuidToSearchIn),
                substationsIds, "dangling-lines");
    }

    public String getHvdcLinesMapData(UUID studyUuid, UUID nodeUuid, List<String> substationsIds, boolean inUpstreamBuiltParentNode) {
        UUID nodeUuidToSearchIn = getNodeUuidToSearchIn(nodeUuid, inUpstreamBuiltParentNode);
        return networkMapService.getEquipmentsMapData(networkStoreService.getNetworkUuid(studyUuid), networkModificationTreeService.getVariantId(nodeUuidToSearchIn),
                substationsIds, "hvdc-lines");
    }

    public String getLccConverterStationsMapData(UUID studyUuid, UUID nodeUuid, List<String> substationsIds, boolean inUpstreamBuiltParentNode) {
        UUID nodeUuidToSearchIn = getNodeUuidToSearchIn(nodeUuid, inUpstreamBuiltParentNode);
        return networkMapService.getEquipmentsMapData(networkStoreService.getNetworkUuid(studyUuid), networkModificationTreeService.getVariantId(nodeUuidToSearchIn),
                substationsIds, "lcc-converter-stations");
    }

    public String getVscConverterStationsMapData(UUID studyUuid, UUID nodeUuid, List<String> substationsIds, boolean inUpstreamBuiltParentNode) {
        UUID nodeUuidToSearchIn = getNodeUuidToSearchIn(nodeUuid, inUpstreamBuiltParentNode);
        return networkMapService.getEquipmentsMapData(networkStoreService.getNetworkUuid(studyUuid), networkModificationTreeService.getVariantId(nodeUuidToSearchIn),
                substationsIds, "vsc-converter-stations");
    }

    public String getLoadsMapData(UUID studyUuid, UUID nodeUuid, List<String> substationsIds,
                                  boolean inUpstreamBuiltParentNode) {
        UUID nodeUuidToSearchIn = getNodeUuidToSearchIn(nodeUuid, inUpstreamBuiltParentNode);
        return networkMapService.getEquipmentsMapData(networkStoreService.getNetworkUuid(studyUuid), networkModificationTreeService.getVariantId(nodeUuidToSearchIn),
                substationsIds, "loads");
    }

    public String getLoadMapData(UUID studyUuid, UUID nodeUuid, String loadId, boolean inUpstreamBuiltParentNode) {
        UUID nodeUuidToSearchIn = getNodeUuidToSearchIn(nodeUuid, inUpstreamBuiltParentNode);
        return networkMapService.getEquipmentMapData(networkStoreService.getNetworkUuid(studyUuid), networkModificationTreeService.getVariantId(nodeUuidToSearchIn),
                "loads", loadId);
    }

    public String getShuntCompensatorsMapData(UUID studyUuid, UUID nodeUuid, List<String> substationsIds, boolean inUpstreamBuiltParentNode) {
        UUID nodeUuidToSearchIn = getNodeUuidToSearchIn(nodeUuid, inUpstreamBuiltParentNode);
        return networkMapService.getEquipmentsMapData(networkStoreService.getNetworkUuid(studyUuid), networkModificationTreeService.getVariantId(nodeUuidToSearchIn),
                substationsIds, "shunt-compensators");
    }

    public String getShuntCompensatorMapData(UUID studyUuid, UUID nodeUuid, String shuntCompensatorId,
                                             boolean inUpstreamBuiltParentNode) {
        UUID nodeUuidToSearchIn = getNodeUuidToSearchIn(nodeUuid, inUpstreamBuiltParentNode);
        return networkMapService.getEquipmentMapData(networkStoreService.getNetworkUuid(studyUuid), networkModificationTreeService.getVariantId(nodeUuidToSearchIn),
                "shunt-compensators", shuntCompensatorId);
    }

    public String getStaticVarCompensatorsMapData(UUID studyUuid, UUID nodeUuid, List<String> substationsIds, boolean inUpstreamBuiltParentNode) {
        UUID nodeUuidToSearchIn = getNodeUuidToSearchIn(nodeUuid, inUpstreamBuiltParentNode);
        return networkMapService.getEquipmentsMapData(networkStoreService.getNetworkUuid(studyUuid), networkModificationTreeService.getVariantId(nodeUuidToSearchIn),
                substationsIds, "static-var-compensators");
    }

    public String getVoltageLevelMapData(UUID studyUuid, UUID nodeUuid, String voltageLevelId,
                                         boolean inUpstreamBuiltParentNode) {
        UUID nodeUuidToSearchIn = getNodeUuidToSearchIn(nodeUuid, inUpstreamBuiltParentNode);
        return networkMapService.getEquipmentMapData(networkStoreService.getNetworkUuid(studyUuid), networkModificationTreeService.getVariantId(nodeUuidToSearchIn),
                "voltage-levels", voltageLevelId);
    }

    public String getVoltageLevelsMapData(UUID studyUuid, UUID nodeUuid, List<String> substationsIds, boolean inUpstreamBuiltParentNode) {
        UUID nodeUuidToSearchIn = getNodeUuidToSearchIn(nodeUuid, inUpstreamBuiltParentNode);
        return networkMapService.getEquipmentsMapData(networkStoreService.getNetworkUuid(studyUuid), networkModificationTreeService.getVariantId(nodeUuidToSearchIn),
                substationsIds, "voltage-levels");
    }

    public String getVoltageLevelsIdAndTopology(UUID studyUuid, UUID nodeUuid, List<String> substationsIds, boolean inUpstreamBuiltParentNode) {
        UUID nodeUuidToSearchIn = getNodeUuidToSearchIn(nodeUuid, inUpstreamBuiltParentNode);
        return networkMapService.getEquipmentsMapData(networkStoreService.getNetworkUuid(studyUuid), networkModificationTreeService.getVariantId(nodeUuidToSearchIn),
                substationsIds, "voltage-levels-topology");
    }

    public String getVoltageLevelsAndEquipment(UUID studyUuid, UUID nodeUuid, List<String> substationsIds, boolean inUpstreamBuiltParentNode) {
        UUID nodeUuidToSearchIn = getNodeUuidToSearchIn(nodeUuid, inUpstreamBuiltParentNode);
        return networkMapService.getEquipmentsMapData(networkStoreService.getNetworkUuid(studyUuid), networkModificationTreeService.getVariantId(nodeUuidToSearchIn),
                substationsIds, "voltage-levels-equipments");
    }

    public String getVoltageLevelEquipments(UUID studyUuid, UUID nodeUuid, List<String> substationsIds, boolean inUpstreamBuiltParentNode, String voltageLevelId) {
        UUID nodeUuidToSearchIn = getNodeUuidToSearchIn(nodeUuid, inUpstreamBuiltParentNode);
        String equipmentPath = "voltage-level-equipments" + (voltageLevelId == null ? "" : StudyConstants.DELIMITER + voltageLevelId);
        return networkMapService.getEquipmentsMapData(networkStoreService.getNetworkUuid(studyUuid), networkModificationTreeService.getVariantId(nodeUuidToSearchIn),
                substationsIds, equipmentPath);
    }

    public String getAllMapData(UUID studyUuid, UUID nodeUuid, List<String> substationsIds) {
        return networkMapService.getEquipmentsMapData(networkStoreService.getNetworkUuid(studyUuid), networkModificationTreeService.getVariantId(nodeUuid),
                substationsIds, "all");
    }

    public void runLoadFlow(UUID studyUuid, UUID nodeUuid) {
        String provider = getLoadFlowProvider(studyUuid);
        LoadFlowParameters loadflowParameters = getLoadFlowParameters(studyUuid);

        loadflowService.runLoadFlow(studyUuid, nodeUuid, loadflowParameters, provider);
    }

    public ExportNetworkInfos exportNetwork(UUID studyUuid, UUID nodeUuid, String format, String paramatersJson) {
        UUID networkUuid = networkStoreService.getNetworkUuid(studyUuid);
        String variantId = networkModificationTreeService.getVariantId(nodeUuid);

        return networkConversionService.exportNetwork(networkUuid, variantId, format, paramatersJson);
    }

    public void assertLoadFlowRunnable(UUID nodeUuid) {
        LoadFlowStatus lfStatus = getLoadFlowStatus(nodeUuid);

        if (!LoadFlowStatus.NOT_DONE.equals(lfStatus)) {
            throw new StudyException(LOADFLOW_NOT_RUNNABLE);
        }
    }

    private void assertLoadFlowNotRunning(UUID nodeUuid) {
        LoadFlowStatus lfStatus = getLoadFlowStatus(nodeUuid);

        if (LoadFlowStatus.RUNNING.equals(lfStatus)) {
            throw new StudyException(LOADFLOW_RUNNING);
        }
    }

    private void assertComputationNotRunning(UUID nodeUuid) {
        assertLoadFlowNotRunning(nodeUuid);
        securityAnalysisService.assertSecurityAnalysisNotRunning(nodeUuid);
        dynamicSimulationService.assertDynamicSimulationNotRunning(nodeUuid);
        sensitivityAnalysisService.assertSensitivityAnalysisNotRunning(nodeUuid);
        shortCircuitService.assertShortCircuitAnalysisNotRunning(nodeUuid);
    }

    public void assertIsNodeNotReadOnly(UUID nodeUuid) {
        Boolean isReadOnly = networkModificationTreeService.isReadOnly(nodeUuid).orElse(Boolean.FALSE);
        if (Boolean.TRUE.equals(isReadOnly)) {
            throw new StudyException(NOT_ALLOWED);
        }
    }

    public void assertCanModifyNode(UUID studyUuid, UUID nodeUuid) {
        assertIsNodeNotReadOnly(nodeUuid);
        assertNoBuildNoComputation(studyUuid, nodeUuid);
    }

    public void assertNoBuildNoComputation(UUID studyUuid, UUID nodeUuid) {
        assertComputationNotRunning(nodeUuid);
        assertNoNodeIsBuilding(studyUuid);
    }

    private void assertNoNodeIsBuilding(UUID studyUuid) {
        networkModificationTreeService.getAllNodes(studyUuid).stream().forEach(node -> {
            if (networkModificationTreeService.getBuildStatus(node.getIdNode()) == BuildStatus.BUILDING) {
                throw new StudyException(NOT_ALLOWED, "No modification is allowed during a node building.");
            }
        });
    }

    public void assertRootNodeOrBuiltNode(UUID studyUuid, UUID nodeUuid) {
        if (!(networkModificationTreeService.getStudyRootNodeUuid(studyUuid).equals(nodeUuid)
                || networkModificationTreeService.getBuildStatus(nodeUuid) == BuildStatus.BUILT)) {
            throw new StudyException(NODE_NOT_BUILT);
        }
    }

    public LoadFlowParameters getLoadFlowParameters(UUID studyUuid) {
        return studyRepository.findById(studyUuid)
                .map(studyEntity -> LoadflowService.fromEntity(studyEntity.getLoadFlowParameters()))
                .orElse(null);
    }

    @Transactional
    public void setLoadFlowParameters(UUID studyUuid, LoadFlowParameters parameters, String userId) {
        updateLoadFlowParameters(studyUuid, LoadflowService.toEntity(parameters != null ? parameters : LoadFlowParameters.load()));
        invalidateLoadFlowStatusOnAllNodes(studyUuid);
        notificationService.emitStudyChanged(studyUuid, null, NotificationService.UPDATE_TYPE_LOADFLOW_STATUS);
        invalidateSecurityAnalysisStatusOnAllNodes(studyUuid);
        invalidateSensitivityAnalysisStatusOnAllNodes(studyUuid);
        invalidateDynamicSimulationStatusOnAllNodes(studyUuid);
        notificationService.emitStudyChanged(studyUuid, null, NotificationService.UPDATE_TYPE_SECURITY_ANALYSIS_STATUS);
        notificationService.emitStudyChanged(studyUuid, null, NotificationService.UPDATE_TYPE_SENSITIVITY_ANALYSIS_STATUS);
        notificationService.emitStudyChanged(studyUuid, null, NotificationService.UPDATE_TYPE_SHORT_CIRCUIT_STATUS);
        notificationService.emitStudyChanged(studyUuid, null, NotificationService.UPDATE_TYPE_DYNAMIC_SIMULATION_STATUS);
        notificationService.emitElementUpdated(studyUuid, userId);
    }

    public void invalidateLoadFlowStatusOnAllNodes(UUID studyUuid) {
        networkModificationTreeService.updateStudyLoadFlowStatus(studyUuid, LoadFlowStatus.NOT_DONE);
    }

    public String getDefaultLoadflowProvider() {
        return defaultLoadflowProvider;
    }

    public String getLoadFlowProvider(UUID studyUuid) {
        return studyRepository.findById(studyUuid)
                .map(StudyEntity::getLoadFlowProvider)
                .orElse("");
    }

    private void updateProvider(UUID studyUuid, String userId, Consumer<StudyEntity> providerSetter) {
        StudyEntity studyEntity = studyRepository.findById(studyUuid).orElseThrow(() -> new StudyException(STUDY_NOT_FOUND));
        providerSetter.accept(studyEntity);
        notificationService.emitElementUpdated(studyUuid, userId);
    }

    @Transactional
    public void updateLoadFlowProvider(UUID studyUuid, String provider, String userId) {
        updateProvider(studyUuid, userId, studyEntity -> {
            studyEntity.setLoadFlowProvider(provider != null ? provider : defaultLoadflowProvider);
            networkModificationTreeService.updateStudyLoadFlowStatus(studyUuid, LoadFlowStatus.NOT_DONE);
            notificationService.emitStudyChanged(studyUuid, null, NotificationService.UPDATE_TYPE_LOADFLOW_STATUS);
        });
    }

    public String getDefaultSecurityAnalysisProvider() {
        return defaultSecurityAnalysisProvider;
    }

    public String getSecurityAnalysisProvider(UUID studyUuid) {
        return studyRepository.findById(studyUuid)
                .map(StudyEntity::getSecurityAnalysisProvider)
                .orElse("");
    }

    @Transactional
    public void updateSecurityAnalysisProvider(UUID studyUuid, String provider, String userId) {
        updateProvider(studyUuid, userId, studyEntity -> {
            studyEntity.setSecurityAnalysisProvider(provider != null ? provider : defaultSecurityAnalysisProvider);
            invalidateSecurityAnalysisStatusOnAllNodes(studyUuid);
            notificationService.emitStudyChanged(studyUuid, null, NotificationService.UPDATE_TYPE_SECURITY_ANALYSIS_STATUS);
        });
    }

    public String getDefaultSensitivityAnalysisProvider() {
        return defaultSensitivityAnalysisProvider;
    }

    public String getSensitivityAnalysisProvider(UUID studyUuid) {
        return studyRepository.findById(studyUuid)
                .map(StudyEntity::getSensitivityAnalysisProvider)
                .orElse("");
    }

    @Transactional
    public void updateSensitivityAnalysisProvider(UUID studyUuid, String provider, String userId) {
        updateProvider(studyUuid, userId, studyEntity -> {
            studyEntity.setSensitivityAnalysisProvider(provider != null ? provider : defaultSensitivityAnalysisProvider);
            invalidateSensitivityAnalysisStatusOnAllNodes(studyUuid);
            notificationService.emitStudyChanged(studyUuid, null, NotificationService.UPDATE_TYPE_SENSITIVITY_ANALYSIS_STATUS);
        });
    }

    public ShortCircuitParameters getShortCircuitParameters(UUID studyUuid) {
        return studyRepository.findById(studyUuid)
                .map(studyEntity -> ShortCircuitService.fromEntity(studyEntity.getShortCircuitParameters()))
                .orElse(null);
    }

    @Transactional
    public void setShortCircuitParameters(UUID studyUuid, ShortCircuitParameters parameters, String userId) {
        updateShortCircuitParameters(studyUuid, ShortCircuitService.toEntity(parameters != null ? parameters : ShortCircuitService.getDefaultShortCircuitParameters()));
        notificationService.emitElementUpdated(studyUuid, userId);
    }

    @Transactional
    public UUID runSecurityAnalysis(UUID studyUuid, List<String> contingencyListNames, String parameters, UUID nodeUuid) {
        Objects.requireNonNull(studyUuid);
        Objects.requireNonNull(contingencyListNames);
        Objects.requireNonNull(parameters);
        Objects.requireNonNull(nodeUuid);

        UUID networkUuid = networkStoreService.getNetworkUuid(studyUuid);
        String provider = getSecurityAnalysisProvider(studyUuid);
        String variantId = networkModificationTreeService.getVariantId(nodeUuid);
        UUID reportUuid = networkModificationTreeService.getReportUuid(nodeUuid);

        String receiver;
        try {
            receiver = URLEncoder.encode(objectMapper.writeValueAsString(new NodeReceiver(nodeUuid)),
                StandardCharsets.UTF_8);
        } catch (JsonProcessingException e) {
            throw new UncheckedIOException(e);
        }

        Optional<UUID> prevResultUuidOpt = networkModificationTreeService.getSecurityAnalysisResultUuid(nodeUuid);
        prevResultUuidOpt.ifPresent(securityAnalysisService::deleteSaResult);

        SecurityAnalysisParameters securityAnalysisParameters = SecurityAnalysisParameters.load();
        if (StringUtils.isEmpty(parameters)) {
            LoadFlowParameters loadFlowParameters = getLoadFlowParameters(studyUuid);
            securityAnalysisParameters.setLoadFlowParameters(loadFlowParameters);
        } else {
            try {
                securityAnalysisParameters = objectMapper.readValue(parameters, SecurityAnalysisParameters.class);
            } catch (JsonProcessingException e) {
                throw new UncheckedIOException(e);
            }
        }

        UUID result = securityAnalysisService.runSecurityAnalysis(networkUuid, reportUuid, nodeUuid, variantId, provider, contingencyListNames, securityAnalysisParameters, receiver);

        updateSecurityAnalysisResultUuid(nodeUuid, result);
        notificationService.emitStudyChanged(studyUuid, nodeUuid, NotificationService.UPDATE_TYPE_SECURITY_ANALYSIS_STATUS);
        return result;
    }

    public Integer getContingencyCount(UUID studyUuid, List<String> contingencyListNames, UUID nodeUuid) {
        Objects.requireNonNull(studyUuid);
        Objects.requireNonNull(contingencyListNames);
        Objects.requireNonNull(nodeUuid);

        UUID networkuuid = networkStoreService.getNetworkUuid(studyUuid);
        String variantId = networkModificationTreeService.getVariantId(nodeUuid);

        return actionsService.getContingencyCount(networkuuid, variantId, contingencyListNames);
    }

    public byte[] getSubstationSvg(UUID studyUuid, String substationId, DiagramParameters diagramParameters,
                                   String substationLayout, UUID nodeUuid) {
        UUID networkUuid = networkStoreService.getNetworkUuid(studyUuid);
        String variantId = networkModificationTreeService.getVariantId(nodeUuid);
        if (networkStoreService.existVariant(networkUuid, variantId)) {
            return singleLineDiagramService.getSubstationSvg(networkUuid, variantId, substationId, diagramParameters, substationLayout);
        } else {
            return null;
        }
    }

    public String getSubstationSvgAndMetadata(UUID studyUuid, String substationId, DiagramParameters diagramParameters,
                                              String substationLayout, UUID nodeUuid) {
        UUID networkUuid = networkStoreService.getNetworkUuid(studyUuid);
        String variantId = networkModificationTreeService.getVariantId(nodeUuid);
        if (networkStoreService.existVariant(networkUuid, variantId)) {
            return singleLineDiagramService.getSubstationSvgAndMetadata(networkUuid, variantId, substationId, diagramParameters, substationLayout);
        } else {
            return null;
        }
    }

    public String getNeworkAreaDiagram(UUID studyUuid, UUID nodeUuid, List<String> voltageLevelsIds, int depth) {
        UUID networkUuid = networkStoreService.getNetworkUuid(studyUuid);
        String variantId = networkModificationTreeService.getVariantId(nodeUuid);
        if (networkStoreService.existVariant(networkUuid, variantId)) {
            return singleLineDiagramService.getNeworkAreaDiagram(networkUuid, variantId, voltageLevelsIds, depth);
        } else {
            return null;
        }
    }

    public void invalidateSecurityAnalysisStatusOnAllNodes(UUID studyUuid) {
        securityAnalysisService.invalidateSaStatus(networkModificationTreeService.getStudySecurityAnalysisResultUuids(studyUuid));
    }

    public void invalidateSensitivityAnalysisStatusOnAllNodes(UUID studyUuid) {
        sensitivityAnalysisService.invalidateSensitivityAnalysisStatus(networkModificationTreeService.getStudySensitivityAnalysisResultUuids(studyUuid));
    }

    public void invalidateDynamicSimulationStatusOnAllNodes(UUID studyUuid) {
        dynamicSimulationService.invalidateStatus(networkModificationTreeService.getStudyDynamicSimulationResultUuids(studyUuid));
    }

    private StudyEntity insertStudyEntity(UUID uuid, String userId, UUID networkUuid, String networkId,
                                          String caseFormat, UUID caseUuid, String caseName, LoadFlowParametersEntity loadFlowParameters,
                                          UUID importReportUuid, ShortCircuitParametersEntity shortCircuitParameters) {
        Objects.requireNonNull(uuid);
        Objects.requireNonNull(userId);
        Objects.requireNonNull(networkUuid);
        Objects.requireNonNull(networkId);
        Objects.requireNonNull(caseFormat);
        Objects.requireNonNull(caseUuid);
        Objects.requireNonNull(loadFlowParameters);
        Objects.requireNonNull(shortCircuitParameters);

        StudyEntity studyEntity = new StudyEntity(uuid, networkUuid, networkId, caseFormat, caseUuid, caseName, defaultLoadflowProvider,
                defaultSecurityAnalysisProvider, defaultSensitivityAnalysisProvider, loadFlowParameters, shortCircuitParameters);
        return self.insertStudy(studyEntity, importReportUuid);
    }

    @Transactional
    public StudyEntity insertStudy(StudyEntity studyEntity, UUID importReportUuid) {
        var study = studyRepository.save(studyEntity);

        networkModificationTreeService.createBasicTree(study, importReportUuid);
        return study;
    }

    @Transactional
    public StudyEntity insertDuplicatedStudy(StudyEntity studyEntity, UUID sourceStudyUuid, UUID reportUuid) {
        var study = studyRepository.save(studyEntity);

        networkModificationTreeService.createRoot(study, reportUuid);
        AbstractNode rootNode = networkModificationTreeService.getStudyTree(sourceStudyUuid);
        networkModificationTreeService.cloneStudyTree(rootNode, null, studyEntity);
        return study;
    }

    void updateSecurityAnalysisResultUuid(UUID nodeUuid, UUID securityAnalysisResultUuid) {
        networkModificationTreeService.updateSecurityAnalysisResultUuid(nodeUuid, securityAnalysisResultUuid);
    }

    void updateDynamicSimulationResultUuid(UUID nodeUuid, UUID dynamicSimulationResultUuid) {
        networkModificationTreeService.updateDynamicSimulationResultUuid(nodeUuid, dynamicSimulationResultUuid);
    }

    void updateSensitivityAnalysisResultUuid(UUID nodeUuid, UUID sensitivityAnalysisResultUuid) {
        networkModificationTreeService.updateSensitivityAnalysisResultUuid(nodeUuid, sensitivityAnalysisResultUuid);
    }

    void updateShortCircuitAnalysisResultUuid(UUID nodeUuid, UUID shortCircuitAnalysisResultUuid) {
        networkModificationTreeService.updateShortCircuitAnalysisResultUuid(nodeUuid, shortCircuitAnalysisResultUuid);
    }

    private StudyCreationRequestEntity insertStudyCreationRequestEntity(UUID studyUuid) {
        StudyCreationRequestEntity studyCreationRequestEntity = new StudyCreationRequestEntity(
                studyUuid == null ? UUID.randomUUID() : studyUuid);
        return studyCreationRequestRepository.save(studyCreationRequestEntity);
    }

    public void updateLoadFlowParameters(UUID studyUuid, LoadFlowParametersEntity loadFlowParametersEntity) {
        Optional<StudyEntity> studyEntity = studyRepository.findById(studyUuid);
        studyEntity.ifPresent(studyEntity1 -> studyEntity1.setLoadFlowParameters(loadFlowParametersEntity));
    }

    public void updateShortCircuitParameters(UUID studyUuid, ShortCircuitParametersEntity shortCircuitParametersEntity) {
        Optional<StudyEntity> studyEntity = studyRepository.findById(studyUuid);
        studyEntity.ifPresent(studyEntity1 -> studyEntity1.setShortCircuitParameters(shortCircuitParametersEntity));
    }

    public void createNetworkModification(UUID studyUuid, String createModificationAttributes, UUID nodeUuid, String userId) {
        ModificationType modificationType = getModificationType(createModificationAttributes);
        List<UUID> childrenUuids = networkModificationTreeService.getChildren(nodeUuid);
        notificationService.emitStartModificationEquipmentNotification(studyUuid, nodeUuid, childrenUuids, NotificationService.MODIFICATIONS_CREATING_IN_PROGRESS);
        try {
            NodeModificationInfos nodeInfos = networkModificationTreeService.getNodeModificationInfos(nodeUuid);
            UUID groupUuid = nodeInfos.getModificationGroupUuid();
            String variantId = nodeInfos.getVariantId();
            UUID reportUuid = nodeInfos.getReportUuid();
            List<ModificationInfos> modificationInfosList = networkModificationService
                    .createModification(studyUuid, createModificationAttributes, groupUuid, variantId, reportUuid, nodeInfos.getId().toString());
            updateStatuses(studyUuid, nodeUuid, modificationInfosList, modificationType);
        } finally {
            notificationService.emitEndModificationEquipmentNotification(studyUuid, nodeUuid, childrenUuids);
        }
        notificationService.emitElementUpdated(studyUuid, userId);
    }

    public void updateNetworkModification(UUID studyUuid, String updateModificationAttributes, UUID nodeUuid, UUID modificationUuid, String userId) {
        List<UUID> childrenUuids = networkModificationTreeService.getChildren(nodeUuid);
        notificationService.emitStartModificationEquipmentNotification(studyUuid, nodeUuid, childrenUuids, NotificationService.MODIFICATIONS_UPDATING_IN_PROGRESS);
        try {
            networkModificationService.updateModification(updateModificationAttributes, modificationUuid);
            updateStatuses(studyUuid, nodeUuid, false);
        } finally {
            notificationService.emitEndModificationEquipmentNotification(studyUuid, nodeUuid, childrenUuids);
        }
        notificationService.emitElementUpdated(studyUuid, userId);
    }

    public List<VoltageLevelInfos> getVoltageLevels(UUID studyUuid, UUID nodeUuid) {
        UUID networkUuid = networkStoreService.getNetworkUuid(studyUuid);
        String variantId = networkModificationTreeService.getVariantId(nodeUuid);

        List<VoltageLevelMapData> voltageLevelsMapData = networkMapService.getVoltageLevelMapData(networkUuid, variantId);

        return voltageLevelsMapData != null ?
                voltageLevelsMapData.stream().map(e -> VoltageLevelInfos.builder().id(e.getId()).name(e.getName())
                        .substationId(e.getSubstationId()).build()).collect(Collectors.toList())
                : null;
    }

    public List<IdentifiableInfos> getVoltageLevelBusesOrBusbarSections(UUID studyUuid, UUID nodeUuid, String voltageLevelId,
                                                                        String busPath) {
        UUID networkUuid = networkStoreService.getNetworkUuid(studyUuid);
        String variantId = networkModificationTreeService.getVariantId(nodeUuid);

        return networkMapService.getVoltageLevelBusesOrBusbarSections(networkUuid, variantId, voltageLevelId, busPath);
    }

    public List<IdentifiableInfos> getVoltageLevelBuses(UUID studyUuid, UUID nodeUuid, String voltageLevelId, boolean inUpstreamBuiltParentNode) {
        UUID nodeUuidToSearchIn = getNodeUuidToSearchIn(nodeUuid, inUpstreamBuiltParentNode);
        return getVoltageLevelBusesOrBusbarSections(studyUuid, nodeUuidToSearchIn, voltageLevelId, "configured-buses");
    }

    public List<IdentifiableInfos> getVoltageLevelBusbarSections(UUID studyUuid, UUID nodeUuid, String voltageLevelId, boolean inUpstreamBuiltParentNode) {
        UUID nodeUuidToSearchIn = getNodeUuidToSearchIn(nodeUuid, inUpstreamBuiltParentNode);
        return getVoltageLevelBusesOrBusbarSections(studyUuid, nodeUuidToSearchIn, voltageLevelId, "busbar-sections");
    }

    public LoadFlowStatus getLoadFlowStatus(UUID nodeUuid) {
        return networkModificationTreeService.getLoadFlowStatus(nodeUuid).orElseThrow(() -> new StudyException(ELEMENT_NOT_FOUND));
    }

    @Transactional(readOnly = true)
    public UUID getStudyUuidFromNodeUuid(UUID nodeUuid) {
        return networkModificationTreeService.getStudyUuidForNodeId(nodeUuid);
    }

    public LoadFlowInfos getLoadFlowInfos(UUID studyUuid, UUID nodeUuid) {
        Objects.requireNonNull(studyUuid);
        Objects.requireNonNull(nodeUuid);

        return networkModificationTreeService.getLoadFlowInfos(nodeUuid);
    }

    public void buildNode(@NonNull UUID studyUuid, @NonNull UUID nodeUuid) {
        BuildInfos buildInfos = networkModificationTreeService.getBuildInfos(nodeUuid);
        networkModificationTreeService.updateBuildStatus(nodeUuid, BuildStatus.BUILDING);
        reportService.deleteReport(buildInfos.getReportUuid());

        try {
            networkModificationService.buildNode(studyUuid, nodeUuid, buildInfos);
        } catch (Exception e) {
            networkModificationTreeService.updateBuildStatus(nodeUuid, BuildStatus.NOT_BUILT);
            throw new StudyException(NODE_BUILD_ERROR, e.getMessage());
        }

    }

    public void stopBuild(@NonNull UUID nodeUuid) {
        networkModificationService.stopBuild(nodeUuid);
    }

    @Transactional
    public void duplicateStudyNode(UUID sourceStudyUuid, UUID targetStudyUuid, UUID nodeToCopyUuid, UUID referenceNodeUuid, InsertMode insertMode, String userId) {
        checkStudyContainsNode(sourceStudyUuid, nodeToCopyUuid);
        checkStudyContainsNode(targetStudyUuid, referenceNodeUuid);
        UUID duplicatedNodeUuid = networkModificationTreeService.duplicateStudyNode(nodeToCopyUuid, referenceNodeUuid, insertMode);
        boolean invalidateBuild = !EMPTY_ARRAY.equals(networkModificationTreeService.getNetworkModifications(nodeToCopyUuid));
        updateStatuses(targetStudyUuid, duplicatedNodeUuid, true, invalidateBuild);
        notificationService.emitElementUpdated(targetStudyUuid, userId);
    }

    @Transactional
    public void moveStudyNode(UUID studyUuid, UUID nodeToMoveUuid, UUID referenceNodeUuid, InsertMode insertMode, String userId) {
        List<NodeEntity> oldChildren = null;
        checkStudyContainsNode(studyUuid, nodeToMoveUuid);
        checkStudyContainsNode(studyUuid, referenceNodeUuid);
        boolean shouldInvalidateChildren = !EMPTY_ARRAY.equals(networkModificationTreeService.getNetworkModifications(nodeToMoveUuid));

        //Invalidating previous children if necessary
        if (shouldInvalidateChildren) {
            oldChildren = networkModificationTreeService.getChildrenByParentUuid(nodeToMoveUuid);
        }

        networkModificationTreeService.moveStudyNode(nodeToMoveUuid, referenceNodeUuid, insertMode);

        //Invalidating moved node or new children if necessary
        if (shouldInvalidateChildren) {
            updateStatuses(studyUuid, nodeToMoveUuid, false, true);
            oldChildren.forEach(child -> updateStatuses(studyUuid, child.getIdNode(), false, true));
        } else {
            invalidateBuild(studyUuid, nodeToMoveUuid, false, true);
        }
        notificationService.emitElementUpdated(studyUuid, userId);
    }

    private void invalidateBuild(UUID studyUuid, UUID nodeUuid, boolean invalidateOnlyChildrenBuildStatus, boolean invalidateOnlyTargetNode) {
        AtomicReference<Long> startTime = new AtomicReference<>(null);
        startTime.set(System.nanoTime());
        InvalidateNodeInfos invalidateNodeInfos = new InvalidateNodeInfos();
        invalidateNodeInfos.setNetworkUuid(networkStoreService.doGetNetworkUuid(studyUuid));
        // we might want to invalidate target node without impacting other nodes (when moving an empty node for example)
        if (invalidateOnlyTargetNode) {
            networkModificationTreeService.invalidateBuildOfNodeOnly(nodeUuid, invalidateOnlyChildrenBuildStatus, invalidateNodeInfos);
        } else {
            networkModificationTreeService.invalidateBuild(nodeUuid, invalidateOnlyChildrenBuildStatus, invalidateNodeInfos);
        }

        CompletableFuture<Void> executeInParallel = CompletableFuture.allOf(
                studyServerExecutionService.runAsync(() -> invalidateNodeInfos.getReportUuids().forEach(reportService::deleteReport)),  // TODO delete all with one request only
                studyServerExecutionService.runAsync(() -> invalidateNodeInfos.getSecurityAnalysisResultUuids().forEach(securityAnalysisService::deleteSaResult)),
                studyServerExecutionService.runAsync(() -> invalidateNodeInfos.getSensitivityAnalysisResultUuids().forEach(sensitivityAnalysisService::deleteSensitivityAnalysisResult)),
                studyServerExecutionService.runAsync(() -> invalidateNodeInfos.getShortCircuitAnalysisResultUuids().forEach(shortCircuitService::deleteShortCircuitAnalysisResult)),
                studyServerExecutionService.runAsync(() -> invalidateNodeInfos.getDynamicSimulationResultUuids().forEach(dynamicSimulationService::deleteResult)),
                studyServerExecutionService.runAsync(() -> networkStoreService.deleteVariants(invalidateNodeInfos.getNetworkUuid(), invalidateNodeInfos.getVariantIds()))
        );

        try {
            executeInParallel.get();
        } catch (Exception e) {
            if (e instanceof InterruptedException) {
                Thread.currentThread().interrupt();
            }
            LOGGER.error(e.toString(), e);
            throw new StudyException(INVALIDATE_BUILD_FAILED, e.getMessage());
        }

        if (startTime.get() != null) {
            LOGGER.trace("Invalidate node '{}' of study '{}' : {} seconds", nodeUuid, studyUuid,
                    TimeUnit.NANOSECONDS.toSeconds(System.nanoTime() - startTime.get()));
        }
    }

    private void updateStatuses(UUID studyUuid, UUID nodeUuid) {
        updateStatuses(studyUuid, nodeUuid, true);
    }

    private void updateStatuses(UUID studyUuid, UUID nodeUuid, boolean invalidateOnlyChildrenBuildStatus) {
        updateStatuses(studyUuid, nodeUuid, invalidateOnlyChildrenBuildStatus, true);
    }

    private void updateStatuses(UUID studyUuid, UUID nodeUuid, boolean invalidateOnlyChildrenBuildStatus, boolean invalidateBuild) {
        if (invalidateBuild) {
            invalidateBuild(studyUuid, nodeUuid, invalidateOnlyChildrenBuildStatus, false);
        }
        notificationService.emitStudyChanged(studyUuid, nodeUuid, NotificationService.UPDATE_TYPE_LOADFLOW_STATUS);
        notificationService.emitStudyChanged(studyUuid, nodeUuid, NotificationService.UPDATE_TYPE_SECURITY_ANALYSIS_STATUS);
        notificationService.emitStudyChanged(studyUuid, nodeUuid, NotificationService.UPDATE_TYPE_SENSITIVITY_ANALYSIS_STATUS);
        notificationService.emitStudyChanged(studyUuid, nodeUuid, NotificationService.UPDATE_TYPE_SHORT_CIRCUIT_STATUS);
        notificationService.emitStudyChanged(studyUuid, nodeUuid, NotificationService.UPDATE_TYPE_DYNAMIC_SIMULATION_STATUS);
    }

    @Transactional
    public void changeModificationActiveState(@NonNull UUID studyUuid, @NonNull UUID nodeUuid,
                                              @NonNull UUID modificationUuid, boolean active, String userId) {
        if (!networkModificationTreeService.getStudyUuidForNodeId(nodeUuid).equals(studyUuid)) {
            throw new StudyException(NOT_ALLOWED);
        }
        networkModificationTreeService.handleExcludeModification(nodeUuid, modificationUuid, active);
        updateStatuses(studyUuid, nodeUuid, false);
        notificationService.emitElementUpdated(studyUuid, userId);
    }

    @Transactional
    public void deleteNetworkModifications(UUID studyUuid, UUID nodeUuid, List<UUID> modificationsUuids, String userId) {
        List<UUID> childrenUuids = networkModificationTreeService.getChildren(nodeUuid);
        notificationService.emitStartModificationEquipmentNotification(studyUuid, nodeUuid, childrenUuids, NotificationService.MODIFICATIONS_DELETING_IN_PROGRESS);
        try {
            if (!networkModificationTreeService.getStudyUuidForNodeId(nodeUuid).equals(studyUuid)) {
                throw new StudyException(NOT_ALLOWED);
            }
            UUID groupId = networkModificationTreeService.getModificationGroupUuid(nodeUuid);
            networkModificationService.deleteModifications(groupId, modificationsUuids);
            networkModificationTreeService.removeModificationsToExclude(nodeUuid, modificationsUuids);
            updateStatuses(studyUuid, nodeUuid, false);
        } finally {
            notificationService.emitEndModificationEquipmentNotification(studyUuid, nodeUuid, childrenUuids);
        }
        notificationService.emitElementUpdated(studyUuid, userId);
    }

    @Transactional
    public void deleteNode(UUID studyUuid, UUID nodeId, boolean deleteChildren, String userId) {
        AtomicReference<Long> startTime = new AtomicReference<>(null);
        startTime.set(System.nanoTime());
        DeleteNodeInfos deleteNodeInfos = new DeleteNodeInfos();
        deleteNodeInfos.setNetworkUuid(networkStoreService.doGetNetworkUuid(studyUuid));
        boolean invalidateChildrenBuild = !EMPTY_ARRAY.equals(networkModificationTreeService.getNetworkModifications(nodeId));
        List<NodeEntity> childrenNodes = networkModificationTreeService.getChildrenByParentUuid(nodeId);
        networkModificationTreeService.doDeleteNode(studyUuid, nodeId, deleteChildren, deleteNodeInfos);

        CompletableFuture<Void> executeInParallel = CompletableFuture.allOf(
                studyServerExecutionService.runAsync(() -> deleteNodeInfos.getModificationGroupUuids().forEach(networkModificationService::deleteModifications)),
                studyServerExecutionService.runAsync(() -> deleteNodeInfos.getReportUuids().forEach(reportService::deleteReport)),
                studyServerExecutionService.runAsync(() -> deleteNodeInfos.getSecurityAnalysisResultUuids().forEach(securityAnalysisService::deleteSaResult)),
                studyServerExecutionService.runAsync(() -> deleteNodeInfos.getSensitivityAnalysisResultUuids().forEach(sensitivityAnalysisService::deleteSensitivityAnalysisResult)),
                studyServerExecutionService.runAsync(() -> deleteNodeInfos.getShortCircuitAnalysisResultUuids().forEach(shortCircuitService::deleteShortCircuitAnalysisResult)),
                studyServerExecutionService.runAsync(() -> deleteNodeInfos.getDynamicSimulationResultUuids().forEach(dynamicSimulationService::deleteResult)),
                studyServerExecutionService.runAsync(() -> networkStoreService.deleteVariants(deleteNodeInfos.getNetworkUuid(), deleteNodeInfos.getVariantIds()))
        );

        try {
            executeInParallel.get();
        } catch (Exception e) {
            if (e instanceof InterruptedException) {
                Thread.currentThread().interrupt();
            }
            LOGGER.error(e.toString(), e);
            throw new StudyException(DELETE_NODE_FAILED, e.getMessage());
        }

        if (startTime.get() != null) {
            LOGGER.trace("Delete node '{}' of study '{}' : {} seconds", nodeId, studyUuid,
                    TimeUnit.NANOSECONDS.toSeconds(System.nanoTime() - startTime.get()));
        }

        if (invalidateChildrenBuild) {
            childrenNodes.forEach(nodeEntity -> updateStatuses(studyUuid, nodeEntity.getIdNode(), false, true));
        }

        notificationService.emitElementUpdated(studyUuid, userId);
    }

    private void reindexStudy(StudyEntity study) {
        CreatedStudyBasicInfos studyInfos = toCreatedStudyBasicInfos(study);
        // reindex study in elasticsearch
        studyInfosService.recreateStudyInfos(studyInfos);
        try {
            networkConversionService.reindexStudyNetworkEquipments(study.getNetworkUuid());
        } catch (HttpStatusCodeException e) {
            LOGGER.error(e.toString(), e);
            throw e;
        }
        invalidateBuild(study.getId(), networkModificationTreeService.getStudyRootNodeUuid(study.getId()), false, false);
        LOGGER.info("Study with id = '{}' has been reindexed", study.getId());
    }

    public void reindexStudy(UUID studyUuid) {
        reindexStudy(studyRepository.findById(studyUuid).orElseThrow(() -> new StudyException(STUDY_NOT_FOUND)));
    }

    @Transactional
    public String moveModifications(UUID studyUuid, UUID targetNodeUuid, UUID originNodeUuid, List<UUID> modificationUuidList, UUID beforeUuid, String userId) {
        String modificationsInError;
        if (originNodeUuid == null) {
            throw new StudyException(MISSING_PARAMETER, "The parameter 'originNodeUuid' must be defined when moving modifications");
        }

        boolean moveBetweenNodes = !targetNodeUuid.equals(originNodeUuid);
        // Target node must not be built (incremental mode) when:
        // - the move is a cut & paste or a position change inside the same node
        // - the move is a cut & paste between 2 nodes and the target node belongs to the source node subtree
        boolean targetNodeBelongsToSourceNodeSubTree = moveBetweenNodes && networkModificationTreeService.hasAncestor(targetNodeUuid, originNodeUuid);
        boolean buildTargetNode = moveBetweenNodes && !targetNodeBelongsToSourceNodeSubTree;

        List<UUID> childrenUuids = networkModificationTreeService.getChildren(targetNodeUuid);
        List<UUID> originNodeChildrenUuids = new ArrayList<>();
        notificationService.emitStartModificationEquipmentNotification(studyUuid, targetNodeUuid, childrenUuids, NotificationService.MODIFICATIONS_UPDATING_IN_PROGRESS);
        if (moveBetweenNodes) {
            originNodeChildrenUuids = networkModificationTreeService.getChildren(originNodeUuid);
            notificationService.emitStartModificationEquipmentNotification(studyUuid, originNodeUuid, originNodeChildrenUuids, NotificationService.MODIFICATIONS_UPDATING_IN_PROGRESS);
        }
        try {
            checkStudyContainsNode(studyUuid, targetNodeUuid);
            UUID originGroupUuid = networkModificationTreeService.getModificationGroupUuid(originNodeUuid);
            NodeModificationInfos nodeInfos = networkModificationTreeService.getNodeModificationInfos(targetNodeUuid);
            UUID networkUuid = networkStoreService.getNetworkUuid(studyUuid);
            modificationsInError = networkModificationService.moveModifications(originGroupUuid, modificationUuidList, beforeUuid, networkUuid, nodeInfos, buildTargetNode);
            if (!targetNodeBelongsToSourceNodeSubTree) {
                // invalidate the whole subtree except maybe the target node itself (depends if we have built this node during the move)
                updateStatuses(studyUuid, targetNodeUuid, buildTargetNode, true);
            }
            if (moveBetweenNodes) {
                // invalidate the whole subtree including the source node
                updateStatuses(studyUuid, originNodeUuid, false, true);
            }
        } finally {
            notificationService.emitEndModificationEquipmentNotification(studyUuid, targetNodeUuid, childrenUuids);
            if (moveBetweenNodes) {
                notificationService.emitEndModificationEquipmentNotification(studyUuid, originNodeUuid, originNodeChildrenUuids);
            }
        }
        notificationService.emitElementUpdated(studyUuid, userId);

        return modificationsInError;
    }

    @Transactional
    public String duplicateModifications(UUID studyUuid, UUID nodeUuid, List<UUID> modificationUuidList, String userId) {
        List<UUID> childrenUuids = networkModificationTreeService.getChildren(nodeUuid);
        notificationService.emitStartModificationEquipmentNotification(studyUuid, nodeUuid, childrenUuids, NotificationService.MODIFICATIONS_UPDATING_IN_PROGRESS);
        String response;
        try {
            checkStudyContainsNode(studyUuid, nodeUuid);
            NodeModificationInfos nodeInfos = networkModificationTreeService.getNodeModificationInfos(nodeUuid);
            UUID networkUuid = networkStoreService.getNetworkUuid(studyUuid);
            response = networkModificationService.duplicateModification(modificationUuidList, networkUuid, nodeInfos);
            // invalidate the whole subtree except the target node (we have built this node during the duplication)
            updateStatuses(studyUuid, nodeUuid, true, true);
        } finally {
            notificationService.emitEndModificationEquipmentNotification(studyUuid, nodeUuid, childrenUuids);
        }
        notificationService.emitElementUpdated(studyUuid, userId);
        return response;
    }

    private void checkStudyContainsNode(UUID studyUuid, UUID nodeUuid) {
        if (!networkModificationTreeService.getStudyUuidForNodeId(nodeUuid).equals(studyUuid)) {
            throw new StudyException(NOT_ALLOWED);
        }
    }

    @Transactional(readOnly = true)
    public List<ReporterModel> getNodeReport(UUID nodeUuid, boolean nodeOnlyReport) {
        return getSubReportersByNodeFrom(nodeUuid, nodeOnlyReport);
    }

    private List<ReporterModel> getSubReportersByNodeFrom(UUID nodeUuid, boolean nodeOnlyReport) {
        List<ReporterModel> subReporters = getSubReportersByNodeFrom(nodeUuid);
        if (subReporters.isEmpty()) {
            return subReporters;
        } else if (nodeOnlyReport) {
            return List.of(subReporters.get(subReporters.size() - 1));
        } else {
            if (subReporters.get(0).getTaskKey().equals(ROOT_NODE_NAME)) {
                return subReporters;
            }
            Optional<UUID> parentUuid = networkModificationTreeService.getParentNodeUuid(UUID.fromString(subReporters.get(0).getTaskKey()));
            return parentUuid.isEmpty() ? subReporters : Stream.concat(getSubReportersByNodeFrom(parentUuid.get(), false).stream(), subReporters.stream()).collect(Collectors.toList());
        }
    }

    private List<ReporterModel> getSubReportersByNodeFrom(UUID nodeUuid) {
        AbstractNode nodeInfos = networkModificationTreeService.getNode(nodeUuid);
        ReporterModel reporter = reportService.getReport(nodeInfos.getReportUuid(), nodeInfos.getId().toString());
        Map<String, List<ReporterModel>> subReportersByNode = new LinkedHashMap<>();
        reporter.getSubReporters().forEach(subReporter -> subReportersByNode.putIfAbsent(getNodeIdFromReportKey(subReporter), new ArrayList<>()));
        reporter.getSubReporters().forEach(subReporter ->
            subReportersByNode.get(getNodeIdFromReportKey(subReporter)).addAll(subReporter.getSubReporters())
        );
        return subReportersByNode.keySet().stream().map(nodeId -> {
            ReporterModel newSubReporter = new ReporterModel(nodeId, nodeId);
            subReportersByNode.get(nodeId).forEach(newSubReporter::addSubReporter);
            return newSubReporter;
        }).collect(Collectors.toList());
    }

    private String getNodeIdFromReportKey(ReporterModel reporter) {
        return Arrays.stream(reporter.getTaskKey().split("@")).findFirst().orElseThrow();
    }

    public void deleteNodeReport(UUID nodeUuid) {
        reportService.deleteReport(networkModificationTreeService.getReportUuid(nodeUuid));
    }

    private Set<String> getSubstationIds(List<ModificationInfos> modificationInfosList) {
        return modificationInfosList.stream().flatMap(modification -> modification.getSubstationIds().stream())
                .collect(Collectors.toSet());
    }

    private void updateStatuses(UUID studyUuid, UUID nodeUuid, List<ModificationInfos> modifications, ModificationType modificationType) {
        switch (modificationType) {
            case EQUIPMENT_ATTRIBUTE_MODIFICATION: {
                // for now only one sub type (switch), but after need to extract the equipment type to select the right update type
                Set<String> substationIds = getSubstationIds(modifications);
                notificationService.emitStudyChanged(studyUuid, nodeUuid, NotificationService.UPDATE_TYPE_STUDY, NetworkImpcatsInfos.builder().impactedSubstationsIds(substationIds).build());
                updateStatuses(studyUuid, nodeUuid);
                notificationService.emitStudyChanged(studyUuid, nodeUuid, NotificationService.UPDATE_TYPE_SWITCH);
                break;
            }
            case BRANCH_STATUS_MODIFICATION: {
                Set<String> substationIds = getSubstationIds(modifications);
                notificationService.emitStudyChanged(studyUuid, nodeUuid, NotificationService.UPDATE_TYPE_STUDY, NetworkImpcatsInfos.builder().impactedSubstationsIds(substationIds).build());
                updateStatuses(studyUuid, nodeUuid);
                notificationService.emitStudyChanged(studyUuid, nodeUuid, NotificationService.UPDATE_TYPE_LINE);
                break;
            }
            default: {
                Set<org.gridsuite.study.server.notification.dto.EquipmentDeletionInfos> deletionsInfos = modifications.stream()
                        .filter(modif -> modif.getType() == ModificationType.EQUIPMENT_DELETION)
                        .map(EquipmentDeletionInfos.class::cast)
                        .map(d -> new org.gridsuite.study.server.notification.dto.EquipmentDeletionInfos(d.getEquipmentId(), d.getEquipmentType()))
                        .collect(Collectors.toSet());

                // we need to filter out the substation ids that are deleted
                Set<String> deletionsIds = deletionsInfos.stream().map(org.gridsuite.study.server.notification.dto.EquipmentDeletionInfos::getEquipmentId)
                        .collect(Collectors.toSet());
                Set<String> impactedSubstationIds = getSubstationIds(modifications).stream()
                        .filter(id -> !deletionsIds.contains(id))
                        .collect(Collectors.toSet());

                notificationService.emitStudyChanged(studyUuid, nodeUuid, NotificationService.UPDATE_TYPE_STUDY,
                        NetworkImpcatsInfos
                                .builder()
                                .impactedSubstationsIds(impactedSubstationIds)
                                .deletedEquipments(deletionsInfos)
                                .build());
                updateStatuses(studyUuid, nodeUuid);
                break;
            }
        }
    }

    public void notify(@NonNull String notificationName, @NonNull UUID studyUuid) {
        if (notificationName.equals(NotificationService.UPDATE_TYPE_STUDY_METADATA_UPDATED)) {
            notificationService.emitStudyMetadataChanged(studyUuid);
        } else {
            throw new StudyException(UNKNOWN_NOTIFICATION_TYPE);
        }
    }

    @Transactional
    public UUID runSensitivityAnalysis(UUID studyUuid, UUID nodeUuid, String sensitivityAnalysisInput) {
        Objects.requireNonNull(studyUuid);
        Objects.requireNonNull(nodeUuid);
        Objects.requireNonNull(sensitivityAnalysisInput);

        Optional<UUID> prevResultUuidOpt = networkModificationTreeService.getSensitivityAnalysisResultUuid(nodeUuid);
        prevResultUuidOpt.ifPresent(sensitivityAnalysisService::deleteSensitivityAnalysisResult);

        UUID networkUuid = networkStoreService.getNetworkUuid(studyUuid);
        String provider = getSensitivityAnalysisProvider(studyUuid);
        String variantId = networkModificationTreeService.getVariantId(nodeUuid);
        UUID reportUuid = networkModificationTreeService.getReportUuid(nodeUuid);

        SensitivityAnalysisInputData sensitivityAnalysisInputData;
        try {
            sensitivityAnalysisInputData = objectMapper.readValue(sensitivityAnalysisInput, SensitivityAnalysisInputData.class);
            if (sensitivityAnalysisInputData.getParameters() == null) {
                SensitivityAnalysisParameters sensitivityAnalysisParameters = SensitivityAnalysisParameters.load();
                LoadFlowParameters loadFlowParameters = getLoadFlowParameters(studyUuid);
                sensitivityAnalysisParameters.setLoadFlowParameters(loadFlowParameters);
                sensitivityAnalysisInputData.setParameters(sensitivityAnalysisParameters);
            }
        } catch (JsonProcessingException e) {
            throw new UncheckedIOException(e);
        }

        UUID result = sensitivityAnalysisService.runSensitivityAnalysis(nodeUuid, networkUuid, variantId, reportUuid, provider, sensitivityAnalysisInputData);

        updateSensitivityAnalysisResultUuid(nodeUuid, result);
        notificationService.emitStudyChanged(studyUuid, nodeUuid, NotificationService.UPDATE_TYPE_SENSITIVITY_ANALYSIS_STATUS);
        return result;
    }

    public UUID runShortCircuit(UUID studyUuid, UUID nodeUuid, String userId) {
        ShortCircuitParameters shortCircuitParameters = getShortCircuitParameters(studyUuid);
        UUID result = shortCircuitService.runShortCircuit(studyUuid, nodeUuid, shortCircuitParameters, userId);

        updateShortCircuitAnalysisResultUuid(nodeUuid, result);
        notificationService.emitStudyChanged(studyUuid, nodeUuid, NotificationService.UPDATE_TYPE_SHORT_CIRCUIT_STATUS);
        return result;
    }

    public String getMapSubstations(UUID studyUuid, UUID nodeUuid, List<String> substationsIds, boolean inUpstreamBuiltParentNode) {
        UUID nodeUuidToSearchIn = nodeUuid;
        if (inUpstreamBuiltParentNode) {
            nodeUuidToSearchIn = networkModificationTreeService.doGetLastParentNodeBuiltUuid(nodeUuid);
        }
        return networkMapService.getEquipmentsMapData(networkStoreService.getNetworkUuid(studyUuid), networkModificationTreeService.getVariantId(nodeUuidToSearchIn), substationsIds, "map-substations");
    }

    public String getMapLines(UUID studyUuid, UUID nodeUuid, List<String> substationsIds, boolean inUpstreamBuiltParentNode) {
        UUID nodeUuidToSearchIn = nodeUuid;
        if (inUpstreamBuiltParentNode) {
            nodeUuidToSearchIn = networkModificationTreeService.doGetLastParentNodeBuiltUuid(nodeUuid);
        }
        return networkMapService.getEquipmentsMapData(networkStoreService.getNetworkUuid(studyUuid), networkModificationTreeService.getVariantId(nodeUuidToSearchIn), substationsIds, "map-lines");
    }

    private ModificationType getModificationType(String modificationAttributes) {
        try {
            return objectMapper.readValue(modificationAttributes, ModificationInfos.class).getType();
        } catch (InvalidTypeIdException e) {
            throw new StudyException(BAD_MODIFICATION_TYPE, e.getMessage());
        } catch (JsonProcessingException e) {
            throw new StudyException(BAD_JSON_FORMAT, e.getMessage());
        }
    }

    public List<MappingInfos> getDynamicSimulationMappings(UUID nodeUuid) {
        // get mapping from node uuid
        return dynamicSimulationService.getMappings(nodeUuid);
    }

    @Transactional
    public UUID runDynamicSimulation(UUID studyUuid, UUID nodeUuid, DynamicSimulationParametersInfos parameters, String mappingName) {
        Objects.requireNonNull(studyUuid);
        Objects.requireNonNull(nodeUuid);
        Objects.requireNonNull(parameters);
        Objects.requireNonNull(mappingName);

        // pre-condition check
        LoadFlowStatus lfStatus = getLoadFlowStatus(nodeUuid);
        if (lfStatus != LoadFlowStatus.CONVERGED) {
            throw new StudyException(NOT_ALLOWED, "Load flow must run successfully before running dynamic simulation");
        }

        // create receiver for getting back the notification in rabbitmq
        String receiver;
        try {
            receiver = URLEncoder.encode(objectMapper.writeValueAsString(new NodeReceiver(nodeUuid)),
                    StandardCharsets.UTF_8);
        } catch (JsonProcessingException e) {
            throw new UncheckedIOException(e);
        }

        // get associated network
        UUID networkUuid = networkStoreService.getNetworkUuid(studyUuid);

        // clean previous result if exist
        Optional<UUID> prevResultUuidOpt = networkModificationTreeService.getDynamicSimulationResultUuid(nodeUuid);
        prevResultUuidOpt.ifPresent(dynamicSimulationService::deleteResult);

        // launch dynamic simulation
        UUID resultUuid = dynamicSimulationService.runDynamicSimulation(receiver, networkUuid, "", parameters.getStartTime(), parameters.getStopTime(), mappingName);

        // update result uuid and notification
        updateDynamicSimulationResultUuid(nodeUuid, resultUuid);
        notificationService.emitStudyChanged(studyUuid, nodeUuid, NotificationService.UPDATE_TYPE_DYNAMIC_SIMULATION_STATUS);

        return resultUuid;
    }

    public List<TimeSeriesMetadataInfos> getDynamicSimulationTimeSeriesMetadata(UUID nodeUuid) {
        return dynamicSimulationService.getTimeSeriesMetadataList(nodeUuid);
    }

    public List<DoubleTimeSeries> getDynamicSimulationTimeSeries(UUID nodeUuid, List<String> timeSeriesNames) {
        // get timeseries from node uuid
        return dynamicSimulationService.getTimeSeriesResult(nodeUuid, timeSeriesNames);
    }

    public List<StringTimeSeries> getDynamicSimulationTimeLine(UUID nodeUuid) {
        // get timeline from node uuid
        return dynamicSimulationService.getTimeLineResult(nodeUuid); // timeline has only one element
    }

    public DynamicSimulationStatus getDynamicSimulationStatus(UUID nodeUuid) {
        return dynamicSimulationService.getStatus(nodeUuid);
    }

    public String getEquipmentsIds(UUID studyUuid, UUID nodeUuid, List<String> substationsIds, boolean inUpstreamBuiltParentNode, String equipmentType) {
        UUID nodeUuidToSearchIn = getNodeUuidToSearchIn(nodeUuid, inUpstreamBuiltParentNode);
        return networkMapService.getEquipmentsIds(networkStoreService.getNetworkUuid(studyUuid), networkModificationTreeService.getVariantId(nodeUuidToSearchIn),
                substationsIds, equipmentType);
    }

}<|MERGE_RESOLUTION|>--- conflicted
+++ resolved
@@ -274,13 +274,8 @@
 
             LoadFlowParameters newLoadFlowParameters = sourceLoadFlowParameters != null ? sourceLoadFlowParameters.copy() : new LoadFlowParameters();
             ShortCircuitParameters shortCircuitParameters = copiedShortCircuitParameters != null ? copiedShortCircuitParameters : ShortCircuitService.getDefaultShortCircuitParameters();
-<<<<<<< HEAD
-            insertDuplicatedStudy(basicStudyInfos, sourceStudy, LoadflowService.toEntity(newLoadFlowParameters), ShortCircuitService.toEntity(shortCircuitParameters), userId, clonedNetworkUuid, clonedCaseUuid);
-            reindexStudy(basicStudyInfos.getId());
-=======
             StudyEntity duplicatedStudy = insertDuplicatedStudy(basicStudyInfos, sourceStudy, LoadflowService.toEntity(newLoadFlowParameters), ShortCircuitService.toEntity(shortCircuitParameters), userId, clonedNetworkUuid, clonedCaseUuid);
             reindexStudy(duplicatedStudy);
->>>>>>> 3c2956f6
         } catch (Exception e) {
             LOGGER.error(e.toString(), e);
         } finally {
