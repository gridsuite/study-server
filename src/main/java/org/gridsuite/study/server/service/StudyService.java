/**
 * Copyright (c) 2021, RTE (http://www.rte-france.com)
 * This Source Code Form is subject to the terms of the Mozilla Public
 * License, v. 2.0. If a copy of the MPL was not distributed with this
 * file, You can obtain one at http://mozilla.org/MPL/2.0/.
 */
package org.gridsuite.study.server.service;

import com.fasterxml.jackson.core.JsonProcessingException;
import com.fasterxml.jackson.databind.ObjectMapper;
import com.powsybl.iidm.network.ThreeSides;
import com.powsybl.loadflow.LoadFlowParameters;
import io.micrometer.common.util.StringUtils;
import lombok.NonNull;
import org.apache.commons.collections4.CollectionUtils;
import org.gridsuite.filter.globalfilter.GlobalFilter;
import org.gridsuite.filter.utils.EquipmentType;
import org.gridsuite.study.server.StudyConstants;
import org.gridsuite.study.server.error.StudyException;
import org.gridsuite.study.server.dto.*;
import org.gridsuite.study.server.dto.InvalidateNodeTreeParameters.ComputationsInvalidationMode;
import org.gridsuite.study.server.dto.InvalidateNodeTreeParameters.InvalidationMode;
import org.gridsuite.study.server.dto.caseimport.CaseImportAction;
import org.gridsuite.study.server.dto.diagramgridlayout.DiagramGridLayout;
import org.gridsuite.study.server.dto.diagramgridlayout.nad.NadConfigInfos;
import org.gridsuite.study.server.dto.dynamicmapping.MappingInfos;
import org.gridsuite.study.server.dto.dynamicmapping.ModelInfos;
import org.gridsuite.study.server.dto.dynamicsimulation.DynamicSimulationParametersInfos;
import org.gridsuite.study.server.dto.dynamicsimulation.DynamicSimulationStatus;
import org.gridsuite.study.server.dto.dynamicsimulation.event.EventInfos;
import org.gridsuite.study.server.dto.elasticsearch.EquipmentInfos;
import org.gridsuite.study.server.dto.impacts.SimpleElementImpact;
import org.gridsuite.study.server.dto.modification.ModificationApplicationContext;
import org.gridsuite.study.server.dto.modification.ModificationsSearchResultByNode;
import org.gridsuite.study.server.dto.modification.NetworkModificationResult;
import org.gridsuite.study.server.dto.modification.NetworkModificationsResult;
import org.gridsuite.study.server.dto.sequence.NodeSequenceType;
import org.gridsuite.study.server.dto.voltageinit.parameters.StudyVoltageInitParameters;
import org.gridsuite.study.server.dto.voltageinit.parameters.VoltageInitParametersInfos;
import org.gridsuite.study.server.dto.workflow.AbstractWorkflowInfos;
import org.gridsuite.study.server.dto.workflow.RerunLoadFlowInfos;
import org.gridsuite.study.server.elasticsearch.EquipmentInfosService;
import org.gridsuite.study.server.elasticsearch.StudyInfosService;
import org.gridsuite.study.server.networkmodificationtree.dto.*;
import org.gridsuite.study.server.networkmodificationtree.entities.NetworkModificationNodeInfoEntity;
import org.gridsuite.study.server.networkmodificationtree.entities.NodeEntity;
import org.gridsuite.study.server.networkmodificationtree.entities.NodeType;
import org.gridsuite.study.server.networkmodificationtree.entities.RootNetworkNodeInfoEntity;
import org.gridsuite.study.server.notification.NotificationService;
import org.gridsuite.study.server.notification.dto.NetworkImpactsInfos;
import org.gridsuite.study.server.repository.*;
import org.gridsuite.study.server.repository.rootnetwork.RootNetworkEntity;
import org.gridsuite.study.server.repository.rootnetwork.RootNetworkRequestEntity;
import org.gridsuite.study.server.repository.voltageinit.StudyVoltageInitParametersEntity;
import org.gridsuite.study.server.service.dynamicsecurityanalysis.DynamicSecurityAnalysisService;
import org.gridsuite.study.server.service.dynamicsimulation.DynamicSimulationEventService;
import org.gridsuite.study.server.service.dynamicsimulation.DynamicSimulationService;
import org.gridsuite.study.server.service.shortcircuit.ShortCircuitService;
import org.gridsuite.study.server.utils.ElementType;
import org.gridsuite.study.server.utils.PropertyUtils;
import org.slf4j.Logger;
import org.slf4j.LoggerFactory;
import org.springframework.beans.factory.annotation.Autowired;
import org.springframework.beans.factory.annotation.Value;
import org.springframework.context.annotation.Lazy;
import org.springframework.data.domain.Pageable;
import org.springframework.data.domain.Sort;
import org.springframework.data.util.Pair;
import org.springframework.lang.Nullable;
import org.springframework.stereotype.Service;
import org.springframework.transaction.annotation.Transactional;
import org.springframework.web.multipart.MultipartFile;

import java.io.UncheckedIOException;
import java.net.URLEncoder;
import java.nio.charset.StandardCharsets;
import java.util.*;
import java.util.concurrent.CompletableFuture;
import java.util.concurrent.TimeUnit;
import java.util.concurrent.atomic.AtomicReference;
import java.util.function.Consumer;
import java.util.function.Function;
import java.util.stream.Collectors;
import java.util.stream.Stream;

import static org.gridsuite.study.server.error.StudyBusinessErrorCode.*;
import static org.gridsuite.study.server.StudyConstants.BUS_ID_TO_ICC_VALUES;
import static org.gridsuite.study.server.StudyConstants.CURRENT_LIMIT_VIOLATIONS_INFOS;
import static org.gridsuite.study.server.dto.ComputationType.*;
import static org.gridsuite.study.server.dto.InvalidateNodeTreeParameters.ALL_WITH_BLOCK_NODES;

/**
 * @author Abdelsalem Hedhili <abdelsalem.hedhili at rte-france.com>
 * @author Franck Lecuyer <franck.lecuyer at rte-france.com>
 * @author Chamseddine Benhamed <chamseddine.benhamed at rte-france.com>
 */
@SuppressWarnings("checkstyle:RegexpSingleline")
@Service
public class StudyService {

    private static final Logger LOGGER = LoggerFactory.getLogger(StudyService.class);

    NotificationService notificationService;

    NetworkModificationTreeService networkModificationTreeService;

    StudyServerExecutionService studyServerExecutionService;

    private final String defaultDynamicSimulationProvider;

    private final StudyRepository studyRepository;
    private final StudyCreationRequestRepository studyCreationRequestRepository;
    private final NetworkService networkStoreService;
    private final NetworkModificationService networkModificationService;
    private final ReportService reportService;
    private final UserAdminService userAdminService;
    private final StudyInfosService studyInfosService;
    private final EquipmentInfosService equipmentInfosService;
    private final LoadFlowService loadflowService;
    private final ShortCircuitService shortCircuitService;
    private final VoltageInitService voltageInitService;
    private final SingleLineDiagramService singleLineDiagramService;
    private final NetworkConversionService networkConversionService;
    private final GeoDataService geoDataService;
    private final NetworkMapService networkMapService;
    private final SecurityAnalysisService securityAnalysisService;
    private final DynamicSimulationService dynamicSimulationService;
    private final DynamicSecurityAnalysisService dynamicSecurityAnalysisService;
    private final SensitivityAnalysisService sensitivityAnalysisService;
    private final DynamicSimulationEventService dynamicSimulationEventService;
    private final StudyConfigService studyConfigService;
    private final DiagramGridLayoutService diagramGridLayoutService;
    private final NadConfigService nadConfigService;
    private final FilterService filterService;
    private final ActionsService actionsService;
    private final CaseService caseService;
    private final StateEstimationService stateEstimationService;
    private final PccMinService pccMinService;
    private final RootNetworkService rootNetworkService;
    private final RootNetworkNodeInfoService rootNetworkNodeInfoService;
    private final DirectoryService directoryService;

    private final ObjectMapper objectMapper;

    public enum ReportType {
        NETWORK_MODIFICATION("NetworkModification"),
        LOAD_FLOW("LoadFlow"),
        SECURITY_ANALYSIS("SecurityAnalysis"),
        SHORT_CIRCUIT("AllBusesShortCircuitAnalysis"),
        SHORT_CIRCUIT_ONE_BUS("OneBusShortCircuitAnalysis"),
        SENSITIVITY_ANALYSIS("SensitivityAnalysis"),
        DYNAMIC_SIMULATION("DynamicSimulation"),
        DYNAMIC_SECURITY_ANALYSIS("DynamicSecurityAnalysis"),
        VOLTAGE_INITIALIZATION("VoltageInit"),
        STATE_ESTIMATION("StateEstimation"),
        PCC_MIN("PccMin");

        public final String reportKey;

        ReportType(String reportKey) {
            this.reportKey = reportKey;
        }
    }

    private final StudyService self;

    @Autowired
    public StudyService(
        @Value("${dynamic-simulation.default-provider}") String defaultDynamicSimulationProvider,
        StudyRepository studyRepository,
        StudyCreationRequestRepository studyCreationRequestRepository,
        NetworkService networkStoreService,
        NetworkModificationService networkModificationService,
        ReportService reportService,
        UserAdminService userAdminService,
        StudyInfosService studyInfosService,
        EquipmentInfosService equipmentInfosService,
        NetworkModificationTreeService networkModificationTreeService,
        ObjectMapper objectMapper,
        StudyServerExecutionService studyServerExecutionService,
        NotificationService notificationService,
        LoadFlowService loadflowService,
        ShortCircuitService shortCircuitService,
        SingleLineDiagramService singleLineDiagramService,
        NetworkConversionService networkConversionService,
        GeoDataService geoDataService,
        NetworkMapService networkMapService,
        SecurityAnalysisService securityAnalysisService,
        ActionsService actionsService,
        CaseService caseService,
        SensitivityAnalysisService sensitivityAnalysisService,
        DynamicSimulationService dynamicSimulationService,
        DynamicSecurityAnalysisService dynamicSecurityAnalysisService,
        VoltageInitService voltageInitService,
        DynamicSimulationEventService dynamicSimulationEventService,
        StudyConfigService studyConfigService,
        DiagramGridLayoutService diagramGridLayoutService,
        NadConfigService nadConfigService,
        FilterService filterService,
        StateEstimationService stateEstimationService,
        PccMinService pccMinService,
        @Lazy StudyService studyService,
        RootNetworkService rootNetworkService,
        RootNetworkNodeInfoService rootNetworkNodeInfoService,
        DirectoryService directoryService) {
        this.defaultDynamicSimulationProvider = defaultDynamicSimulationProvider;
        this.studyRepository = studyRepository;
        this.studyCreationRequestRepository = studyCreationRequestRepository;
        this.networkStoreService = networkStoreService;
        this.networkModificationService = networkModificationService;
        this.reportService = reportService;
        this.userAdminService = userAdminService;
        this.studyInfosService = studyInfosService;
        this.equipmentInfosService = equipmentInfosService;
        this.networkModificationTreeService = networkModificationTreeService;
        this.objectMapper = objectMapper;
        this.studyServerExecutionService = studyServerExecutionService;
        this.notificationService = notificationService;
        this.sensitivityAnalysisService = sensitivityAnalysisService;
        this.loadflowService = loadflowService;
        this.shortCircuitService = shortCircuitService;
        this.singleLineDiagramService = singleLineDiagramService;
        this.networkConversionService = networkConversionService;
        this.geoDataService = geoDataService;
        this.networkMapService = networkMapService;
        this.securityAnalysisService = securityAnalysisService;
        this.actionsService = actionsService;
        this.caseService = caseService;
        this.dynamicSimulationService = dynamicSimulationService;
        this.dynamicSecurityAnalysisService = dynamicSecurityAnalysisService;
        this.voltageInitService = voltageInitService;
        this.dynamicSimulationEventService = dynamicSimulationEventService;
        this.studyConfigService = studyConfigService;
        this.diagramGridLayoutService = diagramGridLayoutService;
        this.nadConfigService = nadConfigService;
        this.filterService = filterService;
        this.stateEstimationService = stateEstimationService;
        this.pccMinService = pccMinService;
        this.self = studyService;
        this.rootNetworkService = rootNetworkService;
        this.rootNetworkNodeInfoService = rootNetworkNodeInfoService;
        this.directoryService = directoryService;
    }

    private CreatedStudyBasicInfos toStudyInfos(UUID studyUuid) {
        StudyEntity studyEntity = getStudy(studyUuid);
        return CreatedStudyBasicInfos.builder()
                .id(studyUuid)
                .monoRoot(studyEntity.isMonoRoot())
                .build();
    }

    private static BasicStudyInfos toBasicStudyInfos(StudyCreationRequestEntity entity) {
        return BasicStudyInfos.builder()
                .id(entity.getId())
                .build();
    }

    private CreatedStudyBasicInfos toCreatedStudyBasicInfos(StudyEntity entity) {
        return CreatedStudyBasicInfos.builder()
                .id(entity.getId())
                .build();
    }

    @Transactional(readOnly = true)
    public List<CreatedStudyBasicInfos> getStudies() {
        return studyRepository.findAll().stream()
                .map(this::toCreatedStudyBasicInfos)
                .collect(Collectors.toList());
    }

    public List<UUID> getAllOrphanIndexedEquipmentsNetworkUuids() {
        return equipmentInfosService.getOrphanEquipmentInfosNetworkUuids(rootNetworkService.getAllNetworkUuids());
    }

    @Transactional(readOnly = true)
    public List<CreatedStudyBasicInfos> getStudiesMetadata(List<UUID> uuids) {
        return studyRepository.findAllById(uuids).stream().map(this::toCreatedStudyBasicInfos).toList();

    }

    public List<BasicStudyInfos> getStudiesCreationRequests() {
        return studyCreationRequestRepository.findAll().stream()
                .map(StudyService::toBasicStudyInfos)
                .collect(Collectors.toList());
    }

    public BasicStudyInfos createStudy(UUID caseUuid, String userId, UUID studyUuid, Map<String, Object> importParameters, boolean duplicateCase, String caseFormat, String firstRootNetworkName) {
        BasicStudyInfos basicStudyInfos = StudyService.toBasicStudyInfos(insertStudyCreationRequest(userId, studyUuid, firstRootNetworkName));
        UUID caseUuidToUse = caseUuid;
        try {
            if (duplicateCase) {
                caseUuidToUse = caseService.duplicateCase(caseUuid, true);
            }
            RootNetworkInfos rootNetworkInfos = RootNetworkInfos.builder().caseInfos(new CaseInfos(caseUuidToUse,
                    caseUuid, null, caseFormat)).build();

            persistNetwork(rootNetworkInfos, basicStudyInfos.getId(), NetworkModificationTreeService.FIRST_VARIANT_ID, userId, importParameters, CaseImportAction.STUDY_CREATION);
        } catch (Exception e) {
            self.deleteStudyIfNotCreationInProgress(basicStudyInfos.getId());
            throw e;
        }

        return basicStudyInfos;
    }

    @Transactional(readOnly = true)
    public void assertIsRootNetworkAndNodeInStudy(@NonNull final UUID studyUuid, @NonNull final UUID rootNetworkId, @NonNull final UUID nodeUuid) {
        this.rootNetworkService.assertIsRootNetworkInStudy(studyUuid, rootNetworkId);
        if (!studyUuid.equals(this.networkModificationTreeService.getStudyUuidForNodeId(nodeUuid))) {
            throw new StudyException(NOT_FOUND, "Node not found");
        }
    }

    @Transactional
    public void deleteRootNetworks(UUID studyUuid, List<UUID> rootNetworksUuids) {
        assertIsStudyExist(studyUuid);
        StudyEntity studyEntity = getStudy(studyUuid);
        List<RootNetworkEntity> allRootNetworkEntities = getStudyRootNetworks(studyUuid);
        if (rootNetworksUuids.size() >= allRootNetworkEntities.size()) {
            throw new StudyException(ROOT_NETWORK_DELETE_FORBIDDEN);
        }
        if (!allRootNetworkEntities.stream().map(RootNetworkEntity::getId).collect(Collectors.toSet()).containsAll(rootNetworksUuids)) {
            throw new StudyException(NOT_FOUND, "Root network not found");
        }
        notificationService.emitRootNetworksDeletionStarted(studyUuid, rootNetworksUuids);

        rootNetworkService.deleteRootNetworks(studyEntity, rootNetworksUuids.stream());

        notificationService.emitRootNetworksUpdated(studyUuid);
    }

    @Transactional
    public RootNetworkRequestInfos createRootNetworkRequest(UUID studyUuid, RootNetworkInfos rootNetworkInfos, String userId) {
        rootNetworkService.assertCanCreateRootNetwork(studyUuid, rootNetworkInfos.getName(), rootNetworkInfos.getTag());
        StudyEntity studyEntity = getStudy(studyUuid);

        rootNetworkInfos.setId(UUID.randomUUID());
        RootNetworkRequestEntity rootNetworkCreationRequestEntity = rootNetworkService.insertCreationRequest(studyEntity.getId(), rootNetworkInfos, userId);
        try {
            UUID clonedCaseUuid = caseService.duplicateCase(rootNetworkInfos.getCaseInfos().getOriginalCaseUuid(), true);
            rootNetworkInfos.getCaseInfos().setCaseUuid(clonedCaseUuid);
            persistNetwork(rootNetworkInfos, studyUuid, null, userId, rootNetworkInfos.getImportParametersRaw(), CaseImportAction.ROOT_NETWORK_CREATION);
        } catch (Exception e) {
            rootNetworkService.deleteRootNetworkRequest(rootNetworkCreationRequestEntity);
            throw e;
        }

        notificationService.emitRootNetworksUpdated(studyUuid);
        return rootNetworkCreationRequestEntity.toDto();
    }

    @Transactional
    public void deleteRootNetworkRequest(UUID rootNetworkInCreationUuid) {
        Optional<RootNetworkRequestEntity> rootNetworkCreationRequestEntityOpt = rootNetworkService.getRootNetworkRequest(rootNetworkInCreationUuid);
        if (rootNetworkCreationRequestEntityOpt.isPresent()) {
            rootNetworkService.deleteRootNetworkRequest(rootNetworkCreationRequestEntityOpt.get());
        }
    }

    @Transactional
    public void createRootNetwork(@NonNull UUID studyUuid, @NonNull RootNetworkInfos rootNetworkInfos) {
        StudyEntity studyEntity = getStudy(studyUuid);
        Optional<RootNetworkRequestEntity> rootNetworkCreationRequestEntityOpt = rootNetworkService.getRootNetworkRequest(rootNetworkInfos.getId());
        if (rootNetworkCreationRequestEntityOpt.isPresent()) {
            rootNetworkInfos.setName(rootNetworkCreationRequestEntityOpt.get().getName());
            rootNetworkInfos.setTag(rootNetworkCreationRequestEntityOpt.get().getTag());
            rootNetworkInfos.setDescription(rootNetworkCreationRequestEntityOpt.get().getDescription());
            rootNetworkService.createRootNetwork(studyEntity, rootNetworkInfos);
            rootNetworkService.deleteRootNetworkRequest(rootNetworkCreationRequestEntityOpt.get());
            //update study entity to multi root
            if (studyEntity.getRootNetworks().size() > 1) {
                studyEntity.setMonoRoot(false);
            }
        } else {
            rootNetworkService.deleteRootNetworks(studyEntity, List.of(rootNetworkInfos));
        }
        notificationService.emitRootNetworksUpdated(studyUuid);
    }

    private void updateRootNetworkBasicInfos(UUID studyUuid, RootNetworkInfos rootNetworkInfos, boolean updateCase) {
        rootNetworkService.updateRootNetwork(rootNetworkInfos, updateCase);
        postRootNetworkUpdate(studyUuid, rootNetworkInfos.getId(), updateCase);
    }

    @Transactional
    public void updateRootNetworkRequest(UUID studyUuid, RootNetworkInfos rootNetworkInfos, String userId) {
        rootNetworkService.assertCanModifyRootNetwork(studyUuid, rootNetworkInfos.getId(), rootNetworkInfos.getName(), rootNetworkInfos.getTag());
        StudyEntity studyEntity = getStudy(studyUuid);

        if (rootNetworkInfos.getCaseInfos() != null && rootNetworkInfos.getCaseInfos().getOriginalCaseUuid() != null) {
            invalidateNodeTree(studyUuid, networkModificationTreeService.getStudyRootNodeUuid(studyUuid), rootNetworkInfos.getId(), ALL_WITH_BLOCK_NODES);
            RootNetworkRequestEntity requestEntity = rootNetworkService.insertModificationRequest(studyEntity.getId(), rootNetworkInfos, userId);
            updateRootNetworkCaseInfos(studyEntity.getId(), rootNetworkInfos, userId, requestEntity);
        } else {
            updateRootNetworkBasicInfos(studyEntity.getId(), rootNetworkInfos, false);
        }
    }

    private void updateRootNetworkCaseInfos(UUID studyUuid, RootNetworkInfos rootNetworkInfos, String userId, RootNetworkRequestEntity rootNetworkModificationRequestEntity) {
        UUID clonedCaseUuid = caseService.duplicateCase(rootNetworkInfos.getCaseInfos().getOriginalCaseUuid(), true);
        rootNetworkInfos.getCaseInfos().setCaseUuid(clonedCaseUuid);
        try {
            persistNetwork(rootNetworkInfos, studyUuid, null, userId, rootNetworkInfos.getImportParametersRaw(), CaseImportAction.ROOT_NETWORK_MODIFICATION);
        } catch (Exception e) {
            rootNetworkService.deleteRootNetworkRequest(rootNetworkModificationRequestEntity);
            throw e;
        }
    }

    @Transactional
    public void modifyRootNetwork(UUID studyUuid, RootNetworkInfos rootNetworkInfos) {
        updateRootNetworkBasicInfos(studyUuid, rootNetworkInfos, true);
    }

    private void postRootNetworkUpdate(UUID studyUuid, UUID rootNetworkUuid, boolean updateCase) {
        if (updateCase) {
            Optional<RootNetworkRequestEntity> rootNetworkModificationRequestEntityOpt = rootNetworkService.getRootNetworkRequest(rootNetworkUuid);
            rootNetworkModificationRequestEntityOpt.ifPresent(rootNetworkService::deleteRootNetworkRequest);
            notificationService.emitRootNetworkUpdated(studyUuid, rootNetworkUuid);
        } else {
            notificationService.emitRootNetworksUpdated(studyUuid);
        }
    }

    /**
     * Recreates study network from <caseUuid> and <importParameters>
     * @param caseUuid
     * @param userId
     * @param studyUuid
     * @param importParameters
     */
    public void recreateNetwork(UUID caseUuid, String userId, UUID studyUuid, UUID rootNetworkUuid, String caseFormat, Map<String, Object> importParameters) {
        RootNetworkInfos rootNetworkInfos = RootNetworkInfos.builder().caseInfos(new CaseInfos(caseUuid,
                caseUuid, null, caseFormat)).id(rootNetworkUuid).build();
        recreateNetwork(rootNetworkInfos, studyUuid, userId, importParameters, false);
    }

    /**
     * Recreates study network from existing case and import parameters
     * @param userId
     * @param studyUuid
     */
    public void recreateNetwork(String userId, UUID studyUuid, UUID rootNetworkUuid, String caseFormat) {
        RootNetworkEntity rootNetwork = rootNetworkService.getRootNetwork(rootNetworkUuid).orElseThrow(() -> new StudyException(NOT_FOUND, "Root network not found"));
        UUID caseUuid = rootNetwork.getCaseUuid();
        UUID originalCaseUuid = rootNetwork.getOriginalCaseUuid();
        RootNetworkInfos rootNetworkInfos = RootNetworkInfos.builder().id(rootNetworkUuid).caseInfos(new CaseInfos(caseUuid, originalCaseUuid, null, caseFormat)).build();

        recreateNetwork(rootNetworkInfos, studyUuid, userId, null, true);
    }

    private void recreateNetwork(RootNetworkInfos rootNetworkInfos, UUID studyUuid, String userId, Map<String, Object> importParameters, boolean shouldLoadPreviousImportParameters) {
        caseService.assertCaseExists(rootNetworkInfos.getCaseInfos().getCaseUuid());
        Map<String, Object> importParametersToUse = shouldLoadPreviousImportParameters
            ? new HashMap<>(rootNetworkService.getImportParameters(rootNetworkInfos.getId()))
            : importParameters;

        persistNetwork(rootNetworkInfos, studyUuid, null, userId, importParametersToUse, CaseImportAction.NETWORK_RECREATION);
    }

    public UUID duplicateStudy(UUID sourceStudyUuid, String userId) {
        Objects.requireNonNull(sourceStudyUuid);

        StudyEntity sourceStudy = studyRepository.findById(sourceStudyUuid).orElse(null);
        if (sourceStudy == null) {
            return null;
        }
        BasicStudyInfos basicStudyInfos = StudyService.toBasicStudyInfos(insertStudyCreationRequest(userId, null, null));

        studyServerExecutionService.runAsync(() -> self.duplicateStudyAsync(basicStudyInfos, sourceStudyUuid, userId));

        return basicStudyInfos.getId();
    }

    @Transactional
    public void duplicateStudyAsync(BasicStudyInfos basicStudyInfos, UUID sourceStudyUuid, String userId) {
        AtomicReference<Long> startTime = new AtomicReference<>();
        try {
            startTime.set(System.nanoTime());

            StudyEntity duplicatedStudy = duplicateStudy(basicStudyInfos, sourceStudyUuid, userId);

            getStudyRootNetworks(duplicatedStudy.getId()).forEach(rootNetworkEntity ->
                    reindexRootNetwork(duplicatedStudy, rootNetworkEntity.getId())
            );
        } catch (Exception e) {
            LOGGER.error(e.toString(), e);
        } finally {
            self.deleteStudyIfNotCreationInProgress(basicStudyInfos.getId());
            LOGGER.trace("Create study '{}' from source {} : {} seconds", basicStudyInfos.getId(), sourceStudyUuid,
                    TimeUnit.NANOSECONDS.toSeconds(System.nanoTime() - startTime.get()));
        }
    }

    @Transactional(readOnly = true)
    public CreatedStudyBasicInfos getStudyInfos(UUID studyUuid) {
        Objects.requireNonNull(studyUuid);
        StudyEntity studyEntity = getStudy(studyUuid);
        return toStudyInfos(studyEntity.getId());
    }

    public List<CreatedStudyBasicInfos> searchStudies(@NonNull String query) {
        return studyInfosService.search(query);
    }

    private UUID getNodeUuidToSearchIn(UUID initialNodeUuid, UUID rootNetworkUuid, boolean inUpstreamBuiltParentNode) {
        UUID nodeUuidToSearchIn = initialNodeUuid;
        if (inUpstreamBuiltParentNode) {
            nodeUuidToSearchIn = networkModificationTreeService.doGetLastParentNodeBuiltUuid(initialNodeUuid, rootNetworkUuid);
        }
        return nodeUuidToSearchIn;
    }

    public List<EquipmentInfos> searchEquipments(@NonNull UUID nodeUuid, @NonNull UUID rootNetworkUuid, @NonNull String userInput,
                                                 @NonNull EquipmentInfosService.FieldSelector fieldSelector, String equipmentType,
                                                 boolean inUpstreamBuiltParentNode) {
        UUID nodeUuidToSearchIn = getNodeUuidToSearchIn(nodeUuid, rootNetworkUuid, inUpstreamBuiltParentNode);
        UUID networkUuid = rootNetworkService.getNetworkUuid(rootNetworkUuid);
        String variantId = networkModificationTreeService.getVariantId(nodeUuidToSearchIn, rootNetworkUuid);
        return equipmentInfosService.searchEquipments(networkUuid, variantId, userInput, fieldSelector, equipmentType);
    }

    public List<ModificationsSearchResultByNode> searchModifications(@NonNull UUID rootNetworkUuid, @NonNull String userInput) {
        UUID networkUuid = rootNetworkService.getNetworkUuid(rootNetworkUuid);
        Map<UUID, Object> modificationsByGroup = networkModificationService.searchModifications(networkUuid, userInput);
        return networkModificationTreeService.getNetworkModificationsByNodeInfos(modificationsByGroup);
    }

    private Optional<DeleteStudyInfos> doDeleteStudyIfNotCreationInProgress(UUID studyUuid) {
        Optional<StudyCreationRequestEntity> studyCreationRequestEntity = studyCreationRequestRepository.findById(studyUuid);
        Optional<StudyEntity> studyEntity = studyRepository.findById(studyUuid);
        DeleteStudyInfos deleteStudyInfos = null;
        if (studyCreationRequestEntity.isEmpty()) {
            List<RootNetworkInfos> rootNetworkInfos = getStudyRootNetworksInfos(studyUuid);
            // get all modification groups related to the study
            List<UUID> modificationGroupUuids = networkModificationTreeService.getAllStudyNetworkModificationNodeInfo(studyUuid).stream().map(NetworkModificationNodeInfoEntity::getModificationGroupUuid).toList();
            studyEntity.ifPresent(s -> {
                networkModificationTreeService.doDeleteTree(studyUuid);
                studyRepository.deleteById(studyUuid);
                studyInfosService.deleteByUuid(studyUuid);
                removeLoadFlowParameters(s.getLoadFlowParametersUuid());
                removeSecurityAnalysisParameters(s.getSecurityAnalysisParametersUuid());
                removeVoltageInitParameters(s.getVoltageInitParametersUuid());
                removeSensitivityAnalysisParameters(s.getSensitivityAnalysisParametersUuid());
                removeDynamicSecurityAnalysisParameters(s.getDynamicSecurityAnalysisParametersUuid());
                removeNetworkVisualizationParameters(s.getNetworkVisualizationParametersUuid());
                removeStateEstimationParameters(s.getStateEstimationParametersUuid());
                removePccMinParameters(s.getPccMinParametersUuid());
                removeSpreadsheetConfigCollection(s.getSpreadsheetConfigCollectionUuid());
                removeDiagramGridLayout(s.getDiagramGridLayoutUuid());
                removeNadConfigs(s.getNadConfigsUuids().stream().toList());
            });
            deleteStudyInfos = new DeleteStudyInfos(rootNetworkInfos, modificationGroupUuids);
        } else {
            studyCreationRequestRepository.deleteById(studyCreationRequestEntity.get().getId());
        }

        if (deleteStudyInfos == null) {
            return Optional.empty();
        } else {
            return Optional.of(deleteStudyInfos);
        }
    }

    private void removeStateEstimationParameters(@Nullable UUID uuid) {
        if (uuid != null) {
            try {
                stateEstimationService.deleteStateEstimationParameters(uuid);
            } catch (Exception e) {
                LOGGER.error("Could not delete state estimation parameters with uuid:" + uuid, e);
            }
        }
    }

    private void removePccMinParameters(@Nullable UUID uuid) {
        if (uuid != null) {
            try {
                pccMinService.deletePccMinParameters(uuid);
            } catch (Exception e) {
                LOGGER.error("Could not delete pcc min parameters with uuid:" + uuid, e);
            }
        }
    }

    private void removeNetworkVisualizationParameters(@Nullable UUID uuid) {
        if (uuid != null) {
            try {
                studyConfigService.deleteNetworkVisualizationParameters(uuid);
            } catch (Exception e) {
                LOGGER.error("Could not delete network visualization parameters with uuid:" + uuid, e);
            }
        }
    }

    @Transactional
    public void deleteStudyIfNotCreationInProgress(UUID studyUuid) {
        AtomicReference<Long> startTime = new AtomicReference<>(null);
        Optional<DeleteStudyInfos> deleteStudyInfosOpt = doDeleteStudyIfNotCreationInProgress(studyUuid);
        if (deleteStudyInfosOpt.isPresent()) {
            DeleteStudyInfos deleteStudyInfos = deleteStudyInfosOpt.get();
            startTime.set(System.nanoTime());

            // delete all distant resources linked to rootNetworks
            rootNetworkService.deleteRootNetworkRemoteInfos(deleteStudyInfos.getRootNetworkInfosList());

            // delete all distant resources linked to nodes
            studyServerExecutionService.runAsync(() -> deleteStudyInfos.getModificationGroupUuids().stream().filter(Objects::nonNull).forEach(networkModificationService::deleteModifications));

            LOGGER.trace("Delete study '{}' : {} seconds", studyUuid, TimeUnit.NANOSECONDS.toSeconds(System.nanoTime() - startTime.get()));

        }
    }

    @Transactional
    public CreatedStudyBasicInfos insertStudy(UUID studyUuid, String userId, NetworkInfos networkInfos, CaseInfos caseInfos, UUID loadFlowParametersUuid,
                                              UUID shortCircuitParametersUuid, DynamicSimulationParametersEntity dynamicSimulationParametersEntity,
                                              UUID voltageInitParametersUuid, UUID securityAnalysisParametersUuid, UUID sensitivityAnalysisParametersUuid,
                                              UUID networkVisualizationParametersUuid, UUID dynamicSecurityAnalysisParametersUuid, UUID stateEstimationParametersUuid, UUID pccMinParametersUuid,
                                              UUID spreadsheetConfigCollectionUuid, UUID diagramGridLayoutUuid, Map<String, String> importParameters, UUID importReportUuid) {
        Objects.requireNonNull(studyUuid);
        Objects.requireNonNull(userId);
        Objects.requireNonNull(networkInfos.getNetworkUuid());
        Objects.requireNonNull(networkInfos.getNetworkId());
        Objects.requireNonNull(caseInfos.getCaseFormat());
        Objects.requireNonNull(caseInfos.getCaseUuid());
        Objects.requireNonNull(importParameters);

        StudyEntity studyEntity = saveStudyThenCreateBasicTree(studyUuid, networkInfos,
                caseInfos, loadFlowParametersUuid,
                shortCircuitParametersUuid, dynamicSimulationParametersEntity,
                voltageInitParametersUuid, securityAnalysisParametersUuid,
                sensitivityAnalysisParametersUuid, networkVisualizationParametersUuid, dynamicSecurityAnalysisParametersUuid,
                stateEstimationParametersUuid, pccMinParametersUuid, spreadsheetConfigCollectionUuid, diagramGridLayoutUuid, importParameters, importReportUuid);

        // Need to deal with the study creation (with a default root network ?)
        CreatedStudyBasicInfos createdStudyBasicInfos = toCreatedStudyBasicInfos(studyEntity);
        studyInfosService.add(createdStudyBasicInfos);

        notificationService.emitStudiesChanged(studyUuid, userId);

        return createdStudyBasicInfos;
    }

    @Transactional
    public CreatedStudyBasicInfos updateNetwork(UUID studyUuid, UUID rootNetworkUuid, NetworkInfos networkInfos, String userId) {
        StudyEntity studyEntity = getStudy(studyUuid);
        RootNetworkEntity rootNetworkEntity = rootNetworkService.getRootNetwork(rootNetworkUuid).orElseThrow(() -> new StudyException(NOT_FOUND, "Root network not found"));

        rootNetworkService.updateNetwork(rootNetworkEntity, networkInfos);

        CreatedStudyBasicInfos createdStudyBasicInfos = toCreatedStudyBasicInfos(studyEntity);
        studyInfosService.add(createdStudyBasicInfos);

        notificationService.emitStudyNetworkRecreationDone(studyEntity.getId(), userId);

        return createdStudyBasicInfos;
    }

    public UUID createGridLayoutFromNadDiagram(String userId, UserProfileInfos userProfileInfos) {
        if (userProfileInfos != null && userProfileInfos.getDiagramConfigId() != null) {
            UUID sourceNadConfig = userProfileInfos.getDiagramConfigId();
            try {
                UUID clonedNadConfig = singleLineDiagramService.duplicateNadConfig(sourceNadConfig);
                String nadConfigName = directoryService.getElementName(sourceNadConfig);
                return studyConfigService.createGridLayoutFromNadDiagram(sourceNadConfig, clonedNadConfig, nadConfigName);
            } catch (Exception e) {
                LOGGER.error(String.format("Could not create a diagram grid layout cloning NAD elment id '%s' from user/profile '%s/%s'. No layout created",
                        sourceNadConfig, userId, userProfileInfos.getName()), e);
            }
        }
        return null;
    }

    public UserProfileInfos getUserProfile(String userId) {
        try {
            return userAdminService.getUserProfile(userId);
        } catch (Exception e) {
            LOGGER.error(String.format("Could not access to profile for user '%s'", userId), e);
        }
        return null;
    }

    private void duplicateStudyNodeAliases(StudyEntity newStudyEntity, StudyEntity sourceStudyEntity) {
        if (!CollectionUtils.isEmpty(sourceStudyEntity.getNodeAliases())) {
            Map<UUID, AbstractNode> newStudyNodes = networkModificationTreeService.getAllStudyNodesByUuid(newStudyEntity.getId());
            Map<UUID, AbstractNode> sourceStudyNodes = networkModificationTreeService.getAllStudyNodesByUuid(sourceStudyEntity.getId());

            List<NodeAliasEmbeddable> newStudyNodeAliases = new ArrayList<>();
            sourceStudyEntity.getNodeAliases().forEach(nodeAliasEmbeddable -> {
                String aliasName = nodeAliasEmbeddable.getName();
                UUID nodeUuid = nodeAliasEmbeddable.getNodeId();
                UUID newNodeId = null;
                if (nodeUuid != null && sourceStudyNodes.containsKey(nodeUuid)) {
                    String nodeName = sourceStudyNodes.get(nodeUuid).getName();
                    newNodeId = newStudyNodes.entrySet().stream().filter(entry -> nodeName.equals(entry.getValue().getName()))
                        .map(Map.Entry::getKey).findFirst().orElse(null);
                }
                newStudyNodeAliases.add(new NodeAliasEmbeddable(aliasName, newNodeId));
            });
            newStudyEntity.setNodeAliases(newStudyNodeAliases);
        }
    }

    private StudyEntity duplicateStudy(BasicStudyInfos studyInfos, UUID sourceStudyUuid, String userId) {
        Objects.requireNonNull(studyInfos.getId());
        Objects.requireNonNull(userId);

        StudyEntity sourceStudy = getStudy(sourceStudyUuid);

        StudyEntity newStudyEntity = duplicateStudyEntity(sourceStudy, studyInfos.getId(), userId);
        rootNetworkService.duplicateStudyRootNetworks(newStudyEntity, sourceStudy);
        networkModificationTreeService.duplicateStudyNodes(newStudyEntity, sourceStudy);
        duplicateStudyNodeAliases(newStudyEntity, sourceStudy);

        CreatedStudyBasicInfos createdStudyBasicInfos = toCreatedStudyBasicInfos(newStudyEntity);
        studyInfosService.add(createdStudyBasicInfos);
        notificationService.emitStudiesChanged(studyInfos.getId(), userId);

        return newStudyEntity;
    }

    private StudyEntity duplicateStudyEntity(StudyEntity sourceStudyEntity, UUID newStudyId, String userId) {
        UUID copiedLoadFlowParametersUuid = null;
        if (sourceStudyEntity.getLoadFlowParametersUuid() != null) {
            copiedLoadFlowParametersUuid = loadflowService.duplicateLoadFlowParameters(sourceStudyEntity.getLoadFlowParametersUuid());
        }

        UUID copiedShortCircuitParametersUuid = null;
        if (sourceStudyEntity.getShortCircuitParametersUuid() != null) {
            copiedShortCircuitParametersUuid = shortCircuitService.duplicateParameters(sourceStudyEntity.getShortCircuitParametersUuid());
        }

        UUID copiedSecurityAnalysisParametersUuid = null;
        if (sourceStudyEntity.getSecurityAnalysisParametersUuid() != null) {
            copiedSecurityAnalysisParametersUuid = securityAnalysisService.duplicateSecurityAnalysisParameters(sourceStudyEntity.getSecurityAnalysisParametersUuid());
        }

        UUID copiedSensitivityAnalysisParametersUuid = null;
        if (sourceStudyEntity.getSensitivityAnalysisParametersUuid() != null) {
            copiedSensitivityAnalysisParametersUuid = sensitivityAnalysisService.duplicateSensitivityAnalysisParameters(sourceStudyEntity.getSensitivityAnalysisParametersUuid());
        }

        UUID copiedVoltageInitParametersUuid = null;
        if (sourceStudyEntity.getVoltageInitParametersUuid() != null) {
            copiedVoltageInitParametersUuid = voltageInitService.duplicateVoltageInitParameters(sourceStudyEntity.getVoltageInitParametersUuid());
        }

        UUID copiedNetworkVisualizationParametersUuid = null;
        if (sourceStudyEntity.getNetworkVisualizationParametersUuid() != null) {
            copiedNetworkVisualizationParametersUuid = studyConfigService.duplicateNetworkVisualizationParameters(sourceStudyEntity.getNetworkVisualizationParametersUuid());
        }

        UUID copiedSpreadsheetConfigCollectionUuid = null;
        if (sourceStudyEntity.getSpreadsheetConfigCollectionUuid() != null) {
            copiedSpreadsheetConfigCollectionUuid = studyConfigService.duplicateSpreadsheetConfigCollection(sourceStudyEntity.getSpreadsheetConfigCollectionUuid());
        }

        DynamicSimulationParametersInfos dynamicSimulationParameters = sourceStudyEntity.getDynamicSimulationParameters() != null ? DynamicSimulationService.fromEntity(sourceStudyEntity.getDynamicSimulationParameters(), objectMapper) : DynamicSimulationService.getDefaultDynamicSimulationParameters();

        UUID copiedStateEstimationParametersUuid = null;
        if (sourceStudyEntity.getStateEstimationParametersUuid() != null) {
            copiedStateEstimationParametersUuid = stateEstimationService.duplicateStateEstimationParameters(sourceStudyEntity.getStateEstimationParametersUuid());
        }

        UUID copiedPccMinParametersUuid = null;
        if (sourceStudyEntity.getPccMinParametersUuid() != null) {
            copiedPccMinParametersUuid = pccMinService.duplicatePccMinParameters(sourceStudyEntity.getPccMinParametersUuid());
        }

        UserProfileInfos userProfile = getUserProfile(userId);
        UUID diagramGridLayoutId = createGridLayoutFromNadDiagram(userId, userProfile);

        return studyRepository.save(StudyEntity.builder()
            .id(newStudyId)
            .loadFlowParametersUuid(copiedLoadFlowParametersUuid)
            .securityAnalysisParametersUuid(copiedSecurityAnalysisParametersUuid)
            .dynamicSimulationProvider(sourceStudyEntity.getDynamicSimulationProvider())
            .dynamicSimulationParameters(DynamicSimulationService.toEntity(dynamicSimulationParameters, objectMapper))
            .shortCircuitParametersUuid(copiedShortCircuitParametersUuid)
            .voltageInitParametersUuid(copiedVoltageInitParametersUuid)
            .sensitivityAnalysisParametersUuid(copiedSensitivityAnalysisParametersUuid)
            .networkVisualizationParametersUuid(copiedNetworkVisualizationParametersUuid)
            .spreadsheetConfigCollectionUuid(copiedSpreadsheetConfigCollectionUuid)
            .stateEstimationParametersUuid(copiedStateEstimationParametersUuid)
            .pccMinParametersUuid(copiedPccMinParametersUuid)
            .diagramGridLayoutUuid(diagramGridLayoutId)
            .build());
    }

    private StudyCreationRequestEntity insertStudyCreationRequest(String userId, UUID studyUuid, String firstRootNetworkName) {
        StudyCreationRequestEntity newStudy = insertStudyCreationRequestEntity(studyUuid, firstRootNetworkName);
        notificationService.emitStudiesChanged(newStudy.getId(), userId);
        return newStudy;
    }

<<<<<<< HEAD
    public byte[] generateVoltageLevelSvg(String voltageLevelId, UUID nodeUuid, UUID rootNetworkUuid, Map<String, Object> sldRequestInfos) {
=======
    public byte[] generateVoltageLevelSvg(String voltageLevelId, UUID nodeUuid, UUID rootNetworkUuid, SldRequestInfos sldRequestInfos) {
>>>>>>> 54d5509a
        UUID networkUuid = rootNetworkService.getNetworkUuid(rootNetworkUuid);
        if (networkUuid == null) {
            throw new StudyException(NOT_FOUND, "Root network not found");
        }
        String variantId = networkModificationTreeService.getVariantId(nodeUuid, rootNetworkUuid);
        if (networkStoreService.existVariant(networkUuid, variantId)) {
            List<CurrentLimitViolationInfos> violations = getCurrentLimitViolations(nodeUuid, rootNetworkUuid);
            UUID shortCircuitResultUuid = rootNetworkNodeInfoService.getComputationResultUuid(nodeUuid, rootNetworkUuid, SHORT_CIRCUIT);
            Map<String, Double> busIdToIccValues = shortCircuitResultUuid != null ?
                shortCircuitService.getVoltageLevelIccValues(shortCircuitResultUuid, voltageLevelId) : Map.of();
<<<<<<< HEAD
            sldRequestInfos.put(CURRENT_LIMIT_VIOLATIONS_INFOS, violations);
            sldRequestInfos.put(BUS_ID_TO_ICC_VALUES, busIdToIccValues);
=======
            sldRequestInfos.setCurrentLimitViolationInfos(violations);
            sldRequestInfos.setBusIdToIccValues(busIdToIccValues);
>>>>>>> 54d5509a
            return singleLineDiagramService.generateVoltageLevelSvg(networkUuid, variantId, voltageLevelId, sldRequestInfos);
        } else {
            return null;
        }
    }

<<<<<<< HEAD
    public String generateVoltageLevelSvgAndMetadata(String voltageLevelId, UUID nodeUuid, UUID rootNetworkUuid, Map<String, Object> sldRequestInfos) {
=======
    public String generateVoltageLevelSvgAndMetadata(String voltageLevelId, UUID nodeUuid, UUID rootNetworkUuid, SldRequestInfos sldRequestInfos) {
>>>>>>> 54d5509a
        UUID networkUuid = rootNetworkService.getNetworkUuid(rootNetworkUuid);
        if (networkUuid == null) {
            throw new StudyException(NOT_FOUND, "Root network not found");
        }
        String variantId = networkModificationTreeService.getVariantId(nodeUuid, rootNetworkUuid);
        if (networkStoreService.existVariant(networkUuid, variantId)) {
            List<CurrentLimitViolationInfos> violations = getCurrentLimitViolations(nodeUuid, rootNetworkUuid);
            UUID shortCircuitResultUuid = rootNetworkNodeInfoService.getComputationResultUuid(nodeUuid, rootNetworkUuid, SHORT_CIRCUIT);
            Map<String, Double> busIdToIccValues = shortCircuitResultUuid != null ?
                shortCircuitService.getVoltageLevelIccValues(shortCircuitResultUuid, voltageLevelId) : Map.of();
<<<<<<< HEAD
            sldRequestInfos.put(CURRENT_LIMIT_VIOLATIONS_INFOS, violations);
            sldRequestInfos.put(BUS_ID_TO_ICC_VALUES, busIdToIccValues);
=======
            sldRequestInfos.setCurrentLimitViolationInfos(violations);
            sldRequestInfos.setBusIdToIccValues(busIdToIccValues);
>>>>>>> 54d5509a
            return singleLineDiagramService.generateVoltageLevelSvgAndMetadata(networkUuid, variantId, voltageLevelId, sldRequestInfos);
        } else {
            return null;
        }
    }

    private void persistNetwork(RootNetworkInfos rootNetworkInfos, UUID studyUuid, String variantId, String userId, Map<String, Object> importParameters, CaseImportAction caseImportAction) {
        networkConversionService.persistNetwork(rootNetworkInfos, studyUuid, variantId, userId, UUID.randomUUID(), importParameters, caseImportAction);
    }

    public String getLinesGraphics(UUID networkUuid, UUID nodeUuid, UUID rootNetworkUuid, List<String> linesIds) {
        String variantId = networkModificationTreeService.getVariantId(nodeUuid, rootNetworkUuid);

        return geoDataService.getLinesGraphics(networkUuid, variantId, linesIds);
    }

    public String getSubstationsGraphics(UUID networkUuid, UUID nodeUuid, UUID rootNetworkUuid, List<String> substationsIds) {
        String variantId = networkModificationTreeService.getVariantId(nodeUuid, rootNetworkUuid);

        return geoDataService.getSubstationsGraphics(networkUuid, variantId, substationsIds);
    }

    public String getNetworkElementsInfos(UUID studyUuid,
                                          UUID nodeUuid,
                                          UUID rootNetworkUuid,
                                          List<String> substationsIds,
                                          String infoType,
                                          String elementType,
                                          boolean inUpstreamBuiltParentNode,
                                          List<Double> nominalVoltages) {
        UUID nodeUuidToSearchIn = getNodeUuidToSearchIn(nodeUuid, rootNetworkUuid, inUpstreamBuiltParentNode);
        StudyEntity studyEntity = getStudy(studyUuid);
        LoadFlowParameters loadFlowParameters = getLoadFlowParameters(studyEntity);
        return networkMapService.getElementsInfos(
            rootNetworkService.getNetworkUuid(rootNetworkUuid),
            networkModificationTreeService.getVariantId(nodeUuidToSearchIn, rootNetworkUuid),
            substationsIds,
            elementType,
            nominalVoltages,
            infoType,
            getOptionalParameters(elementType, studyEntity, loadFlowParameters));
    }

    public String getNetworkElementInfos(UUID studyUuid,
                                         UUID nodeUuid,
                                         UUID rootNetworkUuid,
                                         String elementType,
                                         InfoTypeParameters infoTypeParameters,
                                         String elementId,
                                         boolean inUpstreamBuiltParentNode) {
        UUID nodeUuidToSearchIn = getNodeUuidToSearchIn(nodeUuid, rootNetworkUuid, inUpstreamBuiltParentNode);
        StudyEntity studyEntity = getStudy(studyUuid);
        LoadFlowParameters loadFlowParameters = getLoadFlowParameters(studyEntity);
        return networkMapService.getElementInfos(
            rootNetworkService.getNetworkUuid(rootNetworkUuid),
            networkModificationTreeService.getVariantId(nodeUuidToSearchIn, rootNetworkUuid),
            elementType,
            infoTypeParameters.getInfoType(),
            getOptionalParameters(elementType, studyEntity, loadFlowParameters),
            elementId);
    }

    private static Map<String, String> getOptionalParameters(String elementType, StudyEntity studyEntity, LoadFlowParameters loadFlowParameters) {
        Map<String, String> additionalParameters = new HashMap<>();
        additionalParameters.put(InfoTypeParameters.QUERY_PARAM_DC_POWERFACTOR, String.valueOf(loadFlowParameters.getDcPowerFactor()));
        switch (elementType.toLowerCase()) {
            case "branch" -> additionalParameters.put(
                InfoTypeParameters.QUERY_PARAM_LOAD_OPERATIONAL_LIMIT_GROUPS,
                String.valueOf(studyEntity.getSpreadsheetParameters().isSpreadsheetLoadBranchOperationalLimitGroup()));
            case "line" -> additionalParameters.put(
                InfoTypeParameters.QUERY_PARAM_LOAD_OPERATIONAL_LIMIT_GROUPS,
                String.valueOf(studyEntity.getSpreadsheetParameters().isSpreadsheetLoadLineOperationalLimitGroup()));
            case "two_windings_transformer" -> additionalParameters.put(
                InfoTypeParameters.QUERY_PARAM_LOAD_OPERATIONAL_LIMIT_GROUPS,
                String.valueOf(studyEntity.getSpreadsheetParameters().isSpreadsheetLoadTwtOperationalLimitGroup()));
            case "generator" -> additionalParameters.put(
                InfoTypeParameters.QUERY_PARAM_LOAD_REGULATING_TERMINALS,
                String.valueOf(studyEntity.getSpreadsheetParameters().isSpreadsheetLoadGeneratorRegulatingTerminal()));
            case "bus" -> additionalParameters.put(
                InfoTypeParameters.QUERY_PARAM_LOAD_NETWORK_COMPONENTS,
                String.valueOf(studyEntity.getSpreadsheetParameters().isSpreadsheetLoadBusNetworkComponents()));
        }
        return additionalParameters;
    }

    public String getNetworkCountries(UUID nodeUuid, UUID rootNetworkUuid, boolean inUpstreamBuiltParentNode) {
        UUID nodeUuidToSearchIn = getNodeUuidToSearchIn(nodeUuid, rootNetworkUuid, inUpstreamBuiltParentNode);
        return networkMapService.getCountries(rootNetworkService.getNetworkUuid(rootNetworkUuid), networkModificationTreeService.getVariantId(nodeUuidToSearchIn, rootNetworkUuid));
    }

    public String getNetworkNominalVoltages(UUID nodeUuid, UUID rootNetworkUuid, boolean inUpstreamBuiltParentNode) {
        UUID nodeUuidToSearchIn = getNodeUuidToSearchIn(nodeUuid, rootNetworkUuid, inUpstreamBuiltParentNode);
        return networkMapService.getNominalVoltages(rootNetworkService.getNetworkUuid(rootNetworkUuid), networkModificationTreeService.getVariantId(nodeUuidToSearchIn, rootNetworkUuid));
    }

    public String getVoltageLevelEquipments(UUID nodeUuid, UUID rootNetworkUuid, boolean inUpstreamBuiltParentNode, String voltageLevelId) {
        UUID nodeUuidToSearchIn = getNodeUuidToSearchIn(nodeUuid, rootNetworkUuid, inUpstreamBuiltParentNode);
        String equipmentPath = "voltage-levels" + StudyConstants.DELIMITER + voltageLevelId + StudyConstants.DELIMITER + "equipments";
        return networkMapService.getEquipmentsMapData(rootNetworkService.getNetworkUuid(rootNetworkUuid), networkModificationTreeService.getVariantId(nodeUuidToSearchIn, rootNetworkUuid),
                null, equipmentPath);
    }

    public String getHvdcLineShuntCompensators(UUID nodeUuid, UUID rootNetworkUuid, boolean inUpstreamBuiltParentNode, String hvdcId) {
        UUID nodeUuidToSearchIn = getNodeUuidToSearchIn(nodeUuid, rootNetworkUuid, inUpstreamBuiltParentNode);
        UUID networkUuid = rootNetworkService.getNetworkUuid(rootNetworkUuid);
        String variantId = networkModificationTreeService.getVariantId(nodeUuidToSearchIn, rootNetworkUuid);
        return networkMapService.getHvdcLineShuntCompensators(networkUuid, variantId, hvdcId);
    }

    public String getBranchOr3WTVoltageLevelId(UUID nodeUuid, UUID rootNetworkUuid, boolean inUpstreamBuiltParentNode, String equipmentId, ThreeSides side) {
        UUID nodeUuidToSearchIn = getNodeUuidToSearchIn(nodeUuid, rootNetworkUuid, inUpstreamBuiltParentNode);
        UUID networkUuid = rootNetworkService.getNetworkUuid(rootNetworkUuid);
        String variantId = networkModificationTreeService.getVariantId(nodeUuidToSearchIn, rootNetworkUuid);
        return networkMapService.getBranchOr3WTVoltageLevelId(networkUuid, variantId, equipmentId, side);
    }

    public String getAllMapData(UUID studyUuid, UUID nodeUuid, UUID rootNetworkUuid, List<String> substationsIds) {
        StudyEntity studyEntity = getStudy(studyUuid);
        LoadFlowParameters loadFlowParameters = getLoadFlowParameters(studyEntity);
        Map<String, Map<String, String>> optionalParameters = new HashMap<>();
        Stream.of(
            String.valueOf(ElementType.BRANCH),
            String.valueOf(ElementType.LINE),
            String.valueOf(ElementType.TIE_LINE),
            String.valueOf(ElementType.TWO_WINDINGS_TRANSFORMER)
            ).forEach(type -> optionalParameters.put(
                type,
                new HashMap<>(Map.of(InfoTypeParameters.QUERY_PARAM_DC_POWERFACTOR, String.valueOf(loadFlowParameters.getDcPowerFactor())))
            ));
        optionalParameters.get(String.valueOf(ElementType.BRANCH)).put(
            InfoTypeParameters.QUERY_PARAM_LOAD_OPERATIONAL_LIMIT_GROUPS,
            String.valueOf(studyEntity.getSpreadsheetParameters().isSpreadsheetLoadBranchOperationalLimitGroup()));
        optionalParameters.get(String.valueOf(ElementType.LINE)).put(
            InfoTypeParameters.QUERY_PARAM_LOAD_OPERATIONAL_LIMIT_GROUPS,
            String.valueOf(studyEntity.getSpreadsheetParameters().isSpreadsheetLoadLineOperationalLimitGroup()));
        optionalParameters.get(String.valueOf(ElementType.TWO_WINDINGS_TRANSFORMER)).put(
            InfoTypeParameters.QUERY_PARAM_LOAD_OPERATIONAL_LIMIT_GROUPS,
            String.valueOf(studyEntity.getSpreadsheetParameters().isSpreadsheetLoadTwtOperationalLimitGroup()));
        optionalParameters.put(String.valueOf(ElementType.GENERATOR),
            Map.of(
                InfoTypeParameters.QUERY_PARAM_LOAD_REGULATING_TERMINALS,
                String.valueOf(studyEntity.getSpreadsheetParameters().isSpreadsheetLoadGeneratorRegulatingTerminal())));
        optionalParameters.put(String.valueOf(ElementType.BUS),
            Map.of(
                InfoTypeParameters.QUERY_PARAM_LOAD_NETWORK_COMPONENTS,
                String.valueOf(studyEntity.getSpreadsheetParameters().isSpreadsheetLoadBusNetworkComponents())));
        return networkMapService.getAllElementsInfos(
            rootNetworkService.getNetworkUuid(rootNetworkUuid),
            networkModificationTreeService.getVariantId(nodeUuid, rootNetworkUuid),
            substationsIds,
            optionalParameters);
    }

    @Transactional
    public void rerunLoadflow(UUID studyUuid, UUID nodeUuid, UUID rootNetworkUuid, UUID loadflowResultUuid, Boolean withRatioTapChangers, String userId) {
        StudyEntity studyEntity = getStudy(studyUuid);
        if (networkModificationTreeService.isSecurityNode(nodeUuid)) {
            invalidateNodeTree(studyUuid, nodeUuid, rootNetworkUuid, InvalidateNodeTreeParameters.builder()
                .invalidationMode(InvalidationMode.ALL)
                .withBlockedNode(true)
                .computationsInvalidationMode(ComputationsInvalidationMode.PRESERVE_LOAD_FLOW_RESULTS)
                .build());

            buildNode(studyUuid, nodeUuid, rootNetworkUuid, userId, RerunLoadFlowInfos.builder()
                .loadflowResultUuid(loadflowResultUuid)
                .withRatioTapChangers(withRatioTapChangers)
                .userId(userId)
                .build());
        } else {
            networkModificationTreeService.blockNode(rootNetworkUuid, nodeUuid);
            handleLoadflowRequest(studyEntity, nodeUuid, rootNetworkUuid, loadflowResultUuid, withRatioTapChangers, userId);
        }
    }

    @Transactional
    public UUID createLoadflowRunningStatus(UUID studyUuid, UUID nodeUuid, UUID rootNetworkUuid, boolean withRatioTapChangers) {
        // since invalidating and building nodes can be long, we create loadflow result status before execution long operations
        UUID loadflowResultUuid = loadflowService.createRunningStatus();
        rootNetworkNodeInfoService.updateLoadflowResultUuid(nodeUuid, rootNetworkUuid, loadflowResultUuid, withRatioTapChangers);
        notificationService.emitStudyChanged(studyUuid, nodeUuid, rootNetworkUuid, LOAD_FLOW.getUpdateStatusType());
        return loadflowResultUuid;
    }

    @Transactional
    public void deleteLoadflowResult(UUID studyUuid, UUID nodeUuid, UUID rootNetworkUuid, UUID loadflowResultUuid) {
        loadflowService.deleteLoadFlowResults(List.of(loadflowResultUuid));
        rootNetworkNodeInfoService.updateLoadflowResultUuid(nodeUuid, rootNetworkUuid, null, null);
        notificationService.emitStudyChanged(studyUuid, nodeUuid, rootNetworkUuid, LOAD_FLOW.getUpdateStatusType());
    }

    @Transactional
    public void sendLoadflowRequestWorflow(UUID studyUuid, UUID nodeUuid, UUID rootNetworkUuid, UUID loadflowResultUuid, boolean withRatioTapChangers, String userId) {
        StudyEntity studyEntity = getStudy(studyUuid);
        handleLoadflowRequest(studyEntity, nodeUuid, rootNetworkUuid, loadflowResultUuid, withRatioTapChangers, userId);
    }

    @Transactional
    public void sendLoadflowRequest(UUID studyUuid, UUID nodeUuid, UUID rootNetworkUuid, UUID loadflowResultUuid, boolean withRatioTapChangers, String userId) {
        StudyEntity studyEntity = getStudy(studyUuid);
        if (networkModificationTreeService.isSecurityNode(nodeUuid)) {
            invalidateNodeTree(studyUuid, nodeUuid, rootNetworkUuid, InvalidateNodeTreeParameters.builder()
                .invalidationMode(InvalidationMode.ONLY_CHILDREN_BUILD_STATUS)
                .withBlockedNode(true)
                .computationsInvalidationMode(ComputationsInvalidationMode.ALL)
                .build());
        } else {
            networkModificationTreeService.blockNode(rootNetworkUuid, nodeUuid);
        }

        handleLoadflowRequest(studyEntity, nodeUuid, rootNetworkUuid, loadflowResultUuid, withRatioTapChangers, userId);
    }

    private void handleLoadflowRequest(StudyEntity studyEntity, UUID nodeUuid, UUID rootNetworkUuid, UUID loadflowResultUuid, boolean withRatioTapChangers, String userId) {
        UUID lfParametersUuid = loadflowService.getLoadFlowParametersOrDefaultsUuid(studyEntity);
        UUID lfReportUuid = networkModificationTreeService.getComputationReports(nodeUuid, rootNetworkUuid).getOrDefault(LOAD_FLOW.name(), UUID.randomUUID());
        UUID networkUuid = rootNetworkService.getNetworkUuid(rootNetworkUuid);
        String variantId = networkModificationTreeService.getVariantId(nodeUuid, rootNetworkUuid);

        boolean isSecurityNode = networkModificationTreeService.isSecurityNode(nodeUuid);
        networkModificationTreeService.updateComputationReportUuid(nodeUuid, rootNetworkUuid, LOAD_FLOW, lfReportUuid);
        UUID result = loadflowService.runLoadFlow(new NodeReceiver(nodeUuid, rootNetworkUuid), loadflowResultUuid, new VariantInfos(networkUuid, variantId), new LoadFlowService.ParametersInfos(lfParametersUuid, withRatioTapChangers, isSecurityNode), lfReportUuid, userId);
        rootNetworkNodeInfoService.updateLoadflowResultUuid(nodeUuid, rootNetworkUuid, result, withRatioTapChangers);

        notificationService.emitStudyChanged(studyEntity.getId(), nodeUuid, rootNetworkUuid, LOAD_FLOW.getUpdateStatusType());
    }

    public UUID exportNetwork(UUID studyUuid, UUID nodeUuid, UUID rootNetworkUuid, String fileName, String format, String userId, String parametersJson) {
        UUID networkUuid = rootNetworkService.getNetworkUuid(rootNetworkUuid);
        String variantId = networkModificationTreeService.getVariantId(nodeUuid, rootNetworkUuid);

        return networkConversionService.exportNetwork(networkUuid, studyUuid, variantId, fileName, format, userId, parametersJson);
    }

    @Transactional(readOnly = true)
    public void assertIsNodeNotReadOnly(UUID nodeUuid) {
        Boolean isReadOnly = networkModificationTreeService.isReadOnly(nodeUuid);
        if (Boolean.TRUE.equals(isReadOnly)) {
            throw new StudyException(NOT_ALLOWED);
        }
    }

    @Transactional(readOnly = true)
    public void assertCanRunOnConstructionNode(UUID studyUuid, UUID nodeUuid, List<String> forbiddenProvidersOnConstructionNode, Function<UUID, String> providerGetter) {
        if (networkModificationTreeService.isConstructionNode(nodeUuid)) {
            String provider = providerGetter.apply(studyUuid);
            if (forbiddenProvidersOnConstructionNode.contains(provider)) {
                throw new StudyException(NOT_ALLOWED, provider + " must run only from a security type node !");
            }
        }
    }

    public String getLoadFlowProvider(UUID studyUuid) {
        StudyEntity studyEntity = getStudy(studyUuid);
        return loadflowService.getLoadFlowProvider(studyEntity.getLoadFlowParametersUuid());
    }

    public void assertIsNodeExist(UUID studyUuid, UUID nodeUuid) {
        boolean exists = networkModificationTreeService.getAllNodes(studyUuid).stream()
                .anyMatch(nodeEntity -> nodeUuid.equals(nodeEntity.getIdNode()));

        if (!exists) {
            throw new StudyException(NOT_FOUND, "Node not found");
        }
    }

    public void assertIsStudyExist(UUID studyUuid) {
        boolean exists = studyRepository.existsById(studyUuid);
        if (!exists) {
            throw new StudyException(NOT_FOUND, "Node not found");
        }
    }

    @Transactional
    public void assertCanUpdateModifications(UUID studyUuid, UUID nodeUuid) {
        assertIsNodeNotReadOnly(nodeUuid);
        assertNoBuildNoComputationForNode(studyUuid, nodeUuid);
    }

    public void assertIsStudyAndNodeExist(UUID studyUuid, UUID nodeUuid) {
        assertIsStudyExist(studyUuid);
        assertIsNodeExist(studyUuid, nodeUuid);
    }

    public void assertNoBuildNoComputationForRootNetworkNode(UUID nodeUuid, UUID rootNetworkUuid) {
        rootNetworkNodeInfoService.assertComputationNotRunning(nodeUuid, rootNetworkUuid);
        rootNetworkNodeInfoService.assertNetworkNodeIsNotBuilding(rootNetworkUuid, nodeUuid);
    }

    @Transactional(readOnly = true)
    public void assertNoBlockedNodeInTree(UUID nodeUuid, UUID rootNetworkUuid) {
        rootNetworkNodeInfoService.assertNoBlockedNode(rootNetworkUuid, networkModificationTreeService.getNodeTreeUuids(nodeUuid));
    }

    @Transactional(readOnly = true)
    public void assertNoBlockedNodeInStudy(@NonNull UUID studyUuid, @NonNull UUID nodeUuid) {
        List<UUID> nodesUuids = networkModificationTreeService.getNodeTreeUuids(nodeUuid);
        getStudyRootNetworks(studyUuid).stream().forEach(rootNetwork ->
            rootNetworkNodeInfoService.assertNoBlockedNode(rootNetwork.getId(), nodesUuids)
        );
    }

    public void assertNoBuildNoComputationForNode(UUID studyUuid, UUID nodeUuid) {
        getStudyRootNetworks(studyUuid).forEach(rootNetwork ->
            rootNetworkNodeInfoService.assertComputationNotRunning(nodeUuid, rootNetwork.getId())
        );
        rootNetworkNodeInfoService.assertNoRootNetworkNodeIsBuilding(studyUuid);
    }

    public void assertRootNodeOrBuiltNode(UUID studyUuid, UUID nodeUuid, UUID rootNetworkUuid) {
        if (!(networkModificationTreeService.getStudyRootNodeUuid(studyUuid).equals(nodeUuid)
                || networkModificationTreeService.getNodeBuildStatus(nodeUuid, rootNetworkUuid).isBuilt())) {
            throw new StudyException(NODE_NOT_BUILT);
        }
    }

    public LoadFlowParameters getLoadFlowParameters(StudyEntity studyEntity) {
        LoadFlowParametersInfos lfParameters = getLoadFlowParametersInfos(studyEntity);
        return lfParameters.getCommonParameters();
    }

    @Transactional
    public LoadFlowParametersInfos getLoadFlowParametersInfos(UUID studyUuid) {
        StudyEntity studyEntity = getStudy(studyUuid);
        return getLoadFlowParametersInfos(studyEntity);
    }

    @Transactional(readOnly = true)
    public UUID getLoadFlowParametersId(UUID studyUuid) {
        StudyEntity studyEntity = getStudy(studyUuid);
        return loadflowService.getLoadFlowParametersOrDefaultsUuid(studyEntity);
    }

    public LoadFlowParametersInfos getLoadFlowParametersInfos(StudyEntity studyEntity) {
        UUID loadFlowParamsUuid = loadflowService.getLoadFlowParametersOrDefaultsUuid(studyEntity);
        return loadflowService.getLoadFlowParameters(loadFlowParamsUuid);
    }

    @Transactional
    public String getSecurityAnalysisParametersValues(UUID studyUuid) {
        StudyEntity studyEntity = getStudy(studyUuid);
        return securityAnalysisService.getSecurityAnalysisParameters(securityAnalysisService.getSecurityAnalysisParametersUuidOrElseCreateDefaults(studyEntity));
    }

    @Transactional
    public boolean setSecurityAnalysisParametersValues(UUID studyUuid, String parameters, String userId) {
        StudyEntity studyEntity = getStudy(studyUuid);
        boolean userProfileIssue = createOrUpdateSecurityAnalysisParameters(studyUuid, studyEntity, parameters, userId);
        notificationService.emitStudyChanged(studyUuid, null, null, NotificationService.UPDATE_TYPE_SECURITY_ANALYSIS_STATUS);
        notificationService.emitElementUpdated(studyUuid, userId);
        notificationService.emitComputationParamsChanged(studyUuid, SECURITY_ANALYSIS);
        return userProfileIssue;
    }

    @Transactional
    public String getNetworkVisualizationParametersValues(UUID studyUuid) {
        StudyEntity studyEntity = getStudy(studyUuid);
        return studyConfigService.getNetworkVisualizationParameters(studyConfigService.getNetworkVisualizationParametersUuidOrElseCreateDefaults(studyEntity));
    }

    @Transactional
    public void setNetworkVisualizationParametersValues(UUID studyUuid, String parameters, String userId) {
        StudyEntity studyEntity = getStudy(studyUuid);
        createOrUpdateNetworkVisualizationParameters(studyEntity, parameters);
        notificationService.emitNetworkVisualizationParamsChanged(studyUuid);
    }

    public void createOrUpdateNetworkVisualizationParameters(StudyEntity studyEntity, String parameters) {
        UUID networkVisualizationParametersUuid = studyEntity.getNetworkVisualizationParametersUuid();
        if (networkVisualizationParametersUuid == null) {
            networkVisualizationParametersUuid = studyConfigService.createNetworkVisualizationParameters(parameters);
            studyEntity.setNetworkVisualizationParametersUuid(networkVisualizationParametersUuid);
        } else {
            studyConfigService.updateNetworkVisualizationParameters(networkVisualizationParametersUuid, parameters);
        }
    }

    @Transactional
    public boolean setLoadFlowParameters(UUID studyUuid, String parameters, String userId) {
        StudyEntity studyEntity = getStudy(studyUuid);
        boolean userProfileIssue = createOrUpdateLoadFlowParameters(studyEntity, parameters, userId);
        invalidateAllStudyLoadFlowStatus(studyUuid);
        invalidateSecurityAnalysisStatusOnAllNodes(studyUuid);
        invalidateSensitivityAnalysisStatusOnAllNodes(studyUuid);
        invalidateDynamicSimulationStatusOnAllNodes(studyUuid);
        invalidateDynamicSecurityAnalysisStatusOnAllNodes(studyUuid);
        notificationService.emitStudyChanged(studyUuid, null, null, NotificationService.UPDATE_TYPE_LOADFLOW_STATUS);
        notificationService.emitStudyChanged(studyUuid, null, null, NotificationService.UPDATE_TYPE_SECURITY_ANALYSIS_STATUS);
        notificationService.emitStudyChanged(studyUuid, null, null, NotificationService.UPDATE_TYPE_SENSITIVITY_ANALYSIS_STATUS);
        notificationService.emitStudyChanged(studyUuid, null, null, NotificationService.UPDATE_TYPE_DYNAMIC_SIMULATION_STATUS);
        notificationService.emitStudyChanged(studyUuid, null, null, NotificationService.UPDATE_TYPE_DYNAMIC_SECURITY_ANALYSIS_STATUS);
        notificationService.emitElementUpdated(studyUuid, userId);
        notificationService.emitComputationParamsChanged(studyUuid, LOAD_FLOW);
        return userProfileIssue;
    }

    public String getDefaultLoadflowProvider(String userId) {
        if (userId != null) {
            UserProfileInfos userProfileInfos = userAdminService.getUserProfile(userId);
            if (userProfileInfos.getLoadFlowParameterId() != null) {
                try {
                    return loadflowService.getLoadFlowParameters(userProfileInfos.getLoadFlowParameterId()).getProvider();
                } catch (Exception e) {
                    LOGGER.error(String.format("Could not get loadflow parameters with id '%s' from user/profile '%s/%s'. Using default provider",
                            userProfileInfos.getLoadFlowParameterId(), userId, userProfileInfos.getName()), e);
                    // in case of read error (ex: wrong/dangling uuid in the profile), move on with default provider below
                }
            }
        }
        return loadflowService.getLoadFlowDefaultProvider();
    }

    private void updateProvider(UUID studyUuid, String userId, Consumer<StudyEntity> providerSetter) {
        StudyEntity studyEntity = getStudy(studyUuid);
        providerSetter.accept(studyEntity);
        notificationService.emitElementUpdated(studyUuid, userId);
    }

    public void updateLoadFlowProvider(UUID studyUuid, String provider, String userId) {
        updateProvider(studyUuid, userId, studyEntity -> {
            loadflowService.updateLoadFlowProvider(studyEntity.getLoadFlowParametersUuid(), provider);
            invalidateAllStudyLoadFlowStatus(studyUuid);
            notificationService.emitStudyChanged(studyUuid, null, null, NotificationService.UPDATE_TYPE_LOADFLOW_STATUS);
            notificationService.emitComputationParamsChanged(studyUuid, LOAD_FLOW);

        });
    }

    public String getDefaultSecurityAnalysisProvider() {
        return securityAnalysisService.getSecurityAnalysisDefaultProvider();
    }

    public void updateSecurityAnalysisProvider(UUID studyUuid, String provider, String userId) {
        updateProvider(studyUuid, userId, studyEntity -> {
            securityAnalysisService.updateSecurityAnalysisProvider(studyEntity.getSecurityAnalysisParametersUuid(), provider);
            invalidateSecurityAnalysisStatusOnAllNodes(studyUuid);
            notificationService.emitStudyChanged(studyUuid, null, null, NotificationService.UPDATE_TYPE_SECURITY_ANALYSIS_STATUS);
            notificationService.emitComputationParamsChanged(studyUuid, SECURITY_ANALYSIS);
        });
    }

    public String getDefaultSensitivityAnalysisProvider() {
        return sensitivityAnalysisService.getSensitivityAnalysisDefaultProvider();
    }

    public String getDefaultDynamicSimulationProvider() {
        return defaultDynamicSimulationProvider;
    }

    public String getDynamicSimulationProvider(UUID studyUuid) {
        return getStudy(studyUuid).getDynamicSimulationProvider();
    }

    @Transactional
    public void updateDynamicSimulationProvider(UUID studyUuid, String provider, String userId) {
        updateProvider(studyUuid, userId, studyEntity -> {
            studyEntity.setDynamicSimulationProvider(provider != null ? provider : defaultDynamicSimulationProvider);
            invalidateDynamicSimulationStatusOnAllNodes(studyUuid);
            invalidateDynamicSecurityAnalysisStatusOnAllNodes(studyUuid);
            notificationService.emitStudyChanged(studyUuid, null, null, NotificationService.UPDATE_TYPE_DYNAMIC_SIMULATION_STATUS);
            notificationService.emitStudyChanged(studyUuid, null, null, NotificationService.UPDATE_TYPE_DYNAMIC_SECURITY_ANALYSIS_STATUS);
            notificationService.emitComputationParamsChanged(studyUuid, DYNAMIC_SIMULATION);
        });
    }

    public String getDefaultDynamicSecurityAnalysisProvider(String userId) {
        if (userId != null) {
            UserProfileInfos userProfileInfos = userAdminService.getUserProfile(userId);
            if (userProfileInfos.getDynamicSecurityAnalysisParameterId() != null) {
                try {
                    return dynamicSecurityAnalysisService.getProvider(userProfileInfos.getDynamicSecurityAnalysisParameterId());
                } catch (Exception e) {
                    LOGGER.error(String.format("Could not get dynamic security analysis provider with id '%s' from user/profile '%s/%s'. Using default provider",
                            userProfileInfos.getLoadFlowParameterId(), userId, userProfileInfos.getName()), e);
                    // in case of read error (ex: wrong/dangling uuid in the profile), move on with default provider below
                }
            }
        }
        return dynamicSecurityAnalysisService.getDefaultProvider();
    }

    public String getDynamicSecurityAnalysisProvider(UUID studyUuid) {
        StudyEntity studyEntity = getStudy(studyUuid);
        return dynamicSecurityAnalysisService.getProvider(studyEntity.getDynamicSecurityAnalysisParametersUuid());
    }

    public void updateDynamicSecurityAnalysisProvider(UUID studyUuid, String provider, String userId) {
        updateProvider(studyUuid, userId, studyEntity -> {
            dynamicSecurityAnalysisService.updateProvider(studyEntity.getDynamicSecurityAnalysisParametersUuid(), provider);
            invalidateDynamicSecurityAnalysisStatusOnAllNodes(studyUuid);
            notificationService.emitStudyChanged(studyUuid, null, null, NotificationService.UPDATE_TYPE_DYNAMIC_SECURITY_ANALYSIS_STATUS);
            notificationService.emitComputationParamsChanged(studyUuid, DYNAMIC_SECURITY_ANALYSIS);

        });
    }

    @Transactional
    public String getShortCircuitParametersInfo(UUID studyUuid) {
        StudyEntity studyEntity = getStudy(studyUuid);
        if (studyEntity.getShortCircuitParametersUuid() == null) {
            studyEntity.setShortCircuitParametersUuid(shortCircuitService.createParameters(null));
            studyRepository.save(studyEntity);
        }
        return shortCircuitService.getParameters(studyEntity.getShortCircuitParametersUuid());
    }

    @Transactional
    public boolean setShortCircuitParameters(UUID studyUuid, @Nullable String shortCircuitParametersInfos, String userId) {
        StudyEntity studyEntity = getStudy(studyUuid);
        boolean userProfileIssue = createOrUpdateShortcircuitParameters(studyEntity, shortCircuitParametersInfos, userId);
        invalidateShortCircuitStatusOnAllNodes(studyUuid);
        invalidatePccMinStatusOnAllNodes(studyUuid);
        notificationService.emitStudyChanged(studyUuid, null, null, NotificationService.UPDATE_TYPE_SHORT_CIRCUIT_STATUS);
        notificationService.emitStudyChanged(studyUuid, null, null, NotificationService.UPDATE_TYPE_ONE_BUS_SHORT_CIRCUIT_STATUS);
        notificationService.emitStudyChanged(studyUuid, null, null, NotificationService.UPDATE_TYPE_PCC_MIN_STATUS);
        notificationService.emitElementUpdated(studyUuid, userId);
        notificationService.emitComputationParamsChanged(studyUuid, SHORT_CIRCUIT);
        return userProfileIssue;
    }

    public boolean createOrUpdateShortcircuitParameters(StudyEntity studyEntity, String parameters, String userId) {
        /* +-----------------------+----------------+-----------------------------------------+
         * | entity.parametersUuid | parametersInfo | action                                  |
         * | no                    | no             | create default ones                     |
         * | no                    | yes            | create new ones                         |
         * | yes                   | no             | reset existing ones (with default ones) |
         * | yes                   | yes            | update existing ones                    |
         * +-----------------------+----------------+-----------------------------------------+
         */
        boolean userProfileIssue = false;
        UUID existingShortcircuitParametersUuid = studyEntity.getShortCircuitParametersUuid();
        UserProfileInfos userProfileInfos = parameters == null ? userAdminService.getUserProfile(userId) : null;
        if (parameters == null && userProfileInfos.getShortcircuitParameterId() != null) {
            // reset case, with existing profile, having default short circuit params
            try {
                UUID shortcircuitParametersFromProfileUuid = shortCircuitService.duplicateParameters(userProfileInfos.getShortcircuitParameterId());
                studyEntity.setShortCircuitParametersUuid(shortcircuitParametersFromProfileUuid);
                removeShortcircuitParameters(existingShortcircuitParametersUuid);
                return userProfileIssue;
            } catch (Exception e) {
                userProfileIssue = true;
                LOGGER.error(String.format("Could not duplicate short circuit parameters with id '%s' from user/profile '%s/%s'. Using default parameters",
                    userProfileInfos.getShortcircuitParameterId(), userId, userProfileInfos.getName()), e);
                // in case of duplication error (ex: wrong/dangling uuid in the profile), move on with default params below
            }
        }

        if (existingShortcircuitParametersUuid == null) {
            existingShortcircuitParametersUuid = shortCircuitService.createParameters(parameters);
            studyEntity.setShortCircuitParametersUuid(existingShortcircuitParametersUuid);
        } else {
            shortCircuitService.updateParameters(existingShortcircuitParametersUuid, parameters);
        }
        return userProfileIssue;
    }

    private void removeShortcircuitParameters(@Nullable UUID shortcircuitParametersUuid) {
        if (shortcircuitParametersUuid != null) {
            try {
                shortCircuitService.deleteShortcircuitParameters(shortcircuitParametersUuid);
            } catch (Exception e) {
                LOGGER.error("Could not remove short circuit parameters with uuid:" + shortcircuitParametersUuid, e);
            }
        }
    }

    @Transactional
    public UUID runSecurityAnalysis(@NonNull UUID studyUuid, @NonNull List<String> contingencyListNames, @NonNull UUID nodeUuid, @NonNull UUID rootNetworkUuid, String userId) {
        StudyEntity study = getStudy(studyUuid);
        networkModificationTreeService.blockNode(rootNetworkUuid, nodeUuid);

        return handleSecurityAnalysisRequest(study, nodeUuid, rootNetworkUuid, contingencyListNames, userId);
    }

    private UUID handleSecurityAnalysisRequest(StudyEntity study, UUID nodeUuid, UUID rootNetworkUuid, List<String> contingencyListNames, String userId) {
        UUID networkUuid = rootNetworkService.getNetworkUuid(rootNetworkUuid);
        String variantId = networkModificationTreeService.getVariantId(nodeUuid, rootNetworkUuid);
        UUID saReportUuid = networkModificationTreeService.getComputationReports(nodeUuid, rootNetworkUuid).getOrDefault(SECURITY_ANALYSIS.name(), UUID.randomUUID());
        networkModificationTreeService.updateComputationReportUuid(nodeUuid, rootNetworkUuid, SECURITY_ANALYSIS, saReportUuid);
        String receiver;
        try {
            receiver = URLEncoder.encode(objectMapper.writeValueAsString(new NodeReceiver(nodeUuid, rootNetworkUuid)),
                    StandardCharsets.UTF_8);
        } catch (JsonProcessingException e) {
            throw new UncheckedIOException(e);
        }

        UUID prevResultUuid = rootNetworkNodeInfoService.getComputationResultUuid(nodeUuid, rootNetworkUuid, SECURITY_ANALYSIS);
        if (prevResultUuid != null) {
            securityAnalysisService.deleteSecurityAnalysisResults(List.of(prevResultUuid));
        }

        var runSecurityAnalysisParametersInfos = new RunSecurityAnalysisParametersInfos(study.getSecurityAnalysisParametersUuid(), study.getLoadFlowParametersUuid(), contingencyListNames);
        UUID result = securityAnalysisService.runSecurityAnalysis(networkUuid, variantId, runSecurityAnalysisParametersInfos,
                new ReportInfos(saReportUuid, nodeUuid), receiver, userId);
        updateComputationResultUuid(nodeUuid, rootNetworkUuid, result, SECURITY_ANALYSIS);
        notificationService.emitStudyChanged(study.getId(), nodeUuid, rootNetworkUuid, NotificationService.UPDATE_TYPE_SECURITY_ANALYSIS_STATUS);
        return result;
    }

    public Integer getContingencyCount(UUID studyUuid, List<String> contingencyListNames, UUID nodeUuid, UUID rootNetworkUuid) {
        Objects.requireNonNull(studyUuid);
        Objects.requireNonNull(contingencyListNames);
        Objects.requireNonNull(nodeUuid);

        UUID networkuuid = rootNetworkService.getNetworkUuid(rootNetworkUuid);
        String variantId = networkModificationTreeService.getVariantId(nodeUuid, rootNetworkUuid);

        return actionsService.getContingencyCount(networkuuid, variantId, contingencyListNames);
    }

    public List<LimitViolationInfos> getLimitViolations(@NonNull UUID nodeUuid, UUID rootNetworkUuid, String filters, String globalFilters, Sort sort) {
        UUID networkuuid = rootNetworkService.getNetworkUuid(rootNetworkUuid);
        String variantId = networkModificationTreeService.getVariantId(nodeUuid, rootNetworkUuid);
        UUID resultUuid = rootNetworkNodeInfoService.getComputationResultUuid(nodeUuid, rootNetworkUuid, LOAD_FLOW);
        return loadflowService.getLimitViolations(resultUuid, filters, globalFilters, sort, networkuuid, variantId);
    }

<<<<<<< HEAD
    public byte[] generateSubstationSvg(String substationId, UUID nodeUuid, UUID rootNetworkUuid, Map<String, Object> sldRequestInfos) {
=======
    public byte[] generateSubstationSvg(String substationId, UUID nodeUuid, UUID rootNetworkUuid, SldRequestInfos sldRequestInfos) {
>>>>>>> 54d5509a
        UUID networkUuid = rootNetworkService.getNetworkUuid(rootNetworkUuid);
        if (networkUuid == null) {
            throw new StudyException(NOT_FOUND, "Root network not found");
        }
        String variantId = networkModificationTreeService.getVariantId(nodeUuid, rootNetworkUuid);
        if (networkStoreService.existVariant(networkUuid, variantId)) {
            List<CurrentLimitViolationInfos> violations = getCurrentLimitViolations(nodeUuid, rootNetworkUuid);
<<<<<<< HEAD
            sldRequestInfos.put(CURRENT_LIMIT_VIOLATIONS_INFOS, violations);
=======
            sldRequestInfos.setCurrentLimitViolationInfos(violations);
>>>>>>> 54d5509a
            return singleLineDiagramService.generateSubstationSvg(networkUuid, variantId, substationId, sldRequestInfos);
        } else {
            return null;
        }
    }

<<<<<<< HEAD
    public String generateSubstationSvgAndMetadata(String substationId, UUID nodeUuid, UUID rootNetworkUuid, Map<String, Object> sldRequestInfos) {
=======
    public String generateSubstationSvgAndMetadata(String substationId, UUID nodeUuid, UUID rootNetworkUuid, SldRequestInfos sldRequestInfos) {
>>>>>>> 54d5509a
        UUID networkUuid = rootNetworkService.getNetworkUuid(rootNetworkUuid);
        if (networkUuid == null) {
            throw new StudyException(NOT_FOUND, "Root network not found");
        }
        String variantId = networkModificationTreeService.getVariantId(nodeUuid, rootNetworkUuid);
        if (networkStoreService.existVariant(networkUuid, variantId)) {
            List<CurrentLimitViolationInfos> violations = getCurrentLimitViolations(nodeUuid, rootNetworkUuid);
<<<<<<< HEAD
            sldRequestInfos.put(CURRENT_LIMIT_VIOLATIONS_INFOS, violations);
=======
            sldRequestInfos.setCurrentLimitViolationInfos(violations);
>>>>>>> 54d5509a
            return singleLineDiagramService.generateSubstationSvgAndMetadata(networkUuid, variantId, substationId, sldRequestInfos);
        } else {
            return null;
        }
    }

    public String generateNetworkAreaDiagram(UUID nodeUuid, UUID rootNetworkUuid, NadRequestInfos nadRequestInfos) {
        UUID networkUuid = rootNetworkService.getNetworkUuid(rootNetworkUuid);
        if (networkUuid == null) {
            throw new StudyException(NOT_FOUND, "Root network not found");
        }
        String variantId = networkModificationTreeService.getVariantId(nodeUuid, rootNetworkUuid);
        if (networkStoreService.existVariant(networkUuid, variantId)) {
            List<CurrentLimitViolationInfos> currentLimitViolationInfos = getCurrentLimitViolations(nodeUuid, rootNetworkUuid);
<<<<<<< HEAD
            nadRequestInfos.put(CURRENT_LIMIT_VIOLATIONS_INFOS, currentLimitViolationInfos);
=======
            nadRequestInfos.setCurrentLimitViolationsInfos(currentLimitViolationInfos);
>>>>>>> 54d5509a
            return singleLineDiagramService.generateNetworkAreaDiagram(networkUuid, variantId, nadRequestInfos);
        } else {
            return null;
        }
    }

    @Transactional
    public UUID saveNadConfig(UUID studyUuid, NadConfigInfos nadConfig) {
        StudyEntity studyEntity = getStudy(studyUuid);

        UUID nadConfigUuid = nadConfigService.saveNadConfig(nadConfig);

        studyEntity.getNadConfigsUuids().add(nadConfigUuid);

        return nadConfigUuid;
    }

    @Transactional
    public void deleteNadConfig(UUID studyUuid, UUID nadConfigUuid) {
        StudyEntity studyEntity = getStudy(studyUuid);

        nadConfigService.deleteNadConfigs(List.of(nadConfigUuid));

        studyEntity.getNadConfigsUuids().remove(nadConfigUuid);
    }

    private void removeNadConfigs(List<UUID> nadConfigUuids) {
        if (nadConfigUuids != null && !nadConfigUuids.isEmpty()) {
            try {
                nadConfigService.deleteNadConfigs(nadConfigUuids);
            } catch (Exception e) {
                LOGGER.error("Could not remove NAD configs with uuids:" + nadConfigUuids, e);
            }
        }
    }

    private void invalidateLoadFlowStatusOnAllNodes(UUID studyUuid) {
        loadflowService.invalidateLoadFlowStatus(rootNetworkNodeInfoService.getComputationResultUuids(studyUuid, LOAD_FLOW));
    }

    public void invalidateSecurityAnalysisStatusOnAllNodes(UUID studyUuid) {
        securityAnalysisService.invalidateSaStatus(rootNetworkNodeInfoService.getComputationResultUuids(studyUuid, SECURITY_ANALYSIS));
    }

    public void invalidateSensitivityAnalysisStatusOnAllNodes(UUID studyUuid) {
        sensitivityAnalysisService.invalidateSensitivityAnalysisStatus(rootNetworkNodeInfoService.getComputationResultUuids(studyUuid, SENSITIVITY_ANALYSIS));
    }

    public void invalidateDynamicSimulationStatusOnAllNodes(UUID studyUuid) {
        dynamicSimulationService.invalidateStatus(rootNetworkNodeInfoService.getComputationResultUuids(studyUuid, DYNAMIC_SIMULATION));
    }

    public void invalidateDynamicSecurityAnalysisStatusOnAllNodes(UUID studyUuid) {
        dynamicSecurityAnalysisService.invalidateStatus(rootNetworkNodeInfoService.getComputationResultUuids(studyUuid, DYNAMIC_SECURITY_ANALYSIS));
    }

    public void invalidateAllStudyLoadFlowStatus(UUID studyUuid) {
        invalidateSecurityNodeTreeWithLoadFlowResults(studyUuid);
        invalidateLoadFlowStatusOnAllNodes(studyUuid);
    }

    private void invalidateSecurityNodeTreeWithLoadFlowResults(UUID studyUuid) {
        Map<UUID, List<RootNetworkNodeInfoEntity>> rootNetworkNodeInfosWithLFByRootNetwork = rootNetworkNodeInfoService.getAllByStudyUuidWithLoadFlowResultsNotNull(studyUuid).stream()
            .collect(Collectors.groupingBy(rootNetworkNodeInfoEntity -> rootNetworkNodeInfoEntity.getRootNetwork().getId()));

        rootNetworkNodeInfosWithLFByRootNetwork.forEach((rootNetworkUuid, rootNetworkNodeInfoEntities) -> {
            // since invalidateNodeTree is costly, optimise node tree invalidation by keeping only least deep parents from the set to invalidate them and all their children
            Set<NodeEntity> nodesToInvalidate = rootNetworkNodeInfoEntities.stream().map(rootNetworkNodeInfoEntity -> rootNetworkNodeInfoEntity.getNodeInfo().getNode()).collect(Collectors.toSet());
            Set<NodeEntity> nodeTreesToInvalidate = new HashSet<>(nodesToInvalidate);

            nodesToInvalidate.forEach(node -> {
                NodeEntity currentNode = node.getParentNode();
                while (currentNode != null) {
                    if (nodesToInvalidate.contains(currentNode)) {
                        nodeTreesToInvalidate.remove(node);
                        break;
                    }
                    currentNode = currentNode.getParentNode();
                }
            });

            nodeTreesToInvalidate.forEach(node -> invalidateNodeTree(studyUuid, node.getIdNode(), rootNetworkUuid));
        });
    }

    public void invalidateVoltageInitStatusOnAllNodes(UUID studyUuid) {
        voltageInitService.invalidateVoltageInitStatus(rootNetworkNodeInfoService.getComputationResultUuids(studyUuid, VOLTAGE_INITIALIZATION));
    }

    public void invalidateStateEstimationStatusOnAllNodes(UUID studyUuid) {
        stateEstimationService.invalidateStateEstimationStatus(rootNetworkNodeInfoService.getComputationResultUuids(studyUuid, STATE_ESTIMATION));
    }

    public void invalidatePccMinStatusOnAllNodes(UUID studyUuid) {
        pccMinService.invalidatePccMinStatus(rootNetworkNodeInfoService.getComputationResultUuids(studyUuid, PCC_MIN));
    }

    private StudyEntity updateRootNetworkIndexationStatus(StudyEntity studyEntity, RootNetworkEntity rootNetworkEntity, RootNetworkIndexationStatus indexationStatus) {
        rootNetworkEntity.setIndexationStatus(indexationStatus);
        notificationService.emitRootNetworkIndexationStatusChanged(studyEntity.getId(), rootNetworkEntity.getId(), indexationStatus);
        return studyEntity;
    }

    public StudyEntity updateRootNetworkIndexationStatus(UUID studyUuid, UUID rootNetworkUuid, RootNetworkIndexationStatus indexationStatus) {
        return updateRootNetworkIndexationStatus(getStudy(studyUuid), rootNetworkService.getRootNetwork(rootNetworkUuid).orElseThrow(() -> new StudyException(NOT_FOUND, "Root network not found")), indexationStatus);
    }

    private StudyEntity saveStudyThenCreateBasicTree(UUID studyUuid, NetworkInfos networkInfos,
                                                    CaseInfos caseInfos, UUID loadFlowParametersUuid,
                                                    UUID shortCircuitParametersUuid, DynamicSimulationParametersEntity dynamicSimulationParametersEntity,
                                                    UUID voltageInitParametersUuid, UUID securityAnalysisParametersUuid, UUID sensitivityAnalysisParametersUuid,
                                                    UUID networkVisualizationParametersUuid, UUID dynamicSecurityAnalysisParametersUuid, UUID stateEstimationParametersUuid, UUID pccMinParametersUuid,
                                                    UUID spreadsheetConfigCollectionUuid, UUID diagramGridLayoutUuid, Map<String, String> importParameters, UUID importReportUuid) {

        StudyEntity studyEntity = StudyEntity.builder()
                .id(studyUuid)
                .dynamicSimulationProvider(defaultDynamicSimulationProvider)
                .loadFlowParametersUuid(loadFlowParametersUuid)
                .shortCircuitParametersUuid(shortCircuitParametersUuid)
                .dynamicSimulationParameters(dynamicSimulationParametersEntity)
                .voltageInitParametersUuid(voltageInitParametersUuid)
                .securityAnalysisParametersUuid(securityAnalysisParametersUuid)
                .sensitivityAnalysisParametersUuid(sensitivityAnalysisParametersUuid)
                .voltageInitParameters(new StudyVoltageInitParametersEntity())
                .networkVisualizationParametersUuid(networkVisualizationParametersUuid)
                .dynamicSecurityAnalysisParametersUuid(dynamicSecurityAnalysisParametersUuid)
                .stateEstimationParametersUuid(stateEstimationParametersUuid)
                .pccMinParametersUuid(pccMinParametersUuid)
                .spreadsheetConfigCollectionUuid(spreadsheetConfigCollectionUuid)
                .diagramGridLayoutUuid(diagramGridLayoutUuid)
                .monoRoot(true)
                .build();

        var study = studyRepository.save(studyEntity);
        // if the StudyCreationRequestEntity has no firstRootNetworkName then the first root network's name is the case file name with the extension.
        Optional<StudyCreationRequestEntity> studyCreationRequestEntity = studyCreationRequestRepository.findById(studyUuid);
        var firstRootNetworkName = caseInfos.getCaseName();
        if (studyCreationRequestEntity.isPresent() && !StringUtils.isBlank(studyCreationRequestEntity.get().getFirstRootNetworkName())) {
            // in this case, the first root network's name is the name the user entered when selecting the case.
            firstRootNetworkName = studyCreationRequestEntity.get().getFirstRootNetworkName();
        }
        rootNetworkService.createRootNetwork(studyEntity, RootNetworkInfos.builder().id(UUID.randomUUID()).name(firstRootNetworkName).networkInfos(networkInfos).caseInfos(caseInfos).reportUuid(importReportUuid).importParameters(importParameters).tag("1").build());
        networkModificationTreeService.createBasicTree(study);

        return study;
    }

    void updateComputationResultUuid(UUID nodeUuid, UUID rootNetworkUuid, UUID computationResultUuid, ComputationType computationType) {
        rootNetworkNodeInfoService.updateComputationResultUuid(nodeUuid, rootNetworkUuid, computationResultUuid, computationType);
    }

    public List<String> getResultEnumValues(UUID nodeUuid, UUID rootNetworkUuid, ComputationType computationType, String enumName) {
        Objects.requireNonNull(nodeUuid);
        Objects.requireNonNull(enumName);
        UUID resultUuid = rootNetworkNodeInfoService.getComputationResultUuid(nodeUuid, rootNetworkUuid, computationType);
        if (resultUuid != null) {
            return switch (computationType) {
                case LOAD_FLOW -> loadflowService.getEnumValues(enumName, resultUuid);
                case SECURITY_ANALYSIS -> securityAnalysisService.getEnumValues(enumName, resultUuid);
                case SHORT_CIRCUIT, SHORT_CIRCUIT_ONE_BUS -> shortCircuitService.getEnumValues(enumName, resultUuid);
                default -> throw new StudyException(NOT_ALLOWED);
            };
        } else {
            return new ArrayList<>();
        }
    }

    private StudyCreationRequestEntity insertStudyCreationRequestEntity(UUID studyUuid, String firstRootNetworkName) {
        StudyCreationRequestEntity studyCreationRequestEntity = new StudyCreationRequestEntity(
                studyUuid == null ? UUID.randomUUID() : studyUuid, firstRootNetworkName);
        return studyCreationRequestRepository.save(studyCreationRequestEntity);
    }

    public boolean createOrUpdateLoadFlowParameters(StudyEntity studyEntity, String parameters, String userId) {
        boolean userProfileIssue = false;
        UUID existingLoadFlowParametersUuid = studyEntity.getLoadFlowParametersUuid();

        UserProfileInfos userProfileInfos = parameters == null ? userAdminService.getUserProfile(userId) : null;
        if (parameters == null && userProfileInfos.getLoadFlowParameterId() != null) {
            // reset case, with existing profile, having default LF params
            try {
                UUID loadFlowParametersFromProfileUuid = loadflowService.duplicateLoadFlowParameters(userProfileInfos.getLoadFlowParameterId());
                if (existingLoadFlowParametersUuid != null) {
                    //For a reset to defaultValues we need to keep the provider if it exists because it's updated separately
                    String keptProvider = loadflowService.getLoadFlowParameters(existingLoadFlowParametersUuid).getProvider();
                    loadflowService.updateLoadFlowProvider(loadFlowParametersFromProfileUuid, keptProvider);
                }
                studyEntity.setLoadFlowParametersUuid(loadFlowParametersFromProfileUuid);
                removeLoadFlowParameters(existingLoadFlowParametersUuid);
                return userProfileIssue;
            } catch (Exception e) {
                userProfileIssue = true;
                LOGGER.error(String.format("Could not duplicate loadflow parameters with id '%s' from user/profile '%s/%s'. Using default parameters",
                        userProfileInfos.getLoadFlowParameterId(), userId, userProfileInfos.getName()), e);
                // in case of duplication error (ex: wrong/dangling uuid in the profile), move on with default params below
            }
        }

        if (existingLoadFlowParametersUuid == null) {
            existingLoadFlowParametersUuid = loadflowService.createLoadFlowParameters(parameters);
            studyEntity.setLoadFlowParametersUuid(existingLoadFlowParametersUuid);
        } else {
            loadflowService.updateLoadFlowParameters(existingLoadFlowParametersUuid, parameters);
        }
        return userProfileIssue;
    }

    private void removeLoadFlowParameters(@Nullable UUID lfParametersUuid) {
        if (lfParametersUuid != null) {
            try {
                loadflowService.deleteLoadFlowParameters(lfParametersUuid);
            } catch (Exception e) {
                LOGGER.error("Could not remove loadflow Parameters with uuid:" + lfParametersUuid, e);
            }
        }
    }

    public void updateDynamicSimulationParameters(UUID studyUuid, DynamicSimulationParametersEntity dynamicSimulationParametersEntity) {
        Optional<StudyEntity> studyEntity = studyRepository.findById(studyUuid);
        studyEntity.ifPresent(studyEntity1 -> {
            studyEntity1.setDynamicSimulationParameters(dynamicSimulationParametersEntity);
            invalidateDynamicSimulationStatusOnAllNodes(studyUuid);
            notificationService.emitStudyChanged(studyUuid, null, null, NotificationService.UPDATE_TYPE_DYNAMIC_SIMULATION_STATUS);
        });
    }

    public boolean createOrUpdateVoltageInitParameters(StudyEntity studyEntity, VoltageInitParametersInfos parameters, String userId) {
        boolean userProfileIssue = false;
        UUID existingVoltageInitParametersUuid = studyEntity.getVoltageInitParametersUuid();
        UserProfileInfos userProfileInfos = parameters == null ? userAdminService.getUserProfile(userId) : null;
        if (parameters == null && userProfileInfos.getVoltageInitParameterId() != null) {
            // reset case, with existing profile, having default voltage init params
            try {
                UUID voltageInitParametersFromProfileUuid = voltageInitService.duplicateVoltageInitParameters(userProfileInfos.getVoltageInitParameterId());
                studyEntity.setVoltageInitParametersUuid(voltageInitParametersFromProfileUuid);
                removeVoltageInitParameters(existingVoltageInitParametersUuid);
                return userProfileIssue;
            } catch (Exception e) {
                userProfileIssue = true;
                LOGGER.error(String.format("Could not duplicate voltage init parameters with id '%s' from user/profile '%s/%s'. Using default parameters",
                    userProfileInfos.getVoltageInitParameterId(), userId, userProfileInfos.getName()), e);
                // in case of duplication error (ex: wrong/dangling uuid in the profile), move on with default params below
            }
        }

        if (existingVoltageInitParametersUuid == null) {
            existingVoltageInitParametersUuid = voltageInitService.createVoltageInitParameters(parameters);
            studyEntity.setVoltageInitParametersUuid(existingVoltageInitParametersUuid);
        } else {
            VoltageInitParametersInfos oldParameters = voltageInitService.getVoltageInitParameters(existingVoltageInitParametersUuid);
            if (Objects.isNull(parameters) || !parameters.equals(oldParameters)) {
                voltageInitService.updateVoltageInitParameters(existingVoltageInitParametersUuid, parameters);
            }
        }
        invalidateVoltageInitStatusOnAllNodes(studyEntity.getId());

        return userProfileIssue;
    }

    private void removeVoltageInitParameters(@Nullable UUID voltageInitParametersUuid) {
        if (voltageInitParametersUuid != null) {
            try {
                voltageInitService.deleteVoltageInitParameters(voltageInitParametersUuid);
            } catch (Exception e) {
                LOGGER.error("Could not remove voltage init parameters with uuid:" + voltageInitParametersUuid, e);
            }
        }
    }

    public boolean createOrUpdateSecurityAnalysisParameters(UUID studyUuid, StudyEntity studyEntity, String parameters, String userId) {
        boolean userProfileIssue = false;
        UUID existingSecurityAnalysisParametersUuid = studyEntity.getSecurityAnalysisParametersUuid();
        UserProfileInfos userProfileInfos = parameters == null ? userAdminService.getUserProfile(userId) : null;
        if (parameters == null && userProfileInfos.getSecurityAnalysisParameterId() != null) {
            // reset case, with existing profile, having default security analysis params
            try {
                UUID securityAnalysisParametersFromProfileUuid = securityAnalysisService.duplicateSecurityAnalysisParameters(userProfileInfos.getSecurityAnalysisParameterId());
                studyEntity.setSecurityAnalysisParametersUuid(securityAnalysisParametersFromProfileUuid);
                removeSecurityAnalysisParameters(existingSecurityAnalysisParametersUuid);
                return userProfileIssue;
            } catch (Exception e) {
                userProfileIssue = true;
                LOGGER.error(String.format("Could not duplicate security analysis parameters with id '%s' from user/profile '%s/%s'. Using default parameters",
                        userProfileInfos.getSecurityAnalysisParameterId(), userId, userProfileInfos.getName()), e);
                // in case of duplication error (ex: wrong/dangling uuid in the profile), move on with default params below
            }
        }

        if (existingSecurityAnalysisParametersUuid == null) {
            existingSecurityAnalysisParametersUuid = securityAnalysisService.createSecurityAnalysisParameters(parameters);
            studyEntity.setSecurityAnalysisParametersUuid(existingSecurityAnalysisParametersUuid);
        } else {
            securityAnalysisService.updateSecurityAnalysisParameters(existingSecurityAnalysisParametersUuid, parameters);
        }
        invalidateSecurityAnalysisStatusOnAllNodes(studyUuid);

        return userProfileIssue;
    }

    private void removeSecurityAnalysisParameters(@Nullable UUID securityAnalysisParametersUuid) {
        if (securityAnalysisParametersUuid != null) {
            try {
                securityAnalysisService.deleteSecurityAnalysisParameters(securityAnalysisParametersUuid);
            } catch (Exception e) {
                LOGGER.error("Could not remove security analysis parameters with uuid:" + securityAnalysisParametersUuid, e);
            }
        }
    }

    @Transactional
    public void createNetworkModification(UUID studyUuid, UUID nodeUuid, String createModificationAttributes, String userId) {
        List<UUID> childrenUuids = networkModificationTreeService.getChildrenUuids(nodeUuid);
        notificationService.emitStartModificationEquipmentNotification(studyUuid, nodeUuid, childrenUuids, NotificationService.MODIFICATIONS_CREATING_IN_PROGRESS);
        try {
            UUID groupUuid = networkModificationTreeService.getModificationGroupUuid(nodeUuid);
            List<RootNetworkEntity> studyRootNetworkEntities = getStudyRootNetworks(studyUuid);

            List<ModificationApplicationContext> modificationApplicationContexts = studyRootNetworkEntities.stream()
                .map(rootNetworkEntity -> rootNetworkNodeInfoService.getNetworkModificationApplicationContext(rootNetworkEntity.getId(), nodeUuid, rootNetworkEntity.getNetworkUuid()))
                .toList();

            NetworkModificationsResult networkModificationResults = networkModificationService.createModification(groupUuid, Pair.of(createModificationAttributes, modificationApplicationContexts));

            if (networkModificationResults != null && networkModificationResults.modificationResults() != null) {
                int index = 0;
                // for each NetworkModificationResult, send an impact notification - studyRootNetworkEntities are ordered in the same way as networkModificationResults
                for (Optional<NetworkModificationResult> modificationResultOpt : networkModificationResults.modificationResults()) {
                    if (modificationResultOpt.isPresent() && studyRootNetworkEntities.get(index) != null) {
                        emitNetworkModificationImpacts(studyUuid, nodeUuid, studyRootNetworkEntities.get(index).getId(), modificationResultOpt.get());
                    }
                    index++;
                }
            }
        } finally {
            notificationService.emitEndModificationEquipmentNotification(studyUuid, nodeUuid, childrenUuids);
        }
        notificationService.emitElementUpdated(studyUuid, userId);
    }

    @Transactional
    public void updateNetworkModification(UUID studyUuid, String updateModificationAttributes, UUID nodeUuid, UUID modificationUuid, String userId) {
        List<UUID> childrenUuids = networkModificationTreeService.getChildrenUuids(nodeUuid);
        notificationService.emitStartModificationEquipmentNotification(studyUuid, nodeUuid, childrenUuids, NotificationService.MODIFICATIONS_UPDATING_IN_PROGRESS);
        try {
            networkModificationService.updateModification(updateModificationAttributes, modificationUuid);
            invalidateNodeTree(studyUuid, nodeUuid);
        } finally {
            notificationService.emitEndModificationEquipmentNotification(studyUuid, nodeUuid, childrenUuids);
        }
        notificationService.emitElementUpdated(studyUuid, userId);
    }

    public String getVoltageLevelSubstationId(UUID nodeUuid, UUID rootNetworkUuid, String voltageLevelId) {
        UUID networkUuid = rootNetworkService.getNetworkUuid(rootNetworkUuid);
        String variantId = networkModificationTreeService.getVariantId(nodeUuid, rootNetworkUuid);
        return networkMapService.getVoltageLevelSubstationId(networkUuid, variantId, voltageLevelId);
    }

    public List<IdentifiableInfos> getVoltageLevelBusesOrBusbarSections(UUID nodeUuid, UUID rootNetworkUuid, String voltageLevelId,
                                                                        String busPath) {
        UUID networkUuid = rootNetworkService.getNetworkUuid(rootNetworkUuid);
        String variantId = networkModificationTreeService.getVariantId(nodeUuid, rootNetworkUuid);

        return networkMapService.getVoltageLevelBusesOrBusbarSections(networkUuid, variantId, voltageLevelId, busPath);
    }

    public String getVoltageLevelTopologyInfos(UUID nodeUuid, UUID rootNetworkUuid, String voltageLevelId,
                                               String path) {
        UUID networkUuid = rootNetworkService.getNetworkUuid(rootNetworkUuid);
        String variantId = networkModificationTreeService.getVariantId(nodeUuid, rootNetworkUuid);

        return networkMapService.getVoltageLevelTopologyInfos(networkUuid, variantId, voltageLevelId, path);
    }

    public String getVoltageLevelSubstationId(UUID studyUuid, UUID nodeUuid, UUID rootNetworkUuid, String voltageLevelId, boolean inUpstreamBuiltParentNode) {
        UUID nodeUuidToSearchIn = getNodeUuidToSearchIn(nodeUuid, rootNetworkUuid, inUpstreamBuiltParentNode);
        return getVoltageLevelSubstationId(nodeUuidToSearchIn, rootNetworkUuid, voltageLevelId);
    }

    public List<IdentifiableInfos> getVoltageLevelBusesOrBusbarSections(UUID nodeUuid, UUID rootNetworkUuid, String voltageLevelId, boolean inUpstreamBuiltParentNode) {
        UUID nodeUuidToSearchIn = getNodeUuidToSearchIn(nodeUuid, rootNetworkUuid, inUpstreamBuiltParentNode);
        return getVoltageLevelBusesOrBusbarSections(nodeUuidToSearchIn, rootNetworkUuid, voltageLevelId, "buses-or-busbar-sections");
    }

    public String getVoltageLevelTopologyInfos(UUID nodeUuid, UUID rootNetworkUuid, String voltageLevelId, boolean inUpstreamBuiltParentNode, String path) {
        UUID nodeUuidToSearchIn = getNodeUuidToSearchIn(nodeUuid, rootNetworkUuid, inUpstreamBuiltParentNode);
        return getVoltageLevelTopologyInfos(nodeUuidToSearchIn, rootNetworkUuid, voltageLevelId, path);
    }

    @Transactional
    public void buildNode(@NonNull UUID studyUuid, @NonNull UUID nodeUuid, @NonNull UUID rootNetworkUuid, @NonNull String userId) {
        buildNode(studyUuid, nodeUuid, rootNetworkUuid, userId, null);
    }

    private void buildNode(@NonNull UUID studyUuid, @NonNull UUID nodeUuid, @NonNull UUID rootNetworkUuid, @NonNull String userId, AbstractWorkflowInfos workflowInfos) {
        assertCanBuildNode(studyUuid, rootNetworkUuid, userId);
        BuildInfos buildInfos = networkModificationTreeService.getBuildInfos(nodeUuid, rootNetworkUuid);

        // Store all reports (inherited + new) for this node
        networkModificationTreeService.setModificationReports(nodeUuid, rootNetworkUuid, buildInfos.getAllReportsAsMap());
        networkModificationTreeService.updateNodeBuildStatus(nodeUuid, rootNetworkUuid, NodeBuildStatus.from(BuildStatus.BUILDING));
        try {
            networkModificationService.buildNode(nodeUuid, rootNetworkUuid, buildInfos, workflowInfos);
        } catch (Exception e) {
            networkModificationTreeService.updateNodeBuildStatus(nodeUuid, rootNetworkUuid, NodeBuildStatus.from(BuildStatus.NOT_BUILT));
            throw e;
        }
    }

    public void handleBuildSuccess(UUID studyUuid, UUID nodeUuid, UUID rootNetworkUuid, NetworkModificationResult networkModificationResult) {
        LOGGER.info("Build completed for node '{}'", nodeUuid);

        networkModificationTreeService.updateNodeBuildStatus(nodeUuid, rootNetworkUuid,
            NodeBuildStatus.from(networkModificationResult.getLastGroupApplicationStatus(), networkModificationResult.getApplicationStatus()));

        notificationService.emitStudyChanged(studyUuid, nodeUuid, rootNetworkUuid, NotificationService.UPDATE_TYPE_BUILD_COMPLETED, networkModificationResult.getImpactedSubstationsIds());
    }

    public void assertCanBuildNode(@NonNull UUID studyUuid, @NonNull UUID rootNetworkUuid, @NonNull String userId) {
        // check restrictions on node builds number
        userAdminService.getUserMaxAllowedBuilds(userId).ifPresent(maxBuilds -> {
            long nbBuiltNodes = networkModificationTreeService.countBuiltNodes(studyUuid, rootNetworkUuid);
            if (nbBuiltNodes >= maxBuilds) {
                throw new StudyException(MAX_NODE_BUILDS_EXCEEDED, "max allowed built nodes : " + maxBuilds);
            }
        });
    }

    @Transactional
    public void unbuildStudyNode(@NonNull UUID studyUuid, @NonNull UUID nodeUuid, @NonNull UUID rootNetworkUuid) {
        if (networkModificationTreeService.getNodeBuildStatus(nodeUuid, rootNetworkUuid).isNotBuilt()) {
            return;
        }

        // if loadflow was run on a security node, all children node might have been impacted with loadflow modifications
        // we need to invalidate them all
        boolean invalidateAll = networkModificationTreeService.isSecurityNode(nodeUuid) && rootNetworkNodeInfoService.isLoadflowDone(nodeUuid, rootNetworkUuid);
        if (invalidateAll) {
            invalidateNodeTree(studyUuid, nodeUuid, rootNetworkUuid);
        } else {
            invalidateNode(studyUuid, nodeUuid, rootNetworkUuid);
        }
    }

    public void stopBuild(@NonNull UUID nodeUuid, UUID rootNetworkUuid) {
        networkModificationService.stopBuild(nodeUuid, rootNetworkUuid);
    }

    private void assertDuplicateStudyNode(UUID sourceStudyUuid, UUID targetStudyUuid, UUID nodeToCopyUuid, UUID referenceNodeUuid, InsertMode insertMode) {
        checkStudyContainsNode(sourceStudyUuid, nodeToCopyUuid);
        checkStudyContainsNode(targetStudyUuid, referenceNodeUuid);
        networkModificationTreeService.assertMoveOrDuplicateNode(nodeToCopyUuid, referenceNodeUuid, insertMode);
    }

    private void assertMoveStudyNode(UUID studyUuid, UUID nodeToMoveUuid, UUID referenceNodeUuid, InsertMode insertMode) {
        checkStudyContainsNode(studyUuid, nodeToMoveUuid);
        checkStudyContainsNode(studyUuid, referenceNodeUuid);
        networkModificationTreeService.assertMoveOrDuplicateNode(nodeToMoveUuid, referenceNodeUuid, insertMode);
    }

    @Transactional
    public void duplicateStudyNode(UUID sourceStudyUuid, UUID targetStudyUuid, UUID nodeToCopyUuid, UUID referenceNodeUuid, InsertMode insertMode, String userId) {
        assertDuplicateStudyNode(sourceStudyUuid, targetStudyUuid, nodeToCopyUuid, referenceNodeUuid, insertMode);

        UUID duplicatedNodeUuid = networkModificationTreeService.duplicateStudyNode(nodeToCopyUuid, referenceNodeUuid, insertMode);
        boolean invalidateBuild = networkModificationTreeService.hasModifications(nodeToCopyUuid, false);
        if (invalidateBuild) {
            invalidateNodeTree(targetStudyUuid, duplicatedNodeUuid, InvalidateNodeTreeParameters.ONLY_CHILDREN_BUILD_STATUS);
        }
        notificationService.emitElementUpdated(targetStudyUuid, userId);
    }

    @Transactional
    public void moveStudyNode(UUID studyUuid, UUID nodeToMoveUuid, UUID referenceNodeUuid, InsertMode insertMode, String userId) {
        assertMoveStudyNode(studyUuid, nodeToMoveUuid, referenceNodeUuid, insertMode);

        List<NodeEntity> oldChildren = null;
        boolean shouldUnbuildChildren = networkModificationTreeService.hasModifications(nodeToMoveUuid, false);

        //Unbuild previous children if necessary
        if (shouldUnbuildChildren) {
            oldChildren = networkModificationTreeService.getChildren(nodeToMoveUuid);
        }

        networkModificationTreeService.moveStudyNode(nodeToMoveUuid, referenceNodeUuid, insertMode);

        //Unbuilding moved node or new children if necessary
        if (shouldUnbuildChildren) {
            invalidateNodeTree(studyUuid, nodeToMoveUuid);
            oldChildren.forEach(child -> invalidateNodeTree(studyUuid, child.getIdNode()));
        } else {
            invalidateNode(studyUuid, nodeToMoveUuid);
        }
        notificationService.emitElementUpdated(studyUuid, userId);
    }

    private void assertDuplicateStudySubtree(UUID sourceStudyUuid, UUID targetStudyUuid, UUID parentNodeToCopyUuid, UUID referenceNodeUuid) {
        checkStudyContainsNode(sourceStudyUuid, parentNodeToCopyUuid);
        checkStudyContainsNode(targetStudyUuid, referenceNodeUuid);
        networkModificationTreeService.assertMoveOrDuplicateSubtree(parentNodeToCopyUuid, referenceNodeUuid);
    }

    @Transactional
    public void duplicateStudySubtree(UUID sourceStudyUuid, UUID targetStudyUuid, UUID parentNodeToCopyUuid, UUID referenceNodeUuid, String userId) {
        assertDuplicateStudySubtree(sourceStudyUuid, targetStudyUuid, parentNodeToCopyUuid, referenceNodeUuid);
        AbstractNode studySubTree = networkModificationTreeService.getStudySubtree(sourceStudyUuid, parentNodeToCopyUuid, null);
        StudyEntity studyEntity = getStudy(targetStudyUuid);
        StudyEntity sourceStudyEntity = getStudy(sourceStudyUuid);
        UUID duplicatedNodeUuid = networkModificationTreeService.cloneStudyTree(studySubTree, referenceNodeUuid, studyEntity, sourceStudyEntity, false);
        notificationService.emitSubtreeInserted(targetStudyUuid, duplicatedNodeUuid, referenceNodeUuid);
        notificationService.emitElementUpdated(targetStudyUuid, userId);
    }

    private void assertMoveStudySubtree(UUID studyUuid, UUID parentNodeToMoveUuid, UUID referenceNodeUuid) {
        checkStudyContainsNode(studyUuid, parentNodeToMoveUuid);
        checkStudyContainsNode(studyUuid, referenceNodeUuid);
        networkModificationTreeService.assertMoveOrDuplicateSubtree(parentNodeToMoveUuid, referenceNodeUuid);
    }

    @Transactional
    public void moveStudySubtree(UUID studyUuid, UUID parentNodeToMoveUuid, UUID referenceNodeUuid, String userId) {
        assertMoveStudySubtree(studyUuid, parentNodeToMoveUuid, referenceNodeUuid);

        List<UUID> allChildren = networkModificationTreeService.getChildrenUuids(parentNodeToMoveUuid);
        if (allChildren.contains(referenceNodeUuid)) {
            throw new StudyException(NOT_ALLOWED);
        }

        networkModificationTreeService.moveStudySubtree(parentNodeToMoveUuid, referenceNodeUuid);

        getStudyRootNetworks(studyUuid).forEach(rootNetworkEntity -> {
            UUID rootNetworkUuid = rootNetworkEntity.getId();
            if (networkModificationTreeService.getNodeBuildStatus(parentNodeToMoveUuid, rootNetworkUuid).isBuilt()) {
                invalidateNodeTree(studyUuid, parentNodeToMoveUuid);
            }
            allChildren.stream()
                .filter(childUuid -> networkModificationTreeService.getNodeBuildStatus(childUuid, rootNetworkUuid).isBuilt())
                .forEach(childUuid -> invalidateNodeTree(studyUuid, childUuid));
        });

        notificationService.emitSubtreeMoved(studyUuid, parentNodeToMoveUuid, referenceNodeUuid);
        notificationService.emitElementUpdated(studyUuid, userId);
    }

    private void invalidateNode(UUID studyUuid, UUID nodeUuid, UUID rootNetworkUuid) {
        AtomicReference<Long> startTime = new AtomicReference<>(null);
        startTime.set(System.nanoTime());

        InvalidateNodeInfos invalidateNodeInfos = networkModificationTreeService.invalidateNode(nodeUuid, rootNetworkUuid);
        invalidateNodeInfos.setNetworkUuid(rootNetworkService.getNetworkUuid(rootNetworkUuid));

        deleteInvalidationInfos(invalidateNodeInfos);

        emitAllComputationStatusChanged(studyUuid, nodeUuid, rootNetworkUuid, InvalidateNodeTreeParameters.ComputationsInvalidationMode.ALL);

        if (startTime.get() != null) {
            LOGGER.trace("unbuild node '{}' of study '{}' : {} seconds", nodeUuid, studyUuid,
                TimeUnit.NANOSECONDS.toSeconds(System.nanoTime() - startTime.get()));
        }
    }

    private void invalidateNode(UUID studyUuid, UUID nodeUuid) {
        getStudyRootNetworks(studyUuid).forEach(rootNetworkEntity ->
            invalidateNode(studyUuid, nodeUuid, rootNetworkEntity.getId()));
    }

    private void invalidateNodeTree(UUID studyUuid, UUID nodeUuid) {
        invalidateNodeTree(studyUuid, nodeUuid, InvalidateNodeTreeParameters.ALL);
    }

    private void invalidateNodeTree(UUID studyUuid, UUID nodeUuid, InvalidateNodeTreeParameters invalidateTreeParameters) {
        getStudyRootNetworks(studyUuid).forEach(rootNetworkEntity ->
            invalidateNodeTree(studyUuid, nodeUuid, rootNetworkEntity.getId(), invalidateTreeParameters));
    }

    @Transactional
    public void invalidateNodeTreeWhenMoveModification(UUID studyUuid, UUID nodeUuid) {
        invalidateNodeTree(studyUuid, nodeUuid, InvalidateNodeTreeParameters.ALL);
    }

    @Transactional
    public boolean invalidateNodeTreeWhenMoveModifications(UUID studyUuid, UUID targetNodeUuid, UUID originNodeUuid) {
        boolean isTargetInDifferentNodeTree = !targetNodeUuid.equals(originNodeUuid)
            && !networkModificationTreeService.isAChild(originNodeUuid, targetNodeUuid);

        invalidateNodeTree(studyUuid, originNodeUuid);

        if (isTargetInDifferentNodeTree) {
            invalidateNodeTreeWithLF(studyUuid, targetNodeUuid, ComputationsInvalidationMode.ALL);
        }

        return isTargetInDifferentNodeTree;
    }

    @Transactional
    public void invalidateNodeTreeWithLF(UUID studyUuid, UUID nodeUuid) {
        invalidateNodeTreeWithLF(studyUuid, nodeUuid, ComputationsInvalidationMode.ALL);
    }

    private void invalidateNodeTreeWithLF(UUID studyUuid, UUID nodeUuid, ComputationsInvalidationMode computationsInvalidationMode) {
        getStudyRootNetworks(studyUuid).forEach(rootNetworkEntity ->
            invalidateNodeTreeWithLF(studyUuid, nodeUuid, rootNetworkEntity.getId(), computationsInvalidationMode)
        );
    }

    private void invalidateNodeTreeWithLF(UUID studyUuid, UUID nodeUuid, UUID rootNetworkUuid, ComputationsInvalidationMode computationsInvalidationMode) {
        boolean invalidateAll = networkModificationTreeService.isSecurityNode(nodeUuid) && rootNetworkNodeInfoService.isLoadflowDone(nodeUuid, rootNetworkUuid);
        InvalidateNodeTreeParameters invalidateNodeTreeParameters = InvalidateNodeTreeParameters.builder()
            .invalidationMode(invalidateAll ? InvalidationMode.ALL : InvalidationMode.ONLY_CHILDREN_BUILD_STATUS)
            .withBlockedNode(true)
            .computationsInvalidationMode(invalidateAll ? ComputationsInvalidationMode.ALL : computationsInvalidationMode)
            .build();
        invalidateNodeTree(studyUuid, nodeUuid, rootNetworkUuid, invalidateNodeTreeParameters);
    }

    public void invalidateNodeTree(UUID studyUuid, UUID nodeUuid, UUID rootNetworkUuid) {
        invalidateNodeTree(studyUuid, nodeUuid, rootNetworkUuid, InvalidateNodeTreeParameters.ALL);
    }

    private void invalidateNodeTree(UUID studyUuid, UUID nodeUuid, UUID rootNetworkUuid, InvalidateNodeTreeParameters invalidateTreeParameters) {
        invalidateNodeTree(studyUuid, nodeUuid, rootNetworkUuid, invalidateTreeParameters, false);
    }

    public void invalidateNodeTree(UUID studyUuid, UUID nodeUuid, UUID rootNetworkUuid, InvalidateNodeTreeParameters invalidateTreeParameters, boolean blocking) {
        AtomicReference<Long> startTime = new AtomicReference<>(null);
        startTime.set(System.nanoTime());

        InvalidateNodeInfos invalidateNodeInfos = networkModificationTreeService.invalidateNodeTree(nodeUuid, rootNetworkUuid, invalidateTreeParameters);
        invalidateNodeInfos.setNetworkUuid(rootNetworkService.getNetworkUuid(rootNetworkUuid));

        CompletableFuture<Void> cf = deleteInvalidationInfos(invalidateNodeInfos);
        if (blocking) {
            cf.join();
        }

        emitAllComputationStatusChanged(studyUuid, nodeUuid, rootNetworkUuid, invalidateTreeParameters.computationsInvalidationMode());

        if (startTime.get() != null) {
            LOGGER.trace("unbuild node '{}' of study '{}' : {} seconds", nodeUuid, studyUuid,
                TimeUnit.NANOSECONDS.toSeconds(System.nanoTime() - startTime.get()));
        }
    }

    @Transactional
    public void unblockNodeTree(UUID studyUuid, UUID nodeUuid) {
        getStudyRootNetworks(studyUuid).forEach(rootNetworkEntity ->
            networkModificationTreeService.unblockNodeTree(rootNetworkEntity.getId(), nodeUuid)
        );
    }

    @Transactional
    public void deleteNetworkModifications(UUID studyUuid, UUID nodeUuid, List<UUID> modificationsUuids, String userId) {
        List<UUID> childrenUuids = networkModificationTreeService.getChildrenUuids(nodeUuid);
        StudyEntity studyEntity = getStudy(studyUuid);
        notificationService.emitStartModificationEquipmentNotification(studyUuid, nodeUuid, childrenUuids, NotificationService.MODIFICATIONS_DELETING_IN_PROGRESS);
        try {
            if (!networkModificationTreeService.getStudyUuidForNodeId(nodeUuid).equals(studyUuid)) {
                throw new StudyException(NOT_ALLOWED);
            }
            UUID groupId = networkModificationTreeService.getModificationGroupUuid(nodeUuid);
            networkModificationService.deleteModifications(groupId, modificationsUuids);
            // for each root network, remove modifications from excluded ones
            studyEntity.getRootNetworks().forEach(rootNetworkEntity -> rootNetworkNodeInfoService.updateModificationsToExclude(nodeUuid, rootNetworkEntity.getId(), new HashSet<>(modificationsUuids), true));
        } finally {
            notificationService.emitEndDeletionEquipmentNotification(studyUuid, nodeUuid, childrenUuids);
        }
        notificationService.emitElementUpdated(studyUuid, userId);
    }

    @Transactional
    public void stashNetworkModifications(UUID studyUuid, UUID nodeUuid, List<UUID> modificationsUuids, String userId) {
        List<UUID> childrenUuids = networkModificationTreeService.getChildrenUuids(nodeUuid);
        notificationService.emitStartModificationEquipmentNotification(studyUuid, nodeUuid, childrenUuids, NotificationService.MODIFICATIONS_STASHING_IN_PROGRESS);
        try {
            if (!networkModificationTreeService.getStudyUuidForNodeId(nodeUuid).equals(studyUuid)) {
                throw new StudyException(NOT_ALLOWED);
            }
            UUID groupId = networkModificationTreeService.getModificationGroupUuid(nodeUuid);
            networkModificationService.stashModifications(groupId, modificationsUuids);
            invalidateNodeTree(studyUuid, nodeUuid);
        } finally {
            notificationService.emitEndModificationEquipmentNotification(studyUuid, nodeUuid, childrenUuids);
        }
        notificationService.emitElementUpdated(studyUuid, userId);
    }

    @Transactional
    public void updateNetworkModificationsActivation(UUID studyUuid, UUID nodeUuid, List<UUID> modificationsUuids, String userId, boolean activated) {
        List<UUID> childrenUuids = networkModificationTreeService.getChildrenUuids(nodeUuid);
        notificationService.emitStartModificationEquipmentNotification(studyUuid, nodeUuid, childrenUuids, NotificationService.MODIFICATIONS_UPDATING_IN_PROGRESS);
        try {
            if (!networkModificationTreeService.getStudyUuidForNodeId(nodeUuid).equals(studyUuid)) {
                throw new StudyException(NOT_ALLOWED);
            }
            UUID groupId = networkModificationTreeService.getModificationGroupUuid(nodeUuid);
            networkModificationService.updateModificationsActivation(groupId, modificationsUuids, activated);
            invalidateNodeTree(studyUuid, nodeUuid);
        } finally {
            notificationService.emitEndModificationEquipmentNotification(studyUuid, nodeUuid, childrenUuids);
        }
        notificationService.emitElementUpdated(studyUuid, userId);
    }

    @Transactional
    public void updateNetworkModificationsActivationInRootNetwork(UUID studyUuid, UUID nodeUuid, UUID rootNetworkUuid, Set<UUID> modificationsUuids, String userId, boolean activated) {
        List<UUID> childrenUuids = networkModificationTreeService.getChildrenUuids(nodeUuid);
        networkModificationService.verifyModifications(networkModificationTreeService.getModificationGroupUuid(nodeUuid), modificationsUuids);
        notificationService.emitStartModificationEquipmentNotification(studyUuid, nodeUuid, Optional.of(rootNetworkUuid), childrenUuids, NotificationService.MODIFICATIONS_UPDATING_IN_PROGRESS);
        try {
            if (!networkModificationTreeService.getStudyUuidForNodeId(nodeUuid).equals(studyUuid)) {
                throw new StudyException(NOT_ALLOWED);
            }
            rootNetworkNodeInfoService.updateModificationsToExclude(nodeUuid, rootNetworkUuid, modificationsUuids, activated);
            invalidateNodeTree(studyUuid, nodeUuid, rootNetworkUuid);
        } finally {
            notificationService.emitEndModificationEquipmentNotification(studyUuid, nodeUuid, Optional.of(rootNetworkUuid), childrenUuids);
        }
        notificationService.emitElementUpdated(studyUuid, userId);
    }

    @Transactional
    public void restoreNetworkModifications(UUID studyUuid, UUID nodeUuid, List<UUID> modificationsUuids, String userId) {
        List<UUID> childrenUuids = networkModificationTreeService.getChildrenUuids(nodeUuid);
        notificationService.emitStartModificationEquipmentNotification(studyUuid, nodeUuid, childrenUuids, NotificationService.MODIFICATIONS_RESTORING_IN_PROGRESS);
        try {
            if (!networkModificationTreeService.getStudyUuidForNodeId(nodeUuid).equals(studyUuid)) {
                throw new StudyException(NOT_ALLOWED);
            }
            UUID groupId = networkModificationTreeService.getModificationGroupUuid(nodeUuid);
            networkModificationService.restoreModifications(groupId, modificationsUuids);
            invalidateNodeTree(studyUuid, nodeUuid);
        } finally {
            notificationService.emitEndModificationEquipmentNotification(studyUuid, nodeUuid, childrenUuids);
        }
        notificationService.emitElementUpdated(studyUuid, userId);
    }

    private void removeNodesFromAliases(UUID studyUuid, List<UUID> nodeIds, boolean removeChildren) {
        StudyEntity studyEntity = getStudy(studyUuid);
        if (!CollectionUtils.isEmpty(studyEntity.getNodeAliases())) {
            Set<UUID> allNodeIds = new HashSet<>(nodeIds);
            if (removeChildren) {
                nodeIds.forEach(n -> allNodeIds.addAll(networkModificationTreeService.getAllChildrenUuids(n)));
            }
            studyEntity.getNodeAliases().forEach(nodeAliasEmbeddable -> {
                if (nodeAliasEmbeddable.getNodeId() != null && allNodeIds.contains(nodeAliasEmbeddable.getNodeId())) {
                    nodeAliasEmbeddable.setNodeId(null);
                }
            });
        }
    }

    @Transactional
    public void deleteNodes(UUID studyUuid, List<UUID> nodeIds, boolean deleteChildren, String userId) {
        removeNodesFromAliases(studyUuid, nodeIds, deleteChildren);

        DeleteNodeInfos deleteNodeInfos = new DeleteNodeInfos();
        for (UUID nodeId : nodeIds) {
            AtomicReference<Long> startTime = new AtomicReference<>(null);
            startTime.set(System.nanoTime());

            boolean invalidateChildrenBuild = !deleteChildren && networkModificationTreeService.hasModifications(nodeId, false);
            List<NodeEntity> childrenNodes = networkModificationTreeService.getChildren(nodeId);
            networkModificationTreeService.doDeleteNode(nodeId, deleteChildren, deleteNodeInfos);

            if (invalidateChildrenBuild) {
                childrenNodes.forEach(nodeEntity -> invalidateNodeTree(studyUuid, nodeEntity.getIdNode()));
            }

            if (startTime.get() != null && LOGGER.isTraceEnabled()) {
                LOGGER.trace("Delete node '{}' of study '{}' : {} seconds", nodeId.toString().replaceAll("[\n\r]", "_"), studyUuid,
                    TimeUnit.NANOSECONDS.toSeconds(System.nanoTime() - startTime.get()));
            }
        }

        deleteNodesInfos(deleteNodeInfos);

        notificationService.emitElementUpdated(studyUuid, userId);
    }

    // /!\ Do not wait completion and do not throw exception
    private CompletableFuture<Void> deleteInvalidationInfos(InvalidateNodeInfos invalidateNodeInfos) {
        return CompletableFuture.allOf(
            studyServerExecutionService.runAsync(() -> networkStoreService.deleteVariants(invalidateNodeInfos.getNetworkUuid(), invalidateNodeInfos.getVariantIds())),
            studyServerExecutionService.runAsync(() -> networkModificationService.deleteIndexedModifications(invalidateNodeInfos.getGroupUuids(), invalidateNodeInfos.getNetworkUuid())),
            studyServerExecutionService.runAsync(() -> reportService.deleteReports(invalidateNodeInfos.getReportUuids())),
            studyServerExecutionService.runAsync(() -> loadflowService.deleteLoadFlowResults(invalidateNodeInfos.getLoadFlowResultUuids())),
            studyServerExecutionService.runAsync(() -> securityAnalysisService.deleteSecurityAnalysisResults(invalidateNodeInfos.getSecurityAnalysisResultUuids())),
            studyServerExecutionService.runAsync(() -> sensitivityAnalysisService.deleteSensitivityAnalysisResults(invalidateNodeInfos.getSensitivityAnalysisResultUuids())),
            studyServerExecutionService.runAsync(() -> shortCircuitService.deleteShortCircuitAnalysisResults(invalidateNodeInfos.getShortCircuitAnalysisResultUuids())),
            studyServerExecutionService.runAsync(() -> shortCircuitService.deleteShortCircuitAnalysisResults(invalidateNodeInfos.getOneBusShortCircuitAnalysisResultUuids())),
            studyServerExecutionService.runAsync(() -> voltageInitService.deleteVoltageInitResults(invalidateNodeInfos.getVoltageInitResultUuids())),
            studyServerExecutionService.runAsync(() -> dynamicSimulationService.deleteResults(invalidateNodeInfos.getDynamicSimulationResultUuids())),
            studyServerExecutionService.runAsync(() -> dynamicSecurityAnalysisService.deleteResults(invalidateNodeInfos.getDynamicSecurityAnalysisResultUuids())),
            studyServerExecutionService.runAsync(() -> stateEstimationService.deleteStateEstimationResults(invalidateNodeInfos.getStateEstimationResultUuids())),
            studyServerExecutionService.runAsync(() -> pccMinService.deletePccMinResults(invalidateNodeInfos.getPccMinResultUuids()))
        );
    }

    // /!\ Do not wait completion and do not throw exception
    private void deleteNodesInfos(DeleteNodeInfos deleteNodeInfos) {
        CompletableFuture.allOf(
            studyServerExecutionService.runAsync(() -> deleteNodeInfos.getVariantIds().forEach(networkStoreService::deleteVariants)),
            studyServerExecutionService.runAsync(() -> deleteNodeInfos.getModificationGroupUuids().forEach(networkModificationService::deleteModifications)),
            studyServerExecutionService.runAsync(() -> deleteNodeInfos.getRemovedNodeUuids().forEach(dynamicSimulationEventService::deleteEventsByNodeId)),
            studyServerExecutionService.runAsync(() -> reportService.deleteReports(deleteNodeInfos.getReportUuids())),
            studyServerExecutionService.runAsync(() -> loadflowService.deleteLoadFlowResults(deleteNodeInfos.getLoadFlowResultUuids())),
            studyServerExecutionService.runAsync(() -> securityAnalysisService.deleteSecurityAnalysisResults(deleteNodeInfos.getSecurityAnalysisResultUuids())),
            studyServerExecutionService.runAsync(() -> sensitivityAnalysisService.deleteSensitivityAnalysisResults(deleteNodeInfos.getSensitivityAnalysisResultUuids())),
            studyServerExecutionService.runAsync(() -> shortCircuitService.deleteShortCircuitAnalysisResults(deleteNodeInfos.getShortCircuitAnalysisResultUuids())),
            studyServerExecutionService.runAsync(() -> shortCircuitService.deleteShortCircuitAnalysisResults(deleteNodeInfos.getOneBusShortCircuitAnalysisResultUuids())),
            studyServerExecutionService.runAsync(() -> voltageInitService.deleteVoltageInitResults(deleteNodeInfos.getVoltageInitResultUuids())),
            studyServerExecutionService.runAsync(() -> dynamicSimulationService.deleteResults(deleteNodeInfos.getDynamicSimulationResultUuids())),
            studyServerExecutionService.runAsync(() -> dynamicSecurityAnalysisService.deleteResults(deleteNodeInfos.getDynamicSecurityAnalysisResultUuids())),
            studyServerExecutionService.runAsync(() -> stateEstimationService.deleteStateEstimationResults(deleteNodeInfos.getStateEstimationResultUuids())),
            studyServerExecutionService.runAsync(() -> pccMinService.deletePccMinResults(deleteNodeInfos.getPccMinResultUuids()))
        );
    }

    @Transactional
    public void stashNode(UUID studyUuid, UUID nodeId, boolean stashChildren, String userId) {
        removeNodesFromAliases(studyUuid, List.of(nodeId), stashChildren);

        AtomicReference<Long> startTime = new AtomicReference<>(null);
        startTime.set(System.nanoTime());

        boolean unbuildChildren = stashChildren || networkModificationTreeService.hasModifications(nodeId, false);
        List<UUID> rootNetworkUuids = getStudyRootNetworks(studyUuid).stream()
                .map(RootNetworkEntity::getId)
                .toList();

        if (unbuildChildren) {
            rootNetworkUuids.forEach(rootNetworkId ->
                invalidateNodeTree(studyUuid, nodeId, rootNetworkId));
        } else {
            rootNetworkUuids.forEach(rootNetworkId ->
                invalidateNode(studyUuid, nodeId, rootNetworkId)
            );
        }

        networkModificationTreeService.doStashNode(nodeId, stashChildren);

        if (startTime.get() != null) {
            LOGGER.trace("Delete node '{}' of study '{}' : {} seconds", nodeId, studyUuid,
                    TimeUnit.NANOSECONDS.toSeconds(System.nanoTime() - startTime.get()));
        }

        notificationService.emitElementUpdated(studyUuid, userId);
    }

    public List<Pair<AbstractNode, Integer>> getStashedNodes(UUID studyId) {
        return networkModificationTreeService.getStashedNodes(studyId);
    }

    public void restoreNodes(UUID studyId, List<UUID> nodeIds, UUID anchorNodeId) {
        networkModificationTreeService.assertIsRootOrConstructionNode(anchorNodeId);
        networkModificationTreeService.restoreNode(studyId, nodeIds, anchorNodeId);
    }

    private void reindexRootNetwork(StudyEntity study, UUID rootNetworkUuid) {
        CreatedStudyBasicInfos studyInfos = toCreatedStudyBasicInfos(study);
        // reindex root network for study in elasticsearch
        studyInfosService.recreateStudyInfos(studyInfos);
        RootNetworkEntity rootNetwork = rootNetworkService.getRootNetwork(rootNetworkUuid).orElseThrow(() -> new StudyException(NOT_FOUND, "Root network not found"));

        // Reset indexation status
        updateRootNetworkIndexationStatus(study, rootNetwork, RootNetworkIndexationStatus.INDEXING_ONGOING);
        try {
            networkConversionService.reindexStudyNetworkEquipments(rootNetworkService.getNetworkUuid(rootNetworkUuid));
            updateRootNetworkIndexationStatus(study, rootNetwork, RootNetworkIndexationStatus.INDEXED);
        } catch (Exception e) {
            // Allow to retry indexation
            updateRootNetworkIndexationStatus(study, rootNetwork, RootNetworkIndexationStatus.NOT_INDEXED);
            throw e;
        }
        LOGGER.info("Study with id = '{}' has been reindexed", study.getId());
    }

    @Transactional
    public void reindexRootNetwork(UUID studyUuid, UUID rootNetworkUuid) {
        reindexRootNetwork(getStudy(studyUuid), rootNetworkUuid);
    }

    private StudyEntity getStudy(UUID studyUuid) {
        return studyRepository.findById(studyUuid).orElseThrow(() -> new StudyException(NOT_FOUND, "Study not found"));
    }

    @Transactional
    public RootNetworkIndexationStatus getRootNetworkIndexationStatus(UUID studyUuid, UUID rootNetworkUuid) {
        StudyEntity study = getStudy(studyUuid);
        RootNetworkEntity rootNetwork = rootNetworkService.getRootNetwork(rootNetworkUuid).orElseThrow(() -> new StudyException(NOT_FOUND, "Root network not found"));
        if (rootNetwork.getIndexationStatus() == RootNetworkIndexationStatus.INDEXED
                && !networkConversionService.checkStudyIndexationStatus(rootNetworkService.getNetworkUuid(rootNetworkUuid))) {
            updateRootNetworkIndexationStatus(study, rootNetwork, RootNetworkIndexationStatus.NOT_INDEXED);
        }
        return rootNetwork.getIndexationStatus();
    }

    @Transactional
    public void moveNetworkModifications(@NonNull UUID studyUuid, UUID targetNodeUuid, @NonNull UUID originNodeUuid, List<UUID> modificationUuidList, UUID beforeUuid, boolean isTargetInDifferentNodeTree, String userId) {
        boolean isTargetDifferentNode = !targetNodeUuid.equals(originNodeUuid);

        List<UUID> childrenUuids = networkModificationTreeService.getChildrenUuids(targetNodeUuid);
        List<UUID> originNodeChildrenUuids = new ArrayList<>();
        notificationService.emitStartModificationEquipmentNotification(studyUuid, targetNodeUuid, childrenUuids, NotificationService.MODIFICATIONS_UPDATING_IN_PROGRESS);
        if (isTargetDifferentNode) {
            originNodeChildrenUuids = networkModificationTreeService.getChildrenUuids(originNodeUuid);
            notificationService.emitStartModificationEquipmentNotification(studyUuid, originNodeUuid, originNodeChildrenUuids, NotificationService.MODIFICATIONS_UPDATING_IN_PROGRESS);
        }
        try {
            checkStudyContainsNode(studyUuid, targetNodeUuid);

            StudyEntity studyEntity = getStudy(studyUuid);
            List<RootNetworkEntity> studyRootNetworkEntities = studyEntity.getRootNetworks();
            UUID originGroupUuid = networkModificationTreeService.getModificationGroupUuid(originNodeUuid);
            UUID targetGroupUuid = networkModificationTreeService.getModificationGroupUuid(targetNodeUuid);

            List<ModificationApplicationContext> modificationApplicationContexts = studyRootNetworkEntities.stream()
                .map(rootNetworkEntity -> rootNetworkNodeInfoService.getNetworkModificationApplicationContext(rootNetworkEntity.getId(), targetNodeUuid, rootNetworkEntity.getNetworkUuid()))
                .toList();

            NetworkModificationsResult networkModificationsResult = networkModificationService.moveModifications(originGroupUuid, targetGroupUuid, beforeUuid, Pair.of(modificationUuidList, modificationApplicationContexts), isTargetInDifferentNodeTree);
            rootNetworkNodeInfoService.moveModificationsToExclude(originNodeUuid, targetNodeUuid, networkModificationsResult.modificationUuids());

            // Target node
            if (isTargetInDifferentNodeTree) {
                emitNetworkModificationImpactsForAllRootNetworks(networkModificationsResult.modificationResults(), studyEntity, targetNodeUuid);
            }
        } finally {
            notificationService.emitEndModificationEquipmentNotification(studyUuid, targetNodeUuid, childrenUuids);
            if (isTargetDifferentNode) {
                notificationService.emitEndModificationEquipmentNotification(studyUuid, originNodeUuid, originNodeChildrenUuids);
            }
        }
        notificationService.emitElementUpdated(studyUuid, userId);
    }

    private void emitNetworkModificationImpactsForAllRootNetworks(List<Optional<NetworkModificationResult>> modificationResults, StudyEntity studyEntity, UUID impactedNode) {
        int index = 0;
        List<RootNetworkEntity> rootNetworkEntities = studyEntity.getRootNetworks();
        // for each NetworkModificationResult, send an impact notification - studyRootNetworkEntities are ordered in the same way as networkModificationResults
        for (Optional<NetworkModificationResult> modificationResultOpt : modificationResults) {
            if (modificationResultOpt.isPresent() && rootNetworkEntities.get(index) != null) {
                emitNetworkModificationImpacts(studyEntity.getId(), impactedNode, rootNetworkEntities.get(index).getId(), modificationResultOpt.get());
            }
            index++;
        }
    }

    @Transactional
    public void duplicateOrInsertNetworkModifications(UUID targetStudyUuid, UUID targetNodeUuid, UUID originStudyUuid, UUID originNodeUuid, List<UUID> modificationsUuis, String userId, StudyConstants.ModificationsActionType action) {
        List<UUID> childrenUuids = networkModificationTreeService.getChildrenUuids(targetNodeUuid);
        notificationService.emitStartModificationEquipmentNotification(targetStudyUuid, targetNodeUuid, childrenUuids, NotificationService.MODIFICATIONS_UPDATING_IN_PROGRESS);
        try {
            checkStudyContainsNode(targetStudyUuid, targetNodeUuid);

            List<RootNetworkEntity> studyRootNetworkEntities = getStudyRootNetworks(targetStudyUuid);
            UUID groupUuid = networkModificationTreeService.getModificationGroupUuid(targetNodeUuid);

            List<ModificationApplicationContext> modificationApplicationContexts = studyRootNetworkEntities.stream()
                .map(rootNetworkEntity -> rootNetworkNodeInfoService.getNetworkModificationApplicationContext(rootNetworkEntity.getId(), targetNodeUuid, rootNetworkEntity.getNetworkUuid()))
                .toList();

            NetworkModificationsResult networkModificationResults = networkModificationService.duplicateOrInsertModifications(groupUuid, action, Pair.of(modificationsUuis, modificationApplicationContexts));

            if (targetStudyUuid.equals(originStudyUuid)) {
                Map<UUID, UUID> originToDuplicateModificationsUuids = new HashMap<>();
                for (int i = 0; i < modificationsUuis.size(); i++) {
                    originToDuplicateModificationsUuids.put(modificationsUuis.get(i), networkModificationResults.modificationUuids().get(i));
                }
                rootNetworkNodeInfoService.copyModificationsToExclude(originNodeUuid, targetNodeUuid, originToDuplicateModificationsUuids);
            }

            if (networkModificationResults != null) {
                int index = 0;
                // for each NetworkModificationResult, send an impact notification - studyRootNetworkEntities are ordered in the same way as networkModificationResults
                for (Optional<NetworkModificationResult> modificationResultOpt : networkModificationResults.modificationResults()) {
                    if (modificationResultOpt.isPresent() && studyRootNetworkEntities.get(index) != null) {
                        emitNetworkModificationImpacts(targetStudyUuid, targetNodeUuid, studyRootNetworkEntities.get(index).getId(), modificationResultOpt.get());
                    }
                    index++;
                }
            }

        } finally {
            notificationService.emitEndModificationEquipmentNotification(targetStudyUuid, targetNodeUuid, childrenUuids);
        }
        notificationService.emitElementUpdated(targetStudyUuid, userId);
    }

    private void checkStudyContainsNode(UUID studyUuid, UUID nodeUuid) {
        if (!networkModificationTreeService.getStudyUuidForNodeId(nodeUuid).equals(studyUuid)) {
            throw new StudyException(NOT_ALLOWED);
        }
    }

    private ReportPage getParentNodesReportLogs(UUID nodeUuid, UUID rootNetworkUuid, String messageFilter, Set<String> severityLevels, boolean paged, Pageable pageable) {
        List<UUID> nodeIds = nodesTree(nodeUuid);
        Map<UUID, UUID> modificationReportsMap = networkModificationTreeService.getModificationReports(nodeUuid, rootNetworkUuid);

        List<UUID> reportUuids = nodeIds.stream()
            .map(nodeId -> Optional.ofNullable(modificationReportsMap.get(nodeId))
                    .or(() -> networkModificationTreeService.getReportUuid(nodeId, rootNetworkUuid)))
            .filter(Optional::isPresent)
            .map(Optional::get)
            .toList();
        return reportService.getPagedMultipleReportLogs(reportUuids, messageFilter, severityLevels, paged, pageable);
    }

    @Transactional(readOnly = true)
    public ReportPage getReportLogs(UUID nodeUuid, UUID rootNetworkUuid, UUID reportId, String messageFilter, Set<String> severityLevels, boolean paged, Pageable pageable) {
        if (reportId != null) {
            return reportService.getPagedReportLogs(reportId, messageFilter, severityLevels, paged, pageable);
        }
        return getParentNodesReportLogs(nodeUuid, rootNetworkUuid, messageFilter, severityLevels, paged, pageable);
    }

    private String getSearchTermMatchesInParentNodesFilteredLogs(UUID nodeUuid, UUID rootNetworkUuid, Set<String> severityLevels, String messageFilter, String searchTerm, int pageSize) {
        List<UUID> nodeIds = nodesTree(nodeUuid);
        Map<UUID, UUID> modificationReportsMap = networkModificationTreeService.getModificationReports(nodeUuid, rootNetworkUuid);

        List<UUID> reportUuids = nodeIds.stream()
            .map(nodeId -> Optional.ofNullable(modificationReportsMap.get(nodeId))
                    .or(() -> networkModificationTreeService.getReportUuid(nodeId, rootNetworkUuid)))
            .filter(Optional::isPresent)
            .map(Optional::get)
            .toList();
        return reportService.getSearchTermMatchesInMultipleFilteredLogs(reportUuids, severityLevels, messageFilter, searchTerm, pageSize);
    }

    @Transactional(readOnly = true)
    public String getSearchTermMatchesInFilteredLogs(UUID nodeUuid, UUID rootNetworkUuid, UUID reportId, Set<String> severityLevels, String messageFilter, String searchTerm, int pageSize) {
        if (reportId != null) {
            return reportService.getSearchTermMatchesInFilteredLogs(reportId, severityLevels, messageFilter, searchTerm, pageSize);
        }
        return getSearchTermMatchesInParentNodesFilteredLogs(nodeUuid, rootNetworkUuid, severityLevels, messageFilter, searchTerm, pageSize);
    }

    private Set<String> getParentNodesAggregatedReportSeverities(UUID nodeUuid, UUID rootNetworkUuid) {
        List<UUID> nodeIds = nodesTree(nodeUuid);
        Set<String> severities = new HashSet<>();
        Map<UUID, UUID> modificationReportsMap = networkModificationTreeService.getModificationReports(nodeUuid, rootNetworkUuid);

        for (UUID nodeId : nodeIds) {
            Optional<UUID> reportId = Optional.ofNullable(modificationReportsMap.get(nodeId))
                    .or(() -> networkModificationTreeService.getReportUuid(nodeId, rootNetworkUuid));

            reportId.ifPresent(uuid ->
                    severities.addAll(reportService.getReportAggregatedSeverities(uuid))
            );
        }
        return severities;
    }

    @Transactional(readOnly = true)
    public Set<String> getAggregatedReportSeverities(UUID nodeUuid, UUID rootNetworkUuid, UUID reportId) {
        if (reportId != null) {
            return reportService.getReportAggregatedSeverities(reportId);
        }
        return getParentNodesAggregatedReportSeverities(nodeUuid, rootNetworkUuid);
    }

    @Transactional(readOnly = true)
    public List<Report> getParentNodesReport(UUID nodeUuid, UUID rootNetworkUuid, boolean nodeOnlyReport, ReportType reportType, Set<String> severityLevels) {
        AbstractNode nodeInfos = networkModificationTreeService.getNode(nodeUuid, rootNetworkUuid);

        if (isNonRootNodeWithComputationReportType(nodeInfos, reportType)) {
            UUID reportUuid = getReportUuidForNode(nodeUuid, rootNetworkUuid, reportType);
            return reportUuid != null ? List.of(reportService.getReport(reportUuid, nodeUuid.toString(), severityLevels)) : Collections.emptyList();
        } else if (nodeOnlyReport) {
            return getNodeOnlyReport(nodeUuid, rootNetworkUuid, severityLevels);
        } else {
            return getAllModificationReports(nodeUuid, rootNetworkUuid, severityLevels);
        }
    }

    private boolean isNonRootNodeWithComputationReportType(AbstractNode nodeInfos, ReportType reportType) {
        return nodeInfos.getType() != NodeType.ROOT && reportType != ReportType.NETWORK_MODIFICATION;
    }

    private UUID getReportUuidForNode(UUID nodeUuid, UUID rootNetworkUuid, ReportType reportType) {
        return networkModificationTreeService.getComputationReports(nodeUuid, rootNetworkUuid).get(reportType.name());
    }

    private List<Report> getNodeOnlyReport(UUID nodeUuid, UUID rootNetworkUuid, Set<String> severityLevels) {
        return networkModificationTreeService.getReportUuid(nodeUuid, rootNetworkUuid)
                .map(uuid -> List.of(reportService.getReport(uuid, nodeUuid.toString(), severityLevels)))
                .orElse(Collections.emptyList());
    }

    private List<Report> getAllModificationReports(UUID nodeUuid, UUID rootNetworkUuid, Set<String> severityLevels) {
        List<UUID> nodeIds = nodesTree(nodeUuid);
        List<Report> modificationReports = new ArrayList<>();
        Map<UUID, UUID> modificationReportsMap = networkModificationTreeService.getModificationReports(nodeUuid, rootNetworkUuid);

        for (UUID nodeId : nodeIds) {
            Optional<UUID> reportId = Optional.ofNullable(modificationReportsMap.get(nodeId))
                    .or(() -> networkModificationTreeService.getReportUuid(nodeId, rootNetworkUuid));

            reportId.ifPresent(uuid ->
                    modificationReports.add(reportService.getReport(uuid, nodeId.toString(), severityLevels))
            );
        }

        return modificationReports;
    }

    private List<UUID> nodesTree(UUID nodeUuid) {
        List<UUID> nodeIds = new ArrayList<>();
        nodeIds.add(nodeUuid);
        Optional<UUID> parentUuid = networkModificationTreeService.getParentNodeUuid(nodeUuid);

        while (parentUuid.isPresent()) {
            nodeIds.add(parentUuid.get());
            parentUuid = networkModificationTreeService.getParentNodeUuid(parentUuid.get());
        }

        Collections.reverse(nodeIds);
        return nodeIds;
    }

    private void emitNetworkModificationImpacts(UUID studyUuid, UUID nodeUuid, UUID rootNetworkUuid, NetworkModificationResult networkModificationResult) {
        //TODO move this / rename parent method when refactoring notifications
        networkModificationTreeService.updateNodeBuildStatus(nodeUuid, rootNetworkUuid,
                NodeBuildStatus.from(networkModificationResult.getLastGroupApplicationStatus(), networkModificationResult.getApplicationStatus()));

        Set<org.gridsuite.study.server.notification.dto.EquipmentDeletionInfos> deletionsInfos =
                networkModificationResult.getNetworkImpacts().stream()
                        .filter(impact -> impact.isSimple() && ((SimpleElementImpact) impact).isDeletion())
                        .map(impact -> new org.gridsuite.study.server.notification.dto.EquipmentDeletionInfos(((SimpleElementImpact) impact).getElementId(), impact.getElementType().name()))
                        .collect(Collectors.toSet());

        Set<String> impactedElementTypes = networkModificationResult.getNetworkImpacts().stream()
                .filter(impact -> impact.isCollection())
                .map(impact -> impact.getElementType().name())
                .collect(Collectors.toSet());

        notificationService.emitStudyChanged(studyUuid, nodeUuid, rootNetworkUuid, NotificationService.UPDATE_TYPE_STUDY,
                NetworkImpactsInfos.builder()
                        .deletedEquipments(deletionsInfos)
                        .impactedSubstationsIds(networkModificationResult.getImpactedSubstationsIds())
                        .impactedElementTypes(impactedElementTypes)
                        .build()
        );
    }

    public void notify(@NonNull UUID studyUuid) {
        notificationService.emitStudyMetadataChanged(studyUuid);
    }

    @Transactional
    public UUID runSensitivityAnalysis(@NonNull UUID studyUuid, @NonNull UUID nodeUuid, @NonNull UUID rootNetworkUuid, String userId) {
        StudyEntity study = getStudy(studyUuid);
        networkModificationTreeService.blockNode(rootNetworkUuid, nodeUuid);

        return handleSensitivityAnalysisRequest(study, nodeUuid, rootNetworkUuid, userId);
    }

    private UUID handleSensitivityAnalysisRequest(StudyEntity study, UUID nodeUuid, UUID rootNetworkUuid, String userId) {
        UUID prevResultUuid = rootNetworkNodeInfoService.getComputationResultUuid(nodeUuid, rootNetworkUuid, SENSITIVITY_ANALYSIS);
        if (prevResultUuid != null) {
            sensitivityAnalysisService.deleteSensitivityAnalysisResults(List.of(prevResultUuid));
        }
        UUID networkUuid = rootNetworkService.getNetworkUuid(rootNetworkUuid);
        String variantId = networkModificationTreeService.getVariantId(nodeUuid, rootNetworkUuid);
        UUID sensiReportUuid = networkModificationTreeService.getComputationReports(nodeUuid, rootNetworkUuid).getOrDefault(SENSITIVITY_ANALYSIS.name(), UUID.randomUUID());
        networkModificationTreeService.updateComputationReportUuid(nodeUuid, rootNetworkUuid, SENSITIVITY_ANALYSIS, sensiReportUuid);

        UUID result = sensitivityAnalysisService.runSensitivityAnalysis(nodeUuid, rootNetworkUuid, networkUuid, variantId, sensiReportUuid, userId, study.getSensitivityAnalysisParametersUuid(), study.getLoadFlowParametersUuid());

        updateComputationResultUuid(nodeUuid, rootNetworkUuid, result, SENSITIVITY_ANALYSIS);
        notificationService.emitStudyChanged(study.getId(), nodeUuid, rootNetworkUuid, NotificationService.UPDATE_TYPE_SENSITIVITY_ANALYSIS_STATUS);
        return result;
    }

    @Transactional
    public UUID runShortCircuit(UUID studyUuid, UUID nodeUuid, UUID rootNetworkUuid, Optional<String> busId, boolean debug, String userId) {
        StudyEntity studyEntity = getStudy(studyUuid);
        networkModificationTreeService.blockNode(rootNetworkUuid, nodeUuid);

        return handleShortCircuitRequest(studyEntity, nodeUuid, rootNetworkUuid, busId, debug, userId);
    }

    private UUID handleShortCircuitRequest(StudyEntity studyEntity, UUID nodeUuid, UUID rootNetworkUuid, Optional<String> busId, boolean debug, String userId) {
        ComputationType computationType = busId.isEmpty() ? SHORT_CIRCUIT : SHORT_CIRCUIT_ONE_BUS;
        UUID shortCircuitResultUuid = rootNetworkNodeInfoService.getComputationResultUuid(nodeUuid, rootNetworkUuid, computationType);
        if (shortCircuitResultUuid != null) {
            shortCircuitService.deleteShortCircuitAnalysisResults(List.of(shortCircuitResultUuid));
        }
        UUID scReportUuid = networkModificationTreeService.getComputationReports(nodeUuid, rootNetworkUuid).getOrDefault(computationType.name(), UUID.randomUUID());
        UUID networkUuid = rootNetworkService.getNetworkUuid(rootNetworkUuid);
        String variantId = networkModificationTreeService.getVariantId(nodeUuid, rootNetworkUuid);
        networkModificationTreeService.updateComputationReportUuid(nodeUuid, rootNetworkUuid, computationType, scReportUuid);
        final UUID result = shortCircuitService.runShortCircuit(rootNetworkUuid, new VariantInfos(networkUuid, variantId), busId.orElse(null), studyEntity.getShortCircuitParametersUuid(), new ReportInfos(scReportUuid, nodeUuid), userId, debug);
        updateComputationResultUuid(nodeUuid, rootNetworkUuid, result, computationType);
        notificationService.emitStudyChanged(studyEntity.getId(), nodeUuid, rootNetworkUuid,
                busId.isEmpty() ? NotificationService.UPDATE_TYPE_SHORT_CIRCUIT_STATUS : NotificationService.UPDATE_TYPE_ONE_BUS_SHORT_CIRCUIT_STATUS);
        return result;
    }

    @Transactional
    public UUID runVoltageInit(UUID studyUuid, UUID nodeUuid, UUID rootNetworkUuid, String userId, boolean debug) {
        StudyEntity studyEntity = getStudy(studyUuid);
        networkModificationTreeService.blockNode(rootNetworkUuid, nodeUuid);

        return handleVoltageInitRequest(studyEntity, nodeUuid, rootNetworkUuid, debug, userId);
    }

    private UUID handleVoltageInitRequest(StudyEntity studyEntity, UUID nodeUuid, UUID rootNetworkUuid, boolean debug, String userId) {
        UUID prevResultUuid = rootNetworkNodeInfoService.getComputationResultUuid(nodeUuid, rootNetworkUuid, VOLTAGE_INITIALIZATION);
        if (prevResultUuid != null) {
            voltageInitService.deleteVoltageInitResults(List.of(prevResultUuid));
        }

        UUID networkUuid = rootNetworkService.getNetworkUuid(rootNetworkUuid);
        String variantId = networkModificationTreeService.getVariantId(nodeUuid, rootNetworkUuid);

        UUID reportUuid = networkModificationTreeService.getComputationReports(nodeUuid, rootNetworkUuid).getOrDefault(VOLTAGE_INITIALIZATION.name(), UUID.randomUUID());
        networkModificationTreeService.updateComputationReportUuid(nodeUuid, rootNetworkUuid, VOLTAGE_INITIALIZATION, reportUuid);
        UUID result = voltageInitService.runVoltageInit(new VariantInfos(networkUuid, variantId), studyEntity.getVoltageInitParametersUuid(), new ReportInfos(reportUuid, nodeUuid), rootNetworkUuid, userId, debug);

        updateComputationResultUuid(nodeUuid, rootNetworkUuid, result, VOLTAGE_INITIALIZATION);
        notificationService.emitStudyChanged(studyEntity.getId(), nodeUuid, rootNetworkUuid, NotificationService.UPDATE_TYPE_VOLTAGE_INIT_STATUS);
        return result;
    }

    @Transactional
    public boolean setVoltageInitParameters(UUID studyUuid, StudyVoltageInitParameters parameters, String userId) {
        StudyEntity studyEntity = getStudy(studyUuid);
        var voltageInitParameters = studyEntity.getVoltageInitParameters();
        if (voltageInitParameters == null) {
            var newVoltageInitParameters = new StudyVoltageInitParametersEntity(parameters.isApplyModifications());
            studyEntity.setVoltageInitParameters(newVoltageInitParameters);
        } else {
            voltageInitParameters.setApplyModifications(parameters.isApplyModifications());
        }
        boolean userProfileIssue = createOrUpdateVoltageInitParameters(studyEntity, parameters.getComputationParameters(), userId);
        notificationService.emitStudyChanged(studyUuid, null, null, NotificationService.UPDATE_TYPE_VOLTAGE_INIT_STATUS);
        notificationService.emitElementUpdated(studyUuid, userId);
        notificationService.emitComputationParamsChanged(studyUuid, VOLTAGE_INITIALIZATION);
        return userProfileIssue;
    }

    public StudyVoltageInitParameters getVoltageInitParameters(UUID studyUuid) {
        StudyEntity studyEntity = getStudy(studyUuid);
        return new StudyVoltageInitParameters(
                Optional.ofNullable(studyEntity.getVoltageInitParametersUuid()).map(voltageInitService::getVoltageInitParameters).orElse(null),
                Optional.ofNullable(studyEntity.getVoltageInitParameters()).map(StudyVoltageInitParametersEntity::shouldApplyModifications).orElse(true)
        );
    }

    @Transactional
    public String getSpreadsheetConfigCollection(UUID studyUuid) {
        StudyEntity studyEntity = getStudy(studyUuid);
        return studyConfigService.getSpreadsheetConfigCollection(studyConfigService.getSpreadsheetConfigCollectionUuidOrElseCreateDefaults(studyEntity));
    }

    /**
     * Set spreadsheet config collection on study or reset to default one if empty body.
     * Default is the user profile one, or system default if no profile is available.
     *
     * @param studyUuid the study UUID
     * @param configCollection the spreadsheet config collection (null means reset to default)
     * @param userId the user ID for retrieving profile
     * @return true if reset with user profile cannot be done, false otherwise
     */
    @Transactional
    public boolean setSpreadsheetConfigCollection(UUID studyUuid, String configCollection, String userId) {
        StudyEntity studyEntity = getStudy(studyUuid);
        boolean status = createOrUpdateSpreadsheetConfigCollection(studyEntity, configCollection, userId);
        notificationService.emitSpreadsheetCollectionChanged(studyUuid, studyEntity.getSpreadsheetConfigCollectionUuid());
        return status;
    }

    /**
     * Create or update spreadsheet config collection parameters.
     * If configCollection is null, try to use the one from user profile, or system default if no profile.
     *
     * @param studyEntity the study entity
     * @param configCollection the spreadsheet config collection (null means reset to default)
     * @param userId the user ID for retrieving profile
     * @return true if reset with user profile cannot be done, false otherwise
     */
    private boolean createOrUpdateSpreadsheetConfigCollection(StudyEntity studyEntity, String configCollection, String userId) {
        boolean userProfileIssue = false;
        UUID existingSpreadsheetConfigCollectionUuid = studyEntity.getSpreadsheetConfigCollectionUuid();

        UserProfileInfos userProfileInfos = configCollection == null ? userAdminService.getUserProfile(userId) : null;
        if (configCollection == null && userProfileInfos.getSpreadsheetConfigCollectionId() != null) {
            // reset case, with existing profile, having default spreadsheet config collection
            try {
                UUID spreadsheetConfigCollectionFromProfileUuid = studyConfigService.duplicateSpreadsheetConfigCollection(userProfileInfos.getSpreadsheetConfigCollectionId());
                studyEntity.setSpreadsheetConfigCollectionUuid(spreadsheetConfigCollectionFromProfileUuid);
                removeSpreadsheetConfigCollection(existingSpreadsheetConfigCollectionUuid);
                return userProfileIssue;
            } catch (Exception e) {
                userProfileIssue = true;
                LOGGER.error(String.format("Could not duplicate spreadsheet config collection with id '%s' from user/profile '%s/%s'. Using default collection",
                        userProfileInfos.getSpreadsheetConfigCollectionId(), userId, userProfileInfos.getName()), e);
                // in case of duplication error (ex: wrong/dangling uuid in the profile), move on with default collection below
            }
        }

        if (configCollection != null) {
            if (existingSpreadsheetConfigCollectionUuid == null) {
                UUID newUuid = studyConfigService.createSpreadsheetConfigCollection(configCollection);
                studyEntity.setSpreadsheetConfigCollectionUuid(newUuid);
            } else {
                studyConfigService.updateSpreadsheetConfigCollection(existingSpreadsheetConfigCollectionUuid, configCollection);
            }
        } else {
            // No config provided, use system default
            UUID defaultCollectionUuid = studyConfigService.createDefaultSpreadsheetConfigCollection();
            studyEntity.setSpreadsheetConfigCollectionUuid(defaultCollectionUuid);
            removeSpreadsheetConfigCollection(existingSpreadsheetConfigCollectionUuid);
        }

        return userProfileIssue;
    }

    private void removeSpreadsheetConfigCollection(@Nullable UUID spreadsheetConfigCollectionUuid) {
        if (spreadsheetConfigCollectionUuid != null) {
            try {
                studyConfigService.deleteSpreadsheetConfigCollection(spreadsheetConfigCollectionUuid);
            } catch (Exception e) {
                LOGGER.error("Could not remove spreadsheet config collection with uuid:" + spreadsheetConfigCollectionUuid, e);
            }
        }
    }

    @Transactional
    public String updateSpreadsheetConfigCollection(UUID studyUuid, UUID sourceCollectionUuid, boolean appendMode) {
        StudyEntity studyEntity = getStudy(studyUuid);
        // 2 modes: append the source collection to the existing one, or replace the whole existing collection
        String collectionDto = appendMode ? appendSpreadsheetConfigCollection(studyEntity, sourceCollectionUuid) :
                replaceSpreadsheetConfigCollection(studyEntity, sourceCollectionUuid);
        notificationService.emitSpreadsheetCollectionChanged(studyUuid, studyEntity.getSpreadsheetConfigCollectionUuid());
        return collectionDto;
    }

    private String appendSpreadsheetConfigCollection(StudyEntity studyEntity, UUID sourceCollectionUuid) {
        final UUID existingStudyCollection = studyEntity.getSpreadsheetConfigCollectionUuid();
        if (existingStudyCollection == null) {
            return replaceSpreadsheetConfigCollection(studyEntity, sourceCollectionUuid);
        }
        studyConfigService.appendSpreadsheetConfigCollection(existingStudyCollection, sourceCollectionUuid);
        return studyConfigService.getSpreadsheetConfigCollection(existingStudyCollection);
    }

    private String replaceSpreadsheetConfigCollection(StudyEntity studyEntity, UUID sourceCollectionUuid) {
        // Duplicate the source collection to get a new one
        UUID newCollectionUuid = studyConfigService.duplicateSpreadsheetConfigCollection(sourceCollectionUuid);
        final UUID existingStudyCollection = studyEntity.getSpreadsheetConfigCollectionUuid();
        if (existingStudyCollection != null) {
            // delete the old collection if it exists
            try {
                studyConfigService.deleteSpreadsheetConfigCollection(existingStudyCollection);
            } catch (Exception e) {
                LOGGER.error("Could not remove spreadsheet config collection with uuid:" + existingStudyCollection, e);
                // Continue with the new collection even if deletion failed
            }
        }
        studyEntity.setSpreadsheetConfigCollectionUuid(newCollectionUuid);
        return studyConfigService.getSpreadsheetConfigCollection(newCollectionUuid);
    }

    public boolean shouldApplyModifications(UUID studyUuid) {
        StudyEntity studyEntity = getStudy(studyUuid);
        return Optional.ofNullable(studyEntity.getVoltageInitParameters())
                .map(StudyVoltageInitParametersEntity::shouldApplyModifications)
                .orElse(true);
    }

    // --- Dynamic Simulation service methods BEGIN --- //

    public List<MappingInfos> getDynamicSimulationMappings(UUID studyUuid) {
        // get mapping from study uuid
        return dynamicSimulationService.getMappings(studyUuid);

    }

    @Transactional(readOnly = true)
    public List<ModelInfos> getDynamicSimulationModels(UUID studyUuid) {
        // load configured parameters persisted in the study server DB
        DynamicSimulationParametersInfos configuredParameters = getDynamicSimulationParameters(getStudy(studyUuid));
        String mapping = configuredParameters.getMapping();

        // get model from mapping
        return dynamicSimulationService.getModels(mapping);
    }

    @Transactional
    public void setDynamicSimulationParameters(UUID studyUuid, DynamicSimulationParametersInfos dsParameter, String userId) {
        updateDynamicSimulationParameters(studyUuid, DynamicSimulationService.toEntity(dsParameter != null ? dsParameter : DynamicSimulationService.getDefaultDynamicSimulationParameters(), objectMapper));

        // Dynamic security analysis depend on dynamic simulation => must invalidate
        invalidateDynamicSecurityAnalysisStatusOnAllNodes(studyUuid);
        notificationService.emitStudyChanged(studyUuid, null, null, NotificationService.UPDATE_TYPE_DYNAMIC_SECURITY_ANALYSIS_STATUS);

        notificationService.emitElementUpdated(studyUuid, userId);
        notificationService.emitComputationParamsChanged(studyUuid, DYNAMIC_SIMULATION);
    }

    @Transactional(readOnly = true)
    public DynamicSimulationParametersInfos getDynamicSimulationParameters(UUID studyUuid) {
        StudyEntity studyEntity = getStudy(studyUuid);
        return getDynamicSimulationParameters(studyEntity);
    }

    private DynamicSimulationParametersInfos getDynamicSimulationParameters(StudyEntity studyEntity) {
        return studyEntity.getDynamicSimulationParameters() != null ? DynamicSimulationService.fromEntity(studyEntity.getDynamicSimulationParameters(), objectMapper) : DynamicSimulationService.getDefaultDynamicSimulationParameters();
    }

    @Transactional(readOnly = true)
    public List<EventInfos> getDynamicSimulationEvents(UUID nodeUuid) {
        return dynamicSimulationEventService.getEventsByNodeId(nodeUuid);
    }

    @Transactional(readOnly = true)
    public EventInfos getDynamicSimulationEvent(UUID nodeUuid, String equipmentId) {
        return dynamicSimulationEventService.getEventByNodeIdAndEquipmentId(nodeUuid, equipmentId);
    }

    private void postProcessEventCrud(UUID studyUuid, UUID nodeUuid) {
        // for delete old result and refresh dynamic simulation run button in UI
        invalidateDynamicSimulationStatusOnAllNodes(studyUuid);
        notificationService.emitStudyChanged(studyUuid, nodeUuid, null, NotificationService.UPDATE_TYPE_DYNAMIC_SIMULATION_STATUS);
    }

    @Transactional
    public void createDynamicSimulationEvent(UUID studyUuid, UUID nodeUuid, String userId, EventInfos event) {
        List<UUID> childrenUuids = networkModificationTreeService.getChildrenUuids(nodeUuid);
        notificationService.emitStartEventCrudNotification(studyUuid, nodeUuid, childrenUuids, NotificationService.EVENTS_CRUD_CREATING_IN_PROGRESS);
        try {
            dynamicSimulationEventService.saveEvent(nodeUuid, event);
        } finally {
            notificationService.emitEndEventCrudNotification(studyUuid, nodeUuid, childrenUuids);
        }
        postProcessEventCrud(studyUuid, nodeUuid);
    }

    @Transactional
    public void updateDynamicSimulationEvent(UUID studyUuid, UUID nodeUuid, String userId, EventInfos event) {
        List<UUID> childrenUuids = networkModificationTreeService.getChildrenUuids(nodeUuid);
        notificationService.emitStartEventCrudNotification(studyUuid, nodeUuid, childrenUuids, NotificationService.EVENTS_CRUD_UPDATING_IN_PROGRESS);
        try {
            dynamicSimulationEventService.saveEvent(nodeUuid, event);
        } finally {
            notificationService.emitEndEventCrudNotification(studyUuid, nodeUuid, childrenUuids);
        }
        postProcessEventCrud(studyUuid, nodeUuid);
    }

    @Transactional
    public void deleteDynamicSimulationEvents(UUID studyUuid, UUID nodeUuid, String userId, List<UUID> eventUuids) {
        List<UUID> childrenUuids = networkModificationTreeService.getChildrenUuids(nodeUuid);
        notificationService.emitStartEventCrudNotification(studyUuid, nodeUuid, childrenUuids, NotificationService.EVENTS_CRUD_DELETING_IN_PROGRESS);
        try {
            dynamicSimulationEventService.deleteEvents(eventUuids);
        } finally {
            notificationService.emitEndEventCrudNotification(studyUuid, nodeUuid, childrenUuids);
        }
        postProcessEventCrud(studyUuid, nodeUuid);
    }

    @Transactional
    public UUID runDynamicSimulation(@NonNull UUID studyUuid, @NonNull UUID nodeUuid, @NonNull UUID rootNetworkUuid, DynamicSimulationParametersInfos parameters,
                                     String userId, boolean debug) {
        StudyEntity studyEntity = getStudy(studyUuid);
        networkModificationTreeService.blockNode(rootNetworkUuid, nodeUuid);

        return handleDynamicSimulationRequest(studyEntity, nodeUuid, rootNetworkUuid, parameters, debug, userId);
    }

    private UUID handleDynamicSimulationRequest(StudyEntity studyEntity, UUID nodeUuid, UUID rootNetworkUuid, DynamicSimulationParametersInfos parameters, boolean debug, String userId) {
        // pre-condition check
        if (!rootNetworkNodeInfoService.isLoadflowConverged(nodeUuid, rootNetworkUuid)) {
            throw new StudyException(NOT_ALLOWED, "Load flow must run successfully before running dynamic simulation");
        }

        // clean previous result if exist
        UUID prevResultUuid = rootNetworkNodeInfoService.getComputationResultUuid(nodeUuid, rootNetworkUuid, DYNAMIC_SIMULATION);
        if (prevResultUuid != null) {
            dynamicSimulationService.deleteResults(List.of(prevResultUuid));
        }

        // load configured parameters persisted in the study server DB
        DynamicSimulationParametersInfos configuredParameters = getDynamicSimulationParameters(studyEntity);

        // load configured events persisted in the study server DB
        List<EventInfos> events = dynamicSimulationEventService.getEventsByNodeId(nodeUuid);

        // override configured parameters by provided parameters (only provided fields)
        DynamicSimulationParametersInfos mergeParameters = new DynamicSimulationParametersInfos();
        // attach events to the merged parameters
        mergeParameters.setEvents(events);

        if (configuredParameters != null) {
            PropertyUtils.copyNonNullProperties(configuredParameters, mergeParameters);
        }
        if (parameters != null) {
            PropertyUtils.copyNonNullProperties(parameters, mergeParameters);
        }
        UUID reportUuid = networkModificationTreeService.getComputationReports(nodeUuid, rootNetworkUuid).getOrDefault(DYNAMIC_SIMULATION.name(), UUID.randomUUID());
        networkModificationTreeService.updateComputationReportUuid(nodeUuid, rootNetworkUuid, DYNAMIC_SIMULATION, reportUuid);

        // launch dynamic simulation
        UUID networkUuid = rootNetworkService.getNetworkUuid(rootNetworkUuid);
        String variantId = networkModificationTreeService.getVariantId(nodeUuid, rootNetworkUuid);
        UUID dynamicSimulationResultUuid = dynamicSimulationService.runDynamicSimulation(studyEntity.getDynamicSimulationProvider(),
                nodeUuid, rootNetworkUuid, networkUuid, variantId, reportUuid, mergeParameters, userId, debug);

        // update result uuid and notification
        updateComputationResultUuid(nodeUuid, rootNetworkUuid, dynamicSimulationResultUuid, DYNAMIC_SIMULATION);
        notificationService.emitStudyChanged(studyEntity.getId(), nodeUuid, rootNetworkUuid, NotificationService.UPDATE_TYPE_DYNAMIC_SIMULATION_STATUS);

        return dynamicSimulationResultUuid;
    }

    // --- Dynamic Simulation service methods END --- //

    // --- Dynamic Security Analysis service methods BEGIN --- //

    public UUID getDynamicSecurityAnalysisParametersUuid(UUID studyUuid) {
        StudyEntity studyEntity = getStudy(studyUuid);
        return studyEntity.getDynamicSecurityAnalysisParametersUuid();
    }

    @Transactional
    public String getDynamicSecurityAnalysisParameters(UUID studyUuid) {
        StudyEntity studyEntity = getStudy(studyUuid);
        return dynamicSecurityAnalysisService.getParameters(
                dynamicSecurityAnalysisService.getDynamicSecurityAnalysisParametersUuidOrElseCreateDefault(studyEntity));
    }

    @Transactional
    public boolean setDynamicSecurityAnalysisParameters(UUID studyUuid, String dsaParameter, String userId) {
        boolean userProfileIssue = createOrUpdateDynamicSecurityAnalysisParameters(studyUuid, dsaParameter, userId);
        notificationService.emitStudyChanged(studyUuid, null, null, NotificationService.UPDATE_TYPE_DYNAMIC_SECURITY_ANALYSIS_STATUS);
        notificationService.emitElementUpdated(studyUuid, userId);
        notificationService.emitComputationParamsChanged(studyUuid, DYNAMIC_SECURITY_ANALYSIS);
        return userProfileIssue;
    }

    public boolean createOrUpdateDynamicSecurityAnalysisParameters(UUID studyUuid, String parameters, String userId) {
        StudyEntity studyEntity = getStudy(studyUuid);

        boolean userProfileIssue = false;
        UUID existingDynamicSecurityAnalysisParametersUuid = studyEntity.getDynamicSecurityAnalysisParametersUuid();
        UserProfileInfos userProfileInfos = parameters == null ? userAdminService.getUserProfile(userId) : null;
        if (parameters == null && userProfileInfos.getDynamicSecurityAnalysisParameterId() != null) {
            // reset case, with existing profile, having default dynamic security analysis params
            try {
                UUID dynamicSecurityAnalysisParametersFromProfileUuid = dynamicSecurityAnalysisService.duplicateParameters(userProfileInfos.getDynamicSecurityAnalysisParameterId());
                studyEntity.setDynamicSecurityAnalysisParametersUuid(dynamicSecurityAnalysisParametersFromProfileUuid);
                removeDynamicSecurityAnalysisParameters(existingDynamicSecurityAnalysisParametersUuid);
                return userProfileIssue;
            } catch (Exception e) {
                userProfileIssue = true;
                LOGGER.error(String.format("Could not duplicate dynamic security analysis parameters with id '%s' from user/profile '%s/%s'. Using default parameters",
                        userProfileInfos.getDynamicSecurityAnalysisParameterId(), userId, userProfileInfos.getName()), e);
                // in case of duplication error (ex: wrong/dangling uuid in the profile), move on with default params below
            }
        }

        if (existingDynamicSecurityAnalysisParametersUuid == null) {
            UUID newDynamicSecurityAnalysisParametersUuid = dynamicSecurityAnalysisService.createParameters(parameters);
            studyEntity.setDynamicSecurityAnalysisParametersUuid(newDynamicSecurityAnalysisParametersUuid);
        } else {
            dynamicSecurityAnalysisService.updateParameters(existingDynamicSecurityAnalysisParametersUuid, parameters);
        }
        invalidateDynamicSecurityAnalysisStatusOnAllNodes(studyUuid);

        return userProfileIssue;
    }

    private void removeDynamicSecurityAnalysisParameters(@Nullable UUID dynamicSecurityAnalysisParametersUuid) {
        if (dynamicSecurityAnalysisParametersUuid != null) {
            try {
                dynamicSecurityAnalysisService.deleteParameters(dynamicSecurityAnalysisParametersUuid);
            } catch (Exception e) {
                LOGGER.error("Could not remove dynamic security analysis parameters with uuid:" + dynamicSecurityAnalysisParametersUuid, e);
            }
        }
    }

    @Transactional
    public UUID runDynamicSecurityAnalysis(@NonNull UUID studyUuid, @NonNull UUID nodeUuid, @NonNull UUID rootNetworkUuid, String userId, boolean debug) {
        StudyEntity studyEntity = getStudy(studyUuid);
        networkModificationTreeService.blockNode(rootNetworkUuid, nodeUuid);

        return handleDynamicSecurityAnalysisRequest(studyEntity, nodeUuid, rootNetworkUuid, debug, userId);
    }

    private UUID handleDynamicSecurityAnalysisRequest(StudyEntity studyEntity, UUID nodeUuid, UUID rootNetworkUuid, boolean debug, String userId) {

        // pre-condition check
        if (!rootNetworkNodeInfoService.isLoadflowConverged(nodeUuid, rootNetworkUuid)) {
            throw new StudyException(NOT_ALLOWED, "Load flow must run successfully before running dynamic security analysis");
        }

        DynamicSimulationStatus dsStatus = rootNetworkNodeInfoService.getDynamicSimulationStatus(nodeUuid, rootNetworkUuid);
        if (DynamicSimulationStatus.CONVERGED != dsStatus) {
            throw new StudyException(NOT_ALLOWED, "Dynamic simulation must run successfully before running dynamic security analysis");
        }

        // clean previous result if exist
        UUID prevResultUuid = rootNetworkNodeInfoService.getComputationResultUuid(nodeUuid, rootNetworkUuid, DYNAMIC_SECURITY_ANALYSIS);
        if (prevResultUuid != null) {
            dynamicSecurityAnalysisService.deleteResults(List.of(prevResultUuid));
        }

        // get dynamic simulation result uuid
        UUID dynamicSimulationResultUuid = rootNetworkNodeInfoService.getComputationResultUuid(nodeUuid, rootNetworkUuid, DYNAMIC_SIMULATION);

        // get dynamic security analysis parameters uuid
        UUID dynamicSecurityAnalysisParametersUuid = getDynamicSecurityAnalysisParametersUuid(studyEntity.getId());

        UUID reportUuid = networkModificationTreeService.getComputationReports(nodeUuid, rootNetworkUuid).getOrDefault(DYNAMIC_SECURITY_ANALYSIS.name(), UUID.randomUUID());
        networkModificationTreeService.updateComputationReportUuid(nodeUuid, rootNetworkUuid, DYNAMIC_SECURITY_ANALYSIS, reportUuid);

        // launch dynamic security analysis
        UUID networkUuid = rootNetworkService.getNetworkUuid(rootNetworkUuid);
        String variantId = networkModificationTreeService.getVariantId(nodeUuid, rootNetworkUuid);
        UUID dynamicSecurityAnalysisResultUuid = dynamicSecurityAnalysisService.runDynamicSecurityAnalysis(studyEntity.getDynamicSimulationProvider(),
            nodeUuid, rootNetworkUuid, networkUuid, variantId, reportUuid, dynamicSimulationResultUuid, dynamicSecurityAnalysisParametersUuid, userId, debug);

        // update result uuid and notification
        updateComputationResultUuid(nodeUuid, rootNetworkUuid, dynamicSecurityAnalysisResultUuid, DYNAMIC_SECURITY_ANALYSIS);
        notificationService.emitStudyChanged(studyEntity.getId(), nodeUuid, rootNetworkUuid, NotificationService.UPDATE_TYPE_DYNAMIC_SECURITY_ANALYSIS_STATUS);

        return dynamicSecurityAnalysisResultUuid;
    }

    // --- Dynamic Security Analysis service methods END --- //

    public String getNetworkElementsIds(UUID nodeUuid, UUID rootNetworkUuid, List<String> substationsIds, boolean inUpstreamBuiltParentNode, String equipmentType, List<Double> nominalVoltages) {
        UUID nodeUuidToSearchIn = getNodeUuidToSearchIn(nodeUuid, rootNetworkUuid, inUpstreamBuiltParentNode);
        return networkMapService.getElementsIds(rootNetworkService.getNetworkUuid(rootNetworkUuid), networkModificationTreeService.getVariantId(nodeUuidToSearchIn, rootNetworkUuid),
                substationsIds, equipmentType, nominalVoltages);
    }

    @Transactional(readOnly = true)
    public String getVoltageInitModifications(@NonNull UUID nodeUuid, @NonNull UUID rootNetworkUuid) {
        // get modifications group uuid associated to voltage init results
        UUID resultUuid = rootNetworkNodeInfoService.getComputationResultUuid(nodeUuid, rootNetworkUuid, ComputationType.VOLTAGE_INITIALIZATION);
        if (resultUuid == null) {
            throw new StudyException(NO_VOLTAGE_INIT_RESULTS_FOR_NODE, String.format("Missing results for rootNetwork %s on node %s", rootNetworkUuid, nodeUuid));
        }
        UUID voltageInitModificationsGroupUuid = voltageInitService.getModificationsGroupUuid(nodeUuid, resultUuid);
        return networkModificationService.getModifications(voltageInitModificationsGroupUuid, false, false);
    }

    @Transactional
    public void insertVoltageInitModifications(UUID studyUuid, UUID nodeUuid, UUID rootNetworkUuid, String userId) {
        // get modifications group uuid associated to voltage init results
        UUID resultUuid = rootNetworkNodeInfoService.getComputationResultUuid(nodeUuid, rootNetworkUuid, ComputationType.VOLTAGE_INITIALIZATION);
        if (resultUuid == null) {
            throw new StudyException(NO_VOLTAGE_INIT_RESULTS_FOR_NODE, String.format("Missing results for rootNetwork %s on node %s", rootNetworkUuid, nodeUuid));
        }
        UUID voltageInitModificationsGroupUuid = voltageInitService.getModificationsGroupUuid(nodeUuid, resultUuid);

        List<UUID> childrenUuids = networkModificationTreeService.getChildrenUuids(nodeUuid);
        notificationService.emitStartModificationEquipmentNotification(studyUuid, nodeUuid, childrenUuids, NotificationService.MODIFICATIONS_UPDATING_IN_PROGRESS);
        try {
            checkStudyContainsNode(studyUuid, nodeUuid);

            invalidateNodeTreeWithLF(studyUuid, nodeUuid, rootNetworkUuid, InvalidateNodeTreeParameters.ComputationsInvalidationMode.PRESERVE_VOLTAGE_INIT_RESULTS);

            // voltageInit modification should apply only on the root network where the computation has been made:
            // - application context will point to the computation root network only
            // - after creation, we deactivate the new modification for all other root networks
            List<RootNetworkEntity> studyRootNetworkEntities = getStudyRootNetworks(studyUuid);
            List<ModificationApplicationContext> modificationApplicationContexts = new ArrayList<>();
            List<UUID> rootNetworkToDeactivateUuids = new ArrayList<>();
            studyRootNetworkEntities.forEach(rootNetworkEntity -> {
                if (rootNetworkUuid.equals(rootNetworkEntity.getId())) {
                    modificationApplicationContexts.add(rootNetworkNodeInfoService.getNetworkModificationApplicationContext(rootNetworkEntity.getId(), nodeUuid, rootNetworkEntity.getNetworkUuid()));
                } else {
                    rootNetworkToDeactivateUuids.add(rootNetworkEntity.getId());
                }
            });
            // duplicate the modification created by voltageInit server into the current node
            NetworkModificationsResult networkModificationResults = networkModificationService.duplicateModificationsFromGroup(networkModificationTreeService.getModificationGroupUuid(nodeUuid), voltageInitModificationsGroupUuid, Pair.of(List.of(), modificationApplicationContexts));

            // We expect a single voltageInit modification in the result list
            if (networkModificationResults != null && networkModificationResults.modificationUuids().size() == 1) {
                for (UUID otherRootNetwork : rootNetworkToDeactivateUuids) {
                    rootNetworkNodeInfoService.updateModificationsToExclude(nodeUuid, otherRootNetwork, Set.of(networkModificationResults.modificationUuids().getFirst()), false);
                }
                int index = 0;
                // for each NetworkModificationResult, send an impact notification - studyRootNetworkEntities are ordered in the same way as networkModificationResults
                for (Optional<NetworkModificationResult> modificationResultOpt : networkModificationResults.modificationResults()) {
                    if (modificationResultOpt.isPresent() && studyRootNetworkEntities.get(index) != null) {
                        emitNetworkModificationImpacts(studyUuid, nodeUuid, studyRootNetworkEntities.get(index).getId(), modificationResultOpt.get());
                    }
                    index++;
                }
            }

            voltageInitService.resetModificationsGroupUuid(resultUuid);

            // send notification voltage init result has changed
            notificationService.emitStudyChanged(studyUuid, nodeUuid, rootNetworkUuid, NotificationService.UPDATE_TYPE_VOLTAGE_INIT_RESULT);
        } finally {
            networkModificationTreeService.unblockNodeTree(rootNetworkUuid, nodeUuid);
            notificationService.emitEndModificationEquipmentNotification(studyUuid, nodeUuid, childrenUuids);
        }
        notificationService.emitElementUpdated(studyUuid, userId);
    }

    @Transactional
    public String getSensitivityAnalysisParameters(UUID studyUuid) {
        StudyEntity studyEntity = getStudy(studyUuid);
        return sensitivityAnalysisService.getSensitivityAnalysisParameters(
                sensitivityAnalysisService.getSensitivityAnalysisParametersUuidOrElseCreateDefault(studyEntity));
    }

    @Transactional
    public boolean setSensitivityAnalysisParameters(UUID studyUuid, String parameters, String userId) {
        boolean userProfileIssue = createOrUpdateSensitivityAnalysisParameters(studyUuid, parameters, userId);
        notificationService.emitStudyChanged(studyUuid, null, null, NotificationService.UPDATE_TYPE_SENSITIVITY_ANALYSIS_STATUS);
        notificationService.emitElementUpdated(studyUuid, userId);
        notificationService.emitComputationParamsChanged(studyUuid, SENSITIVITY_ANALYSIS);
        return userProfileIssue;
    }

    public boolean createOrUpdateSensitivityAnalysisParameters(UUID studyUuid, String parameters, String userId) {
        StudyEntity studyEntity = getStudy(studyUuid);

        boolean userProfileIssue = false;
        UUID existingSensitivityAnalysisParametersUuid = studyEntity.getSensitivityAnalysisParametersUuid();
        UserProfileInfos userProfileInfos = parameters == null ? userAdminService.getUserProfile(userId) : null;
        if (parameters == null && userProfileInfos.getSensitivityAnalysisParameterId() != null) {
            // reset case, with existing profile, having default sensitivity analysis params
            try {
                UUID sensitivityAnalysisParametersFromProfileUuid = sensitivityAnalysisService.duplicateSensitivityAnalysisParameters(userProfileInfos.getSensitivityAnalysisParameterId());
                studyEntity.setSensitivityAnalysisParametersUuid(sensitivityAnalysisParametersFromProfileUuid);
                removeSensitivityAnalysisParameters(existingSensitivityAnalysisParametersUuid);
                return userProfileIssue;
            } catch (Exception e) {
                userProfileIssue = true;
                LOGGER.error(String.format("Could not duplicate sensitivity analysis parameters with id '%s' from user/profile '%s/%s'. Using default parameters",
                    userProfileInfos.getSensitivityAnalysisParameterId(), userId, userProfileInfos.getName()), e);
                // in case of duplication error (ex: wrong/dangling uuid in the profile), move on with default params below
            }
        }

        if (existingSensitivityAnalysisParametersUuid == null) {
            existingSensitivityAnalysisParametersUuid = sensitivityAnalysisService.createSensitivityAnalysisParameters(parameters);
            studyEntity.setSensitivityAnalysisParametersUuid(existingSensitivityAnalysisParametersUuid);
        } else {
            sensitivityAnalysisService.updateSensitivityAnalysisParameters(existingSensitivityAnalysisParametersUuid, parameters);
        }
        invalidateSensitivityAnalysisStatusOnAllNodes(studyUuid);

        return userProfileIssue;
    }

    private void removeSensitivityAnalysisParameters(@Nullable UUID sensitivityAnalysisParametersUuid) {
        if (sensitivityAnalysisParametersUuid != null) {
            try {
                sensitivityAnalysisService.deleteSensitivityAnalysisParameters(sensitivityAnalysisParametersUuid);
            } catch (Exception e) {
                LOGGER.error("Could not remove sensitivity analysis parameters with uuid:" + sensitivityAnalysisParametersUuid, e);
            }
        }
    }

    public void invalidateShortCircuitStatusOnAllNodes(UUID studyUuid) {
        shortCircuitService.invalidateShortCircuitStatus(Stream.concat(
            rootNetworkNodeInfoService.getComputationResultUuids(studyUuid, SHORT_CIRCUIT).stream(),
            rootNetworkNodeInfoService.getComputationResultUuids(studyUuid, SHORT_CIRCUIT_ONE_BUS).stream()
        ).toList());
    }

    private void emitAllComputationStatusChanged(UUID studyUuid, UUID nodeUuid, UUID rootNetworkUuid, InvalidateNodeTreeParameters.ComputationsInvalidationMode computationsInvalidationMode) {
        if (!InvalidateNodeTreeParameters.ComputationsInvalidationMode.isPreserveLoadFlowResults(computationsInvalidationMode)) {
            notificationService.emitStudyChanged(studyUuid, nodeUuid, rootNetworkUuid, NotificationService.UPDATE_TYPE_LOADFLOW_STATUS);
        }
        notificationService.emitStudyChanged(studyUuid, nodeUuid, rootNetworkUuid, NotificationService.UPDATE_TYPE_SECURITY_ANALYSIS_STATUS);
        notificationService.emitStudyChanged(studyUuid, nodeUuid, rootNetworkUuid, NotificationService.UPDATE_TYPE_SENSITIVITY_ANALYSIS_STATUS);
        notificationService.emitStudyChanged(studyUuid, nodeUuid, rootNetworkUuid, NotificationService.UPDATE_TYPE_SHORT_CIRCUIT_STATUS);
        notificationService.emitStudyChanged(studyUuid, nodeUuid, rootNetworkUuid, NotificationService.UPDATE_TYPE_ONE_BUS_SHORT_CIRCUIT_STATUS);
        notificationService.emitStudyChanged(studyUuid, nodeUuid, rootNetworkUuid, NotificationService.UPDATE_TYPE_VOLTAGE_INIT_STATUS);
        notificationService.emitStudyChanged(studyUuid, nodeUuid, rootNetworkUuid, NotificationService.UPDATE_TYPE_DYNAMIC_SIMULATION_STATUS);
        notificationService.emitStudyChanged(studyUuid, nodeUuid, rootNetworkUuid, NotificationService.UPDATE_TYPE_DYNAMIC_SECURITY_ANALYSIS_STATUS);
        notificationService.emitStudyChanged(studyUuid, nodeUuid, rootNetworkUuid, NotificationService.UPDATE_TYPE_STATE_ESTIMATION_STATUS);
        notificationService.emitStudyChanged(studyUuid, nodeUuid, rootNetworkUuid, NotificationService.UPDATE_TYPE_PCC_MIN_STATUS);
    }

    @Transactional(readOnly = true)
    public String evaluateFilter(UUID nodeUuid, UUID rootNetworkUuid, boolean inUpstreamBuiltParentNode, String filter) {
        UUID nodeUuidToSearchIn = getNodeUuidToSearchIn(nodeUuid, rootNetworkUuid, inUpstreamBuiltParentNode);
        return filterService.evaluateFilter(rootNetworkService.getNetworkUuid(rootNetworkUuid), networkModificationTreeService.getVariantId(nodeUuidToSearchIn, rootNetworkUuid), filter);
    }

    @Transactional(readOnly = true)
    public List<String> evaluateGlobalFilter(@NonNull final UUID nodeUuid, @NonNull final UUID rootNetworkUuid,
                                             @NonNull final List<EquipmentType> equipmentTypes, @NonNull final GlobalFilter filter) {
        return filterService.evaluateGlobalFilter(
            rootNetworkService.getNetworkUuid(rootNetworkUuid),
            networkModificationTreeService.getVariantId(getNodeUuidToSearchIn(nodeUuid, rootNetworkUuid, true), rootNetworkUuid),
            equipmentTypes,
            filter
        );
    }

    @Transactional(readOnly = true)
    public String exportFilter(UUID rootNetworkUuid, UUID filterUuid) {
        return filterService.exportFilter(rootNetworkService.getNetworkUuid(rootNetworkUuid), filterUuid);
    }

    @Transactional(readOnly = true)
    public String exportFilterFromFirstRootNetwork(UUID studyUuid, UUID filterUuid) {
        StudyEntity studyEntity = getStudy(studyUuid);
        return filterService.exportFilter(studyEntity.getFirstRootNetwork().getNetworkUuid(), filterUuid);
    }

    @Transactional(readOnly = true)
    public String evaluateFiltersFromFirstRootNetwork(UUID studyUuid, String filters) {
        StudyEntity studyEntity = getStudy(studyUuid);
        return filterService.evaluateFilters(studyEntity.getFirstRootNetwork().getNetworkUuid(), filters);
    }

    public String exportFilters(UUID rootNetworkUuid, List<UUID> filtersUuid, UUID nodeUuid, boolean inUpstreamBuiltParentNode) {
        UUID nodeUuidToSearchIn = getNodeUuidToSearchIn(nodeUuid, rootNetworkUuid, inUpstreamBuiltParentNode);
        String variantId = networkModificationTreeService.getVariantId(nodeUuidToSearchIn, rootNetworkUuid);
        return filterService.exportFilters(rootNetworkService.getNetworkUuid(rootNetworkUuid), filtersUuid, variantId);
    }

    @Transactional
    public UUID runStateEstimation(@NonNull UUID studyUuid, @NonNull UUID nodeUuid, @NonNull UUID rootNetworkUuid, String userId) {
        StudyEntity studyEntity = getStudy(studyUuid);
        networkModificationTreeService.blockNode(rootNetworkUuid, nodeUuid);

        return handleStateEstimationRequest(studyEntity, nodeUuid, rootNetworkUuid, userId);
    }

    @Transactional
    public UUID runPccMin(@NonNull UUID studyUuid, @NonNull UUID nodeUuid, @NonNull UUID rootNetworkUuid, String userId) {
        StudyEntity studyEntity = getStudy(studyUuid);
        networkModificationTreeService.blockNode(rootNetworkUuid, nodeUuid);

        return handlePccMinRequest(studyEntity, nodeUuid, rootNetworkUuid, userId);
    }

    private UUID handleStateEstimationRequest(StudyEntity studyEntity, UUID nodeUuid, UUID rootNetworkUuid, String userId) {
        UUID networkUuid = rootNetworkService.getNetworkUuid(rootNetworkUuid);
        String variantId = networkModificationTreeService.getVariantId(nodeUuid, rootNetworkUuid);
        UUID reportUuid = networkModificationTreeService.getComputationReports(nodeUuid, rootNetworkUuid).getOrDefault(STATE_ESTIMATION.name(), UUID.randomUUID());
        networkModificationTreeService.updateComputationReportUuid(nodeUuid, rootNetworkUuid, STATE_ESTIMATION, reportUuid);
        String receiver;
        try {
            receiver = URLEncoder.encode(objectMapper.writeValueAsString(new NodeReceiver(nodeUuid, rootNetworkUuid)), StandardCharsets.UTF_8);
        } catch (JsonProcessingException e) {
            throw new UncheckedIOException(e);
        }

        UUID prevResultUuid = rootNetworkNodeInfoService.getComputationResultUuid(nodeUuid, rootNetworkUuid, STATE_ESTIMATION);
        if (prevResultUuid != null) {
            stateEstimationService.deleteStateEstimationResults(List.of(prevResultUuid));
        }

        UUID result = stateEstimationService.runStateEstimation(networkUuid, variantId, studyEntity.getStateEstimationParametersUuid(), new ReportInfos(reportUuid, nodeUuid), receiver, userId);
        updateComputationResultUuid(nodeUuid, rootNetworkUuid, result, STATE_ESTIMATION);
        notificationService.emitStudyChanged(studyEntity.getId(), nodeUuid, rootNetworkUuid, NotificationService.UPDATE_TYPE_STATE_ESTIMATION_STATUS);
        return result;
    }

    private UUID handlePccMinRequest(StudyEntity studyEntity, UUID nodeUuid, UUID rootNetworkUuid, String userId) {
        UUID networkUuid = rootNetworkService.getNetworkUuid(rootNetworkUuid);
        String variantId = networkModificationTreeService.getVariantId(nodeUuid, rootNetworkUuid);
        UUID reportUuid = networkModificationTreeService.getComputationReports(nodeUuid, rootNetworkUuid).getOrDefault(PCC_MIN.name(), UUID.randomUUID());
        networkModificationTreeService.updateComputationReportUuid(nodeUuid, rootNetworkUuid, PCC_MIN, reportUuid);
        String receiver;
        try {
            receiver = URLEncoder.encode(objectMapper.writeValueAsString(new NodeReceiver(nodeUuid, rootNetworkUuid)), StandardCharsets.UTF_8);
        } catch (JsonProcessingException e) {
            throw new UncheckedIOException(e);
        }

        UUID prevResultUuid = rootNetworkNodeInfoService.getComputationResultUuid(nodeUuid, rootNetworkUuid, PCC_MIN);
        if (prevResultUuid != null) {
            pccMinService.deletePccMinResults(List.of(prevResultUuid));
        }
        var runPccMinParametersInfos = new RunPccMinParametersInfos(studyEntity.getShortCircuitParametersUuid(), studyEntity.getPccMinParametersUuid(), null);

        UUID result = pccMinService.runPccMin(networkUuid, variantId, runPccMinParametersInfos, new ReportInfos(reportUuid, nodeUuid), receiver, userId);
        updateComputationResultUuid(nodeUuid, rootNetworkUuid, result, PCC_MIN);
        notificationService.emitStudyChanged(studyEntity.getId(), nodeUuid, rootNetworkUuid, NotificationService.UPDATE_TYPE_PCC_MIN_STATUS);
        return result;
    }

    @Transactional
    public String getStateEstimationParameters(UUID studyUuid) {
        StudyEntity studyEntity = getStudy(studyUuid);
        return stateEstimationService.getStateEstimationParameters(stateEstimationService.getStateEstimationParametersUuidOrElseCreateDefaults(studyEntity));
    }

    @Transactional
    public void setStateEstimationParametersValues(UUID studyUuid, String parameters, String userId) {
        StudyEntity studyEntity = getStudy(studyUuid);
        createOrUpdateStateEstimationParameters(studyEntity, parameters);
        notificationService.emitStudyChanged(studyUuid, null, null, NotificationService.UPDATE_TYPE_STATE_ESTIMATION_STATUS);
        notificationService.emitElementUpdated(studyUuid, userId);
        notificationService.emitComputationParamsChanged(studyUuid, STATE_ESTIMATION);
    }

    public void createOrUpdateStateEstimationParameters(StudyEntity studyEntity, String parameters) {
        UUID existingStateEstimationParametersUuid = studyEntity.getStateEstimationParametersUuid();
        if (existingStateEstimationParametersUuid == null) {
            existingStateEstimationParametersUuid = stateEstimationService.createStateEstimationParameters(parameters);
            studyEntity.setStateEstimationParametersUuid(existingStateEstimationParametersUuid);
        } else {
            stateEstimationService.updateStateEstimationParameters(existingStateEstimationParametersUuid, parameters);
        }
        invalidateStateEstimationStatusOnAllNodes(studyEntity.getId());
    }

    @Transactional
    public String getPccMinParameters(UUID studyUuid) {
        StudyEntity studyEntity = getStudy(studyUuid);
        return pccMinService.getPccMinParameters(pccMinService.getPccMinParametersUuidOrElseCreateDefaults(studyEntity));
    }

    @Transactional
    public void setPccMinParameters(UUID studyUuid, String parameters, String userId) {
        StudyEntity studyEntity = getStudy(studyUuid);
        createOrUpdatePccMinParameters(studyEntity, parameters);
        notificationService.emitStudyChanged(studyUuid, null, null, NotificationService.UPDATE_TYPE_PCC_MIN_STATUS);
        notificationService.emitElementUpdated(studyUuid, userId);
        notificationService.emitComputationParamsChanged(studyUuid, PCC_MIN);
    }

    public void createOrUpdatePccMinParameters(StudyEntity studyEntity, String parameters) {
        UUID existingPccMinParametersUuid = studyEntity.getPccMinParametersUuid();
        if (existingPccMinParametersUuid == null) {
            existingPccMinParametersUuid = pccMinService.createPccMinParameters(parameters);
            studyEntity.setPccMinParametersUuid(existingPccMinParametersUuid);
        } else {
            pccMinService.updatePccMinParameters(existingPccMinParametersUuid, parameters);
        }
        invalidatePccMinStatusOnAllNodes(studyEntity.getId());
    }

    @Transactional
    public NetworkModificationNode createNode(UUID studyUuid, UUID nodeId, NetworkModificationNode nodeInfo, InsertMode insertMode, String userId) {
        StudyEntity study = getStudy(studyUuid);
        networkModificationTreeService.assertCreateNode(nodeId, nodeInfo.getNodeType(), insertMode);
        NetworkModificationNode newNode = networkModificationTreeService.createNode(study, nodeId, nodeInfo, insertMode, userId);

        UUID parentUuid = networkModificationTreeService.getParentNodeUuid(newNode.getId()).orElse(null);
        notificationService.emitNodeInserted(study.getId(), parentUuid, newNode.getId(), insertMode, nodeId);
        // userId is null when creating initial nodes, we don't need to send element update notifications in this case
        if (userId != null) {
            notificationService.emitElementUpdated(study.getId(), userId);
        }
        return newNode;
    }

    @Transactional
    public NetworkModificationNode createSequence(UUID studyUuid, UUID parentNodeUuid, NodeSequenceType nodeSequenceType, String userId) {
        StudyEntity study = getStudy(studyUuid);
        networkModificationTreeService.assertIsRootOrConstructionNode(parentNodeUuid);

        NetworkModificationNode newParentNode = networkModificationTreeService.createTreeNodeFromNodeSequence(study, parentNodeUuid, nodeSequenceType);

        notificationService.emitSubtreeInserted(study.getId(), newParentNode.getId(), parentNodeUuid);
        // userId is null when creating initial nodes, we don't need to send element update notifications in this case
        if (userId != null) {
            notificationService.emitElementUpdated(study.getId(), userId);
        }
        return newParentNode;
    }

    private List<RootNetworkEntity> getStudyRootNetworks(UUID studyUuid) {
        StudyEntity studyEntity = getStudy(studyUuid);
        return studyEntity.getRootNetworks();
    }

    private List<RootNetworkInfos> getStudyRootNetworksInfos(UUID studyUuid) {
        List<RootNetworkEntity> rootNetworkEntities = getStudyRootNetworks(studyUuid);
        // using the Hibernate First-Level Cache or Persistence Context
        // cf.https://vladmihalcea.com/spring-data-jpa-multiplebagfetchexception/
        rootNetworkService.getRootNetworkInfosWithLinksInfos(studyUuid);
        return rootNetworkEntities.stream().map(RootNetworkEntity::toDto).toList();
    }

    @Transactional(readOnly = true)
    public List<BasicRootNetworkInfos> getAllBasicRootNetworkInfos(UUID studyUuid) {
        return Stream
            .concat(
                getExistingRootNetworkInfos(studyUuid).stream(),
                rootNetworkService.geRootNetworkRequests(studyUuid).stream().filter(s -> s.getActionRequest() == RootNetworkAction.ROOT_NETWORK_CREATION).map(RootNetworkRequestEntity::toBasicDto))
            .toList();
    }

    @Transactional(readOnly = true)
    public List<BasicRootNetworkInfos> getExistingBasicRootNetworkInfos(UUID studyUuid) {
        return getExistingRootNetworkInfos(studyUuid);
    }

    private List<BasicRootNetworkInfos> getExistingRootNetworkInfos(UUID studyUuid) {
        return getStudyRootNetworks(studyUuid).stream().map(RootNetworkEntity::toBasicDto).toList();
    }

    @Transactional(readOnly = true)
    public List<NodeAlias> getNodeAliases(UUID studyUuid) {
        StudyEntity studyEntity = getStudy(studyUuid);
        List<NodeAlias> nodeAliases = new ArrayList<>();
        Map<UUID, AbstractNode> nodesByUuid = networkModificationTreeService.getAllStudyNodesByUuid(studyUuid);
        studyEntity.getNodeAliases().forEach(nodeAliasEmbeddable -> {
            if (nodeAliasEmbeddable.getNodeId() != null) {
                AbstractNode node = nodesByUuid.get(nodeAliasEmbeddable.getNodeId());
                nodeAliases.add(new NodeAlias(node.getId(), nodeAliasEmbeddable.getName(), node.getName()));
            } else {
                nodeAliases.add(new NodeAlias(null, nodeAliasEmbeddable.getName(), null));
            }
        });
        return nodeAliases;
    }

    @Transactional
    public void updateNodeAliases(UUID studyUuid, List<NodeAlias> nodeAliases) {
        StudyEntity studyEntity = getStudy(studyUuid);
        //Reset alias values for given study to keep data in sync
        studyEntity.setNodeAliases(null);
        if (!CollectionUtils.isEmpty(nodeAliases)) {
            List<NodeAliasEmbeddable> newNodeAliases = new ArrayList<>();
            nodeAliases.forEach(nodeAlias -> {
                String aliasName = nodeAlias.alias();
                if (!StringUtils.isEmpty(nodeAlias.name())) {
                    newNodeAliases.add(new NodeAliasEmbeddable(aliasName, nodeAlias.id()));
                } else {
                    newNodeAliases.add(new NodeAliasEmbeddable(aliasName, null));
                }
            });
            studyEntity.setNodeAliases(newNodeAliases);
        }
        notificationService.emitSpreadsheetNodeAliasesChanged(studyUuid);
    }

    public UUID createColumn(UUID studyUuid, UUID configUuid, String columnInfos) {
        UUID newColId = studyConfigService.createColumn(configUuid, columnInfos);
        notificationService.emitSpreadsheetConfigChanged(studyUuid, configUuid);
        return newColId;
    }

    public void updateColumn(UUID studyUuid, UUID configUuid, UUID columnUuid, String columnInfos) {
        studyConfigService.updateColumn(configUuid, columnUuid, columnInfos);
        notificationService.emitSpreadsheetConfigChanged(studyUuid, configUuid);
    }

    public void deleteColumn(UUID studyUuid, UUID configUuid, UUID columnUuid) {
        studyConfigService.deleteColumn(configUuid, columnUuid);
        notificationService.emitSpreadsheetConfigChanged(studyUuid, configUuid);
    }

    public void duplicateColumn(UUID studyUuid, UUID configUuid, UUID columnUuid) {
        studyConfigService.duplicateColumn(configUuid, columnUuid);
        notificationService.emitSpreadsheetConfigChanged(studyUuid, configUuid);
    }

    public void reorderColumns(UUID studyUuid, UUID configUuid, List<UUID> columnOrder) {
        studyConfigService.reorderColumns(configUuid, columnOrder);
        notificationService.emitSpreadsheetConfigChanged(studyUuid, configUuid);
    }

    public void updateColumnsStates(UUID studyUuid, UUID configUuid, String columnStateUpdates) {
        studyConfigService.updateColumnsStates(configUuid, columnStateUpdates);
        notificationService.emitSpreadsheetConfigChanged(studyUuid, configUuid);
    }

    public void setGlobalFilters(UUID studyUuid, UUID configUuid, String globalFilters) {
        studyConfigService.setGlobalFilters(configUuid, globalFilters);
        notificationService.emitSpreadsheetConfigChanged(studyUuid, configUuid);
    }

    public void renameSpreadsheetConfig(UUID studyUuid, UUID configUuid, String newName) {
        studyConfigService.renameSpreadsheetConfig(configUuid, newName);
        notificationService.emitSpreadsheetConfigChanged(studyUuid, configUuid);
    }

    public void updateSpreadsheetConfig(UUID studyUuid, UUID configUuid, String spreadsheetConfigInfos) {
        studyConfigService.updateSpreadsheetConfig(configUuid, spreadsheetConfigInfos);
        notificationService.emitSpreadsheetConfigChanged(studyUuid, configUuid);
    }

    public UUID addSpreadsheetConfigToCollection(UUID studyUuid, UUID collectionUuid, String configurationDto) {
        UUID newConfigId = studyConfigService.addSpreadsheetConfigToCollection(collectionUuid, configurationDto);
        notificationService.emitSpreadsheetCollectionChanged(studyUuid, collectionUuid);
        return newConfigId;
    }

    public void removeSpreadsheetConfigFromCollection(UUID studyUuid, UUID collectionUuid, UUID configUuid) {
        studyConfigService.removeSpreadsheetConfigFromCollection(collectionUuid, configUuid);
        notificationService.emitSpreadsheetCollectionChanged(studyUuid, collectionUuid);
    }

    public void reorderSpreadsheetConfigs(UUID studyUuid, UUID collectionUuid, List<UUID> newOrder) {
        studyConfigService.reorderSpreadsheetConfigs(collectionUuid, newOrder);
        notificationService.emitSpreadsheetCollectionChanged(studyUuid, collectionUuid);
    }

    public void resetFilters(UUID studyUuid, UUID configUuid) {
        studyConfigService.resetFilters(configUuid);
        notificationService.emitSpreadsheetConfigChanged(studyUuid, configUuid);
    }

    @Transactional(readOnly = true)
    public String getVoltageInitResult(UUID nodeUuid, UUID rootNetworkUuid, String globalFilters) {
        UUID networkuuid = rootNetworkService.getNetworkUuid(rootNetworkUuid);
        String variantId = networkModificationTreeService.getVariantId(nodeUuid, rootNetworkUuid);
        UUID resultUuid = rootNetworkNodeInfoService.getComputationResultUuid(nodeUuid, rootNetworkUuid, VOLTAGE_INITIALIZATION);
        return voltageInitService.getVoltageInitResult(resultUuid, networkuuid, variantId, globalFilters);
    }

    public DiagramGridLayout getDiagramGridLayout(UUID studyUuid) {
        StudyEntity studyEntity = getStudy(studyUuid);
        UUID diagramGridLayoutUuid = studyEntity.getDiagramGridLayoutUuid();
        return diagramGridLayoutService.getDiagramGridLayout(diagramGridLayoutUuid);
    }

    @Transactional
    public UUID saveDiagramGridLayout(UUID studyUuid, DiagramGridLayout diagramGridLayout) {
        StudyEntity studyEntity = getStudy(studyUuid);

        UUID existingDiagramGridLayoutUuid = studyEntity.getDiagramGridLayoutUuid();

        if (existingDiagramGridLayoutUuid == null) {
            UUID newDiagramGridLayoutUuid = diagramGridLayoutService.createDiagramGridLayout(diagramGridLayout);
            studyEntity.setDiagramGridLayoutUuid(newDiagramGridLayoutUuid);
            return newDiagramGridLayoutUuid;
        } else {
            return diagramGridLayoutService.updateDiagramGridLayout(existingDiagramGridLayoutUuid, diagramGridLayout);
        }
    }

    private void removeDiagramGridLayout(@Nullable UUID diagramGridLayoutUuid) {
        diagramGridLayoutService.removeDiagramGridLayout(diagramGridLayoutUuid);
    }

    public Optional<SpreadsheetParameters> getSpreadsheetParameters(@NonNull final UUID studyUuid) {
        return this.studyRepository.findById(studyUuid).map(StudyEntity::getSpreadsheetParameters).map(SpreadsheetParametersEntity::toDto);
    }

    /**
     * @return {@code true} if studyUuid exist, {@code false} otherwise
     */
    @Transactional
    public boolean updateSpreadsheetParameters(UUID studyUuid, SpreadsheetParameters spreadsheetParameters) {
        final Optional<StudyEntity> studyEntity = this.studyRepository.findById(studyUuid);
        studyEntity.map(StudyEntity::getSpreadsheetParameters).ifPresent(entity -> {
            if (entity.update(spreadsheetParameters)) {
                this.studyRepository.save(studyEntity.get());
                this.notificationService.emitSpreadsheetParametersChange(studyUuid);
            }
        });
        return studyEntity.isPresent();
    }

    @Transactional
    public void createNadPositionsConfigFromCsv(MultipartFile file) {
        singleLineDiagramService.createNadPositionsConfigFromCsv(file);
    }

    private List<CurrentLimitViolationInfos> getCurrentLimitViolations(UUID nodeUuid, UUID rootNetworkUuid) {
        UUID resultUuid = rootNetworkNodeInfoService.getComputationResultUuid(nodeUuid, rootNetworkUuid, LOAD_FLOW);
        if (resultUuid == null) {
            return List.of();
        }
        return loadflowService.getCurrentLimitViolations(resultUuid)
            .stream()
            .map(l -> new CurrentLimitViolationInfos(l.getSubjectId(), null))
            .toList();
    }
}<|MERGE_RESOLUTION|>--- conflicted
+++ resolved
@@ -794,11 +794,7 @@
         return newStudy;
     }
 
-<<<<<<< HEAD
     public byte[] generateVoltageLevelSvg(String voltageLevelId, UUID nodeUuid, UUID rootNetworkUuid, Map<String, Object> sldRequestInfos) {
-=======
-    public byte[] generateVoltageLevelSvg(String voltageLevelId, UUID nodeUuid, UUID rootNetworkUuid, SldRequestInfos sldRequestInfos) {
->>>>>>> 54d5509a
         UUID networkUuid = rootNetworkService.getNetworkUuid(rootNetworkUuid);
         if (networkUuid == null) {
             throw new StudyException(NOT_FOUND, "Root network not found");
@@ -809,24 +805,15 @@
             UUID shortCircuitResultUuid = rootNetworkNodeInfoService.getComputationResultUuid(nodeUuid, rootNetworkUuid, SHORT_CIRCUIT);
             Map<String, Double> busIdToIccValues = shortCircuitResultUuid != null ?
                 shortCircuitService.getVoltageLevelIccValues(shortCircuitResultUuid, voltageLevelId) : Map.of();
-<<<<<<< HEAD
             sldRequestInfos.put(CURRENT_LIMIT_VIOLATIONS_INFOS, violations);
             sldRequestInfos.put(BUS_ID_TO_ICC_VALUES, busIdToIccValues);
-=======
-            sldRequestInfos.setCurrentLimitViolationInfos(violations);
-            sldRequestInfos.setBusIdToIccValues(busIdToIccValues);
->>>>>>> 54d5509a
             return singleLineDiagramService.generateVoltageLevelSvg(networkUuid, variantId, voltageLevelId, sldRequestInfos);
         } else {
             return null;
         }
     }
 
-<<<<<<< HEAD
     public String generateVoltageLevelSvgAndMetadata(String voltageLevelId, UUID nodeUuid, UUID rootNetworkUuid, Map<String, Object> sldRequestInfos) {
-=======
-    public String generateVoltageLevelSvgAndMetadata(String voltageLevelId, UUID nodeUuid, UUID rootNetworkUuid, SldRequestInfos sldRequestInfos) {
->>>>>>> 54d5509a
         UUID networkUuid = rootNetworkService.getNetworkUuid(rootNetworkUuid);
         if (networkUuid == null) {
             throw new StudyException(NOT_FOUND, "Root network not found");
@@ -837,13 +824,8 @@
             UUID shortCircuitResultUuid = rootNetworkNodeInfoService.getComputationResultUuid(nodeUuid, rootNetworkUuid, SHORT_CIRCUIT);
             Map<String, Double> busIdToIccValues = shortCircuitResultUuid != null ?
                 shortCircuitService.getVoltageLevelIccValues(shortCircuitResultUuid, voltageLevelId) : Map.of();
-<<<<<<< HEAD
             sldRequestInfos.put(CURRENT_LIMIT_VIOLATIONS_INFOS, violations);
             sldRequestInfos.put(BUS_ID_TO_ICC_VALUES, busIdToIccValues);
-=======
-            sldRequestInfos.setCurrentLimitViolationInfos(violations);
-            sldRequestInfos.setBusIdToIccValues(busIdToIccValues);
->>>>>>> 54d5509a
             return singleLineDiagramService.generateVoltageLevelSvgAndMetadata(networkUuid, variantId, voltageLevelId, sldRequestInfos);
         } else {
             return null;
@@ -1461,11 +1443,7 @@
         return loadflowService.getLimitViolations(resultUuid, filters, globalFilters, sort, networkuuid, variantId);
     }
 
-<<<<<<< HEAD
     public byte[] generateSubstationSvg(String substationId, UUID nodeUuid, UUID rootNetworkUuid, Map<String, Object> sldRequestInfos) {
-=======
-    public byte[] generateSubstationSvg(String substationId, UUID nodeUuid, UUID rootNetworkUuid, SldRequestInfos sldRequestInfos) {
->>>>>>> 54d5509a
         UUID networkUuid = rootNetworkService.getNetworkUuid(rootNetworkUuid);
         if (networkUuid == null) {
             throw new StudyException(NOT_FOUND, "Root network not found");
@@ -1473,22 +1451,14 @@
         String variantId = networkModificationTreeService.getVariantId(nodeUuid, rootNetworkUuid);
         if (networkStoreService.existVariant(networkUuid, variantId)) {
             List<CurrentLimitViolationInfos> violations = getCurrentLimitViolations(nodeUuid, rootNetworkUuid);
-<<<<<<< HEAD
             sldRequestInfos.put(CURRENT_LIMIT_VIOLATIONS_INFOS, violations);
-=======
-            sldRequestInfos.setCurrentLimitViolationInfos(violations);
->>>>>>> 54d5509a
             return singleLineDiagramService.generateSubstationSvg(networkUuid, variantId, substationId, sldRequestInfos);
         } else {
             return null;
         }
     }
 
-<<<<<<< HEAD
     public String generateSubstationSvgAndMetadata(String substationId, UUID nodeUuid, UUID rootNetworkUuid, Map<String, Object> sldRequestInfos) {
-=======
-    public String generateSubstationSvgAndMetadata(String substationId, UUID nodeUuid, UUID rootNetworkUuid, SldRequestInfos sldRequestInfos) {
->>>>>>> 54d5509a
         UUID networkUuid = rootNetworkService.getNetworkUuid(rootNetworkUuid);
         if (networkUuid == null) {
             throw new StudyException(NOT_FOUND, "Root network not found");
@@ -1496,18 +1466,14 @@
         String variantId = networkModificationTreeService.getVariantId(nodeUuid, rootNetworkUuid);
         if (networkStoreService.existVariant(networkUuid, variantId)) {
             List<CurrentLimitViolationInfos> violations = getCurrentLimitViolations(nodeUuid, rootNetworkUuid);
-<<<<<<< HEAD
             sldRequestInfos.put(CURRENT_LIMIT_VIOLATIONS_INFOS, violations);
-=======
-            sldRequestInfos.setCurrentLimitViolationInfos(violations);
->>>>>>> 54d5509a
             return singleLineDiagramService.generateSubstationSvgAndMetadata(networkUuid, variantId, substationId, sldRequestInfos);
         } else {
             return null;
         }
     }
 
-    public String generateNetworkAreaDiagram(UUID nodeUuid, UUID rootNetworkUuid, NadRequestInfos nadRequestInfos) {
+    public String generateNetworkAreaDiagram(UUID nodeUuid, UUID rootNetworkUuid, Map<String, Object> nadRequestInfos) {
         UUID networkUuid = rootNetworkService.getNetworkUuid(rootNetworkUuid);
         if (networkUuid == null) {
             throw new StudyException(NOT_FOUND, "Root network not found");
@@ -1515,11 +1481,7 @@
         String variantId = networkModificationTreeService.getVariantId(nodeUuid, rootNetworkUuid);
         if (networkStoreService.existVariant(networkUuid, variantId)) {
             List<CurrentLimitViolationInfos> currentLimitViolationInfos = getCurrentLimitViolations(nodeUuid, rootNetworkUuid);
-<<<<<<< HEAD
             nadRequestInfos.put(CURRENT_LIMIT_VIOLATIONS_INFOS, currentLimitViolationInfos);
-=======
-            nadRequestInfos.setCurrentLimitViolationsInfos(currentLimitViolationInfos);
->>>>>>> 54d5509a
             return singleLineDiagramService.generateNetworkAreaDiagram(networkUuid, variantId, nadRequestInfos);
         } else {
             return null;
