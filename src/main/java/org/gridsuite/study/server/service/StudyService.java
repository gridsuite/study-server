--- conflicted
+++ resolved
@@ -525,13 +525,9 @@
         Objects.requireNonNull(newLoadFlowParameters);
 
         UUID reportUuid = UUID.randomUUID();
-<<<<<<< HEAD
-        StudyEntity studyEntity = new StudyEntity(studyInfos.getId(), clonedNetworkUuid, sourceStudy.getNetworkId(), sourceStudy.getCaseFormat(), clonedCaseUuid, sourceStudy.getCaseName(), sourceStudy.getLoadFlowProvider(), newLoadFlowParameters, newShortCircuitParameters);
-=======
         StudyEntity studyEntity = new StudyEntity(studyInfos.getId(), clonedNetworkUuid, sourceStudy.getNetworkId(), sourceStudy.getCaseFormat(),
-                sourceStudy.getCaseUuid(), sourceStudy.getCaseName(), sourceStudy.getLoadFlowProvider(), sourceStudy.getSecurityAnalysisProvider(),
+                clonedCaseUuid, sourceStudy.getCaseName(), sourceStudy.getLoadFlowProvider(), sourceStudy.getSecurityAnalysisProvider(),
                 sourceStudy.getSensitivityAnalysisProvider(), newLoadFlowParameters, newShortCircuitParameters);
->>>>>>> fda344e9
         CreatedStudyBasicInfos createdStudyBasicInfos = StudyService.toCreatedStudyBasicInfos(insertDuplicatedStudy(studyEntity, sourceStudy.getId(), reportUuid));
 
         studyInfosService.add(createdStudyBasicInfos);
