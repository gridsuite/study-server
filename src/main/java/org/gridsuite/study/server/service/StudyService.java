/**
 * Copyright (c) 2021, RTE (http://www.rte-france.com)
 * This Source Code Form is subject to the terms of the Mozilla Public
 * License, v. 2.0. If a copy of the MPL was not distributed with this
 * file, You can obtain one at http://mozilla.org/MPL/2.0/.
 */
package org.gridsuite.study.server.service;

import com.fasterxml.jackson.core.JsonProcessingException;
import com.fasterxml.jackson.databind.ObjectMapper;
import com.powsybl.commons.reporter.ReporterModel;
import com.powsybl.iidm.network.IdentifiableType;
import com.powsybl.iidm.network.Network;
import com.powsybl.iidm.network.VariantManagerConstants;
import com.powsybl.loadflow.LoadFlowParameters;
import com.powsybl.network.store.model.VariantInfos;
import com.powsybl.security.SecurityAnalysisParameters;
import com.powsybl.sensitivity.SensitivityAnalysisParameters;
import com.powsybl.shortcircuit.ShortCircuitParameters;
import com.powsybl.timeseries.DoubleTimeSeries;
import com.powsybl.timeseries.StringTimeSeries;
import lombok.NonNull;
import org.apache.commons.lang3.StringUtils;
import org.elasticsearch.index.query.BoolQueryBuilder;
import org.elasticsearch.index.query.QueryBuilders;
import org.elasticsearch.index.query.TermsQueryBuilder;
import org.elasticsearch.index.query.WildcardQueryBuilder;
import org.elasticsearch.index.query.functionscore.FunctionScoreQueryBuilder;
import org.elasticsearch.index.query.functionscore.ScoreFunctionBuilders;
import org.gridsuite.study.server.StudyConstants;
import org.gridsuite.study.server.StudyException;
import org.gridsuite.study.server.dto.*;
import org.gridsuite.study.server.dto.dynamicmapping.MappingInfos;
import org.gridsuite.study.server.dto.dynamicsimulation.DynamicSimulationParametersInfos;
import org.gridsuite.study.server.dto.dynamicsimulation.DynamicSimulationStatus;
import org.gridsuite.study.server.dto.modification.NetworkModificationResult;
import org.gridsuite.study.server.dto.modification.SimpleElementImpact.SimpleImpactType;
import org.gridsuite.study.server.dto.timeseries.TimeSeriesMetadataInfos;
import org.gridsuite.study.server.elasticsearch.EquipmentInfosService;
import org.gridsuite.study.server.elasticsearch.StudyInfosService;
import org.gridsuite.study.server.networkmodificationtree.dto.AbstractNode;
import org.gridsuite.study.server.networkmodificationtree.dto.BuildStatus;
import org.gridsuite.study.server.networkmodificationtree.dto.InsertMode;
import org.gridsuite.study.server.networkmodificationtree.entities.NodeEntity;
import org.gridsuite.study.server.notification.NotificationService;
import org.gridsuite.study.server.notification.dto.NetworkImpactsInfos;
import org.gridsuite.study.server.repository.*;
import org.gridsuite.study.server.service.dynamicsimulation.DynamicSimulationService;
import org.gridsuite.study.server.utils.PropertyUtils;
import org.slf4j.Logger;
import org.slf4j.LoggerFactory;
import org.springframework.beans.factory.annotation.Autowired;
import org.springframework.beans.factory.annotation.Value;
import org.springframework.stereotype.Service;
import org.springframework.transaction.annotation.Transactional;
import org.springframework.web.client.HttpStatusCodeException;

import java.io.UncheckedIOException;
import java.net.URLEncoder;
import java.nio.charset.StandardCharsets;
import java.util.*;
import java.util.concurrent.CompletableFuture;
import java.util.concurrent.TimeUnit;
import java.util.concurrent.atomic.AtomicReference;
import java.util.function.Consumer;
import java.util.stream.Collectors;
import java.util.stream.Stream;

import static org.elasticsearch.index.query.QueryBuilders.matchQuery;
import static org.elasticsearch.index.query.QueryBuilders.termsQuery;
import static org.gridsuite.study.server.StudyException.Type.*;
import static org.gridsuite.study.server.elasticsearch.EquipmentInfosService.EQUIPMENT_TYPE_SCORES;
import static org.gridsuite.study.server.service.NetworkModificationTreeService.ROOT_NODE_NAME;
import static org.gridsuite.study.server.utils.StudyUtils.handleHttpError;

/**
 * @author Abdelsalem Hedhili <abdelsalem.hedhili at rte-france.com>
 * @author Franck Lecuyer <franck.lecuyer at rte-france.com>
 * @author Chamseddine Benhamed <chamseddine.benhamed at rte-france.com>
 */
@Service
public class StudyService {

    private static final Logger LOGGER = LoggerFactory.getLogger(StudyService.class);

    static final String EQUIPMENT_NAME = "equipmentName.fullascii";

    static final String EQUIPMENT_ID = "equipmentId.fullascii";

    static final String NETWORK_UUID = "networkUuid.keyword";

    static final String VARIANT_ID = "variantId.keyword";

    static final String EQUIPMENT_TYPE = "equipmentType.keyword";
    public static final String EMPTY_ARRAY = "[]";

    NotificationService notificationService;

    NetworkModificationTreeService networkModificationTreeService;

    StudyServerExecutionService studyServerExecutionService;

    private final String defaultLoadflowProvider;

    private final String defaultSecurityAnalysisProvider;

    private final String defaultSensitivityAnalysisProvider;

    private final String defaultDynamicSimulationProvider;

    private final StudyRepository studyRepository;
    private final StudyCreationRequestRepository studyCreationRequestRepository;
    private final NetworkService networkStoreService;
    private final NetworkModificationService networkModificationService;
    private final ReportService reportService;
    private final StudyInfosService studyInfosService;
    private final EquipmentInfosService equipmentInfosService;
    private final LoadflowService loadflowService;
    private final ShortCircuitService shortCircuitService;

    private final SingleLineDiagramService singleLineDiagramService;
    private final NetworkConversionService networkConversionService;
    private final GeoDataService geoDataService;
    private final NetworkMapService networkMapService;
    private final SecurityAnalysisService securityAnalysisService;
    private final DynamicSimulationService dynamicSimulationService;
    private final SensitivityAnalysisService sensitivityAnalysisService;
    private final ActionsService actionsService;
    private final CaseService caseService;

    private final ObjectMapper objectMapper;

    @Autowired
    StudyService self;

    @Autowired
    public StudyService(
            @Value("${loadflow.default-provider}") String defaultLoadflowProvider,
            @Value("${security-analysis.default-provider}") String defaultSecurityAnalysisProvider,
            @Value("${sensitivity-analysis.default-provider}") String defaultSensitivityAnalysisProvider,
            @Value("${dynamic-simulation.default-provider}") String defaultDynamicSimulationProvider,
            StudyRepository studyRepository,
            StudyCreationRequestRepository studyCreationRequestRepository,
            NetworkService networkStoreService,
            NetworkModificationService networkModificationService,
            ReportService reportService,
            StudyInfosService studyInfosService,
            EquipmentInfosService equipmentInfosService,
            NetworkModificationTreeService networkModificationTreeService,
            ObjectMapper objectMapper,
            StudyServerExecutionService studyServerExecutionService,
            NotificationService notificationService,
            LoadflowService loadflowService,
            ShortCircuitService shortCircuitService,
            SingleLineDiagramService singleLineDiagramService,
            NetworkConversionService networkConversionService,
            GeoDataService geoDataService,
            NetworkMapService networkMapService,
            SecurityAnalysisService securityAnalysisService,
            ActionsService actionsService,
            CaseService caseService,
            SensitivityAnalysisService sensitivityAnalysisService,
            DynamicSimulationService dynamicSimulationService) {
        this.defaultLoadflowProvider = defaultLoadflowProvider;
        this.defaultSecurityAnalysisProvider = defaultSecurityAnalysisProvider;
        this.defaultSensitivityAnalysisProvider = defaultSensitivityAnalysisProvider;
        this.defaultDynamicSimulationProvider = defaultDynamicSimulationProvider;
        this.studyRepository = studyRepository;
        this.studyCreationRequestRepository = studyCreationRequestRepository;
        this.networkStoreService = networkStoreService;
        this.networkModificationService = networkModificationService;
        this.reportService = reportService;
        this.studyInfosService = studyInfosService;
        this.equipmentInfosService = equipmentInfosService;
        this.networkModificationTreeService = networkModificationTreeService;
        this.objectMapper = objectMapper;
        this.studyServerExecutionService = studyServerExecutionService;
        this.notificationService = notificationService;
        this.sensitivityAnalysisService = sensitivityAnalysisService;
        this.loadflowService = loadflowService;
        this.shortCircuitService = shortCircuitService;
        this.singleLineDiagramService = singleLineDiagramService;
        this.networkConversionService = networkConversionService;
        this.geoDataService = geoDataService;
        this.networkMapService = networkMapService;
        this.securityAnalysisService = securityAnalysisService;
        this.actionsService = actionsService;
        this.caseService = caseService;
        this.dynamicSimulationService = dynamicSimulationService;
    }

    private static StudyInfos toStudyInfos(StudyEntity entity) {
        return StudyInfos.builder()
                .id(entity.getId())
                .caseFormat(entity.getCaseFormat())
                .build();
    }

    private static BasicStudyInfos toBasicStudyInfos(StudyCreationRequestEntity entity) {
        return BasicStudyInfos.builder()
                .id(entity.getId())
                .build();
    }

    private static CreatedStudyBasicInfos toCreatedStudyBasicInfos(StudyEntity entity) {
        return CreatedStudyBasicInfos.builder()
                .id(entity.getId())
                .caseFormat(entity.getCaseFormat())
                .build();
    }

    public List<CreatedStudyBasicInfos> getStudies() {
        return studyRepository.findAll().stream()
                .map(StudyService::toCreatedStudyBasicInfos)
                .collect(Collectors.toList());
    }

    public String getStudyCaseName(UUID studyUuid) {
        Objects.requireNonNull(studyUuid);
        StudyEntity study = studyRepository.findById(studyUuid).orElseThrow(() -> new StudyException(STUDY_NOT_FOUND));
        return study != null ? study.getCaseName() : "";
    }

    public List<CreatedStudyBasicInfos> getStudiesMetadata(List<UUID> uuids) {
        return studyRepository.findAllById(uuids).stream().map(StudyService::toCreatedStudyBasicInfos)
                .collect(Collectors.toList());

    }

    public List<BasicStudyInfos> getStudiesCreationRequests() {
        return studyCreationRequestRepository.findAll().stream()
                .map(StudyService::toBasicStudyInfos)
                .collect(Collectors.toList());
    }

    public BasicStudyInfos createStudy(UUID caseUuid, String userId, UUID studyUuid, Map<String, Object> importParameters, boolean duplicateCase) {
        BasicStudyInfos basicStudyInfos = StudyService.toBasicStudyInfos(insertStudyCreationRequest(userId, studyUuid));
        UUID importReportUuid = UUID.randomUUID();
        UUID caseUuidToUse = caseUuid;
        try {
            if (duplicateCase) {
                caseUuidToUse = caseService.duplicateCase(caseUuid, true);
            }
            persistentStoreWithNotificationOnError(caseUuidToUse, basicStudyInfos.getId(), userId, importReportUuid, importParameters);
        } catch (Exception e) {
            self.deleteStudyIfNotCreationInProgress(basicStudyInfos.getId(), userId);
            throw e;
        }

        return basicStudyInfos;
    }

    public BasicStudyInfos duplicateStudy(UUID sourceStudyUuid, UUID studyUuid, String userId) {
        Objects.requireNonNull(sourceStudyUuid);

        StudyEntity sourceStudy = studyRepository.findById(sourceStudyUuid).orElse(null);
        if (sourceStudy == null) {
            return null;
        }
        LoadFlowParameters sourceLoadFlowParameters = LoadflowService.fromEntity(sourceStudy.getLoadFlowParameters());
        ShortCircuitParameters copiedShortCircuitParameters = ShortCircuitService.fromEntity(sourceStudy.getShortCircuitParameters());
        DynamicSimulationParametersInfos copiedDynamicSimulationParameters = DynamicSimulationService.fromEntity(sourceStudy.getDynamicSimulationParameters());

        BasicStudyInfos basicStudyInfos = StudyService.toBasicStudyInfos(insertStudyCreationRequest(userId, studyUuid));
        studyServerExecutionService.runAsync(() -> duplicateStudyAsync(basicStudyInfos, sourceStudy, sourceLoadFlowParameters, copiedShortCircuitParameters, copiedDynamicSimulationParameters, userId));
        return basicStudyInfos;
    }

    private void duplicateStudyAsync(BasicStudyInfos basicStudyInfos, StudyEntity sourceStudy, LoadFlowParameters sourceLoadFlowParameters, ShortCircuitParameters copiedShortCircuitParameters, DynamicSimulationParametersInfos copiedDynamicSimulationParameters, String userId) {
        AtomicReference<Long> startTime = new AtomicReference<>();
        try {
            startTime.set(System.nanoTime());

            List<VariantInfos> networkVariants = networkStoreService.getNetworkVariants(sourceStudy.getNetworkUuid());
            List<String> targetVariantIds = networkVariants.stream().map(VariantInfos::getId).limit(2).collect(Collectors.toList());
            Network clonedNetwork = networkStoreService.cloneNetwork(sourceStudy.getNetworkUuid(), targetVariantIds);
            UUID clonedNetworkUuid = networkStoreService.getNetworkUuid(clonedNetwork);
            UUID clonedCaseUuid = caseService.duplicateCase(sourceStudy.getCaseUuid(), false);

            LoadFlowParameters newLoadFlowParameters = sourceLoadFlowParameters != null ? sourceLoadFlowParameters.copy() : new LoadFlowParameters();
            ShortCircuitParameters shortCircuitParameters = copiedShortCircuitParameters != null ? copiedShortCircuitParameters : ShortCircuitService.getDefaultShortCircuitParameters();
            DynamicSimulationParametersInfos dynamicSimulationParameters = copiedDynamicSimulationParameters != null ? copiedDynamicSimulationParameters : DynamicSimulationService.getDefaultDynamicSimulationParameters();
            StudyEntity duplicatedStudy = insertDuplicatedStudy(basicStudyInfos, sourceStudy, LoadflowService.toEntity(newLoadFlowParameters), ShortCircuitService.toEntity(shortCircuitParameters), DynamicSimulationService.toEntity(dynamicSimulationParameters), userId, clonedNetworkUuid, clonedCaseUuid);
            reindexStudy(duplicatedStudy);
        } catch (Exception e) {
            LOGGER.error(e.toString(), e);
        } finally {
            deleteStudyIfNotCreationInProgress(basicStudyInfos.getId(), userId);
            LOGGER.trace("Create study '{}' from source {} : {} seconds", basicStudyInfos.getId(), sourceStudy.getId(),
                    TimeUnit.NANOSECONDS.toSeconds(System.nanoTime() - startTime.get()));
        }
    }

    @Transactional(readOnly = true)
    public StudyInfos getStudyInfos(UUID studyUuid) {
        return StudyService.toStudyInfos(studyRepository.findById(studyUuid).orElseThrow(() -> new StudyException(STUDY_NOT_FOUND)));
    }

    public List<CreatedStudyBasicInfos> searchStudies(@NonNull String query) {
        return studyInfosService.search(query);
    }

    public static String escapeLucene(String s) {
        StringBuilder sb = new StringBuilder();

        for (int i = 0; i < s.length(); ++i) {
            char c = s.charAt(i);
            switch (c) {
                case '+':
                case '\\':
                case '-':
                case '!':
                case '(':
                case ')':
                case ':':
                case '^':
                case '[':
                case ']':
                case '"':
                case '{':
                case '}':
                case '~':
                case '*':
                case '?':
                case '|':
                case '&':
                case '/':

                case ' ': // white space has to be escaped, too
                    sb.append('\\');
                    break;
                default:
                    // do nothing but appease sonarlint
            }

            sb.append(c);
        }

        return sb.toString();
    }

    private UUID getNodeUuidToSearchIn(UUID initialNodeUuid, boolean inUpstreamBuiltParentNode) {
        UUID nodeUuidToSearchIn = initialNodeUuid;
        if (inUpstreamBuiltParentNode) {
            nodeUuidToSearchIn = networkModificationTreeService.doGetLastParentNodeBuiltUuid(initialNodeUuid);
        }
        return nodeUuidToSearchIn;
    }

    public List<EquipmentInfos> searchEquipments(@NonNull UUID studyUuid, @NonNull UUID nodeUuid, @NonNull String userInput,
                                                 @NonNull EquipmentInfosService.FieldSelector fieldSelector, String equipmentType,
                                                 boolean inUpstreamBuiltParentNode) {
        UUID nodeUuidToSearchIn = getNodeUuidToSearchIn(nodeUuid, inUpstreamBuiltParentNode);
        UUID networkUuid = networkStoreService.getNetworkUuid(studyUuid);
        String variantId = networkModificationTreeService.getVariantId(nodeUuidToSearchIn);

        if (variantId.isEmpty()) {
            variantId = VariantManagerConstants.INITIAL_VARIANT_ID;
        }

        if (equipmentType == null) {
            BoolQueryBuilder query = buildSearchAllEquipmentsQuery(userInput, fieldSelector, networkUuid,
                    VariantManagerConstants.INITIAL_VARIANT_ID, variantId);
            List<EquipmentInfos> equipmentInfos = equipmentInfosService.searchEquipments(query);

            return variantId.equals(VariantManagerConstants.INITIAL_VARIANT_ID) ? equipmentInfos : cleanRemovedEquipments(networkUuid, variantId, equipmentInfos);
        } else {
            String queryInitialVariant = buildSearchEquipmentsByTypeQuery(userInput, fieldSelector, networkUuid,
                    VariantManagerConstants.INITIAL_VARIANT_ID, equipmentType);

            List<EquipmentInfos> equipmentInfosInInitVariant = equipmentInfosService.searchEquipments(queryInitialVariant);

            return (variantId.equals(VariantManagerConstants.INITIAL_VARIANT_ID)) ? equipmentInfosInInitVariant
                    : completeSearchWithCurrentVariant(networkUuid, variantId, userInput, fieldSelector,
                    equipmentInfosInInitVariant, equipmentType);
        }
    }

    private List<EquipmentInfos> cleanRemovedEquipments(UUID networkUuid, String variantId, List<EquipmentInfos> equipmentInfos) {
        String queryTombstonedEquipments = buildTombstonedEquipmentSearchQuery(networkUuid, variantId);
        Set<String> removedEquipmentIdsInVariant = equipmentInfosService.searchTombstonedEquipments(queryTombstonedEquipments)
                .stream()
                .map(TombstonedEquipmentInfos::getId)
                .collect(Collectors.toSet());

        return equipmentInfos
                .stream()
                .filter(ei -> !removedEquipmentIdsInVariant.contains(ei.getId()))
                .collect(Collectors.toList());
    }

    private List<EquipmentInfos> completeSearchWithCurrentVariant(UUID networkUuid, String variantId, String userInput,
                                                                  EquipmentInfosService.FieldSelector fieldSelector, List<EquipmentInfos> equipmentInfosInInitVariant,
                                                                  String equipmentType) {
        // Clean equipments that have been removed in the current variant
        List<EquipmentInfos> cleanedEquipmentsInInitVariant = cleanRemovedEquipments(networkUuid, variantId, equipmentInfosInInitVariant);

        // Get the equipments of the current variant
        String queryVariant = buildSearchEquipmentsByTypeQuery(userInput, fieldSelector, networkUuid, variantId, equipmentType);
        List<EquipmentInfos> addedEquipmentInfosInVariant = equipmentInfosService.searchEquipments(queryVariant);

        // Add equipments of the current variant to the ones of the init variant
        cleanedEquipmentsInInitVariant.addAll(addedEquipmentInfosInVariant);

        return cleanedEquipmentsInInitVariant;
    }

    private String buildSearchEquipmentsByTypeQuery(String userInput, EquipmentInfosService.FieldSelector fieldSelector, UUID networkUuid, String variantId, String equipmentType) {
        String query = NETWORK_UUID + ":(%s) AND " + VARIANT_ID + ":(%s) AND %s:(*%s*)"
                + (equipmentType == null ? "" : " AND " + EQUIPMENT_TYPE + ":(%s)");
        return String.format(query, networkUuid, variantId,
                fieldSelector == EquipmentInfosService.FieldSelector.NAME ? EQUIPMENT_NAME : EQUIPMENT_ID,
                escapeLucene(userInput), equipmentType);
    }

    private BoolQueryBuilder buildSearchAllEquipmentsQuery(String userInput, EquipmentInfosService.FieldSelector fieldSelector, UUID networkUuid, String initialVariantId, String variantId) {
        WildcardQueryBuilder equipmentSearchQuery = QueryBuilders.wildcardQuery(fieldSelector == EquipmentInfosService.FieldSelector.NAME ? EQUIPMENT_NAME : EQUIPMENT_ID, "*" + escapeLucene(userInput) + "*");
        TermsQueryBuilder networkUuidSearchQuery = termsQuery(NETWORK_UUID, networkUuid.toString());
        TermsQueryBuilder variantIdSearchQuery = variantId.equals(VariantManagerConstants.INITIAL_VARIANT_ID) ?
                termsQuery(VARIANT_ID, initialVariantId)
                : termsQuery(VARIANT_ID, initialVariantId, variantId);

        FunctionScoreQueryBuilder.FilterFunctionBuilder[] filterFunctionsForScoreQueries = new FunctionScoreQueryBuilder.FilterFunctionBuilder[EQUIPMENT_TYPE_SCORES.size() + 1];

        int i = 0;
        filterFunctionsForScoreQueries[i++] = new FunctionScoreQueryBuilder.FilterFunctionBuilder(
                matchQuery(fieldSelector == EquipmentInfosService.FieldSelector.NAME ? EQUIPMENT_NAME : EQUIPMENT_ID, escapeLucene(userInput)),
                ScoreFunctionBuilders.weightFactorFunction(EQUIPMENT_TYPE_SCORES.size()));

        for (Map.Entry<String, Integer> equipmentTypeScore : EQUIPMENT_TYPE_SCORES.entrySet()) {
            filterFunctionsForScoreQueries[i++] =
                    new FunctionScoreQueryBuilder.FilterFunctionBuilder(
                            matchQuery("equipmentType", equipmentTypeScore.getKey()),
                            ScoreFunctionBuilders.weightFactorFunction(equipmentTypeScore.getValue())
                    );
        }

        FunctionScoreQueryBuilder functionScoreBoostQuery = QueryBuilders.functionScoreQuery(filterFunctionsForScoreQueries);

        BoolQueryBuilder esQuery = QueryBuilders.boolQuery();
        esQuery.filter(equipmentSearchQuery).filter(networkUuidSearchQuery).filter(variantIdSearchQuery).must(functionScoreBoostQuery);
        return esQuery;
    }

    private String buildTombstonedEquipmentSearchQuery(UUID networkUuid, String variantId) {
        return String.format(NETWORK_UUID + ":(%s) AND " + VARIANT_ID + ":(%s)", networkUuid, variantId);
    }

    @Transactional
    public Optional<DeleteStudyInfos> doDeleteStudyIfNotCreationInProgress(UUID studyUuid, String userId) {
        Optional<StudyCreationRequestEntity> studyCreationRequestEntity = studyCreationRequestRepository.findById(studyUuid);
        Optional<StudyEntity> studyEntity = studyRepository.findById(studyUuid);
        DeleteStudyInfos deleteStudyInfos = null;
        if (studyCreationRequestEntity.isEmpty()) {
            AtomicReference<UUID> caseUuid = new AtomicReference<>(null);
            UUID networkUuid = networkStoreService.doGetNetworkUuid(studyUuid);
            List<NodeModificationInfos> nodesModificationInfos;
            nodesModificationInfos = networkModificationTreeService.getAllNodesModificationInfos(studyUuid);
            studyEntity.ifPresent(s -> {
                caseUuid.set(studyEntity.get().getCaseUuid());
                networkModificationTreeService.doDeleteTree(studyUuid);
                studyRepository.deleteById(studyUuid);
                studyInfosService.deleteByUuid(studyUuid);
            });
            deleteStudyInfos = new DeleteStudyInfos(networkUuid, caseUuid.get(), nodesModificationInfos);
        } else {
            studyCreationRequestRepository.deleteById(studyCreationRequestEntity.get().getId());
        }

        if (deleteStudyInfos == null) {
            return Optional.empty();
        } else {
            return Optional.of(deleteStudyInfos);
        }
    }

    @Transactional
    public void deleteStudyIfNotCreationInProgress(UUID studyUuid, String userId) {
        AtomicReference<Long> startTime = new AtomicReference<>(null);
        try {
            Optional<DeleteStudyInfos> deleteStudyInfosOpt = doDeleteStudyIfNotCreationInProgress(studyUuid,
                    userId);
            if (deleteStudyInfosOpt.isPresent()) {
                DeleteStudyInfos deleteStudyInfos = deleteStudyInfosOpt.get();
                startTime.set(System.nanoTime());

                CompletableFuture<Void> executeInParallel = CompletableFuture.allOf(
                        studyServerExecutionService.runAsync(() -> deleteStudyInfos.getNodesModificationInfos().stream()
                                .map(NodeModificationInfos::getSecurityAnalysisUuid).filter(Objects::nonNull).forEach(securityAnalysisService::deleteSaResult)), // TODO delete all with one request only
                        studyServerExecutionService.runAsync(() -> deleteStudyInfos.getNodesModificationInfos().stream()
                                .map(NodeModificationInfos::getSensitivityAnalysisUuid).filter(Objects::nonNull).forEach(sensitivityAnalysisService::deleteSensitivityAnalysisResult)), // TODO delete all with one request only
                        studyServerExecutionService.runAsync(() -> deleteStudyInfos.getNodesModificationInfos().stream()
                                .map(NodeModificationInfos::getShortCircuitAnalysisUuid).filter(Objects::nonNull).forEach(shortCircuitService::deleteShortCircuitAnalysisResult)), // TODO delete all with one request only
                        studyServerExecutionService.runAsync(() -> deleteStudyInfos.getNodesModificationInfos().stream()
                                .map(NodeModificationInfos::getDynamicSimulationUuid).filter(Objects::nonNull).forEach(dynamicSimulationService::deleteResult)), // TODO delete all with one request only
                        studyServerExecutionService.runAsync(() -> deleteStudyInfos.getNodesModificationInfos().stream().map(NodeModificationInfos::getModificationGroupUuid).filter(Objects::nonNull).forEach(networkModificationService::deleteModifications)), // TODO delete all with one request only
                        studyServerExecutionService.runAsync(() -> deleteStudyInfos.getNodesModificationInfos().stream().map(NodeModificationInfos::getReportUuid).filter(Objects::nonNull).forEach(reportService::deleteReport)), // TODO delete all with one request only
                        studyServerExecutionService.runAsync(() -> deleteEquipmentIndexes(deleteStudyInfos.getNetworkUuid())),
                        studyServerExecutionService.runAsync(() -> networkStoreService.deleteNetwork(deleteStudyInfos.getNetworkUuid())),
                        studyServerExecutionService.runAsync(deleteStudyInfos.getCaseUuid() != null ? () -> caseService.deleteCase(deleteStudyInfos.getCaseUuid()) : () -> {
                        })
                );

                executeInParallel.get();
                if (startTime.get() != null) {
                    LOGGER.trace("Delete study '{}' : {} seconds", studyUuid, TimeUnit.NANOSECONDS.toSeconds(System.nanoTime() - startTime.get()));
                }
            }
        } catch (Exception e) {
            if (e instanceof InterruptedException) {
                Thread.currentThread().interrupt();
            }
            LOGGER.error(e.toString(), e);
            throw new StudyException(DELETE_STUDY_FAILED, e.getMessage());
        }
    }

    public void deleteEquipmentIndexes(UUID networkUuid) {
        AtomicReference<Long> startTime = new AtomicReference<>();
        startTime.set(System.nanoTime());
        equipmentInfosService.deleteAll(networkUuid);
        LOGGER.trace("Indexes deletion for network '{}' : {} seconds", networkUuid, TimeUnit.NANOSECONDS.toSeconds(System.nanoTime() - startTime.get()));
    }

    public CreatedStudyBasicInfos insertStudy(UUID studyUuid, String userId, NetworkInfos networkInfos, String caseFormat,
                                              UUID caseUuid, String caseName, LoadFlowParametersEntity loadFlowParameters,
                                              ShortCircuitParametersEntity shortCircuitParametersEntity, DynamicSimulationParametersEntity dynamicSimulationParametersEntity, UUID importReportUuid) {
        CreatedStudyBasicInfos createdStudyBasicInfos = StudyService.toCreatedStudyBasicInfos(insertStudyEntity(
                studyUuid, userId, networkInfos.getNetworkUuid(), networkInfos.getNetworkId(), caseFormat, caseUuid, caseName, loadFlowParameters, importReportUuid, shortCircuitParametersEntity, dynamicSimulationParametersEntity));
        studyInfosService.add(createdStudyBasicInfos);

        notificationService.emitStudiesChanged(studyUuid, userId);

        return createdStudyBasicInfos;
    }

    @Transactional
    public StudyEntity insertDuplicatedStudy(BasicStudyInfos studyInfos, StudyEntity sourceStudy, LoadFlowParametersEntity newLoadFlowParameters, ShortCircuitParametersEntity newShortCircuitParameters, DynamicSimulationParametersEntity newDynamicSimulationParameters, String userId, UUID clonedNetworkUuid, UUID clonedCaseUuid) {
        Objects.requireNonNull(studyInfos.getId());
        Objects.requireNonNull(userId);
        Objects.requireNonNull(clonedNetworkUuid);
        Objects.requireNonNull(clonedCaseUuid);
        Objects.requireNonNull(sourceStudy.getNetworkId());
        Objects.requireNonNull(sourceStudy.getCaseFormat());
        Objects.requireNonNull(sourceStudy.getCaseUuid());
        Objects.requireNonNull(newLoadFlowParameters);

        UUID reportUuid = UUID.randomUUID();
        StudyEntity studyEntity = new StudyEntity(studyInfos.getId(), clonedNetworkUuid, sourceStudy.getNetworkId(), sourceStudy.getCaseFormat(),
                clonedCaseUuid, sourceStudy.getCaseName(), sourceStudy.getLoadFlowProvider(), sourceStudy.getSecurityAnalysisProvider(),
                sourceStudy.getSensitivityAnalysisProvider(), sourceStudy.getDynamicSimulationProvider(), newLoadFlowParameters, newShortCircuitParameters, newDynamicSimulationParameters);
        CreatedStudyBasicInfos createdStudyBasicInfos = StudyService.toCreatedStudyBasicInfos(insertDuplicatedStudy(studyEntity, sourceStudy.getId(), reportUuid));

        studyInfosService.add(createdStudyBasicInfos);
        notificationService.emitStudiesChanged(studyInfos.getId(), userId);

        return studyEntity;
    }

    private StudyCreationRequestEntity insertStudyCreationRequest(String userId, UUID studyUuid) {
        StudyCreationRequestEntity newStudy = insertStudyCreationRequestEntity(studyUuid);
        notificationService.emitStudiesChanged(newStudy.getId(), userId);
        return newStudy;
    }

    public byte[] getVoltageLevelSvg(UUID studyUuid, String voltageLevelId, DiagramParameters diagramParameters,
                                     UUID nodeUuid) {
        UUID networkUuid = networkStoreService.getNetworkUuid(studyUuid);
        String variantId = networkModificationTreeService.getVariantId(nodeUuid);
        if (networkStoreService.existVariant(networkUuid, variantId)) {
            return singleLineDiagramService.getVoltageLevelSvg(networkUuid, variantId, voltageLevelId, diagramParameters);
        } else {
            return null;
        }
    }

    public String getVoltageLevelSvgAndMetadata(UUID studyUuid, String voltageLevelId, DiagramParameters diagramParameters,
                                                UUID nodeUuid) {
        UUID networkUuid = networkStoreService.getNetworkUuid(studyUuid);
        String variantId = networkModificationTreeService.getVariantId(nodeUuid);
        if (networkStoreService.existVariant(networkUuid, variantId)) {
            return singleLineDiagramService.getVoltageLevelSvgAndMetadata(networkUuid, variantId, voltageLevelId, diagramParameters);
        } else {
            return null;
        }
    }

    private void persistentStoreWithNotificationOnError(UUID caseUuid, UUID studyUuid, String userId, UUID importReportUuid, Map<String, Object> importParameters) {
        try {
            networkConversionService.persistentStore(caseUuid, studyUuid, userId, importReportUuid, importParameters);
        } catch (HttpStatusCodeException e) {
            throw handleHttpError(e, STUDY_CREATION_FAILED);
        }
    }

    public String getLinesGraphics(UUID networkUuid, UUID nodeUuid, List<String> linesIds) {
        String variantId = networkModificationTreeService.getVariantId(nodeUuid);

        return geoDataService.getLinesGraphics(networkUuid, variantId, linesIds);
    }

    public String getSubstationsGraphics(UUID networkUuid, UUID nodeUuid, List<String> substationsIds) {
        String variantId = networkModificationTreeService.getVariantId(nodeUuid);

        return geoDataService.getSubstationsGraphics(networkUuid, variantId, substationsIds);
    }

<<<<<<< HEAD
=======
    public String getSubstationsMapData(UUID studyUuid, UUID nodeUuid, List<String> substationsIds, boolean inUpstreamBuiltParentNode) {
        UUID nodeUuidToSearchIn = getNodeUuidToSearchIn(nodeUuid, inUpstreamBuiltParentNode);
        return networkMapService.getEquipmentsMapData(networkStoreService.getNetworkUuid(studyUuid), networkModificationTreeService.getVariantId(nodeUuidToSearchIn),
                substationsIds, "substations");
    }

    public String getSubstationMapData(UUID studyUuid, UUID nodeUuid, String substationId, boolean inUpstreamBuiltParentNode) {
        UUID nodeUuidToSearchIn = getNodeUuidToSearchIn(nodeUuid, inUpstreamBuiltParentNode);
        return networkMapService.getEquipmentMapData(networkStoreService.getNetworkUuid(studyUuid), networkModificationTreeService.getVariantId(nodeUuidToSearchIn),
                "substations", substationId);
    }

    public String getLinesMapData(UUID studyUuid, UUID nodeUuid, List<String> substationsIds, boolean inUpstreamBuiltParentNode) {
        UUID nodeUuidToSearchIn = getNodeUuidToSearchIn(nodeUuid, inUpstreamBuiltParentNode);
        return networkMapService.getEquipmentsMapData(networkStoreService.getNetworkUuid(studyUuid), networkModificationTreeService.getVariantId(nodeUuidToSearchIn),
                substationsIds, "lines");
    }

    public String getLineMapData(UUID studyUuid, UUID nodeUuid, String lineId, boolean inUpstreamBuiltParentNode) {
        UUID nodeUuidToSearchIn = getNodeUuidToSearchIn(nodeUuid, inUpstreamBuiltParentNode);
        return networkMapService.getEquipmentMapData(networkStoreService.getNetworkUuid(studyUuid), networkModificationTreeService.getVariantId(nodeUuidToSearchIn),
                "lines", lineId);
    }

    public String getHvdcLineMapData(UUID studyUuid, UUID nodeUuid, String hvdcLineId, boolean inUpstreamBuiltParentNode) {
        UUID nodeUuidToSearchIn = getNodeUuidToSearchIn(nodeUuid, inUpstreamBuiltParentNode);
        return networkMapService.getEquipmentMapData(networkStoreService.getNetworkUuid(studyUuid), networkModificationTreeService.getVariantId(nodeUuidToSearchIn),
                "hvdc-lines", hvdcLineId);
    }

>>>>>>> cd239f46
    public String getTwoWindingsTransformersMapData(UUID studyUuid, UUID nodeUuid, List<String> substationsIds, boolean inUpstreamBuiltParentNode) {
        UUID nodeUuidToSearchIn = getNodeUuidToSearchIn(nodeUuid, inUpstreamBuiltParentNode);
        return networkMapService.getEquipmentsMapData(networkStoreService.getNetworkUuid(studyUuid), networkModificationTreeService.getVariantId(nodeUuidToSearchIn),
                substationsIds, "2-windings-transformers");
    }

    public String getTwoWindingsTransformerMapData(UUID studyUuid, UUID nodeUuid, String twoWindingsTransformerId,
                                                   boolean inUpstreamBuiltParentNode) {
        UUID nodeUuidToSearchIn = getNodeUuidToSearchIn(nodeUuid, inUpstreamBuiltParentNode);
        return networkMapService.getEquipmentMapData(networkStoreService.getNetworkUuid(studyUuid), networkModificationTreeService.getVariantId(nodeUuidToSearchIn),
                "2-windings-transformers", twoWindingsTransformerId);
    }

    public String getThreeWindingsTransformersMapData(UUID studyUuid, UUID nodeUuid, List<String> substationsIds, boolean inUpstreamBuiltParentNode) {
        UUID nodeUuidToSearchIn = getNodeUuidToSearchIn(nodeUuid, inUpstreamBuiltParentNode);
        return networkMapService.getEquipmentsMapData(networkStoreService.getNetworkUuid(studyUuid), networkModificationTreeService.getVariantId(nodeUuidToSearchIn),
                substationsIds, "3-windings-transformers");
    }

    public String getGeneratorsMapData(UUID studyUuid, UUID nodeUuid, List<String> substationsIds, boolean inUpstreamBuiltParentNode) {
        UUID nodeUuidToSearchIn = getNodeUuidToSearchIn(nodeUuid, inUpstreamBuiltParentNode);
        return networkMapService.getEquipmentsMapData(networkStoreService.getNetworkUuid(studyUuid), networkModificationTreeService.getVariantId(nodeUuidToSearchIn),
                substationsIds, "generators");
    }

    public String getGeneratorMapData(UUID studyUuid, UUID nodeUuid, String generatorId, boolean inUpstreamBuiltParentNode) {
        UUID nodeUuidToSearchIn = getNodeUuidToSearchIn(nodeUuid, inUpstreamBuiltParentNode);
        return networkMapService.getEquipmentMapData(networkStoreService.getNetworkUuid(studyUuid), networkModificationTreeService.getVariantId(nodeUuidToSearchIn),
                "generators", generatorId);
    }

    public String getBatteriesMapData(UUID studyUuid, UUID nodeUuid, List<String> substationsIds, boolean inUpstreamBuiltParentNode) {
        UUID nodeUuidToSearchIn = getNodeUuidToSearchIn(nodeUuid, inUpstreamBuiltParentNode);
        return networkMapService.getEquipmentsMapData(networkStoreService.getNetworkUuid(studyUuid), networkModificationTreeService.getVariantId(nodeUuidToSearchIn),
                substationsIds, "batteries");
    }

    public String getDanglingLinesMapData(UUID studyUuid, UUID nodeUuid, List<String> substationsIds, boolean inUpstreamBuiltParentNode) {
        UUID nodeUuidToSearchIn = getNodeUuidToSearchIn(nodeUuid, inUpstreamBuiltParentNode);
        return networkMapService.getEquipmentsMapData(networkStoreService.getNetworkUuid(studyUuid), networkModificationTreeService.getVariantId(nodeUuidToSearchIn),
                substationsIds, "dangling-lines");
    }

    public String getLccConverterStationsMapData(UUID studyUuid, UUID nodeUuid, List<String> substationsIds, boolean inUpstreamBuiltParentNode) {
        UUID nodeUuidToSearchIn = getNodeUuidToSearchIn(nodeUuid, inUpstreamBuiltParentNode);
        return networkMapService.getEquipmentsMapData(networkStoreService.getNetworkUuid(studyUuid), networkModificationTreeService.getVariantId(nodeUuidToSearchIn),
                substationsIds, "lcc-converter-stations");
    }

    public String getVscConverterStationsMapData(UUID studyUuid, UUID nodeUuid, List<String> substationsIds, boolean inUpstreamBuiltParentNode) {
        UUID nodeUuidToSearchIn = getNodeUuidToSearchIn(nodeUuid, inUpstreamBuiltParentNode);
        return networkMapService.getEquipmentsMapData(networkStoreService.getNetworkUuid(studyUuid), networkModificationTreeService.getVariantId(nodeUuidToSearchIn),
                substationsIds, "vsc-converter-stations");
    }

    public String getNetworkElementsInfos(UUID studyUuid, UUID nodeUuid, List<String> substationsIds, String elementType, String infoType, boolean inUpstreamBuiltParentNode) {
        UUID nodeUuidToSearchIn = getNodeUuidToSearchIn(nodeUuid, inUpstreamBuiltParentNode);
        return networkMapService.getElementsInfos(networkStoreService.getNetworkUuid(studyUuid), networkModificationTreeService.getVariantId(nodeUuidToSearchIn),
                substationsIds, elementType, infoType);
    }

    public String getNetworkElementInfos(UUID studyUuid, UUID nodeUuid, String elementType, String infoType, String elementId, boolean inUpstreamBuiltParentNode) {
        UUID nodeUuidToSearchIn = getNodeUuidToSearchIn(nodeUuid, inUpstreamBuiltParentNode);
        return networkMapService.getElementInfos(networkStoreService.getNetworkUuid(studyUuid), networkModificationTreeService.getVariantId(nodeUuidToSearchIn),
                elementType, infoType, elementId);
    }

    public String getLoadMapData(UUID studyUuid, UUID nodeUuid, String loadId, boolean inUpstreamBuiltParentNode) {
        UUID nodeUuidToSearchIn = getNodeUuidToSearchIn(nodeUuid, inUpstreamBuiltParentNode);
        return networkMapService.getEquipmentMapData(networkStoreService.getNetworkUuid(studyUuid), networkModificationTreeService.getVariantId(nodeUuidToSearchIn),
                "loads", loadId);
    }

    public String getShuntCompensatorsMapData(UUID studyUuid, UUID nodeUuid, List<String> substationsIds, boolean inUpstreamBuiltParentNode) {
        UUID nodeUuidToSearchIn = getNodeUuidToSearchIn(nodeUuid, inUpstreamBuiltParentNode);
        return networkMapService.getEquipmentsMapData(networkStoreService.getNetworkUuid(studyUuid), networkModificationTreeService.getVariantId(nodeUuidToSearchIn),
                substationsIds, "shunt-compensators");
    }

    public String getShuntCompensatorMapData(UUID studyUuid, UUID nodeUuid, String shuntCompensatorId,
                                             boolean inUpstreamBuiltParentNode) {
        UUID nodeUuidToSearchIn = getNodeUuidToSearchIn(nodeUuid, inUpstreamBuiltParentNode);
        return networkMapService.getEquipmentMapData(networkStoreService.getNetworkUuid(studyUuid), networkModificationTreeService.getVariantId(nodeUuidToSearchIn),
                "shunt-compensators", shuntCompensatorId);
    }

    public String getStaticVarCompensatorsMapData(UUID studyUuid, UUID nodeUuid, List<String> substationsIds, boolean inUpstreamBuiltParentNode) {
        UUID nodeUuidToSearchIn = getNodeUuidToSearchIn(nodeUuid, inUpstreamBuiltParentNode);
        return networkMapService.getEquipmentsMapData(networkStoreService.getNetworkUuid(studyUuid), networkModificationTreeService.getVariantId(nodeUuidToSearchIn),
                substationsIds, "static-var-compensators");
    }

    public String getVoltageLevelMapData(UUID studyUuid, UUID nodeUuid, String voltageLevelId,
                                         boolean inUpstreamBuiltParentNode) {
        UUID nodeUuidToSearchIn = getNodeUuidToSearchIn(nodeUuid, inUpstreamBuiltParentNode);
        return networkMapService.getEquipmentMapData(networkStoreService.getNetworkUuid(studyUuid), networkModificationTreeService.getVariantId(nodeUuidToSearchIn),
                "voltage-levels", voltageLevelId);
    }

    public String getVoltageLevelsAndEquipment(UUID studyUuid, UUID nodeUuid, List<String> substationsIds, boolean inUpstreamBuiltParentNode) {
        UUID nodeUuidToSearchIn = getNodeUuidToSearchIn(nodeUuid, inUpstreamBuiltParentNode);
        return networkMapService.getEquipmentsMapData(networkStoreService.getNetworkUuid(studyUuid), networkModificationTreeService.getVariantId(nodeUuidToSearchIn),
                substationsIds, "voltage-levels-equipments");
    }

    public String getVoltageLevelEquipments(UUID studyUuid, UUID nodeUuid, List<String> substationsIds, boolean inUpstreamBuiltParentNode, String voltageLevelId) {
        UUID nodeUuidToSearchIn = getNodeUuidToSearchIn(nodeUuid, inUpstreamBuiltParentNode);
        String equipmentPath = "voltage-level-equipments" + (voltageLevelId == null ? "" : StudyConstants.DELIMITER + voltageLevelId);
        return networkMapService.getEquipmentsMapData(networkStoreService.getNetworkUuid(studyUuid), networkModificationTreeService.getVariantId(nodeUuidToSearchIn),
                substationsIds, equipmentPath);
    }

    public String getBranchOrThreeWindingsTransformer(UUID studyUuid, UUID nodeUuid, String equipmentId) {
        UUID networkUuid = networkStoreService.getNetworkUuid(studyUuid);
        String variantId = networkModificationTreeService.getVariantId(nodeUuid);
        return networkMapService.getEquipmentMapData(networkUuid, variantId, "branch-or-3wt", equipmentId);
    }

    public String getAllMapData(UUID studyUuid, UUID nodeUuid, List<String> substationsIds) {
        return networkMapService.getEquipmentsMapData(networkStoreService.getNetworkUuid(studyUuid), networkModificationTreeService.getVariantId(nodeUuid),
                substationsIds, "all");
    }

    public void runLoadFlow(UUID studyUuid, UUID nodeUuid) {
        String provider = getLoadFlowProvider(studyUuid);
        LoadFlowParameters loadflowParameters = getLoadFlowParameters(studyUuid);

        loadflowService.runLoadFlow(studyUuid, nodeUuid, loadflowParameters, provider);
    }

    public ExportNetworkInfos exportNetwork(UUID studyUuid, UUID nodeUuid, String format, String paramatersJson) {
        UUID networkUuid = networkStoreService.getNetworkUuid(studyUuid);
        String variantId = networkModificationTreeService.getVariantId(nodeUuid);

        return networkConversionService.exportNetwork(networkUuid, variantId, format, paramatersJson);
    }

    public void assertLoadFlowRunnable(UUID nodeUuid) {
        LoadFlowStatus lfStatus = getLoadFlowStatus(nodeUuid);

        if (!LoadFlowStatus.NOT_DONE.equals(lfStatus)) {
            throw new StudyException(LOADFLOW_NOT_RUNNABLE);
        }
    }

    private void assertLoadFlowNotRunning(UUID nodeUuid) {
        LoadFlowStatus lfStatus = getLoadFlowStatus(nodeUuid);

        if (LoadFlowStatus.RUNNING.equals(lfStatus)) {
            throw new StudyException(LOADFLOW_RUNNING);
        }
    }

    private void assertComputationNotRunning(UUID nodeUuid) {
        assertLoadFlowNotRunning(nodeUuid);
        securityAnalysisService.assertSecurityAnalysisNotRunning(nodeUuid);
        dynamicSimulationService.assertDynamicSimulationNotRunning(nodeUuid);
        sensitivityAnalysisService.assertSensitivityAnalysisNotRunning(nodeUuid);
        shortCircuitService.assertShortCircuitAnalysisNotRunning(nodeUuid);
    }

    public void assertIsNodeNotReadOnly(UUID nodeUuid) {
        Boolean isReadOnly = networkModificationTreeService.isReadOnly(nodeUuid).orElse(Boolean.FALSE);
        if (Boolean.TRUE.equals(isReadOnly)) {
            throw new StudyException(NOT_ALLOWED);
        }
    }

    public void assertCanModifyNode(UUID studyUuid, UUID nodeUuid) {
        assertIsNodeNotReadOnly(nodeUuid);
        assertNoBuildNoComputation(studyUuid, nodeUuid);
    }

    public void assertNoBuildNoComputation(UUID studyUuid, UUID nodeUuid) {
        assertComputationNotRunning(nodeUuid);
        assertNoNodeIsBuilding(studyUuid);
    }

    private void assertNoNodeIsBuilding(UUID studyUuid) {
        networkModificationTreeService.getAllNodes(studyUuid).stream().forEach(node -> {
            if (networkModificationTreeService.getBuildStatus(node.getIdNode()) == BuildStatus.BUILDING) {
                throw new StudyException(NOT_ALLOWED, "No modification is allowed during a node building.");
            }
        });
    }

    public void assertRootNodeOrBuiltNode(UUID studyUuid, UUID nodeUuid) {
        if (!(networkModificationTreeService.getStudyRootNodeUuid(studyUuid).equals(nodeUuid)
                || networkModificationTreeService.getBuildStatus(nodeUuid).isBuilt())) {
            throw new StudyException(NODE_NOT_BUILT);
        }
    }

    public LoadFlowParameters getLoadFlowParameters(UUID studyUuid) {
        return studyRepository.findById(studyUuid)
                .map(studyEntity -> LoadflowService.fromEntity(studyEntity.getLoadFlowParameters()))
                .orElse(null);
    }

    @Transactional
    public void setLoadFlowParameters(UUID studyUuid, LoadFlowParameters parameters, String userId) {
        updateLoadFlowParameters(studyUuid, LoadflowService.toEntity(parameters != null ? parameters : LoadFlowParameters.load()));
        invalidateLoadFlowStatusOnAllNodes(studyUuid);
        notificationService.emitStudyChanged(studyUuid, null, NotificationService.UPDATE_TYPE_LOADFLOW_STATUS);
        invalidateSecurityAnalysisStatusOnAllNodes(studyUuid);
        invalidateSensitivityAnalysisStatusOnAllNodes(studyUuid);
        invalidateDynamicSimulationStatusOnAllNodes(studyUuid);
        notificationService.emitStudyChanged(studyUuid, null, NotificationService.UPDATE_TYPE_SECURITY_ANALYSIS_STATUS);
        notificationService.emitStudyChanged(studyUuid, null, NotificationService.UPDATE_TYPE_SENSITIVITY_ANALYSIS_STATUS);
        notificationService.emitStudyChanged(studyUuid, null, NotificationService.UPDATE_TYPE_SHORT_CIRCUIT_STATUS);
        notificationService.emitStudyChanged(studyUuid, null, NotificationService.UPDATE_TYPE_DYNAMIC_SIMULATION_STATUS);
        notificationService.emitElementUpdated(studyUuid, userId);
    }

    public void invalidateLoadFlowStatusOnAllNodes(UUID studyUuid) {
        networkModificationTreeService.updateStudyLoadFlowStatus(studyUuid, LoadFlowStatus.NOT_DONE);
    }

    public String getDefaultLoadflowProvider() {
        return defaultLoadflowProvider;
    }

    public String getLoadFlowProvider(UUID studyUuid) {
        return studyRepository.findById(studyUuid)
                .map(StudyEntity::getLoadFlowProvider)
                .orElse("");
    }

    private void updateProvider(UUID studyUuid, String userId, Consumer<StudyEntity> providerSetter) {
        StudyEntity studyEntity = studyRepository.findById(studyUuid).orElseThrow(() -> new StudyException(STUDY_NOT_FOUND));
        providerSetter.accept(studyEntity);
        notificationService.emitElementUpdated(studyUuid, userId);
    }

    @Transactional
    public void updateLoadFlowProvider(UUID studyUuid, String provider, String userId) {
        updateProvider(studyUuid, userId, studyEntity -> {
            studyEntity.setLoadFlowProvider(provider != null ? provider : defaultLoadflowProvider);
            networkModificationTreeService.updateStudyLoadFlowStatus(studyUuid, LoadFlowStatus.NOT_DONE);
            notificationService.emitStudyChanged(studyUuid, null, NotificationService.UPDATE_TYPE_LOADFLOW_STATUS);
        });
    }

    public String getDefaultSecurityAnalysisProvider() {
        return defaultSecurityAnalysisProvider;
    }

    public String getSecurityAnalysisProvider(UUID studyUuid) {
        return studyRepository.findById(studyUuid)
                .map(StudyEntity::getSecurityAnalysisProvider)
                .orElse("");
    }

    @Transactional
    public void updateSecurityAnalysisProvider(UUID studyUuid, String provider, String userId) {
        updateProvider(studyUuid, userId, studyEntity -> {
            studyEntity.setSecurityAnalysisProvider(provider != null ? provider : defaultSecurityAnalysisProvider);
            invalidateSecurityAnalysisStatusOnAllNodes(studyUuid);
            notificationService.emitStudyChanged(studyUuid, null, NotificationService.UPDATE_TYPE_SECURITY_ANALYSIS_STATUS);
        });
    }

    public String getDefaultSensitivityAnalysisProvider() {
        return defaultSensitivityAnalysisProvider;
    }

    public String getSensitivityAnalysisProvider(UUID studyUuid) {
        return studyRepository.findById(studyUuid)
                .map(StudyEntity::getSensitivityAnalysisProvider)
                .orElse("");
    }

    @Transactional
    public void updateSensitivityAnalysisProvider(UUID studyUuid, String provider, String userId) {
        updateProvider(studyUuid, userId, studyEntity -> {
            studyEntity.setSensitivityAnalysisProvider(provider != null ? provider : defaultSensitivityAnalysisProvider);
            invalidateSensitivityAnalysisStatusOnAllNodes(studyUuid);
            notificationService.emitStudyChanged(studyUuid, null, NotificationService.UPDATE_TYPE_SENSITIVITY_ANALYSIS_STATUS);
        });
    }

    public String getDefaultDynamicSimulationProvider() {
        return defaultDynamicSimulationProvider;
    }

    public String getDynamicSimulationProvider(UUID studyUuid) {
        return studyRepository.findById(studyUuid)
                .map(StudyEntity::getDynamicSimulationProvider)
                .orElse("");
    }

    @Transactional
    public void updateDynamicSimulationProvider(UUID studyUuid, String provider, String userId) {
        updateProvider(studyUuid, userId, studyEntity -> {
            studyEntity.setDynamicSimulationProvider(provider != null ? provider : defaultDynamicSimulationProvider);
            invalidateDynamicSimulationStatusOnAllNodes(studyUuid);
            notificationService.emitStudyChanged(studyUuid, null, NotificationService.UPDATE_TYPE_DYNAMIC_SIMULATION_STATUS);
        });
    }

    public ShortCircuitParameters getShortCircuitParameters(UUID studyUuid) {
        return studyRepository.findById(studyUuid)
                .map(studyEntity -> ShortCircuitService.fromEntity(studyEntity.getShortCircuitParameters()))
                .orElse(null);
    }

    @Transactional
    public void setShortCircuitParameters(UUID studyUuid, ShortCircuitParameters parameters, String userId) {
        updateShortCircuitParameters(studyUuid, ShortCircuitService.toEntity(parameters != null ? parameters : ShortCircuitService.getDefaultShortCircuitParameters()));
        notificationService.emitElementUpdated(studyUuid, userId);
    }

    @Transactional
    public UUID runSecurityAnalysis(UUID studyUuid, List<String> contingencyListNames, String parameters, UUID nodeUuid) {
        Objects.requireNonNull(studyUuid);
        Objects.requireNonNull(contingencyListNames);
        Objects.requireNonNull(parameters);
        Objects.requireNonNull(nodeUuid);

        UUID networkUuid = networkStoreService.getNetworkUuid(studyUuid);
        String provider = getSecurityAnalysisProvider(studyUuid);
        String variantId = networkModificationTreeService.getVariantId(nodeUuid);
        UUID reportUuid = networkModificationTreeService.getReportUuid(nodeUuid);

        String receiver;
        try {
            receiver = URLEncoder.encode(objectMapper.writeValueAsString(new NodeReceiver(nodeUuid)),
                StandardCharsets.UTF_8);
        } catch (JsonProcessingException e) {
            throw new UncheckedIOException(e);
        }

        Optional<UUID> prevResultUuidOpt = networkModificationTreeService.getSecurityAnalysisResultUuid(nodeUuid);
        prevResultUuidOpt.ifPresent(securityAnalysisService::deleteSaResult);

        SecurityAnalysisParameters securityAnalysisParameters = SecurityAnalysisParameters.load();
        if (StringUtils.isEmpty(parameters)) {
            LoadFlowParameters loadFlowParameters = getLoadFlowParameters(studyUuid);
            securityAnalysisParameters.setLoadFlowParameters(loadFlowParameters);
        } else {
            try {
                securityAnalysisParameters = objectMapper.readValue(parameters, SecurityAnalysisParameters.class);
            } catch (JsonProcessingException e) {
                throw new UncheckedIOException(e);
            }
        }

        UUID result = securityAnalysisService.runSecurityAnalysis(networkUuid, reportUuid, nodeUuid, variantId, provider, contingencyListNames, securityAnalysisParameters, receiver);

        updateSecurityAnalysisResultUuid(nodeUuid, result);
        notificationService.emitStudyChanged(studyUuid, nodeUuid, NotificationService.UPDATE_TYPE_SECURITY_ANALYSIS_STATUS);
        return result;
    }

    public Integer getContingencyCount(UUID studyUuid, List<String> contingencyListNames, UUID nodeUuid) {
        Objects.requireNonNull(studyUuid);
        Objects.requireNonNull(contingencyListNames);
        Objects.requireNonNull(nodeUuid);

        UUID networkuuid = networkStoreService.getNetworkUuid(studyUuid);
        String variantId = networkModificationTreeService.getVariantId(nodeUuid);

        return actionsService.getContingencyCount(networkuuid, variantId, contingencyListNames);
    }

    public byte[] getSubstationSvg(UUID studyUuid, String substationId, DiagramParameters diagramParameters,
                                   String substationLayout, UUID nodeUuid) {
        UUID networkUuid = networkStoreService.getNetworkUuid(studyUuid);
        String variantId = networkModificationTreeService.getVariantId(nodeUuid);
        if (networkStoreService.existVariant(networkUuid, variantId)) {
            return singleLineDiagramService.getSubstationSvg(networkUuid, variantId, substationId, diagramParameters, substationLayout);
        } else {
            return null;
        }
    }

    public String getSubstationSvgAndMetadata(UUID studyUuid, String substationId, DiagramParameters diagramParameters,
                                              String substationLayout, UUID nodeUuid) {
        UUID networkUuid = networkStoreService.getNetworkUuid(studyUuid);
        String variantId = networkModificationTreeService.getVariantId(nodeUuid);
        if (networkStoreService.existVariant(networkUuid, variantId)) {
            return singleLineDiagramService.getSubstationSvgAndMetadata(networkUuid, variantId, substationId, diagramParameters, substationLayout);
        } else {
            return null;
        }
    }

    public String getNeworkAreaDiagram(UUID studyUuid, UUID nodeUuid, List<String> voltageLevelsIds, int depth) {
        UUID networkUuid = networkStoreService.getNetworkUuid(studyUuid);
        String variantId = networkModificationTreeService.getVariantId(nodeUuid);
        if (networkStoreService.existVariant(networkUuid, variantId)) {
            return singleLineDiagramService.getNeworkAreaDiagram(networkUuid, variantId, voltageLevelsIds, depth);
        } else {
            return null;
        }
    }

    public void invalidateSecurityAnalysisStatusOnAllNodes(UUID studyUuid) {
        securityAnalysisService.invalidateSaStatus(networkModificationTreeService.getStudySecurityAnalysisResultUuids(studyUuid));
    }

    public void invalidateSensitivityAnalysisStatusOnAllNodes(UUID studyUuid) {
        sensitivityAnalysisService.invalidateSensitivityAnalysisStatus(networkModificationTreeService.getStudySensitivityAnalysisResultUuids(studyUuid));
    }

    public void invalidateDynamicSimulationStatusOnAllNodes(UUID studyUuid) {
        dynamicSimulationService.invalidateStatus(networkModificationTreeService.getStudyDynamicSimulationResultUuids(studyUuid));
    }

    private StudyEntity insertStudyEntity(UUID uuid, String userId, UUID networkUuid, String networkId,
                                          String caseFormat, UUID caseUuid, String caseName, LoadFlowParametersEntity loadFlowParameters,
                                          UUID importReportUuid, ShortCircuitParametersEntity shortCircuitParameters, DynamicSimulationParametersEntity dynamicSimulationParameters) {
        Objects.requireNonNull(uuid);
        Objects.requireNonNull(userId);
        Objects.requireNonNull(networkUuid);
        Objects.requireNonNull(networkId);
        Objects.requireNonNull(caseFormat);
        Objects.requireNonNull(caseUuid);
        Objects.requireNonNull(loadFlowParameters);
        Objects.requireNonNull(shortCircuitParameters);

        StudyEntity studyEntity = new StudyEntity(uuid, networkUuid, networkId, caseFormat, caseUuid, caseName, defaultLoadflowProvider,
                defaultSecurityAnalysisProvider, defaultSensitivityAnalysisProvider, defaultDynamicSimulationProvider, loadFlowParameters, shortCircuitParameters, dynamicSimulationParameters);
        return self.insertStudy(studyEntity, importReportUuid);
    }

    @Transactional
    public StudyEntity insertStudy(StudyEntity studyEntity, UUID importReportUuid) {
        var study = studyRepository.save(studyEntity);

        networkModificationTreeService.createBasicTree(study, importReportUuid);
        return study;
    }

    @Transactional
    public StudyEntity insertDuplicatedStudy(StudyEntity studyEntity, UUID sourceStudyUuid, UUID reportUuid) {
        var study = studyRepository.save(studyEntity);

        networkModificationTreeService.createRoot(study, reportUuid);
        AbstractNode rootNode = networkModificationTreeService.getStudyTree(sourceStudyUuid);
        networkModificationTreeService.cloneStudyTree(rootNode, null, studyEntity);
        return study;
    }

    void updateSecurityAnalysisResultUuid(UUID nodeUuid, UUID securityAnalysisResultUuid) {
        networkModificationTreeService.updateSecurityAnalysisResultUuid(nodeUuid, securityAnalysisResultUuid);
    }

    void updateDynamicSimulationResultUuid(UUID nodeUuid, UUID dynamicSimulationResultUuid) {
        networkModificationTreeService.updateDynamicSimulationResultUuid(nodeUuid, dynamicSimulationResultUuid);
    }

    void updateSensitivityAnalysisResultUuid(UUID nodeUuid, UUID sensitivityAnalysisResultUuid) {
        networkModificationTreeService.updateSensitivityAnalysisResultUuid(nodeUuid, sensitivityAnalysisResultUuid);
    }

    void updateShortCircuitAnalysisResultUuid(UUID nodeUuid, UUID shortCircuitAnalysisResultUuid) {
        networkModificationTreeService.updateShortCircuitAnalysisResultUuid(nodeUuid, shortCircuitAnalysisResultUuid);
    }

    private StudyCreationRequestEntity insertStudyCreationRequestEntity(UUID studyUuid) {
        StudyCreationRequestEntity studyCreationRequestEntity = new StudyCreationRequestEntity(
                studyUuid == null ? UUID.randomUUID() : studyUuid);
        return studyCreationRequestRepository.save(studyCreationRequestEntity);
    }

    public void updateLoadFlowParameters(UUID studyUuid, LoadFlowParametersEntity loadFlowParametersEntity) {
        Optional<StudyEntity> studyEntity = studyRepository.findById(studyUuid);
        studyEntity.ifPresent(studyEntity1 -> studyEntity1.setLoadFlowParameters(loadFlowParametersEntity));
    }

    public void updateShortCircuitParameters(UUID studyUuid, ShortCircuitParametersEntity shortCircuitParametersEntity) {
        Optional<StudyEntity> studyEntity = studyRepository.findById(studyUuid);
        studyEntity.ifPresent(studyEntity1 -> studyEntity1.setShortCircuitParameters(shortCircuitParametersEntity));
    }

    public void updateDynamicSimulationParameters(UUID studyUuid, DynamicSimulationParametersEntity dynamicSimulationParametersEntity) {
        Optional<StudyEntity> studyEntity = studyRepository.findById(studyUuid);
        studyEntity.ifPresent(studyEntity1 -> {
            studyEntity1.setDynamicSimulationParameters(dynamicSimulationParametersEntity);
            invalidateDynamicSimulationStatusOnAllNodes(studyUuid);
            notificationService.emitStudyChanged(studyUuid, null, NotificationService.UPDATE_TYPE_DYNAMIC_SIMULATION_STATUS);
        });
    }

    public void createNetworkModification(UUID studyUuid, String createModificationAttributes, UUID nodeUuid, String userId) {
        List<UUID> childrenUuids = networkModificationTreeService.getChildren(nodeUuid);
        notificationService.emitStartModificationEquipmentNotification(studyUuid, nodeUuid, childrenUuids, NotificationService.MODIFICATIONS_CREATING_IN_PROGRESS);
        try {
            NodeModificationInfos nodeInfos = networkModificationTreeService.getNodeModificationInfos(nodeUuid);
            UUID groupUuid = nodeInfos.getModificationGroupUuid();
            String variantId = nodeInfos.getVariantId();
            UUID reportUuid = nodeInfos.getReportUuid();

            Optional<NetworkModificationResult> networkModificationResult = networkModificationService.createModification(studyUuid, createModificationAttributes, groupUuid, variantId, reportUuid, nodeInfos.getId().toString());
            networkModificationResult.ifPresent(modificationResult -> updateNode(studyUuid, nodeUuid, modificationResult));
        } finally {
            notificationService.emitEndModificationEquipmentNotification(studyUuid, nodeUuid, childrenUuids);
        }
        notificationService.emitElementUpdated(studyUuid, userId);
    }

    public void updateNetworkModification(UUID studyUuid, String updateModificationAttributes, UUID nodeUuid, UUID modificationUuid, String userId) {
        List<UUID> childrenUuids = networkModificationTreeService.getChildren(nodeUuid);
        notificationService.emitStartModificationEquipmentNotification(studyUuid, nodeUuid, childrenUuids, NotificationService.MODIFICATIONS_UPDATING_IN_PROGRESS);
        try {
            networkModificationService.updateModification(updateModificationAttributes, modificationUuid);
            updateStatuses(studyUuid, nodeUuid, false);
        } finally {
            notificationService.emitEndModificationEquipmentNotification(studyUuid, nodeUuid, childrenUuids);
        }
        notificationService.emitElementUpdated(studyUuid, userId);
    }

    public List<IdentifiableInfos> getVoltageLevelBusesOrBusbarSections(UUID studyUuid, UUID nodeUuid, String voltageLevelId,
                                                                        String busPath) {
        UUID networkUuid = networkStoreService.getNetworkUuid(studyUuid);
        String variantId = networkModificationTreeService.getVariantId(nodeUuid);

        return networkMapService.getVoltageLevelBusesOrBusbarSections(networkUuid, variantId, voltageLevelId, busPath);
    }

    public List<IdentifiableInfos> getVoltageLevelBuses(UUID studyUuid, UUID nodeUuid, String voltageLevelId, boolean inUpstreamBuiltParentNode) {
        UUID nodeUuidToSearchIn = getNodeUuidToSearchIn(nodeUuid, inUpstreamBuiltParentNode);
        return getVoltageLevelBusesOrBusbarSections(studyUuid, nodeUuidToSearchIn, voltageLevelId, "configured-buses");
    }

    public List<IdentifiableInfos> getVoltageLevelBusbarSections(UUID studyUuid, UUID nodeUuid, String voltageLevelId, boolean inUpstreamBuiltParentNode) {
        UUID nodeUuidToSearchIn = getNodeUuidToSearchIn(nodeUuid, inUpstreamBuiltParentNode);
        return getVoltageLevelBusesOrBusbarSections(studyUuid, nodeUuidToSearchIn, voltageLevelId, "busbar-sections");
    }

    public LoadFlowStatus getLoadFlowStatus(UUID nodeUuid) {
        return networkModificationTreeService.getLoadFlowStatus(nodeUuid).orElseThrow(() -> new StudyException(ELEMENT_NOT_FOUND));
    }

    public LoadFlowInfos getLoadFlowInfos(UUID studyUuid, UUID nodeUuid) {
        Objects.requireNonNull(studyUuid);
        Objects.requireNonNull(nodeUuid);

        return networkModificationTreeService.getLoadFlowInfos(nodeUuid);
    }

    public void buildNode(@NonNull UUID studyUuid, @NonNull UUID nodeUuid) {
        BuildInfos buildInfos = networkModificationTreeService.getBuildInfos(nodeUuid);
        networkModificationTreeService.updateBuildStatus(nodeUuid, BuildStatus.BUILDING);
        reportService.deleteReport(buildInfos.getReportUuid());

        try {
            networkModificationService.buildNode(studyUuid, nodeUuid, buildInfos);
        } catch (Exception e) {
            networkModificationTreeService.updateBuildStatus(nodeUuid, BuildStatus.NOT_BUILT);
            throw new StudyException(NODE_BUILD_ERROR, e.getMessage());
        }

    }

    public void stopBuild(@NonNull UUID nodeUuid) {
        networkModificationService.stopBuild(nodeUuid);
    }

    @Transactional
    public void duplicateStudyNode(UUID sourceStudyUuid, UUID targetStudyUuid, UUID nodeToCopyUuid, UUID referenceNodeUuid, InsertMode insertMode, String userId) {
        checkStudyContainsNode(sourceStudyUuid, nodeToCopyUuid);
        checkStudyContainsNode(targetStudyUuid, referenceNodeUuid);
        UUID duplicatedNodeUuid = networkModificationTreeService.duplicateStudyNode(nodeToCopyUuid, referenceNodeUuid, insertMode);
        boolean invalidateBuild = !EMPTY_ARRAY.equals(networkModificationTreeService.getNetworkModifications(nodeToCopyUuid));
        updateStatuses(targetStudyUuid, duplicatedNodeUuid, true, invalidateBuild);
        notificationService.emitElementUpdated(targetStudyUuid, userId);
    }

    @Transactional
    public void moveStudyNode(UUID studyUuid, UUID nodeToMoveUuid, UUID referenceNodeUuid, InsertMode insertMode, String userId) {
        List<NodeEntity> oldChildren = null;
        checkStudyContainsNode(studyUuid, nodeToMoveUuid);
        checkStudyContainsNode(studyUuid, referenceNodeUuid);
        boolean shouldInvalidateChildren = !EMPTY_ARRAY.equals(networkModificationTreeService.getNetworkModifications(nodeToMoveUuid));

        //Invalidating previous children if necessary
        if (shouldInvalidateChildren) {
            oldChildren = networkModificationTreeService.getChildrenByParentUuid(nodeToMoveUuid);
        }

        networkModificationTreeService.moveStudyNode(nodeToMoveUuid, referenceNodeUuid, insertMode);

        //Invalidating moved node or new children if necessary
        if (shouldInvalidateChildren) {
            updateStatuses(studyUuid, nodeToMoveUuid, false, true);
            oldChildren.forEach(child -> updateStatuses(studyUuid, child.getIdNode(), false, true));
        } else {
            invalidateBuild(studyUuid, nodeToMoveUuid, false, true);
        }
        notificationService.emitElementUpdated(studyUuid, userId);
    }

    private void invalidateBuild(UUID studyUuid, UUID nodeUuid, boolean invalidateOnlyChildrenBuildStatus, boolean invalidateOnlyTargetNode) {
        AtomicReference<Long> startTime = new AtomicReference<>(null);
        startTime.set(System.nanoTime());
        InvalidateNodeInfos invalidateNodeInfos = new InvalidateNodeInfos();
        invalidateNodeInfos.setNetworkUuid(networkStoreService.doGetNetworkUuid(studyUuid));
        // we might want to invalidate target node without impacting other nodes (when moving an empty node for example)
        if (invalidateOnlyTargetNode) {
            networkModificationTreeService.invalidateBuildOfNodeOnly(nodeUuid, invalidateOnlyChildrenBuildStatus, invalidateNodeInfos);
        } else {
            networkModificationTreeService.invalidateBuild(nodeUuid, invalidateOnlyChildrenBuildStatus, invalidateNodeInfos);
        }

        CompletableFuture<Void> executeInParallel = CompletableFuture.allOf(
                studyServerExecutionService.runAsync(() -> invalidateNodeInfos.getReportUuids().forEach(reportService::deleteReport)),  // TODO delete all with one request only
                studyServerExecutionService.runAsync(() -> invalidateNodeInfos.getSecurityAnalysisResultUuids().forEach(securityAnalysisService::deleteSaResult)),
                studyServerExecutionService.runAsync(() -> invalidateNodeInfos.getSensitivityAnalysisResultUuids().forEach(sensitivityAnalysisService::deleteSensitivityAnalysisResult)),
                studyServerExecutionService.runAsync(() -> invalidateNodeInfos.getShortCircuitAnalysisResultUuids().forEach(shortCircuitService::deleteShortCircuitAnalysisResult)),
                studyServerExecutionService.runAsync(() -> invalidateNodeInfos.getDynamicSimulationResultUuids().forEach(dynamicSimulationService::deleteResult)),
                studyServerExecutionService.runAsync(() -> networkStoreService.deleteVariants(invalidateNodeInfos.getNetworkUuid(), invalidateNodeInfos.getVariantIds()))
        );

        try {
            executeInParallel.get();
        } catch (Exception e) {
            if (e instanceof InterruptedException) {
                Thread.currentThread().interrupt();
            }
            LOGGER.error(e.toString(), e);
            throw new StudyException(INVALIDATE_BUILD_FAILED, e.getMessage());
        }

        if (startTime.get() != null) {
            LOGGER.trace("Invalidate node '{}' of study '{}' : {} seconds", nodeUuid, studyUuid,
                    TimeUnit.NANOSECONDS.toSeconds(System.nanoTime() - startTime.get()));
        }
    }

    private void updateStatuses(UUID studyUuid, UUID nodeUuid) {
        updateStatuses(studyUuid, nodeUuid, true);
    }

    private void updateStatuses(UUID studyUuid, UUID nodeUuid, boolean invalidateOnlyChildrenBuildStatus) {
        updateStatuses(studyUuid, nodeUuid, invalidateOnlyChildrenBuildStatus, true);
    }

    private void updateStatuses(UUID studyUuid, UUID nodeUuid, boolean invalidateOnlyChildrenBuildStatus, boolean invalidateBuild) {
        if (invalidateBuild) {
            invalidateBuild(studyUuid, nodeUuid, invalidateOnlyChildrenBuildStatus, false);
        }
        notificationService.emitStudyChanged(studyUuid, nodeUuid, NotificationService.UPDATE_TYPE_LOADFLOW_STATUS);
        notificationService.emitStudyChanged(studyUuid, nodeUuid, NotificationService.UPDATE_TYPE_SECURITY_ANALYSIS_STATUS);
        notificationService.emitStudyChanged(studyUuid, nodeUuid, NotificationService.UPDATE_TYPE_SENSITIVITY_ANALYSIS_STATUS);
        notificationService.emitStudyChanged(studyUuid, nodeUuid, NotificationService.UPDATE_TYPE_SHORT_CIRCUIT_STATUS);
        notificationService.emitStudyChanged(studyUuid, nodeUuid, NotificationService.UPDATE_TYPE_DYNAMIC_SIMULATION_STATUS);
    }

    @Transactional
    public void changeModificationActiveState(@NonNull UUID studyUuid, @NonNull UUID nodeUuid,
                                              @NonNull UUID modificationUuid, boolean active, String userId) {
        if (!networkModificationTreeService.getStudyUuidForNodeId(nodeUuid).equals(studyUuid)) {
            throw new StudyException(NOT_ALLOWED);
        }
        networkModificationTreeService.handleExcludeModification(nodeUuid, modificationUuid, active);
        updateStatuses(studyUuid, nodeUuid, false);
        notificationService.emitElementUpdated(studyUuid, userId);
    }

    @Transactional
    public void deleteNetworkModifications(UUID studyUuid, UUID nodeUuid, List<UUID> modificationsUuids, String userId) {
        List<UUID> childrenUuids = networkModificationTreeService.getChildren(nodeUuid);
        notificationService.emitStartModificationEquipmentNotification(studyUuid, nodeUuid, childrenUuids, NotificationService.MODIFICATIONS_DELETING_IN_PROGRESS);
        try {
            if (!networkModificationTreeService.getStudyUuidForNodeId(nodeUuid).equals(studyUuid)) {
                throw new StudyException(NOT_ALLOWED);
            }
            UUID groupId = networkModificationTreeService.getModificationGroupUuid(nodeUuid);
            networkModificationService.deleteModifications(groupId, modificationsUuids);
            networkModificationTreeService.removeModificationsToExclude(nodeUuid, modificationsUuids);
            updateStatuses(studyUuid, nodeUuid, false);
        } finally {
            notificationService.emitEndModificationEquipmentNotification(studyUuid, nodeUuid, childrenUuids);
        }
        notificationService.emitElementUpdated(studyUuid, userId);
    }

    @Transactional
    public void deleteNode(UUID studyUuid, UUID nodeId, boolean deleteChildren, String userId) {
        AtomicReference<Long> startTime = new AtomicReference<>(null);
        startTime.set(System.nanoTime());
        DeleteNodeInfos deleteNodeInfos = new DeleteNodeInfos();
        deleteNodeInfos.setNetworkUuid(networkStoreService.doGetNetworkUuid(studyUuid));
        boolean invalidateChildrenBuild = !EMPTY_ARRAY.equals(networkModificationTreeService.getNetworkModifications(nodeId));
        List<NodeEntity> childrenNodes = networkModificationTreeService.getChildrenByParentUuid(nodeId);
        networkModificationTreeService.doDeleteNode(studyUuid, nodeId, deleteChildren, deleteNodeInfos);

        CompletableFuture<Void> executeInParallel = CompletableFuture.allOf(
                studyServerExecutionService.runAsync(() -> deleteNodeInfos.getModificationGroupUuids().forEach(networkModificationService::deleteModifications)),
                studyServerExecutionService.runAsync(() -> deleteNodeInfos.getReportUuids().forEach(reportService::deleteReport)),
                studyServerExecutionService.runAsync(() -> deleteNodeInfos.getSecurityAnalysisResultUuids().forEach(securityAnalysisService::deleteSaResult)),
                studyServerExecutionService.runAsync(() -> deleteNodeInfos.getSensitivityAnalysisResultUuids().forEach(sensitivityAnalysisService::deleteSensitivityAnalysisResult)),
                studyServerExecutionService.runAsync(() -> deleteNodeInfos.getShortCircuitAnalysisResultUuids().forEach(shortCircuitService::deleteShortCircuitAnalysisResult)),
                studyServerExecutionService.runAsync(() -> deleteNodeInfos.getDynamicSimulationResultUuids().forEach(dynamicSimulationService::deleteResult)),
                studyServerExecutionService.runAsync(() -> networkStoreService.deleteVariants(deleteNodeInfos.getNetworkUuid(), deleteNodeInfos.getVariantIds()))
        );

        try {
            executeInParallel.get();
        } catch (Exception e) {
            if (e instanceof InterruptedException) {
                Thread.currentThread().interrupt();
            }
            LOGGER.error(e.toString(), e);
            throw new StudyException(DELETE_NODE_FAILED, e.getMessage());
        }

        if (startTime.get() != null) {
            LOGGER.trace("Delete node '{}' of study '{}' : {} seconds", nodeId, studyUuid,
                    TimeUnit.NANOSECONDS.toSeconds(System.nanoTime() - startTime.get()));
        }

        if (invalidateChildrenBuild) {
            childrenNodes.forEach(nodeEntity -> updateStatuses(studyUuid, nodeEntity.getIdNode(), false, true));
        }

        notificationService.emitElementUpdated(studyUuid, userId);
    }

    private void reindexStudy(StudyEntity study) {
        CreatedStudyBasicInfos studyInfos = toCreatedStudyBasicInfos(study);
        // reindex study in elasticsearch
        studyInfosService.recreateStudyInfos(studyInfos);
        try {
            networkConversionService.reindexStudyNetworkEquipments(study.getNetworkUuid());
        } catch (HttpStatusCodeException e) {
            LOGGER.error(e.toString(), e);
            throw e;
        }
        invalidateBuild(study.getId(), networkModificationTreeService.getStudyRootNodeUuid(study.getId()), false, false);
        LOGGER.info("Study with id = '{}' has been reindexed", study.getId());
    }

    public void reindexStudy(UUID studyUuid) {
        reindexStudy(studyRepository.findById(studyUuid).orElseThrow(() -> new StudyException(STUDY_NOT_FOUND)));
    }

    @Transactional
    public void moveModifications(UUID studyUuid, UUID targetNodeUuid, UUID originNodeUuid, List<UUID> modificationUuidList, UUID beforeUuid, String userId) {
        if (originNodeUuid == null) {
            throw new StudyException(MISSING_PARAMETER, "The parameter 'originNodeUuid' must be defined when moving modifications");
        }

        boolean moveBetweenNodes = !targetNodeUuid.equals(originNodeUuid);
        // Target node must not be built (incremental mode) when:
        // - the move is a cut & paste or a position change inside the same node
        // - the move is a cut & paste between 2 nodes and the target node belongs to the source node subtree
        boolean targetNodeBelongsToSourceNodeSubTree = moveBetweenNodes && networkModificationTreeService.hasAncestor(targetNodeUuid, originNodeUuid);
        boolean buildTargetNode = moveBetweenNodes && !targetNodeBelongsToSourceNodeSubTree;

        List<UUID> childrenUuids = networkModificationTreeService.getChildren(targetNodeUuid);
        List<UUID> originNodeChildrenUuids = new ArrayList<>();
        notificationService.emitStartModificationEquipmentNotification(studyUuid, targetNodeUuid, childrenUuids, NotificationService.MODIFICATIONS_UPDATING_IN_PROGRESS);
        if (moveBetweenNodes) {
            originNodeChildrenUuids = networkModificationTreeService.getChildren(originNodeUuid);
            notificationService.emitStartModificationEquipmentNotification(studyUuid, originNodeUuid, originNodeChildrenUuids, NotificationService.MODIFICATIONS_UPDATING_IN_PROGRESS);
        }
        try {
            checkStudyContainsNode(studyUuid, targetNodeUuid);
            UUID originGroupUuid = networkModificationTreeService.getModificationGroupUuid(originNodeUuid);
            NodeModificationInfos nodeInfos = networkModificationTreeService.getNodeModificationInfos(targetNodeUuid);
            UUID networkUuid = networkStoreService.getNetworkUuid(studyUuid);
            Optional<NetworkModificationResult> networkModificationResult = networkModificationService.moveModifications(originGroupUuid, modificationUuidList, beforeUuid, networkUuid, nodeInfos, buildTargetNode);
            if (!targetNodeBelongsToSourceNodeSubTree) {
                // invalidate the whole subtree except maybe the target node itself (depends if we have built this node during the move)
                networkModificationResult.ifPresent(modificationResult -> emitNetworkModificationImpacts(studyUuid, targetNodeUuid, modificationResult));
                updateStatuses(studyUuid, targetNodeUuid, buildTargetNode, true);
            }
            if (moveBetweenNodes) {
                // invalidate the whole subtree including the source node
                networkModificationResult.ifPresent(modificationResult -> emitNetworkModificationImpacts(studyUuid, originNodeUuid, modificationResult));
                updateStatuses(studyUuid, originNodeUuid, false, true);
            }
        } finally {
            notificationService.emitEndModificationEquipmentNotification(studyUuid, targetNodeUuid, childrenUuids);
            if (moveBetweenNodes) {
                notificationService.emitEndModificationEquipmentNotification(studyUuid, originNodeUuid, originNodeChildrenUuids);
            }
        }
        notificationService.emitElementUpdated(studyUuid, userId);
    }

    @Transactional
    public void duplicateModifications(UUID studyUuid, UUID nodeUuid, List<UUID> modificationUuidList, String userId) {
        List<UUID> childrenUuids = networkModificationTreeService.getChildren(nodeUuid);
        notificationService.emitStartModificationEquipmentNotification(studyUuid, nodeUuid, childrenUuids, NotificationService.MODIFICATIONS_UPDATING_IN_PROGRESS);
        try {
            checkStudyContainsNode(studyUuid, nodeUuid);
            NodeModificationInfos nodeInfos = networkModificationTreeService.getNodeModificationInfos(nodeUuid);
            UUID networkUuid = networkStoreService.getNetworkUuid(studyUuid);
            Optional<NetworkModificationResult> networkModificationResult = networkModificationService.duplicateModification(modificationUuidList, networkUuid, nodeInfos);
            // invalidate the whole subtree except the target node (we have built this node during the duplication)
            networkModificationResult.ifPresent(modificationResult -> emitNetworkModificationImpacts(studyUuid, nodeUuid, modificationResult));
            updateStatuses(studyUuid, nodeUuid, true, true);
        } finally {
            notificationService.emitEndModificationEquipmentNotification(studyUuid, nodeUuid, childrenUuids);
        }
        notificationService.emitElementUpdated(studyUuid, userId);
    }

    private void checkStudyContainsNode(UUID studyUuid, UUID nodeUuid) {
        if (!networkModificationTreeService.getStudyUuidForNodeId(nodeUuid).equals(studyUuid)) {
            throw new StudyException(NOT_ALLOWED);
        }
    }

    @Transactional(readOnly = true)
    public List<ReporterModel> getNodeReport(UUID nodeUuid, boolean nodeOnlyReport) {
        return getSubReportersByNodeFrom(nodeUuid, nodeOnlyReport);
    }

    private List<ReporterModel> getSubReportersByNodeFrom(UUID nodeUuid, boolean nodeOnlyReport) {
        List<ReporterModel> subReporters = getSubReportersByNodeFrom(nodeUuid);
        if (subReporters.isEmpty()) {
            return subReporters;
        } else if (nodeOnlyReport) {
            return List.of(subReporters.get(subReporters.size() - 1));
        } else {
            if (subReporters.get(0).getTaskKey().equals(ROOT_NODE_NAME)) {
                return subReporters;
            }
            Optional<UUID> parentUuid = networkModificationTreeService.getParentNodeUuid(UUID.fromString(subReporters.get(0).getTaskKey()));
            return parentUuid.isEmpty() ? subReporters : Stream.concat(getSubReportersByNodeFrom(parentUuid.get(), false).stream(), subReporters.stream()).collect(Collectors.toList());
        }
    }

    private List<ReporterModel> getSubReportersByNodeFrom(UUID nodeUuid) {
        AbstractNode nodeInfos = networkModificationTreeService.getNode(nodeUuid);
        ReporterModel reporter = reportService.getReport(nodeInfos.getReportUuid(), nodeInfos.getId().toString());
        Map<String, List<ReporterModel>> subReportersByNode = new LinkedHashMap<>();
        reporter.getSubReporters().forEach(subReporter -> subReportersByNode.putIfAbsent(getNodeIdFromReportKey(subReporter), new ArrayList<>()));
        reporter.getSubReporters().forEach(subReporter ->
            subReportersByNode.get(getNodeIdFromReportKey(subReporter)).addAll(subReporter.getSubReporters())
        );
        return subReportersByNode.keySet().stream().map(nodeId -> {
            ReporterModel newSubReporter = new ReporterModel(nodeId, nodeId);
            subReportersByNode.get(nodeId).forEach(newSubReporter::addSubReporter);
            return newSubReporter;
        }).collect(Collectors.toList());
    }

    private String getNodeIdFromReportKey(ReporterModel reporter) {
        return Arrays.stream(reporter.getTaskKey().split("@")).findFirst().orElseThrow();
    }

    public void deleteNodeReport(UUID nodeUuid) {
        reportService.deleteReport(networkModificationTreeService.getReportUuid(nodeUuid));
    }

    private void updateNode(UUID studyUuid, UUID nodeUuid, NetworkModificationResult networkModificationResult) {
        emitNetworkModificationImpacts(studyUuid, nodeUuid, networkModificationResult);
        updateStatuses(studyUuid, nodeUuid);
    }

    private void emitNetworkModificationImpacts(UUID studyUuid, UUID nodeUuid, NetworkModificationResult networkModificationResult) {
        //TODO move this / rename parent method when refactoring notifications
        networkModificationTreeService.updateBuildStatus(nodeUuid, networkModificationResult.getApplicationStatus());
        Set<org.gridsuite.study.server.notification.dto.EquipmentDeletionInfos> deletionsInfos =
            networkModificationResult.getNetworkImpacts().stream()
                .filter(impact -> impact.getImpactType() == SimpleImpactType.DELETION)
                .map(impact -> new org.gridsuite.study.server.notification.dto.EquipmentDeletionInfos(impact.getElementId(), impact.getElementType().name()))
            .collect(Collectors.toSet());

        notificationService.emitStudyChanged(studyUuid, nodeUuid, NotificationService.UPDATE_TYPE_STUDY,
            NetworkImpactsInfos.builder()
                .deletedEquipments(deletionsInfos)
                .impactedSubstationsIds(networkModificationResult.getImpactedSubstationsIds())
                .build()
        );

        if (networkModificationResult.getNetworkImpacts().stream()
            .filter(impact -> impact.getImpactType() == SimpleImpactType.MODIFICATION)
            .anyMatch(impact -> impact.getElementType() == IdentifiableType.SWITCH)) {
            notificationService.emitStudyChanged(studyUuid, nodeUuid, NotificationService.UPDATE_TYPE_SWITCH);
        }

        if (networkModificationResult.getNetworkImpacts().stream()
            .filter(impact -> impact.getImpactType() == SimpleImpactType.MODIFICATION)
            .anyMatch(impact -> impact.getElementType() == IdentifiableType.LINE)) {
            notificationService.emitStudyChanged(studyUuid, nodeUuid, NotificationService.UPDATE_TYPE_LINE);
        }
    }

    public void notify(@NonNull String notificationName, @NonNull UUID studyUuid) {
        if (notificationName.equals(NotificationService.UPDATE_TYPE_STUDY_METADATA_UPDATED)) {
            notificationService.emitStudyMetadataChanged(studyUuid);
        } else {
            throw new StudyException(UNKNOWN_NOTIFICATION_TYPE);
        }
    }

    @Transactional
    public UUID runSensitivityAnalysis(UUID studyUuid, UUID nodeUuid, String sensitivityAnalysisInput) {
        Objects.requireNonNull(studyUuid);
        Objects.requireNonNull(nodeUuid);
        Objects.requireNonNull(sensitivityAnalysisInput);

        Optional<UUID> prevResultUuidOpt = networkModificationTreeService.getSensitivityAnalysisResultUuid(nodeUuid);
        prevResultUuidOpt.ifPresent(sensitivityAnalysisService::deleteSensitivityAnalysisResult);

        UUID networkUuid = networkStoreService.getNetworkUuid(studyUuid);
        String provider = getSensitivityAnalysisProvider(studyUuid);
        String variantId = networkModificationTreeService.getVariantId(nodeUuid);
        UUID reportUuid = networkModificationTreeService.getReportUuid(nodeUuid);

        SensitivityAnalysisInputData sensitivityAnalysisInputData;
        try {
            sensitivityAnalysisInputData = objectMapper.readValue(sensitivityAnalysisInput, SensitivityAnalysisInputData.class);
            if (sensitivityAnalysisInputData.getParameters() == null) {
                SensitivityAnalysisParameters sensitivityAnalysisParameters = SensitivityAnalysisParameters.load();
                LoadFlowParameters loadFlowParameters = getLoadFlowParameters(studyUuid);
                sensitivityAnalysisParameters.setLoadFlowParameters(loadFlowParameters);
                sensitivityAnalysisInputData.setParameters(sensitivityAnalysisParameters);
            }
        } catch (JsonProcessingException e) {
            throw new UncheckedIOException(e);
        }

        UUID result = sensitivityAnalysisService.runSensitivityAnalysis(nodeUuid, networkUuid, variantId, reportUuid, provider, sensitivityAnalysisInputData);

        updateSensitivityAnalysisResultUuid(nodeUuid, result);
        notificationService.emitStudyChanged(studyUuid, nodeUuid, NotificationService.UPDATE_TYPE_SENSITIVITY_ANALYSIS_STATUS);
        return result;
    }

    public UUID runShortCircuit(UUID studyUuid, UUID nodeUuid, String userId) {
        Optional<UUID> prevResultUuidOpt = networkModificationTreeService.getShortCircuitAnalysisResultUuid(nodeUuid);
        prevResultUuidOpt.ifPresent(shortCircuitService::deleteShortCircuitAnalysisResult);

        ShortCircuitParameters shortCircuitParameters = getShortCircuitParameters(studyUuid);
        UUID result = shortCircuitService.runShortCircuit(studyUuid, nodeUuid, shortCircuitParameters, userId);

        updateShortCircuitAnalysisResultUuid(nodeUuid, result);
        notificationService.emitStudyChanged(studyUuid, nodeUuid, NotificationService.UPDATE_TYPE_SHORT_CIRCUIT_STATUS);
        return result;
    }

<<<<<<< HEAD
=======
    public String getMapSubstations(UUID studyUuid, UUID nodeUuid, List<String> substationsIds, boolean inUpstreamBuiltParentNode) {
        UUID nodeUuidToSearchIn = nodeUuid;
        if (inUpstreamBuiltParentNode) {
            nodeUuidToSearchIn = networkModificationTreeService.doGetLastParentNodeBuiltUuid(nodeUuid);
        }
        return networkMapService.getEquipmentsMapData(networkStoreService.getNetworkUuid(studyUuid), networkModificationTreeService.getVariantId(nodeUuidToSearchIn), substationsIds, "map-substations");
    }

    public String getMapLines(UUID studyUuid, UUID nodeUuid, List<String> substationsIds, boolean inUpstreamBuiltParentNode) {
        UUID nodeUuidToSearchIn = nodeUuid;
        if (inUpstreamBuiltParentNode) {
            nodeUuidToSearchIn = networkModificationTreeService.doGetLastParentNodeBuiltUuid(nodeUuid);
        }
        return networkMapService.getEquipmentsMapData(networkStoreService.getNetworkUuid(studyUuid), networkModificationTreeService.getVariantId(nodeUuidToSearchIn), substationsIds, "map-lines");
    }

    public String getMapHvdcLines(UUID studyUuid, UUID nodeUuid, List<String> substationsIds, boolean inUpstreamBuiltParentNode) {
        UUID nodeUuidToSearchIn = nodeUuid;
        if (inUpstreamBuiltParentNode) {
            nodeUuidToSearchIn = networkModificationTreeService.doGetLastParentNodeBuiltUuid(nodeUuid);
        }
        return networkMapService.getEquipmentsMapData(networkStoreService.getNetworkUuid(studyUuid), networkModificationTreeService.getVariantId(nodeUuidToSearchIn), substationsIds, "map-hvdc-lines");
    }

>>>>>>> cd239f46
    public List<MappingInfos> getDynamicSimulationMappings(UUID studyUuid) {
        // get mapping from study uuid
        return dynamicSimulationService.getMappings(studyUuid);

    }

    @Transactional
    public void setDynamicSimulationParameters(UUID studyUuid, DynamicSimulationParametersInfos dsParameter, String userId) {
        updateDynamicSimulationParameters(studyUuid, DynamicSimulationService.toEntity(dsParameter != null ? dsParameter : DynamicSimulationService.getDefaultDynamicSimulationParameters()));
        notificationService.emitElementUpdated(studyUuid, userId);
    }

    public DynamicSimulationParametersInfos getDynamicSimulationParameters(UUID studyUuid) {
        return studyRepository.findById(studyUuid)
                .map(studyEntity -> studyEntity.getDynamicSimulationParameters() != null ? DynamicSimulationService.fromEntity(studyEntity.getDynamicSimulationParameters()) : DynamicSimulationService.getDefaultDynamicSimulationParameters())
                .orElse(null);
    }

    @Transactional
    public UUID runDynamicSimulation(UUID studyUuid, UUID nodeUuid, DynamicSimulationParametersInfos parameters) {
        Objects.requireNonNull(studyUuid);
        Objects.requireNonNull(nodeUuid);

        // pre-condition check
        LoadFlowStatus lfStatus = getLoadFlowStatus(nodeUuid);
        if (lfStatus != LoadFlowStatus.CONVERGED) {
            throw new StudyException(NOT_ALLOWED, "Load flow must run successfully before running dynamic simulation");
        }

        // create receiver for getting back the notification in rabbitmq
        String receiver;
        try {
            receiver = URLEncoder.encode(objectMapper.writeValueAsString(new NodeReceiver(nodeUuid)),
                    StandardCharsets.UTF_8);
        } catch (JsonProcessingException e) {
            throw new UncheckedIOException(e);
        }

        // get associated network
        UUID networkUuid = networkStoreService.getNetworkUuid(studyUuid);

        // clean previous result if exist
        Optional<UUID> prevResultUuidOpt = networkModificationTreeService.getDynamicSimulationResultUuid(nodeUuid);
        prevResultUuidOpt.ifPresent(dynamicSimulationService::deleteResult);

        // load configured parameters persisted in the study server DB
        DynamicSimulationParametersInfos configuredParameters = getDynamicSimulationParameters(studyUuid);
        // override configured parameters by provided parameters (only provided fields)
        DynamicSimulationParametersInfos mergeParameters = new DynamicSimulationParametersInfos();
        if (configuredParameters != null) {
            PropertyUtils.copyNonNullProperties(configuredParameters, mergeParameters);
        }
        if (parameters != null) {
            PropertyUtils.copyNonNullProperties(parameters, mergeParameters);
        }

        // launch dynamic simulation
        UUID resultUuid = dynamicSimulationService.runDynamicSimulation(getDynamicSimulationProvider(studyUuid), receiver, networkUuid, "", mergeParameters);

        // update result uuid and notification
        updateDynamicSimulationResultUuid(nodeUuid, resultUuid);
        notificationService.emitStudyChanged(studyUuid, nodeUuid, NotificationService.UPDATE_TYPE_DYNAMIC_SIMULATION_STATUS);

        return resultUuid;
    }

    public List<TimeSeriesMetadataInfos> getDynamicSimulationTimeSeriesMetadata(UUID nodeUuid) {
        return dynamicSimulationService.getTimeSeriesMetadataList(nodeUuid);
    }

    public List<DoubleTimeSeries> getDynamicSimulationTimeSeries(UUID nodeUuid, List<String> timeSeriesNames) {
        // get timeseries from node uuid
        return dynamicSimulationService.getTimeSeriesResult(nodeUuid, timeSeriesNames);
    }

    public List<StringTimeSeries> getDynamicSimulationTimeLine(UUID nodeUuid) {
        // get timeline from node uuid
        return dynamicSimulationService.getTimeLineResult(nodeUuid); // timeline has only one element
    }

    public DynamicSimulationStatus getDynamicSimulationStatus(UUID nodeUuid) {
        return dynamicSimulationService.getStatus(nodeUuid);
    }

    public String getEquipmentsIds(UUID studyUuid, UUID nodeUuid, List<String> substationsIds, boolean inUpstreamBuiltParentNode, String equipmentType) {
        UUID nodeUuidToSearchIn = getNodeUuidToSearchIn(nodeUuid, inUpstreamBuiltParentNode);
        return networkMapService.getEquipmentsIds(networkStoreService.getNetworkUuid(studyUuid), networkModificationTreeService.getVariantId(nodeUuidToSearchIn),
                substationsIds, equipmentType);
    }

}<|MERGE_RESOLUTION|>--- conflicted
+++ resolved
@@ -605,39 +605,18 @@
         return geoDataService.getSubstationsGraphics(networkUuid, variantId, substationsIds);
     }
 
-<<<<<<< HEAD
-=======
-    public String getSubstationsMapData(UUID studyUuid, UUID nodeUuid, List<String> substationsIds, boolean inUpstreamBuiltParentNode) {
-        UUID nodeUuidToSearchIn = getNodeUuidToSearchIn(nodeUuid, inUpstreamBuiltParentNode);
-        return networkMapService.getEquipmentsMapData(networkStoreService.getNetworkUuid(studyUuid), networkModificationTreeService.getVariantId(nodeUuidToSearchIn),
-                substationsIds, "substations");
-    }
-
     public String getSubstationMapData(UUID studyUuid, UUID nodeUuid, String substationId, boolean inUpstreamBuiltParentNode) {
         UUID nodeUuidToSearchIn = getNodeUuidToSearchIn(nodeUuid, inUpstreamBuiltParentNode);
         return networkMapService.getEquipmentMapData(networkStoreService.getNetworkUuid(studyUuid), networkModificationTreeService.getVariantId(nodeUuidToSearchIn),
                 "substations", substationId);
     }
 
-    public String getLinesMapData(UUID studyUuid, UUID nodeUuid, List<String> substationsIds, boolean inUpstreamBuiltParentNode) {
-        UUID nodeUuidToSearchIn = getNodeUuidToSearchIn(nodeUuid, inUpstreamBuiltParentNode);
-        return networkMapService.getEquipmentsMapData(networkStoreService.getNetworkUuid(studyUuid), networkModificationTreeService.getVariantId(nodeUuidToSearchIn),
-                substationsIds, "lines");
-    }
-
     public String getLineMapData(UUID studyUuid, UUID nodeUuid, String lineId, boolean inUpstreamBuiltParentNode) {
         UUID nodeUuidToSearchIn = getNodeUuidToSearchIn(nodeUuid, inUpstreamBuiltParentNode);
         return networkMapService.getEquipmentMapData(networkStoreService.getNetworkUuid(studyUuid), networkModificationTreeService.getVariantId(nodeUuidToSearchIn),
                 "lines", lineId);
     }
 
-    public String getHvdcLineMapData(UUID studyUuid, UUID nodeUuid, String hvdcLineId, boolean inUpstreamBuiltParentNode) {
-        UUID nodeUuidToSearchIn = getNodeUuidToSearchIn(nodeUuid, inUpstreamBuiltParentNode);
-        return networkMapService.getEquipmentMapData(networkStoreService.getNetworkUuid(studyUuid), networkModificationTreeService.getVariantId(nodeUuidToSearchIn),
-                "hvdc-lines", hvdcLineId);
-    }
-
->>>>>>> cd239f46
     public String getTwoWindingsTransformersMapData(UUID studyUuid, UUID nodeUuid, List<String> substationsIds, boolean inUpstreamBuiltParentNode) {
         UUID nodeUuidToSearchIn = getNodeUuidToSearchIn(nodeUuid, inUpstreamBuiltParentNode);
         return networkMapService.getEquipmentsMapData(networkStoreService.getNetworkUuid(studyUuid), networkModificationTreeService.getVariantId(nodeUuidToSearchIn),
@@ -1578,33 +1557,6 @@
         return result;
     }
 
-<<<<<<< HEAD
-=======
-    public String getMapSubstations(UUID studyUuid, UUID nodeUuid, List<String> substationsIds, boolean inUpstreamBuiltParentNode) {
-        UUID nodeUuidToSearchIn = nodeUuid;
-        if (inUpstreamBuiltParentNode) {
-            nodeUuidToSearchIn = networkModificationTreeService.doGetLastParentNodeBuiltUuid(nodeUuid);
-        }
-        return networkMapService.getEquipmentsMapData(networkStoreService.getNetworkUuid(studyUuid), networkModificationTreeService.getVariantId(nodeUuidToSearchIn), substationsIds, "map-substations");
-    }
-
-    public String getMapLines(UUID studyUuid, UUID nodeUuid, List<String> substationsIds, boolean inUpstreamBuiltParentNode) {
-        UUID nodeUuidToSearchIn = nodeUuid;
-        if (inUpstreamBuiltParentNode) {
-            nodeUuidToSearchIn = networkModificationTreeService.doGetLastParentNodeBuiltUuid(nodeUuid);
-        }
-        return networkMapService.getEquipmentsMapData(networkStoreService.getNetworkUuid(studyUuid), networkModificationTreeService.getVariantId(nodeUuidToSearchIn), substationsIds, "map-lines");
-    }
-
-    public String getMapHvdcLines(UUID studyUuid, UUID nodeUuid, List<String> substationsIds, boolean inUpstreamBuiltParentNode) {
-        UUID nodeUuidToSearchIn = nodeUuid;
-        if (inUpstreamBuiltParentNode) {
-            nodeUuidToSearchIn = networkModificationTreeService.doGetLastParentNodeBuiltUuid(nodeUuid);
-        }
-        return networkMapService.getEquipmentsMapData(networkStoreService.getNetworkUuid(studyUuid), networkModificationTreeService.getVariantId(nodeUuidToSearchIn), substationsIds, "map-hvdc-lines");
-    }
-
->>>>>>> cd239f46
     public List<MappingInfos> getDynamicSimulationMappings(UUID studyUuid) {
         // get mapping from study uuid
         return dynamicSimulationService.getMappings(studyUuid);
