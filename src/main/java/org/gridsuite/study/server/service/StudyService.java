/**
 * Copyright (c) 2021, RTE (http://www.rte-france.com)
 * This Source Code Form is subject to the terms of the Mozilla Public
 * License, v. 2.0. If a copy of the MPL was not distributed with this
 * file, You can obtain one at http://mozilla.org/MPL/2.0/.
 */
package org.gridsuite.study.server.service;

import com.fasterxml.jackson.core.JsonProcessingException;
import com.fasterxml.jackson.databind.ObjectMapper;
import com.powsybl.iidm.network.ThreeSides;
import com.powsybl.loadflow.LoadFlowParameters;
import com.powsybl.sensitivity.SensitivityAnalysisParameters;
import lombok.NonNull;
import org.gridsuite.study.server.StudyConstants;
import org.gridsuite.study.server.StudyException;
import org.gridsuite.study.server.dto.*;
import org.gridsuite.study.server.dto.caseimport.CaseImportAction;
import org.gridsuite.study.server.dto.dynamicmapping.MappingInfos;
import org.gridsuite.study.server.dto.dynamicmapping.ModelInfos;
import org.gridsuite.study.server.dto.dynamicsimulation.DynamicSimulationParametersInfos;
import org.gridsuite.study.server.dto.dynamicsimulation.DynamicSimulationStatus;
import org.gridsuite.study.server.dto.dynamicsimulation.event.EventInfos;
import org.gridsuite.study.server.dto.elasticsearch.EquipmentInfos;
import org.gridsuite.study.server.dto.impacts.SimpleElementImpact;
import org.gridsuite.study.server.dto.modification.ModificationApplicationContext;
import org.gridsuite.study.server.dto.modification.NetworkModificationResult;
import org.gridsuite.study.server.dto.nonevacuatedenergy.*;
import org.gridsuite.study.server.dto.voltageinit.parameters.StudyVoltageInitParameters;
import org.gridsuite.study.server.dto.voltageinit.parameters.VoltageInitParametersInfos;
import org.gridsuite.study.server.elasticsearch.EquipmentInfosService;
import org.gridsuite.study.server.elasticsearch.StudyInfosService;
import org.gridsuite.study.server.networkmodificationtree.dto.*;
import org.gridsuite.study.server.networkmodificationtree.entities.NetworkModificationNodeInfoEntity;
import org.gridsuite.study.server.networkmodificationtree.entities.NodeEntity;
import org.gridsuite.study.server.networkmodificationtree.entities.NodeType;
import org.gridsuite.study.server.networkmodificationtree.entities.RootNetworkNodeInfoEntity;
import org.gridsuite.study.server.notification.NotificationService;
import org.gridsuite.study.server.notification.dto.NetworkImpactsInfos;
import org.gridsuite.study.server.repository.*;
import org.gridsuite.study.server.repository.nonevacuatedenergy.NonEvacuatedEnergyParametersEntity;
import org.gridsuite.study.server.repository.rootnetwork.RootNetworkCreationRequestEntity;
import org.gridsuite.study.server.repository.rootnetwork.RootNetworkEntity;
import org.gridsuite.study.server.repository.voltageinit.StudyVoltageInitParametersEntity;
import org.gridsuite.study.server.service.dynamicsecurityanalysis.DynamicSecurityAnalysisService;
import org.gridsuite.study.server.service.dynamicsimulation.DynamicSimulationEventService;
import org.gridsuite.study.server.service.dynamicsimulation.DynamicSimulationService;
import org.gridsuite.study.server.service.shortcircuit.ShortCircuitService;
import org.gridsuite.study.server.utils.PropertyUtils;
import org.slf4j.Logger;
import org.slf4j.LoggerFactory;
import org.springframework.beans.factory.annotation.Autowired;
import org.springframework.beans.factory.annotation.Value;
import org.springframework.context.annotation.Lazy;
import org.springframework.data.domain.Sort;
import org.springframework.data.util.Pair;
import org.springframework.lang.Nullable;
import org.springframework.stereotype.Service;
import org.springframework.transaction.annotation.Transactional;
import org.springframework.web.client.HttpStatusCodeException;

import java.io.UncheckedIOException;
import java.net.URLEncoder;
import java.nio.charset.StandardCharsets;
import java.util.*;
import java.util.concurrent.CompletableFuture;
import java.util.concurrent.TimeUnit;
import java.util.concurrent.atomic.AtomicReference;
import java.util.function.Consumer;
import java.util.stream.Collectors;
import java.util.stream.Stream;

import static org.gridsuite.study.server.StudyException.Type.*;
import static org.gridsuite.study.server.dto.ComputationType.*;
import static org.gridsuite.study.server.utils.StudyUtils.handleHttpError;

/**
 * @author Abdelsalem Hedhili <abdelsalem.hedhili at rte-france.com>
 * @author Franck Lecuyer <franck.lecuyer at rte-france.com>
 * @author Chamseddine Benhamed <chamseddine.benhamed at rte-france.com>
 */
@SuppressWarnings("checkstyle:RegexpSingleline")
@Service
public class StudyService {

    private static final Logger LOGGER = LoggerFactory.getLogger(StudyService.class);

    NotificationService notificationService;

    NetworkModificationTreeService networkModificationTreeService;

    StudyServerExecutionService studyServerExecutionService;

    private final String defaultNonEvacuatedEnergyProvider;

    private final String defaultDynamicSimulationProvider;

    private final StudyRepository studyRepository;
    private final StudyCreationRequestRepository studyCreationRequestRepository;
    private final NetworkService networkStoreService;
    private final NetworkModificationService networkModificationService;
    private final ReportService reportService;
    private final UserAdminService userAdminService;
    private final StudyInfosService studyInfosService;
    private final EquipmentInfosService equipmentInfosService;
    private final LoadFlowService loadflowService;
    private final ShortCircuitService shortCircuitService;
    private final VoltageInitService voltageInitService;
    private final SingleLineDiagramService singleLineDiagramService;
    private final NetworkConversionService networkConversionService;
    private final GeoDataService geoDataService;
    private final NetworkMapService networkMapService;
    private final SecurityAnalysisService securityAnalysisService;
    private final DynamicSimulationService dynamicSimulationService;
    private final DynamicSecurityAnalysisService dynamicSecurityAnalysisService;
    private final SensitivityAnalysisService sensitivityAnalysisService;
    private final NonEvacuatedEnergyService nonEvacuatedEnergyService;
    private final DynamicSimulationEventService dynamicSimulationEventService;
    private final StudyConfigService studyConfigService;
    private final FilterService filterService;
    private final ActionsService actionsService;
    private final CaseService caseService;
    private final StateEstimationService stateEstimationService;
    private final RootNetworkService rootNetworkService;
    private final RootNetworkNodeInfoService rootNetworkNodeInfoService;

    private final ObjectMapper objectMapper;

    public enum ReportType {
        NETWORK_MODIFICATION("NetworkModification"),
        LOAD_FLOW("LoadFlow"),
        SECURITY_ANALYSIS("SecurityAnalysis"),
        SHORT_CIRCUIT("AllBusesShortCircuitAnalysis"),
        SHORT_CIRCUIT_ONE_BUS("OneBusShortCircuitAnalysis"),
        SENSITIVITY_ANALYSIS("SensitivityAnalysis"),
        DYNAMIC_SIMULATION("DynamicSimulation"),
        DYNAMIC_SECURITY_ANALYSIS("DynamicSecurityAnalysis"),
        NON_EVACUATED_ENERGY_ANALYSIS("NonEvacuatedEnergyAnalysis"),
        VOLTAGE_INITIALIZATION("VoltageInit"),
        STATE_ESTIMATION("StateEstimation");

        public final String reportKey;

        ReportType(String reportKey) {
            this.reportKey = reportKey;
        }
    }

    private final StudyService self;

    @Autowired
    public StudyService(
        @Value("${non-evacuated-energy.default-provider}") String defaultNonEvacuatedEnergyProvider,
        @Value("${dynamic-simulation.default-provider}") String defaultDynamicSimulationProvider,
        StudyRepository studyRepository,
        StudyCreationRequestRepository studyCreationRequestRepository,
        NetworkService networkStoreService,
        NetworkModificationService networkModificationService,
        ReportService reportService,
        UserAdminService userAdminService,
        StudyInfosService studyInfosService,
        EquipmentInfosService equipmentInfosService,
        NetworkModificationTreeService networkModificationTreeService,
        ObjectMapper objectMapper,
        StudyServerExecutionService studyServerExecutionService,
        NotificationService notificationService,
        LoadFlowService loadflowService,
        ShortCircuitService shortCircuitService,
        SingleLineDiagramService singleLineDiagramService,
        NetworkConversionService networkConversionService,
        GeoDataService geoDataService,
        NetworkMapService networkMapService,
        SecurityAnalysisService securityAnalysisService,
        ActionsService actionsService,
        CaseService caseService,
        SensitivityAnalysisService sensitivityAnalysisService,
        NonEvacuatedEnergyService nonEvacuatedEnergyService,
        DynamicSimulationService dynamicSimulationService,
        DynamicSecurityAnalysisService dynamicSecurityAnalysisService,
        VoltageInitService voltageInitService,
        DynamicSimulationEventService dynamicSimulationEventService,
        StudyConfigService studyConfigService,
        FilterService filterService,
        StateEstimationService stateEstimationService,
        @Lazy StudyService studyService,
        RootNetworkService rootNetworkService,
        RootNetworkNodeInfoService rootNetworkNodeInfoService) {
        this.defaultNonEvacuatedEnergyProvider = defaultNonEvacuatedEnergyProvider;
        this.defaultDynamicSimulationProvider = defaultDynamicSimulationProvider;
        this.studyRepository = studyRepository;
        this.studyCreationRequestRepository = studyCreationRequestRepository;
        this.networkStoreService = networkStoreService;
        this.networkModificationService = networkModificationService;
        this.reportService = reportService;
        this.userAdminService = userAdminService;
        this.studyInfosService = studyInfosService;
        this.equipmentInfosService = equipmentInfosService;
        this.networkModificationTreeService = networkModificationTreeService;
        this.objectMapper = objectMapper;
        this.studyServerExecutionService = studyServerExecutionService;
        this.notificationService = notificationService;
        this.sensitivityAnalysisService = sensitivityAnalysisService;
        this.nonEvacuatedEnergyService = nonEvacuatedEnergyService;
        this.loadflowService = loadflowService;
        this.shortCircuitService = shortCircuitService;
        this.singleLineDiagramService = singleLineDiagramService;
        this.networkConversionService = networkConversionService;
        this.geoDataService = geoDataService;
        this.networkMapService = networkMapService;
        this.securityAnalysisService = securityAnalysisService;
        this.actionsService = actionsService;
        this.caseService = caseService;
        this.dynamicSimulationService = dynamicSimulationService;
        this.dynamicSecurityAnalysisService = dynamicSecurityAnalysisService;
        this.voltageInitService = voltageInitService;
        this.dynamicSimulationEventService = dynamicSimulationEventService;
        this.studyConfigService = studyConfigService;
        this.filterService = filterService;
        this.stateEstimationService = stateEstimationService;
        this.self = studyService;
        this.rootNetworkService = rootNetworkService;
        this.rootNetworkNodeInfoService = rootNetworkNodeInfoService;
    }

    private CreatedStudyBasicInfos toStudyInfos(UUID studyUuid, UUID rootNetworkUuid) {
        String caseFormat = rootNetworkService.getRootNetwork(rootNetworkUuid).orElseThrow(() -> new StudyException(ROOT_NETWORK_NOT_FOUND)).getCaseFormat();
        return CreatedStudyBasicInfos.builder()
                .id(studyUuid)
                .caseFormat(caseFormat)
                .build();
    }

    private static BasicStudyInfos toBasicStudyInfos(StudyCreationRequestEntity entity) {
        return BasicStudyInfos.builder()
                .id(entity.getId())
                .build();
    }

    private CreatedStudyBasicInfos toCreatedStudyBasicInfos(StudyEntity entity, UUID rootNetworkUuid) {
        return CreatedStudyBasicInfos.builder()
                .id(entity.getId())
                .caseFormat(rootNetworkService.getRootNetwork(rootNetworkUuid).orElseThrow(() -> new StudyException(ROOT_NETWORK_NOT_FOUND)).getCaseFormat())
                .build();
    }

    public List<CreatedStudyBasicInfos> getStudies() {
        return studyRepository.findAll().stream()
                .map(studyEntity -> {
                    UUID rootNetworkUuid = self.getStudyFirstRootNetworkUuid(studyEntity.getId());
                    return toCreatedStudyBasicInfos(studyEntity, rootNetworkUuid);
                })
                .collect(Collectors.toList());
    }

    public List<UUID> getAllOrphanIndexedEquipmentsNetworkUuids() {
        return equipmentInfosService.getOrphanEquipmentInfosNetworkUuids(rootNetworkService.getAllNetworkUuids());
    }

    public List<CreatedStudyBasicInfos> getStudiesMetadata(List<UUID> uuids) {
        return studyRepository.findAllById(uuids).stream().map(studyEntity -> {
            //TODO: for now, gridexplore uses caseFormat as metadata. Now studies can have several different caseFormat, what should we do ?
            UUID rootNetworkUuid = self.getStudyFirstRootNetworkUuid(studyEntity.getId());
            return toCreatedStudyBasicInfos(studyEntity, rootNetworkUuid);
        }).toList();

    }

    public List<BasicStudyInfos> getStudiesCreationRequests() {
        return studyCreationRequestRepository.findAll().stream()
                .map(StudyService::toBasicStudyInfos)
                .collect(Collectors.toList());
    }

    public BasicStudyInfos createStudy(UUID caseUuid, String userId, UUID studyUuid, Map<String, Object> importParameters, boolean duplicateCase, String caseFormat) {
        BasicStudyInfos basicStudyInfos = StudyService.toBasicStudyInfos(insertStudyCreationRequest(userId, studyUuid));
        UUID importReportUuid = UUID.randomUUID();
        UUID caseUuidToUse = caseUuid;
        try {
            if (duplicateCase) {
                caseUuidToUse = caseService.duplicateCase(caseUuid, true);
            }
            persistNetwork(caseUuidToUse, basicStudyInfos.getId(), null, NetworkModificationTreeService.FIRST_VARIANT_ID, userId, importReportUuid, caseFormat, importParameters, CaseImportAction.STUDY_CREATION);
        } catch (Exception e) {
            self.deleteStudyIfNotCreationInProgress(basicStudyInfos.getId(), userId);
            throw e;
        }

        return basicStudyInfos;
    }

    @Transactional
    public void deleteRootNetworks(UUID studyUuid, List<UUID> rootNetworkUuids, String userId) {
        assertIsStudyExist(studyUuid);
        List<RootNetworkEntity> allRootNetworkEntities = rootNetworkService.getStudyRootNetworks(studyUuid);
        if (rootNetworkUuids.size() >= allRootNetworkEntities.size()) {
            throw new StudyException(ROOT_NETWORK_DELETE_FORBIDDEN);
        }
        if (!allRootNetworkEntities.stream().map(RootNetworkEntity::getId).collect(Collectors.toSet()).containsAll(rootNetworkUuids)) {
            throw new StudyException(ROOT_NETWORK_NOT_FOUND);
        }
        notificationService.emitRootNetworksDeletionStarted(studyUuid, rootNetworkUuids);

        rootNetworkService.deleteRootNetworks(rootNetworkUuids.stream());

        notificationService.emitRootNetworksUpdated(studyUuid);
    }

    @Transactional
    public RootNetworkCreationRequestInfos createRootNetworkRequest(UUID studyUuid, String rootNetworkName, UUID caseUuid, String caseFormat, Map<String, Object> importParameters, String userId) {
        rootNetworkService.assertCanCreateRootNetwork(studyUuid, rootNetworkName);
        StudyEntity studyEntity = studyRepository.findById(studyUuid).orElseThrow(() -> new StudyException(STUDY_NOT_FOUND));

        UUID importReportUuid = UUID.randomUUID();
        UUID rootNetworkUuid = UUID.randomUUID();
        RootNetworkCreationRequestEntity rootNetworkCreationRequestEntity = rootNetworkService.insertCreationRequest(rootNetworkUuid, studyEntity, rootNetworkName, userId);
        UUID clonedCaseUuid = caseService.duplicateCase(caseUuid, true);
        try {
            networkConversionService.persistNetwork(clonedCaseUuid, studyUuid, rootNetworkUuid, null, userId, importReportUuid, caseFormat, importParameters, CaseImportAction.ROOT_NETWORK_CREATION);
        } catch (Exception e) {
            rootNetworkService.deleteCreationRequest(rootNetworkCreationRequestEntity);
            throw new StudyException(ROOT_NETWORK_CREATION_FAILED);
        }

        notificationService.emitRootNetworksUpdated(studyUuid);
        return rootNetworkCreationRequestEntity.toDto();
    }

    @Transactional
    public void createRootNetwork(@NonNull UUID studyUuid, @NonNull RootNetworkInfos rootNetworkInfos) {
        StudyEntity studyEntity = studyRepository.findById(studyUuid).orElseThrow(() -> new StudyException(STUDY_NOT_FOUND));
        Optional<RootNetworkCreationRequestEntity> rootNetworkCreationRequestEntityOpt = rootNetworkService.getCreationRequest(rootNetworkInfos.getId());
        if (rootNetworkCreationRequestEntityOpt.isPresent()) {
            rootNetworkInfos.setName(rootNetworkCreationRequestEntityOpt.get().getName());
            rootNetworkService.createRootNetwork(studyEntity, rootNetworkInfos);
            rootNetworkService.deleteCreationRequest(rootNetworkCreationRequestEntityOpt.get());
        } else {
            rootNetworkService.deleteRootNetworks(List.of(rootNetworkInfos));
        }
        notificationService.emitRootNetworksUpdated(studyUuid);
    }

    @Transactional(readOnly = true)
    public void updateNetworkRequest(UUID studyUuid, UUID rootNetworkUuid, UUID caseUuid, String caseFormat, Map<String, Object> importParameters, String userId) {
        UUID importReportUuid = UUID.randomUUID();
        persistNetwork(caseUuid, studyUuid, rootNetworkUuid, null, userId, importReportUuid, caseFormat, importParameters, CaseImportAction.ROOT_NETWORK_MODIFICATION);
    }

    @Transactional
    public void updateNetwork(UUID studyUuid, UUID rootNetworkUuid, RootNetworkInfos rootNetworkInfos) {
        // Update case for a given root network
        rootNetworkService.updateNetwork(rootNetworkInfos);

        // Invalidate nodes of the updated root network
        UUID rootNodeUuid = networkModificationTreeService.getStudyRootNodeUuid(studyUuid);
        invalidateBuild(studyUuid, rootNodeUuid, rootNetworkUuid, false, false, true);
    }

    /**
     * Recreates study network from <caseUuid> and <importParameters>
     * @param caseUuid
     * @param userId
     * @param studyUuid
     * @param importParameters
     */
    public void recreateNetwork(UUID caseUuid, String userId, UUID studyUuid, UUID rootNetworkUuid, String caseFormat, Map<String, Object> importParameters) {
        recreateNetwork(caseUuid, userId, studyUuid, rootNetworkUuid, caseFormat, importParameters, false);
    }

    /**
     * Recreates study network from existing case and import parameters
     * @param userId
     * @param studyUuid
     */
    public void recreateNetwork(String userId, UUID studyUuid, UUID rootNetworkUuid, String caseFormat) {
        UUID caseUuid = rootNetworkService.getRootNetwork(rootNetworkUuid).orElseThrow(() -> new StudyException(ROOT_NETWORK_NOT_FOUND)).getCaseUuid();
        recreateNetwork(caseUuid, userId, studyUuid, rootNetworkUuid, caseFormat, null, true);
    }

    private void recreateNetwork(UUID caseUuid, String userId, UUID studyUuid, UUID rootNetworkUuid, String caseFormat, Map<String, Object> importParameters, boolean shouldLoadPreviousImportParameters) {
        caseService.assertCaseExists(caseUuid);
        UUID importReportUuid = UUID.randomUUID();
        Map<String, Object> importParametersToUse = shouldLoadPreviousImportParameters
            ? new HashMap<>(rootNetworkService.getImportParameters(rootNetworkUuid))
            : importParameters;

        persistNetwork(caseUuid, studyUuid, rootNetworkUuid, null, userId, importReportUuid, caseFormat, importParametersToUse, CaseImportAction.NETWORK_RECREATION);
    }

    public UUID duplicateStudy(UUID sourceStudyUuid, String userId) {
        Objects.requireNonNull(sourceStudyUuid);

        StudyEntity sourceStudy = studyRepository.findById(sourceStudyUuid).orElse(null);
        if (sourceStudy == null) {
            return null;
        }
        BasicStudyInfos basicStudyInfos = StudyService.toBasicStudyInfos(insertStudyCreationRequest(userId, null));

        studyServerExecutionService.runAsync(() -> self.duplicateStudyAsync(basicStudyInfos, sourceStudyUuid, userId));

        return basicStudyInfos.getId();
    }

    @Transactional
    public void duplicateStudyAsync(BasicStudyInfos basicStudyInfos, UUID sourceStudyUuid, String userId) {
        AtomicReference<Long> startTime = new AtomicReference<>();
        try {
            startTime.set(System.nanoTime());

            StudyEntity duplicatedStudy = duplicateStudy(basicStudyInfos, sourceStudyUuid, userId);

            rootNetworkService.getStudyRootNetworks(duplicatedStudy.getId()).forEach(rootNetworkEntity ->
                reindexStudy(duplicatedStudy, rootNetworkEntity.getId())
            );
        } catch (Exception e) {
            LOGGER.error(e.toString(), e);
        } finally {
            self.deleteStudyIfNotCreationInProgress(basicStudyInfos.getId(), userId);
            LOGGER.trace("Create study '{}' from source {} : {} seconds", basicStudyInfos.getId(), sourceStudyUuid,
                    TimeUnit.NANOSECONDS.toSeconds(System.nanoTime() - startTime.get()));
        }
    }

    @Transactional(readOnly = true)
    public CreatedStudyBasicInfos getStudyInfos(UUID studyUuid, UUID rootNetworkUuid) {
        return toStudyInfos(studyUuid, rootNetworkUuid);
    }

    public List<CreatedStudyBasicInfos> searchStudies(@NonNull String query) {
        return studyInfosService.search(query);
    }

    private UUID getNodeUuidToSearchIn(UUID initialNodeUuid, UUID rootNetworkUuid, boolean inUpstreamBuiltParentNode) {
        UUID nodeUuidToSearchIn = initialNodeUuid;
        if (inUpstreamBuiltParentNode) {
            nodeUuidToSearchIn = networkModificationTreeService.doGetLastParentNodeBuiltUuid(initialNodeUuid, rootNetworkUuid);
        }
        return nodeUuidToSearchIn;
    }

    public List<EquipmentInfos> searchEquipments(@NonNull UUID nodeUuid, @NonNull UUID rootNetworkUuid, @NonNull String userInput,
                                                 @NonNull EquipmentInfosService.FieldSelector fieldSelector, String equipmentType,
                                                 boolean inUpstreamBuiltParentNode) {
        UUID nodeUuidToSearchIn = getNodeUuidToSearchIn(nodeUuid, rootNetworkUuid, inUpstreamBuiltParentNode);
        UUID networkUuid = rootNetworkService.getNetworkUuid(rootNetworkUuid);
        String variantId = networkModificationTreeService.getVariantId(nodeUuidToSearchIn, rootNetworkUuid);
        return equipmentInfosService.searchEquipments(networkUuid, variantId, userInput, fieldSelector, equipmentType);
    }

    private Optional<DeleteStudyInfos> doDeleteStudyIfNotCreationInProgress(UUID studyUuid, String userId) {
        Optional<StudyCreationRequestEntity> studyCreationRequestEntity = studyCreationRequestRepository.findById(studyUuid);
        Optional<StudyEntity> studyEntity = studyRepository.findById(studyUuid);
        DeleteStudyInfos deleteStudyInfos = null;
        if (studyCreationRequestEntity.isEmpty()) {
            List<RootNetworkInfos> rootNetworkInfos = rootNetworkService.getStudyRootNetworkInfosWithRootNetworkNodeInfos(studyUuid);
            // get all modification groups related to the study
            List<UUID> modificationGroupUuids = networkModificationTreeService.getAllStudyNetworkModificationNodeInfo(studyUuid).stream().map(NetworkModificationNodeInfoEntity::getModificationGroupUuid).toList();
            studyEntity.ifPresent(s -> {
                networkModificationTreeService.doDeleteTree(studyUuid);
                studyRepository.deleteById(studyUuid);
                studyInfosService.deleteByUuid(studyUuid);
                if (s.getLoadFlowParametersUuid() != null) {
                    loadflowService.deleteLoadFlowParameters(s.getLoadFlowParametersUuid());
                }
                if (s.getSecurityAnalysisParametersUuid() != null) {
                    securityAnalysisService.deleteSecurityAnalysisParameters(s.getSecurityAnalysisParametersUuid());
                }
                if (s.getVoltageInitParametersUuid() != null) {
                    voltageInitService.deleteVoltageInitParameters(s.getVoltageInitParametersUuid());
                }
                if (s.getSensitivityAnalysisParametersUuid() != null) {
                    sensitivityAnalysisService.deleteSensitivityAnalysisParameters(s.getSensitivityAnalysisParametersUuid());
                }
                if (s.getNetworkVisualizationParametersUuid() != null) {
                    studyConfigService.deleteNetworkVisualizationParameters(s.getNetworkVisualizationParametersUuid());
                }
            });
            deleteStudyInfos = new DeleteStudyInfos(rootNetworkInfos, modificationGroupUuids);
        } else {
            studyCreationRequestRepository.deleteById(studyCreationRequestEntity.get().getId());
        }

        if (deleteStudyInfos == null) {
            return Optional.empty();
        } else {
            return Optional.of(deleteStudyInfos);
        }
    }

    @Transactional
    public void deleteStudyIfNotCreationInProgress(UUID studyUuid, String userId) {
        AtomicReference<Long> startTime = new AtomicReference<>(null);
        try {
            Optional<DeleteStudyInfos> deleteStudyInfosOpt = doDeleteStudyIfNotCreationInProgress(studyUuid, userId);
            if (deleteStudyInfosOpt.isPresent()) {
                DeleteStudyInfos deleteStudyInfos = deleteStudyInfosOpt.get();
                startTime.set(System.nanoTime());

                //TODO: now we have a n-n relation between node and rootNetworks, it's even more important to delete results in a single request
                CompletableFuture<Void> executeInParallel = CompletableFuture.allOf(
                    Stream.concat(
                        // delete all distant resources linked to rootNetworks
                        rootNetworkService.getDeleteRootNetworkInfosFutures(deleteStudyInfos.getRootNetworkInfosList()),
                        // delete all distant resources linked to nodes
                        Stream.of(studyServerExecutionService.runAsync(() -> deleteStudyInfos.getModificationGroupUuids().stream().filter(Objects::nonNull).forEach(networkModificationService::deleteModifications))) // TODO delete all with one request only
                    ).toArray(CompletableFuture[]::new)
                );

                executeInParallel.get();
                if (startTime.get() != null) {
                    LOGGER.trace("Delete study '{}' : {} seconds", studyUuid, TimeUnit.NANOSECONDS.toSeconds(System.nanoTime() - startTime.get()));
                }
            }
        } catch (InterruptedException e) {
            Thread.currentThread().interrupt();
            throw new StudyException(DELETE_STUDY_FAILED, e.getMessage());
        } catch (Exception e) {
            throw new StudyException(DELETE_STUDY_FAILED, e.getMessage());
        }
    }

    public CreatedStudyBasicInfos insertStudy(UUID studyUuid, String userId, NetworkInfos networkInfos, CaseInfos caseInfos, UUID loadFlowParametersUuid,
                                              UUID shortCircuitParametersUuid, DynamicSimulationParametersEntity dynamicSimulationParametersEntity,
                                              UUID voltageInitParametersUuid, UUID securityAnalysisParametersUuid, UUID sensitivityAnalysisParametersUuid,
                                              UUID networkVisualizationParametersUuid, UUID dynamicSecurityAnalysisParametersUuid,
                                              Map<String, String> importParameters, UUID importReportUuid) {
        Objects.requireNonNull(studyUuid);
        Objects.requireNonNull(userId);
        Objects.requireNonNull(networkInfos.getNetworkUuid());
        Objects.requireNonNull(networkInfos.getNetworkId());
        Objects.requireNonNull(caseInfos.getCaseFormat());
        Objects.requireNonNull(caseInfos.getCaseUuid());
        Objects.requireNonNull(importParameters);

        StudyEntity studyEntity = self.saveStudyThenCreateBasicTree(studyUuid, networkInfos,
                caseInfos, loadFlowParametersUuid,
                shortCircuitParametersUuid, dynamicSimulationParametersEntity,
                voltageInitParametersUuid, securityAnalysisParametersUuid,
                sensitivityAnalysisParametersUuid, networkVisualizationParametersUuid, dynamicSecurityAnalysisParametersUuid,
                importParameters, importReportUuid);

        // Need to deal with the study creation (with a default root network ?)
        UUID studyFirstRootNetworkUuid = self.getStudyFirstRootNetworkUuid(studyUuid);
        CreatedStudyBasicInfos createdStudyBasicInfos = toCreatedStudyBasicInfos(studyEntity, studyFirstRootNetworkUuid);
        studyInfosService.add(createdStudyBasicInfos);

        notificationService.emitStudiesChanged(studyUuid, userId);

        return createdStudyBasicInfos;
    }

    @Transactional
    public CreatedStudyBasicInfos updateNetwork(UUID studyUuid, UUID rootNetworkUuid, NetworkInfos networkInfos, String userId) {
        StudyEntity studyEntity = studyRepository.findById(studyUuid).orElseThrow(() -> new StudyException(STUDY_NOT_FOUND));
        RootNetworkEntity rootNetworkEntity = rootNetworkService.getRootNetwork(rootNetworkUuid).orElseThrow(() -> new StudyException(StudyException.Type.ROOT_NETWORK_NOT_FOUND));

        rootNetworkService.updateNetwork(rootNetworkEntity, networkInfos);

        CreatedStudyBasicInfos createdStudyBasicInfos = toCreatedStudyBasicInfos(studyEntity, rootNetworkEntity.getId());
        studyInfosService.add(createdStudyBasicInfos);

        notificationService.emitStudyNetworkRecreationDone(studyEntity.getId(), userId);

        return createdStudyBasicInfos;
    }

    private StudyEntity duplicateStudy(BasicStudyInfos studyInfos, UUID sourceStudyUuid, String userId) {
        Objects.requireNonNull(studyInfos.getId());
        Objects.requireNonNull(userId);

        StudyEntity sourceStudy = studyRepository.findById(sourceStudyUuid).orElseThrow(() -> new StudyException(STUDY_NOT_FOUND));

        StudyEntity newStudyEntity = duplicateStudyEntity(sourceStudy, studyInfos.getId());
        networkModificationTreeService.duplicateStudyNodes(newStudyEntity, sourceStudyUuid, null);
        rootNetworkService.duplicateStudyRootNetworks(newStudyEntity, sourceStudyUuid);

        UUID sourceStudyFirstRootNetworkUuid = self.getStudyFirstRootNetworkUuid(newStudyEntity.getId());
        CreatedStudyBasicInfos createdStudyBasicInfos = toCreatedStudyBasicInfos(newStudyEntity, sourceStudyFirstRootNetworkUuid);
        studyInfosService.add(createdStudyBasicInfos);
        notificationService.emitStudiesChanged(studyInfos.getId(), userId);

        return newStudyEntity;
    }

    private StudyEntity duplicateStudyEntity(StudyEntity sourceStudyEntity, UUID newStudyId) {
        UUID copiedLoadFlowParametersUuid = null;
        if (sourceStudyEntity.getLoadFlowParametersUuid() != null) {
            copiedLoadFlowParametersUuid = loadflowService.duplicateLoadFlowParameters(sourceStudyEntity.getLoadFlowParametersUuid());
        }

        UUID copiedShortCircuitParametersUuid = null;
        if (sourceStudyEntity.getShortCircuitParametersUuid() != null) {
            copiedShortCircuitParametersUuid = shortCircuitService.duplicateParameters(sourceStudyEntity.getShortCircuitParametersUuid());
        }

        UUID copiedSecurityAnalysisParametersUuid = null;
        if (sourceStudyEntity.getSecurityAnalysisParametersUuid() != null) {
            copiedSecurityAnalysisParametersUuid = securityAnalysisService.duplicateSecurityAnalysisParameters(sourceStudyEntity.getSecurityAnalysisParametersUuid());
        }

        UUID copiedSensitivityAnalysisParametersUuid = null;
        if (sourceStudyEntity.getSensitivityAnalysisParametersUuid() != null) {
            copiedSensitivityAnalysisParametersUuid = sensitivityAnalysisService.duplicateSensitivityAnalysisParameters(sourceStudyEntity.getSensitivityAnalysisParametersUuid());
        }

        NonEvacuatedEnergyParametersInfos nonEvacuatedEnergyParametersInfos = sourceStudyEntity.getNonEvacuatedEnergyParameters() == null ?
            NonEvacuatedEnergyService.getDefaultNonEvacuatedEnergyParametersInfos() :
            NonEvacuatedEnergyService.fromEntity(sourceStudyEntity.getNonEvacuatedEnergyParameters());

        UUID copiedVoltageInitParametersUuid = null;
        if (sourceStudyEntity.getVoltageInitParametersUuid() != null) {
            copiedVoltageInitParametersUuid = voltageInitService.duplicateVoltageInitParameters(sourceStudyEntity.getVoltageInitParametersUuid());
        }

        UUID copiedNetworkVisualizationParametersUuid = null;
        if (sourceStudyEntity.getNetworkVisualizationParametersUuid() != null) {
            copiedNetworkVisualizationParametersUuid = studyConfigService.duplicateNetworkVisualizationParameters(sourceStudyEntity.getNetworkVisualizationParametersUuid());
        }

        DynamicSimulationParametersInfos dynamicSimulationParameters = sourceStudyEntity.getDynamicSimulationParameters() != null ? DynamicSimulationService.fromEntity(sourceStudyEntity.getDynamicSimulationParameters(), objectMapper) : DynamicSimulationService.getDefaultDynamicSimulationParameters();

        return studyRepository.save(StudyEntity.builder()
            .id(newStudyId)
            .loadFlowParametersUuid(copiedLoadFlowParametersUuid)
            .securityAnalysisParametersUuid(copiedSecurityAnalysisParametersUuid)
            .nonEvacuatedEnergyProvider(sourceStudyEntity.getNonEvacuatedEnergyProvider())
            .dynamicSimulationProvider(sourceStudyEntity.getDynamicSimulationProvider())
            .dynamicSimulationParameters(DynamicSimulationService.toEntity(dynamicSimulationParameters, objectMapper))
            .shortCircuitParametersUuid(copiedShortCircuitParametersUuid)
            .voltageInitParametersUuid(copiedVoltageInitParametersUuid)
            .sensitivityAnalysisParametersUuid(copiedSensitivityAnalysisParametersUuid)
            .networkVisualizationParametersUuid(copiedNetworkVisualizationParametersUuid)
            .nonEvacuatedEnergyParameters(NonEvacuatedEnergyService.toEntity(nonEvacuatedEnergyParametersInfos))
            .build());
    }

    private StudyCreationRequestEntity insertStudyCreationRequest(String userId, UUID studyUuid) {
        StudyCreationRequestEntity newStudy = insertStudyCreationRequestEntity(studyUuid);
        notificationService.emitStudiesChanged(newStudy.getId(), userId);
        return newStudy;
    }

    public byte[] getVoltageLevelSvg(String voltageLevelId, DiagramParameters diagramParameters,
                                     UUID nodeUuid, UUID rootNetworkUuid) {
        UUID networkUuid = rootNetworkService.getNetworkUuid(rootNetworkUuid);
        if (networkUuid == null) {
            throw new StudyException(ROOT_NETWORK_NOT_FOUND);
        }
        String variantId = networkModificationTreeService.getVariantId(nodeUuid, rootNetworkUuid);
        if (networkStoreService.existVariant(networkUuid, variantId)) {
            return singleLineDiagramService.getVoltageLevelSvg(networkUuid, variantId, voltageLevelId, diagramParameters);
        } else {
            return null;
        }
    }

    public String getVoltageLevelSvgAndMetadata(String voltageLevelId, DiagramParameters diagramParameters,
                                                UUID nodeUuid, UUID rootNetworkUuid) {
        UUID networkUuid = rootNetworkService.getNetworkUuid(rootNetworkUuid);
        if (networkUuid == null) {
            throw new StudyException(ROOT_NETWORK_NOT_FOUND);
        }
        String variantId = networkModificationTreeService.getVariantId(nodeUuid, rootNetworkUuid);
        if (networkStoreService.existVariant(networkUuid, variantId)) {
            return singleLineDiagramService.getVoltageLevelSvgAndMetadata(networkUuid, variantId, voltageLevelId, diagramParameters);
        } else {
            return null;
        }
    }

    private void persistNetwork(UUID caseUuid, UUID studyUuid, UUID rootNetworkUuid, String variantId, String userId, UUID importReportUuid, String caseFormat, Map<String, Object> importParameters, CaseImportAction caseImportAction) {
        try {
            networkConversionService.persistNetwork(caseUuid, studyUuid, rootNetworkUuid, variantId, userId, importReportUuid, caseFormat, importParameters, caseImportAction);
        } catch (HttpStatusCodeException e) {
            throw handleHttpError(e, STUDY_CREATION_FAILED);
        }
    }

    public String getLinesGraphics(UUID networkUuid, UUID nodeUuid, UUID rootNetworkUuid, List<String> linesIds) {
        String variantId = networkModificationTreeService.getVariantId(nodeUuid, rootNetworkUuid);

        return geoDataService.getLinesGraphics(networkUuid, variantId, linesIds);
    }

    public String getSubstationsGraphics(UUID networkUuid, UUID nodeUuid, UUID rootNetworkUuid, List<String> substationsIds) {
        String variantId = networkModificationTreeService.getVariantId(nodeUuid, rootNetworkUuid);

        return geoDataService.getSubstationsGraphics(networkUuid, variantId, substationsIds);
    }

    public String getNetworkElementsInfos(UUID studyUuid, UUID nodeUuid, UUID rootNetworkUuid, List<String> substationsIds, String infoType, String elementType, boolean inUpstreamBuiltParentNode, List<Double> nominalVoltages) {
        UUID nodeUuidToSearchIn = getNodeUuidToSearchIn(nodeUuid, rootNetworkUuid, inUpstreamBuiltParentNode);
        StudyEntity studyEntity = studyRepository.findById(studyUuid).orElseThrow(() -> new StudyException(STUDY_NOT_FOUND));
        LoadFlowParameters loadFlowParameters = getLoadFlowParameters(studyEntity);
        return networkMapService.getElementsInfos(rootNetworkService.getNetworkUuid(rootNetworkUuid), networkModificationTreeService.getVariantId(nodeUuidToSearchIn, rootNetworkUuid),
                substationsIds, elementType, nominalVoltages, infoType, loadFlowParameters.getDcPowerFactor());
    }

    public String getNetworkElementInfos(UUID studyUuid, UUID nodeUuid, UUID rootNetworkUuid, String elementType, InfoTypeParameters infoTypeParameters, String elementId, boolean inUpstreamBuiltParentNode) {
        UUID nodeUuidToSearchIn = getNodeUuidToSearchIn(nodeUuid, rootNetworkUuid, inUpstreamBuiltParentNode);
        StudyEntity studyEntity = studyRepository.findById(studyUuid).orElseThrow(() -> new StudyException(STUDY_NOT_FOUND));
        LoadFlowParameters loadFlowParameters = getLoadFlowParameters(studyEntity);
        return networkMapService.getElementInfos(rootNetworkService.getNetworkUuid(rootNetworkUuid), networkModificationTreeService.getVariantId(nodeUuidToSearchIn, rootNetworkUuid),
                elementType, infoTypeParameters.getInfoType(), loadFlowParameters.getDcPowerFactor(), elementId);
    }

    public String getNetworkCountries(UUID nodeUuid, UUID rootNetworkUuid, boolean inUpstreamBuiltParentNode) {
        UUID nodeUuidToSearchIn = getNodeUuidToSearchIn(nodeUuid, rootNetworkUuid, inUpstreamBuiltParentNode);
        return networkMapService.getCountries(rootNetworkService.getNetworkUuid(rootNetworkUuid), networkModificationTreeService.getVariantId(nodeUuidToSearchIn, rootNetworkUuid));
    }

    public String getNetworkNominalVoltages(UUID nodeUuid, UUID rootNetworkUuid, boolean inUpstreamBuiltParentNode) {
        UUID nodeUuidToSearchIn = getNodeUuidToSearchIn(nodeUuid, rootNetworkUuid, inUpstreamBuiltParentNode);
        return networkMapService.getNominalVoltages(rootNetworkService.getNetworkUuid(rootNetworkUuid), networkModificationTreeService.getVariantId(nodeUuidToSearchIn, rootNetworkUuid));
    }

    public String getVoltageLevelEquipments(UUID nodeUuid, UUID rootNetworkUuid, List<String> substationsIds, boolean inUpstreamBuiltParentNode, String voltageLevelId) {
        UUID nodeUuidToSearchIn = getNodeUuidToSearchIn(nodeUuid, rootNetworkUuid, inUpstreamBuiltParentNode);
        String equipmentPath = "voltage-levels" + StudyConstants.DELIMITER + voltageLevelId + StudyConstants.DELIMITER + "equipments";
        return networkMapService.getEquipmentsMapData(rootNetworkService.getNetworkUuid(rootNetworkUuid), networkModificationTreeService.getVariantId(nodeUuidToSearchIn, rootNetworkUuid),
                substationsIds, equipmentPath);
    }

    public String getHvdcLineShuntCompensators(UUID nodeUuid, UUID rootNetworkUuid, boolean inUpstreamBuiltParentNode, String hvdcId) {
        UUID nodeUuidToSearchIn = getNodeUuidToSearchIn(nodeUuid, rootNetworkUuid, inUpstreamBuiltParentNode);
        UUID networkUuid = rootNetworkService.getNetworkUuid(rootNetworkUuid);
        String variantId = networkModificationTreeService.getVariantId(nodeUuidToSearchIn, rootNetworkUuid);
        return networkMapService.getHvdcLineShuntCompensators(networkUuid, variantId, hvdcId);
    }

    public String getBranchOr3WTVoltageLevelId(UUID nodeUuid, UUID rootNetworkUuid, boolean inUpstreamBuiltParentNode, String equipmentId, ThreeSides side) {
        UUID nodeUuidToSearchIn = getNodeUuidToSearchIn(nodeUuid, rootNetworkUuid, inUpstreamBuiltParentNode);
        UUID networkUuid = rootNetworkService.getNetworkUuid(rootNetworkUuid);
        String variantId = networkModificationTreeService.getVariantId(nodeUuidToSearchIn, rootNetworkUuid);
        return networkMapService.getBranchOr3WTVoltageLevelId(networkUuid, variantId, equipmentId, side);
    }

    public String getAllMapData(UUID nodeUuid, UUID rootNetworkUuid, List<String> substationsIds) {
        return networkMapService.getEquipmentsMapData(rootNetworkService.getNetworkUuid(rootNetworkUuid), networkModificationTreeService.getVariantId(nodeUuid, rootNetworkUuid),
                substationsIds, "all");
    }

    @Transactional
    public UUID runLoadFlow(UUID studyUuid, UUID nodeUuid, UUID rootNetworkUuid, String userId, Float limitReduction) {
        StudyEntity studyEntity = studyRepository.findById(studyUuid).orElseThrow(() -> new StudyException(STUDY_NOT_FOUND));
        UUID prevResultUuid = rootNetworkNodeInfoService.getComputationResultUuid(nodeUuid, rootNetworkUuid, LOAD_FLOW);
        if (prevResultUuid != null) {
            loadflowService.deleteLoadFlowResult(prevResultUuid);
        }

        UUID lfParametersUuid = loadflowService.getLoadFlowParametersOrDefaultsUuid(studyEntity);
        UUID lfReportUuid = networkModificationTreeService.getComputationReports(nodeUuid, rootNetworkUuid).getOrDefault(LOAD_FLOW.name(), UUID.randomUUID());
        UUID networkUuid = rootNetworkService.getNetworkUuid(rootNetworkUuid);
        String variantId = networkModificationTreeService.getVariantId(nodeUuid, rootNetworkUuid);
        networkModificationTreeService.updateComputationReportUuid(nodeUuid, rootNetworkUuid, LOAD_FLOW, lfReportUuid);
        UUID result = loadflowService.runLoadFlow(nodeUuid, rootNetworkUuid, networkUuid, variantId, lfParametersUuid, lfReportUuid, userId, limitReduction);

        updateComputationResultUuid(nodeUuid, rootNetworkUuid, result, LOAD_FLOW);
        notificationService.emitStudyChanged(studyUuid, nodeUuid, rootNetworkUuid, NotificationService.UPDATE_TYPE_LOADFLOW_STATUS);
        return result;
    }

    public ExportNetworkInfos exportNetwork(UUID nodeUuid, UUID rootNetworkUuid, String format, String paramatersJson, String fileName) {
        UUID networkUuid = rootNetworkService.getNetworkUuid(rootNetworkUuid);
        String variantId = networkModificationTreeService.getVariantId(nodeUuid, rootNetworkUuid);

        return networkConversionService.exportNetwork(networkUuid, variantId, format, paramatersJson, fileName);
    }

    public void assertIsNodeNotReadOnly(UUID nodeUuid) {
        Boolean isReadOnly = networkModificationTreeService.isReadOnly(nodeUuid).orElse(Boolean.FALSE);
        if (Boolean.TRUE.equals(isReadOnly)) {
            throw new StudyException(NOT_ALLOWED);
        }
    }

    public void assertIsNodeExist(UUID studyUuid, UUID nodeUuid) {
        boolean exists = networkModificationTreeService.getAllNodes(studyUuid).stream()
                .anyMatch(nodeEntity -> nodeUuid.equals(nodeEntity.getIdNode()));

        if (!exists) {
            throw new StudyException(NODE_NOT_FOUND);
        }
    }

    public void assertIsStudyExist(UUID studyUuid) {
        boolean exists = studyRepository.existsById(studyUuid);
        if (!exists) {
            throw new StudyException(NODE_NOT_FOUND);
        }
    }

    @Transactional
    public void assertCanUpdateModifications(UUID studyUuid, UUID nodeUuid) {
        assertIsNodeNotReadOnly(nodeUuid);
        assertNoBuildNoComputationForNode(studyUuid, nodeUuid);
    }

    public void assertIsStudyAndNodeExist(UUID studyUuid, UUID nodeUuid) {
        assertIsStudyExist(studyUuid);
        assertIsNodeExist(studyUuid, nodeUuid);
    }

    public void assertNoBuildNoComputationForRootNetworkNode(UUID nodeUuid, UUID rootNetworkUuid) {
        rootNetworkNodeInfoService.assertComputationNotRunning(nodeUuid, rootNetworkUuid);
        rootNetworkNodeInfoService.assertNetworkNodeIsNotBuilding(rootNetworkUuid, nodeUuid);
    }

    public void assertNoBuildNoComputationForNode(UUID studyUuid, UUID nodeUuid) {
        rootNetworkService.getStudyRootNetworks(studyUuid).forEach(rootNetwork ->
            rootNetworkNodeInfoService.assertComputationNotRunning(nodeUuid, rootNetwork.getId())
        );
        rootNetworkNodeInfoService.assertNoRootNetworkNodeIsBuilding(studyUuid);
    }

    public void assertRootNodeOrBuiltNode(UUID studyUuid, UUID nodeUuid, UUID rootNetworkUuid) {
        if (!(networkModificationTreeService.getStudyRootNodeUuid(studyUuid).equals(nodeUuid)
                || networkModificationTreeService.getNodeBuildStatus(nodeUuid, rootNetworkUuid).isBuilt())) {
            throw new StudyException(NODE_NOT_BUILT);
        }
    }

    public LoadFlowParameters getLoadFlowParameters(StudyEntity studyEntity) {
        LoadFlowParametersInfos lfParameters = getLoadFlowParametersInfos(studyEntity);
        return lfParameters.getCommonParameters();
    }

    @Transactional
    public LoadFlowParametersInfos getLoadFlowParametersInfos(UUID studyUuid) {
        StudyEntity studyEntity = studyRepository.findById(studyUuid).orElseThrow(() -> new StudyException(STUDY_NOT_FOUND));
        return getLoadFlowParametersInfos(studyEntity);
    }

    public LoadFlowParametersInfos getLoadFlowParametersInfos(StudyEntity studyEntity) {
        UUID loadFlowParamsUuid = loadflowService.getLoadFlowParametersOrDefaultsUuid(studyEntity);
        return loadflowService.getLoadFlowParameters(loadFlowParamsUuid);
    }

    @Transactional
    public String getSecurityAnalysisParametersValues(UUID studyUuid) {
        StudyEntity studyEntity = studyRepository.findById(studyUuid).orElseThrow(() -> new StudyException(STUDY_NOT_FOUND));
        return securityAnalysisService.getSecurityAnalysisParameters(securityAnalysisService.getSecurityAnalysisParametersUuidOrElseCreateDefaults(studyEntity));
    }

    @Transactional
    public boolean setSecurityAnalysisParametersValues(UUID studyUuid, String parameters, String userId) {
        StudyEntity studyEntity = studyRepository.findById(studyUuid).orElseThrow(() -> new StudyException(STUDY_NOT_FOUND));
        boolean userProfileIssue = createOrUpdateSecurityAnalysisParameters(studyUuid, studyEntity, parameters, userId);
        notificationService.emitStudyChanged(studyUuid, null, null, NotificationService.UPDATE_TYPE_SECURITY_ANALYSIS_STATUS);
        notificationService.emitElementUpdated(studyUuid, userId);
        notificationService.emitComputationParamsChanged(studyUuid, SECURITY_ANALYSIS);
        return userProfileIssue;
    }

    @Transactional
    public String getNetworkVisualizationParametersValues(UUID studyUuid) {
        StudyEntity studyEntity = studyRepository.findById(studyUuid).orElseThrow(() -> new StudyException(STUDY_NOT_FOUND));
        return studyConfigService.getNetworkVisualizationParameters(studyConfigService.getNetworkVisualizationParametersUuidOrElseCreateDefaults(studyEntity));
    }

    @Transactional
    public void setNetworkVisualizationParametersValues(UUID studyUuid, String parameters, String userId) {
        StudyEntity studyEntity = studyRepository.findById(studyUuid).orElseThrow(() -> new StudyException(STUDY_NOT_FOUND));
        createOrUpdateNetworkVisualizationParameters(studyEntity, parameters);
        notificationService.emitNetworkVisualizationParamsChanged(studyUuid);
    }

    public void createOrUpdateNetworkVisualizationParameters(StudyEntity studyEntity, String parameters) {
        UUID networkVisualizationParametersUuid = studyEntity.getNetworkVisualizationParametersUuid();
        if (networkVisualizationParametersUuid == null) {
            networkVisualizationParametersUuid = studyConfigService.createNetworkVisualizationParameters(parameters);
            studyEntity.setNetworkVisualizationParametersUuid(networkVisualizationParametersUuid);
        } else {
            studyConfigService.updateNetworkVisualizationParameters(networkVisualizationParametersUuid, parameters);
        }
    }

    public NonEvacuatedEnergyParametersInfos getNonEvacuatedEnergyParametersInfos(UUID studyUuid) {
        return studyRepository.findById(studyUuid)
                .map(studyEntity -> studyEntity.getNonEvacuatedEnergyParameters() != null ?
                        NonEvacuatedEnergyService.fromEntity(studyEntity.getNonEvacuatedEnergyParameters()) :
                        NonEvacuatedEnergyService.getDefaultNonEvacuatedEnergyParametersInfos())
                .orElse(null);
    }

    @Transactional
    public boolean setLoadFlowParameters(UUID studyUuid, String parameters, String userId) {
        StudyEntity studyEntity = studyRepository.findById(studyUuid).orElseThrow(() -> new StudyException(STUDY_NOT_FOUND));
        boolean userProfileIssue = createOrUpdateLoadFlowParameters(studyEntity, parameters, userId);
        invalidateLoadFlowStatusOnAllNodes(studyUuid);
        invalidateSecurityAnalysisStatusOnAllNodes(studyUuid);
        invalidateSensitivityAnalysisStatusOnAllNodes(studyUuid);
        invalidateNonEvacuatedEnergyAnalysisStatusOnAllNodes(studyUuid);
        invalidateDynamicSimulationStatusOnAllNodes(studyUuid);
        notificationService.emitStudyChanged(studyUuid, null, null, NotificationService.UPDATE_TYPE_LOADFLOW_STATUS);
        notificationService.emitStudyChanged(studyUuid, null, null, NotificationService.UPDATE_TYPE_SECURITY_ANALYSIS_STATUS);
        notificationService.emitStudyChanged(studyUuid, null, null, NotificationService.UPDATE_TYPE_SENSITIVITY_ANALYSIS_STATUS);
        notificationService.emitStudyChanged(studyUuid, null, null, NotificationService.UPDATE_TYPE_NON_EVACUATED_ENERGY_STATUS);
        notificationService.emitStudyChanged(studyUuid, null, null, NotificationService.UPDATE_TYPE_DYNAMIC_SIMULATION_STATUS);
        notificationService.emitElementUpdated(studyUuid, userId);
        notificationService.emitComputationParamsChanged(studyUuid, LOAD_FLOW);
        return userProfileIssue;
    }

    public String getDefaultLoadflowProvider(String userId) {
        if (userId != null) {
            UserProfileInfos userProfileInfos = userAdminService.getUserProfile(userId).orElse(null);
            if (userProfileInfos != null && userProfileInfos.getLoadFlowParameterId() != null) {
                try {
                    return loadflowService.getLoadFlowParameters(userProfileInfos.getLoadFlowParameterId()).getProvider();
                } catch (Exception e) {
                    LOGGER.error(String.format("Could not get loadflow parameters with id '%s' from user/profile '%s/%s'. Using default provider",
                            userProfileInfos.getLoadFlowParameterId(), userId, userProfileInfos.getName()), e);
                    // in case of read error (ex: wrong/dangling uuid in the profile), move on with default provider below
                }
            }
        }
        return loadflowService.getLoadFlowDefaultProvider();
    }

    private void updateProvider(UUID studyUuid, String userId, Consumer<StudyEntity> providerSetter) {
        StudyEntity studyEntity = studyRepository.findById(studyUuid).orElseThrow(() -> new StudyException(STUDY_NOT_FOUND));
        providerSetter.accept(studyEntity);
        notificationService.emitElementUpdated(studyUuid, userId);
    }

    public void updateLoadFlowProvider(UUID studyUuid, String provider, String userId) {
        updateProvider(studyUuid, userId, studyEntity -> {
            loadflowService.updateLoadFlowProvider(studyEntity.getLoadFlowParametersUuid(), provider);
            invalidateLoadFlowStatusOnAllNodes(studyUuid);
            notificationService.emitStudyChanged(studyUuid, null, null, NotificationService.UPDATE_TYPE_LOADFLOW_STATUS);
            notificationService.emitComputationParamsChanged(studyUuid, LOAD_FLOW);

        });
    }

    public String getDefaultSecurityAnalysisProvider() {
        return securityAnalysisService.getSecurityAnalysisDefaultProvider();
    }

    public void updateSecurityAnalysisProvider(UUID studyUuid, String provider, String userId) {
        updateProvider(studyUuid, userId, studyEntity -> {
            securityAnalysisService.updateSecurityAnalysisProvider(studyEntity.getSecurityAnalysisParametersUuid(), provider);
            invalidateSecurityAnalysisStatusOnAllNodes(studyUuid);
            notificationService.emitStudyChanged(studyUuid, null, null, NotificationService.UPDATE_TYPE_SECURITY_ANALYSIS_STATUS);
            notificationService.emitComputationParamsChanged(studyUuid, SECURITY_ANALYSIS);
        });
    }

    public String getDefaultSensitivityAnalysisProvider() {
        return sensitivityAnalysisService.getSensitivityAnalysisDefaultProvider();
    }

    public String getDefaultNonEvacuatedEnergyProvider() {
        return defaultNonEvacuatedEnergyProvider;
    }

    public String getDefaultDynamicSimulationProvider() {
        return defaultDynamicSimulationProvider;
    }

    public String getDynamicSimulationProvider(UUID studyUuid) {
        return studyRepository.findById(studyUuid)
                .map(StudyEntity::getDynamicSimulationProvider)
                .orElse("");
    }

    @Transactional
    public void updateDynamicSimulationProvider(UUID studyUuid, String provider, String userId) {
        updateProvider(studyUuid, userId, studyEntity -> {
            studyEntity.setDynamicSimulationProvider(provider != null ? provider : defaultDynamicSimulationProvider);
            invalidateDynamicSimulationStatusOnAllNodes(studyUuid);
            notificationService.emitStudyChanged(studyUuid, null, null, NotificationService.UPDATE_TYPE_DYNAMIC_SIMULATION_STATUS);
            notificationService.emitComputationParamsChanged(studyUuid, DYNAMIC_SIMULATION);
        });
    }

    public String getDefaultDynamicSecurityAnalysisProvider(String userId) {
        if (userId != null) {
            UserProfileInfos userProfileInfos = userAdminService.getUserProfile(userId).orElse(null);
            if (userProfileInfos != null && userProfileInfos.getDynamicSecurityAnalysisParameterId() != null) {
                try {
                    return dynamicSecurityAnalysisService.getProvider(userProfileInfos.getDynamicSecurityAnalysisParameterId());
                } catch (Exception e) {
                    LOGGER.error(String.format("Could not get dynamic security analysis provider with id '%s' from user/profile '%s/%s'. Using default provider",
                            userProfileInfos.getLoadFlowParameterId(), userId, userProfileInfos.getName()), e);
                    // in case of read error (ex: wrong/dangling uuid in the profile), move on with default provider below
                }
            }
        }
        return dynamicSecurityAnalysisService.getDefaultProvider();
    }

    public void updateDynamicSecurityAnalysisProvider(UUID studyUuid, String provider, String userId) {
        updateProvider(studyUuid, userId, studyEntity -> {
            dynamicSecurityAnalysisService.updateProvider(studyEntity.getDynamicSecurityAnalysisParametersUuid(), provider);
            invalidateDynamicSecurityAnalysisStatusOnAllNodes(studyUuid);
            notificationService.emitStudyChanged(studyUuid, null, NotificationService.UPDATE_TYPE_DYNAMIC_SECURITY_ANALYSIS_STATUS);
            notificationService.emitComputationParamsChanged(studyUuid, DYNAMIC_SECURITY_ANALYSIS);

        });
    }

    @Transactional
    public String getShortCircuitParametersInfo(UUID studyUuid) {
        StudyEntity studyEntity = studyRepository.findById(studyUuid).orElseThrow(() -> new StudyException(STUDY_NOT_FOUND));
        if (studyEntity.getShortCircuitParametersUuid() == null) {
            studyEntity.setShortCircuitParametersUuid(shortCircuitService.createParameters(null));
            studyRepository.save(studyEntity);
        }
        return shortCircuitService.getParameters(studyEntity.getShortCircuitParametersUuid());
    }

    @Transactional
    public boolean setShortCircuitParameters(UUID studyUuid, @Nullable String shortCircuitParametersInfos, String userId) {
        StudyEntity studyEntity = studyRepository.findById(studyUuid).orElseThrow(() -> new StudyException(STUDY_NOT_FOUND));
        boolean userProfileIssue = createOrUpdateShortcircuitParameters(studyEntity, shortCircuitParametersInfos, userId);
        notificationService.emitElementUpdated(studyUuid, userId);
        notificationService.emitComputationParamsChanged(studyUuid, SHORT_CIRCUIT);
        return userProfileIssue;
    }

    public boolean createOrUpdateShortcircuitParameters(StudyEntity studyEntity, String parameters, String userId) {
        /* +-----------------------+----------------+-----------------------------------------+
         * | entity.parametersUuid | parametersInfo | action                                  |
         * | no                    | no             | create default ones                     |
         * | no                    | yes            | create new ones                         |
         * | yes                   | no             | reset existing ones (with default ones) |
         * | yes                   | yes            | update existing ones                    |
         * +-----------------------+----------------+-----------------------------------------+
         */
        boolean userProfileIssue = false;
        UUID existingShortcircuitParametersUuid = studyEntity.getShortCircuitParametersUuid();
        UserProfileInfos userProfileInfos = parameters == null ? userAdminService.getUserProfile(userId).orElse(null) : null;
        if (parameters == null && userProfileInfos != null && userProfileInfos.getShortcircuitParameterId() != null) {
            // reset case, with existing profile, having default short circuit params
            try {
                UUID shortcircuitParametersFromProfileUuid = shortCircuitService.duplicateParameters(userProfileInfos.getShortcircuitParameterId());
                studyEntity.setShortCircuitParametersUuid(shortcircuitParametersFromProfileUuid);
                removeShortcircuitParameters(existingShortcircuitParametersUuid);
                return userProfileIssue;
            } catch (Exception e) {
                userProfileIssue = true;
                LOGGER.error(String.format("Could not duplicate short circuit parameters with id '%s' from user/profile '%s/%s'. Using default parameters",
                    userProfileInfos.getShortcircuitParameterId(), userId, userProfileInfos.getName()), e);
                // in case of duplication error (ex: wrong/dangling uuid in the profile), move on with default params below
            }
        }

        if (existingShortcircuitParametersUuid == null) {
            existingShortcircuitParametersUuid = shortCircuitService.createParameters(parameters);
            studyEntity.setShortCircuitParametersUuid(existingShortcircuitParametersUuid);
        } else {
            shortCircuitService.updateParameters(existingShortcircuitParametersUuid, parameters);
        }
        return userProfileIssue;
    }

    private void removeShortcircuitParameters(@Nullable UUID shortcircuitParametersUuid) {
        if (shortcircuitParametersUuid != null) {
            try {
                shortCircuitService.deleteShortcircuitParameters(shortcircuitParametersUuid);
            } catch (Exception e) {
                LOGGER.error("Could not remove short circuit parameters with uuid:" + shortcircuitParametersUuid, e);
            }
        }
    }

    @Transactional
    public UUID runSecurityAnalysis(UUID studyUuid, List<String> contingencyListNames, UUID nodeUuid, UUID rootNetworkUuid, String userId) {
        Objects.requireNonNull(studyUuid);
        Objects.requireNonNull(contingencyListNames);
        Objects.requireNonNull(nodeUuid);

        UUID networkUuid = rootNetworkService.getNetworkUuid(rootNetworkUuid);
        String variantId = networkModificationTreeService.getVariantId(nodeUuid, rootNetworkUuid);
        UUID saReportUuid = networkModificationTreeService.getComputationReports(nodeUuid, rootNetworkUuid).getOrDefault(SECURITY_ANALYSIS.name(), UUID.randomUUID());
        networkModificationTreeService.updateComputationReportUuid(nodeUuid, rootNetworkUuid, SECURITY_ANALYSIS, saReportUuid);
        StudyEntity study = studyRepository.findById(studyUuid).orElseThrow(() -> new StudyException(STUDY_NOT_FOUND));
        String receiver;
        try {
            receiver = URLEncoder.encode(objectMapper.writeValueAsString(new NodeReceiver(nodeUuid, rootNetworkUuid)),
                    StandardCharsets.UTF_8);
        } catch (JsonProcessingException e) {
            throw new UncheckedIOException(e);
        }

        UUID prevResultUuid = rootNetworkNodeInfoService.getComputationResultUuid(nodeUuid, rootNetworkUuid, SECURITY_ANALYSIS);
        if (prevResultUuid != null) {
            securityAnalysisService.deleteSaResult(prevResultUuid);
        }

        var runSecurityAnalysisParametersInfos = new RunSecurityAnalysisParametersInfos(study.getSecurityAnalysisParametersUuid(), study.getLoadFlowParametersUuid(), contingencyListNames);
        UUID result = securityAnalysisService.runSecurityAnalysis(networkUuid, variantId, runSecurityAnalysisParametersInfos,
                new ReportInfos(saReportUuid, nodeUuid), receiver, userId);
        updateComputationResultUuid(nodeUuid, rootNetworkUuid, result, SECURITY_ANALYSIS);
        notificationService.emitStudyChanged(studyUuid, nodeUuid, rootNetworkUuid, NotificationService.UPDATE_TYPE_SECURITY_ANALYSIS_STATUS);
        return result;
    }

    public Integer getContingencyCount(UUID studyUuid, List<String> contingencyListNames, UUID nodeUuid, UUID rootNetworkUuid) {
        Objects.requireNonNull(studyUuid);
        Objects.requireNonNull(contingencyListNames);
        Objects.requireNonNull(nodeUuid);

        UUID networkuuid = rootNetworkService.getNetworkUuid(rootNetworkUuid);
        String variantId = networkModificationTreeService.getVariantId(nodeUuid, rootNetworkUuid);

        return actionsService.getContingencyCount(networkuuid, variantId, contingencyListNames);
    }

    public List<LimitViolationInfos> getLimitViolations(@NonNull UUID nodeUuid, UUID rootNetworkUuid, String filters, String globalFilters, Sort sort) {
        UUID networkuuid = rootNetworkService.getNetworkUuid(rootNetworkUuid);
        String variantId = networkModificationTreeService.getVariantId(nodeUuid, rootNetworkUuid);
        UUID resultUuid = rootNetworkNodeInfoService.getComputationResultUuid(nodeUuid, rootNetworkUuid, ComputationType.LOAD_FLOW);
        return loadflowService.getLimitViolations(resultUuid, filters, globalFilters, sort, networkuuid, variantId);
    }

    public byte[] getSubstationSvg(String substationId, DiagramParameters diagramParameters,
                                   String substationLayout, UUID nodeUuid, UUID rootNetworkUuid) {
        UUID networkUuid = rootNetworkService.getNetworkUuid(rootNetworkUuid);
        if (networkUuid == null) {
            throw new StudyException(ROOT_NETWORK_NOT_FOUND);
        }
        String variantId = networkModificationTreeService.getVariantId(nodeUuid, rootNetworkUuid);
        if (networkStoreService.existVariant(networkUuid, variantId)) {
            return singleLineDiagramService.getSubstationSvg(networkUuid, variantId, substationId, diagramParameters, substationLayout);
        } else {
            return null;
        }
    }

    public String getSubstationSvgAndMetadata(String substationId, DiagramParameters diagramParameters,
                                              String substationLayout, UUID nodeUuid, UUID rootNetworkUuid) {
        UUID networkUuid = rootNetworkService.getNetworkUuid(rootNetworkUuid);
        if (networkUuid == null) {
            throw new StudyException(ROOT_NETWORK_NOT_FOUND);
        }
        String variantId = networkModificationTreeService.getVariantId(nodeUuid, rootNetworkUuid);
        if (networkStoreService.existVariant(networkUuid, variantId)) {
            return singleLineDiagramService.getSubstationSvgAndMetadata(networkUuid, variantId, substationId, diagramParameters, substationLayout);
        } else {
            return null;
        }
    }

    public String getNetworkAreaDiagram(UUID nodeUuid, UUID rootNetworkUuid, List<String> voltageLevelsIds, int depth, boolean withGeoData) {
        UUID networkUuid = rootNetworkService.getNetworkUuid(rootNetworkUuid);
        if (networkUuid == null) {
            throw new StudyException(ROOT_NETWORK_NOT_FOUND);
        }
        String variantId = networkModificationTreeService.getVariantId(nodeUuid, rootNetworkUuid);
        if (networkStoreService.existVariant(networkUuid, variantId)) {
            return singleLineDiagramService.getNetworkAreaDiagram(networkUuid, variantId, voltageLevelsIds, depth, withGeoData);
        } else {
            return null;
        }
    }

    public void invalidateSecurityAnalysisStatusOnAllNodes(UUID studyUuid) {
        securityAnalysisService.invalidateSaStatus(rootNetworkNodeInfoService.getComputationResultUuids(studyUuid, SECURITY_ANALYSIS));
    }

    public void invalidateSensitivityAnalysisStatusOnAllNodes(UUID studyUuid) {
        sensitivityAnalysisService.invalidateSensitivityAnalysisStatus(rootNetworkNodeInfoService.getComputationResultUuids(studyUuid, SENSITIVITY_ANALYSIS));
    }

    public void invalidateNonEvacuatedEnergyAnalysisStatusOnAllNodes(UUID studyUuid) {
        nonEvacuatedEnergyService.invalidateNonEvacuatedEnergyStatus(rootNetworkNodeInfoService.getComputationResultUuids(studyUuid, NON_EVACUATED_ENERGY_ANALYSIS));
    }

    public void invalidateDynamicSimulationStatusOnAllNodes(UUID studyUuid) {
        dynamicSimulationService.invalidateStatus(rootNetworkNodeInfoService.getComputationResultUuids(studyUuid, DYNAMIC_SIMULATION));
    }

    public void invalidateDynamicSecurityAnalysisStatusOnAllNodes(UUID studyUuid) {
        dynamicSecurityAnalysisService.invalidateStatus(rootNetworkNodeInfoService.getComputationResultUuids(studyUuid, DYNAMIC_SECURITY_ANALYSIS));
    }

    public void invalidateLoadFlowStatusOnAllNodes(UUID studyUuid) {
        loadflowService.invalidateLoadFlowStatus(rootNetworkNodeInfoService.getComputationResultUuids(studyUuid, LOAD_FLOW));
    }

    public void invalidateVoltageInitStatusOnAllNodes(UUID studyUuid) {
        voltageInitService.invalidateVoltageInitStatus(rootNetworkNodeInfoService.getComputationResultUuids(studyUuid, VOLTAGE_INITIALIZATION));
    }

    private StudyEntity updateStudyIndexationStatus(StudyEntity studyEntity, StudyIndexationStatus indexationStatus) {
        studyEntity.setIndexationStatus(indexationStatus);
        notificationService.emitStudyIndexationStatusChanged(studyEntity.getId(), indexationStatus);
        return studyEntity;
    }

    public StudyEntity updateStudyIndexationStatus(UUID studyUuid, StudyIndexationStatus indexationStatus) {
        return updateStudyIndexationStatus(studyRepository.findById(studyUuid).orElseThrow(() -> new StudyException(STUDY_NOT_FOUND)), indexationStatus);
    }

    @Transactional
    public StudyEntity saveStudyThenCreateBasicTree(UUID studyUuid, NetworkInfos networkInfos,
                                                    CaseInfos caseInfos, UUID loadFlowParametersUuid,
                                                    UUID shortCircuitParametersUuid, DynamicSimulationParametersEntity dynamicSimulationParametersEntity,
                                                    UUID voltageInitParametersUuid, UUID securityAnalysisParametersUuid, UUID sensitivityAnalysisParametersUuid,
                                                    UUID networkVisualizationParametersUuid, UUID dynamicSecurityAnalysisParametersUuid,
                                                    Map<String, String> importParameters, UUID importReportUuid) {

        StudyEntity studyEntity = StudyEntity.builder()
                .id(studyUuid)
                .nonEvacuatedEnergyProvider(defaultNonEvacuatedEnergyProvider)
                .dynamicSimulationProvider(defaultDynamicSimulationProvider)
                .loadFlowParametersUuid(loadFlowParametersUuid)
                .shortCircuitParametersUuid(shortCircuitParametersUuid)
                .dynamicSimulationParameters(dynamicSimulationParametersEntity)
                .voltageInitParametersUuid(voltageInitParametersUuid)
                .securityAnalysisParametersUuid(securityAnalysisParametersUuid)
                .sensitivityAnalysisParametersUuid(sensitivityAnalysisParametersUuid)
                .indexationStatus(StudyIndexationStatus.INDEXED)
                .voltageInitParameters(new StudyVoltageInitParametersEntity())
                .networkVisualizationParametersUuid(networkVisualizationParametersUuid)
                .dynamicSecurityAnalysisParametersUuid(dynamicSecurityAnalysisParametersUuid)
                .build();

        var study = studyRepository.save(studyEntity);
        rootNetworkService.createRootNetwork(studyEntity, RootNetworkInfos.builder().id(UUID.randomUUID()).name(caseInfos.getCaseName()).networkInfos(networkInfos).caseInfos(caseInfos).reportUuid(importReportUuid).importParameters(importParameters).build());
        networkModificationTreeService.createBasicTree(study);

        return study;
    }

    void updateComputationResultUuid(UUID nodeUuid, UUID rootNetworkUuid, UUID computationResultUuid, ComputationType computationType) {
        rootNetworkNodeInfoService.updateComputationResultUuid(nodeUuid, rootNetworkUuid, computationResultUuid, computationType);
    }

    public List<String> getResultEnumValues(UUID nodeUuid, UUID rootNetworkUuid, ComputationType computationType, String enumName) {
        Objects.requireNonNull(nodeUuid);
        Objects.requireNonNull(enumName);
        UUID resultUuid = rootNetworkNodeInfoService.getComputationResultUuid(nodeUuid, rootNetworkUuid, computationType);
        if (resultUuid != null) {
            return switch (computationType) {
                case LOAD_FLOW -> loadflowService.getEnumValues(enumName, resultUuid);
                case SECURITY_ANALYSIS -> securityAnalysisService.getEnumValues(enumName, resultUuid);
                case SHORT_CIRCUIT, SHORT_CIRCUIT_ONE_BUS -> shortCircuitService.getEnumValues(enumName, resultUuid);
                default -> throw new StudyException(NOT_ALLOWED);
            };
        } else {
            return new ArrayList<>();
        }
    }

    private StudyCreationRequestEntity insertStudyCreationRequestEntity(UUID studyUuid) {
        StudyCreationRequestEntity studyCreationRequestEntity = new StudyCreationRequestEntity(
                studyUuid == null ? UUID.randomUUID() : studyUuid);
        return studyCreationRequestRepository.save(studyCreationRequestEntity);
    }

    public boolean createOrUpdateLoadFlowParameters(StudyEntity studyEntity, String parameters, String userId) {
        boolean userProfileIssue = false;
        UUID existingLoadFlowParametersUuid = studyEntity.getLoadFlowParametersUuid();

        UserProfileInfos userProfileInfos = parameters == null ? userAdminService.getUserProfile(userId).orElse(null) : null;
        if (parameters == null && userProfileInfos != null && userProfileInfos.getLoadFlowParameterId() != null) {
            // reset case, with existing profile, having default LF params
            try {
                UUID loadFlowParametersFromProfileUuid = loadflowService.duplicateLoadFlowParameters(userProfileInfos.getLoadFlowParameterId());
                if (existingLoadFlowParametersUuid != null) {
                    //For a reset to defaultValues we need to keep the provider if it exists because it's updated separately
                    String keptProvider = loadflowService.getLoadFlowParameters(existingLoadFlowParametersUuid).getProvider();
                    loadflowService.updateLoadFlowProvider(loadFlowParametersFromProfileUuid, keptProvider);
                }
                studyEntity.setLoadFlowParametersUuid(loadFlowParametersFromProfileUuid);
                removeLoadFlowParameters(existingLoadFlowParametersUuid);
                return userProfileIssue;
            } catch (Exception e) {
                userProfileIssue = true;
                LOGGER.error(String.format("Could not duplicate loadflow parameters with id '%s' from user/profile '%s/%s'. Using default parameters",
                        userProfileInfos.getLoadFlowParameterId(), userId, userProfileInfos.getName()), e);
                // in case of duplication error (ex: wrong/dangling uuid in the profile), move on with default params below
            }
        }

        if (existingLoadFlowParametersUuid == null) {
            existingLoadFlowParametersUuid = loadflowService.createLoadFlowParameters(parameters);
            studyEntity.setLoadFlowParametersUuid(existingLoadFlowParametersUuid);
        } else {
            loadflowService.updateLoadFlowParameters(existingLoadFlowParametersUuid, parameters);
        }
        return userProfileIssue;
    }

    private void removeLoadFlowParameters(@Nullable UUID lfParametersUuid) {
        if (lfParametersUuid != null) {
            try {
                loadflowService.deleteLoadFlowParameters(lfParametersUuid);
            } catch (Exception e) {
                LOGGER.error("Could not remove loadflow Parameters with uuid:" + lfParametersUuid, e);
            }
        }
    }

    public void updateDynamicSimulationParameters(UUID studyUuid, DynamicSimulationParametersEntity dynamicSimulationParametersEntity) {
        Optional<StudyEntity> studyEntity = studyRepository.findById(studyUuid);
        studyEntity.ifPresent(studyEntity1 -> {
            studyEntity1.setDynamicSimulationParameters(dynamicSimulationParametersEntity);
            invalidateDynamicSimulationStatusOnAllNodes(studyUuid);
            notificationService.emitStudyChanged(studyUuid, null, null, NotificationService.UPDATE_TYPE_DYNAMIC_SIMULATION_STATUS);
        });
    }

    public boolean createOrUpdateVoltageInitParameters(StudyEntity studyEntity, VoltageInitParametersInfos parameters, String userId) {
        boolean userProfileIssue = false;
        UUID existingVoltageInitParametersUuid = studyEntity.getVoltageInitParametersUuid();
        UserProfileInfos userProfileInfos = parameters == null ? userAdminService.getUserProfile(userId).orElse(null) : null;
        if (parameters == null && userProfileInfos != null && userProfileInfos.getVoltageInitParameterId() != null) {
            // reset case, with existing profile, having default voltage init params
            try {
                UUID voltageInitParametersFromProfileUuid = voltageInitService.duplicateVoltageInitParameters(userProfileInfos.getVoltageInitParameterId());
                studyEntity.setVoltageInitParametersUuid(voltageInitParametersFromProfileUuid);
                removeVoltageInitParameters(existingVoltageInitParametersUuid);
                return userProfileIssue;
            } catch (Exception e) {
                userProfileIssue = true;
                LOGGER.error(String.format("Could not duplicate voltage init parameters with id '%s' from user/profile '%s/%s'. Using default parameters",
                    userProfileInfos.getVoltageInitParameterId(), userId, userProfileInfos.getName()), e);
                // in case of duplication error (ex: wrong/dangling uuid in the profile), move on with default params below
            }
        }

        if (existingVoltageInitParametersUuid == null) {
            existingVoltageInitParametersUuid = voltageInitService.createVoltageInitParameters(parameters);
            studyEntity.setVoltageInitParametersUuid(existingVoltageInitParametersUuid);
        } else {
            VoltageInitParametersInfos oldParameters = voltageInitService.getVoltageInitParameters(existingVoltageInitParametersUuid);
            if (Objects.isNull(parameters) || !parameters.equals(oldParameters)) {
                voltageInitService.updateVoltageInitParameters(existingVoltageInitParametersUuid, parameters);
            }
        }
        invalidateVoltageInitStatusOnAllNodes(studyEntity.getId());

        return userProfileIssue;
    }

    private void removeVoltageInitParameters(@Nullable UUID voltageInitParametersUuid) {
        if (voltageInitParametersUuid != null) {
            try {
                voltageInitService.deleteVoltageInitParameters(voltageInitParametersUuid);
            } catch (Exception e) {
                LOGGER.error("Could not remove voltage init parameters with uuid:" + voltageInitParametersUuid, e);
            }
        }
    }

    public boolean createOrUpdateSecurityAnalysisParameters(UUID studyUuid, StudyEntity studyEntity, String parameters, String userId) {
        boolean userProfileIssue = false;
        UUID existingSecurityAnalysisParametersUuid = studyEntity.getSecurityAnalysisParametersUuid();
        UserProfileInfos userProfileInfos = parameters == null ? userAdminService.getUserProfile(userId).orElse(null) : null;
        if (parameters == null && userProfileInfos != null && userProfileInfos.getSecurityAnalysisParameterId() != null) {
            // reset case, with existing profile, having default security analysis params
            try {
                UUID securityAnalysisParametersFromProfileUuid = securityAnalysisService.duplicateSecurityAnalysisParameters(userProfileInfos.getSecurityAnalysisParameterId());
                studyEntity.setSecurityAnalysisParametersUuid(securityAnalysisParametersFromProfileUuid);
                removeSecurityAnalysisParameters(existingSecurityAnalysisParametersUuid);
                return userProfileIssue;
            } catch (Exception e) {
                userProfileIssue = true;
                LOGGER.error(String.format("Could not duplicate security analysis parameters with id '%s' from user/profile '%s/%s'. Using default parameters",
                        userProfileInfos.getSecurityAnalysisParameterId(), userId, userProfileInfos.getName()), e);
                // in case of duplication error (ex: wrong/dangling uuid in the profile), move on with default params below
            }
        }

        if (existingSecurityAnalysisParametersUuid == null) {
            existingSecurityAnalysisParametersUuid = securityAnalysisService.createSecurityAnalysisParameters(parameters);
            studyEntity.setSecurityAnalysisParametersUuid(existingSecurityAnalysisParametersUuid);
        } else {
            securityAnalysisService.updateSecurityAnalysisParameters(existingSecurityAnalysisParametersUuid, parameters);
        }
        invalidateSecurityAnalysisStatusOnAllNodes(studyUuid);

        return userProfileIssue;
    }

    private void removeSecurityAnalysisParameters(@Nullable UUID securityAnalysisParametersUuid) {
        if (securityAnalysisParametersUuid != null) {
            try {
                securityAnalysisService.deleteSecurityAnalysisParameters(securityAnalysisParametersUuid);
            } catch (Exception e) {
                LOGGER.error("Could not remove security analysis parameters with uuid:" + securityAnalysisParametersUuid, e);
            }
        }
    }

    @Transactional
    public void createNetworkModification(UUID studyUuid, String createModificationAttributes, UUID nodeUuid, String userId) {
        List<UUID> childrenUuids = networkModificationTreeService.getChildren(nodeUuid);
        notificationService.emitStartModificationEquipmentNotification(studyUuid, nodeUuid, childrenUuids, NotificationService.MODIFICATIONS_CREATING_IN_PROGRESS);
        try {
            List<Optional<NetworkModificationResult>> networkModificationResults = null;
            UUID groupUuid = networkModificationTreeService.getModificationGroupUuid(nodeUuid);
            List<RootNetworkEntity> studyRootNetworkEntities = rootNetworkService.getStudyRootNetworks(studyUuid);

            List<ModificationApplicationContext> modificationApplicationContexts = studyRootNetworkEntities.stream()
                .map(rootNetworkEntity -> rootNetworkNodeInfoService.getNetworkModificationApplicationContext(rootNetworkEntity.getId(), nodeUuid, rootNetworkEntity.getNetworkUuid()))
                .toList();
            networkModificationResults = networkModificationService.createModification(groupUuid, Pair.of(createModificationAttributes, modificationApplicationContexts));

            if (networkModificationResults != null) {
                int index = 0;
                // for each NetworkModificationResult, send an impact notification - studyRootNetworkEntities are ordered in the same way as networkModificationResults
                for (Optional<NetworkModificationResult> modificationResultOpt : networkModificationResults) {
                    if (modificationResultOpt.isPresent() && studyRootNetworkEntities.get(index) != null) {
                        emitNetworkModificationImpacts(studyUuid, nodeUuid, studyRootNetworkEntities.get(index).getId(), modificationResultOpt.get());
                    }
                    index++;
                }
            }
            // invalidate all nodeUuid children
            updateStatuses(studyUuid, nodeUuid);
        } finally {
            notificationService.emitEndModificationEquipmentNotification(studyUuid, nodeUuid, childrenUuids);
        }
        notificationService.emitElementUpdated(studyUuid, userId);
    }

    public void updateNetworkModification(UUID studyUuid, String updateModificationAttributes, UUID nodeUuid, UUID modificationUuid, String userId) {
        List<UUID> childrenUuids = networkModificationTreeService.getChildren(nodeUuid);
        notificationService.emitStartModificationEquipmentNotification(studyUuid, nodeUuid, childrenUuids, NotificationService.MODIFICATIONS_UPDATING_IN_PROGRESS);
        try {
            networkModificationService.updateModification(updateModificationAttributes, modificationUuid);
            updateStatuses(studyUuid, nodeUuid, false);
        } finally {
            notificationService.emitEndModificationEquipmentNotification(studyUuid, nodeUuid, childrenUuids);
        }
        notificationService.emitElementUpdated(studyUuid, userId);
    }

    public String getVoltageLevelSubstationId(UUID nodeUuid, UUID rootNetworkUuid, String voltageLevelId) {
        UUID networkUuid = rootNetworkService.getNetworkUuid(rootNetworkUuid);
        String variantId = networkModificationTreeService.getVariantId(nodeUuid, rootNetworkUuid);
        return networkMapService.getVoltageLevelSubstationId(networkUuid, variantId, voltageLevelId);
    }

    public List<IdentifiableInfos> getVoltageLevelBusesOrBusbarSections(UUID nodeUuid, UUID rootNetworkUuid, String voltageLevelId,
                                                                        String busPath) {
        UUID networkUuid = rootNetworkService.getNetworkUuid(rootNetworkUuid);
        String variantId = networkModificationTreeService.getVariantId(nodeUuid, rootNetworkUuid);

        return networkMapService.getVoltageLevelBusesOrBusbarSections(networkUuid, variantId, voltageLevelId, busPath);
    }

    public String getVoltageLevelSubstationId(UUID studyUuid, UUID nodeUuid, UUID rootNetworkUuid, String voltageLevelId, boolean inUpstreamBuiltParentNode) {
        UUID nodeUuidToSearchIn = getNodeUuidToSearchIn(nodeUuid, rootNetworkUuid, inUpstreamBuiltParentNode);
        return getVoltageLevelSubstationId(nodeUuidToSearchIn, rootNetworkUuid, voltageLevelId);
    }

    public List<IdentifiableInfos> getVoltageLevelBusesOrBusbarSections(UUID nodeUuid, UUID rootNetworkUuid, String voltageLevelId, boolean inUpstreamBuiltParentNode) {
        UUID nodeUuidToSearchIn = getNodeUuidToSearchIn(nodeUuid, rootNetworkUuid, inUpstreamBuiltParentNode);
        return getVoltageLevelBusesOrBusbarSections(nodeUuidToSearchIn, rootNetworkUuid, voltageLevelId, "buses-or-busbar-sections");
    }

    @Transactional(readOnly = true)
    public UUID getStudyUuidFromNodeUuid(UUID nodeUuid) {
        return networkModificationTreeService.getStudyUuidForNodeId(nodeUuid);
    }

    public void buildNode(@NonNull UUID studyUuid, @NonNull UUID nodeUuid, @NonNull UUID rootNetworkUuid, @NonNull String userId) {
        assertCanBuildNode(studyUuid, rootNetworkUuid, userId);
        BuildInfos buildInfos = networkModificationTreeService.getBuildInfos(nodeUuid, rootNetworkUuid);
        Map<UUID, UUID> nodeUuidToReportUuid = buildInfos.getReportsInfos().stream().collect(Collectors.toMap(ReportInfos::nodeUuid, ReportInfos::reportUuid));
        networkModificationTreeService.setModificationReports(nodeUuid, rootNetworkUuid, nodeUuidToReportUuid);
        networkModificationTreeService.updateNodeBuildStatus(nodeUuid, rootNetworkUuid, NodeBuildStatus.from(BuildStatus.BUILDING));
        try {
            networkModificationService.buildNode(nodeUuid, rootNetworkUuid, buildInfos);
        } catch (Exception e) {
            networkModificationTreeService.updateNodeBuildStatus(nodeUuid, rootNetworkUuid, NodeBuildStatus.from(BuildStatus.NOT_BUILT));
            throw new StudyException(NODE_BUILD_ERROR, e.getMessage());
        }
    }

    private void assertCanBuildNode(@NonNull UUID studyUuid, @NonNull UUID rootNetworkUuid, @NonNull String userId) {
        // check restrictions on node builds number
        userAdminService.getUserMaxAllowedBuilds(userId).ifPresent(maxBuilds -> {
            long nbBuiltNodes = networkModificationTreeService.countBuiltNodes(studyUuid, rootNetworkUuid);
            if (nbBuiltNodes >= maxBuilds) {
                throw new StudyException(MAX_NODE_BUILDS_EXCEEDED, "max allowed built nodes : " + maxBuilds);
            }
        });
    }

    @Transactional
    public void unbuildNode(@NonNull UUID studyUuid, @NonNull UUID nodeUuid, @NonNull UUID rootNetworkUuid) {
        invalidateBuild(studyUuid, nodeUuid, rootNetworkUuid, false, true, true);
        emitAllComputationStatusChanged(studyUuid, nodeUuid, rootNetworkUuid);
    }

    public void stopBuild(@NonNull UUID nodeUuid, UUID rootNetworkUuid) {
        networkModificationService.stopBuild(nodeUuid, rootNetworkUuid);
    }

    @Transactional
    public void duplicateStudyNode(UUID sourceStudyUuid, UUID targetStudyUuid, UUID nodeToCopyUuid, UUID referenceNodeUuid, InsertMode insertMode, String userId) {
        checkStudyContainsNode(sourceStudyUuid, nodeToCopyUuid);
        checkStudyContainsNode(targetStudyUuid, referenceNodeUuid);
        UUID duplicatedNodeUuid = networkModificationTreeService.duplicateStudyNode(nodeToCopyUuid, referenceNodeUuid, insertMode);
        boolean invalidateBuild = networkModificationTreeService.hasModifications(nodeToCopyUuid, false);
        updateStatuses(targetStudyUuid, duplicatedNodeUuid, true, invalidateBuild, true);
        notificationService.emitElementUpdated(targetStudyUuid, userId);
    }

    @Transactional
    public void moveStudyNode(UUID studyUuid, UUID nodeToMoveUuid, UUID referenceNodeUuid, InsertMode insertMode, String userId) {
        List<NodeEntity> oldChildren = null;
        checkStudyContainsNode(studyUuid, nodeToMoveUuid);
        checkStudyContainsNode(studyUuid, referenceNodeUuid);
        boolean shouldInvalidateChildren = networkModificationTreeService.hasModifications(nodeToMoveUuid, false);

        //Invalidating previous children if necessary
        if (shouldInvalidateChildren) {
            oldChildren = networkModificationTreeService.getChildrenByParentUuid(nodeToMoveUuid);
        }

        networkModificationTreeService.moveStudyNode(nodeToMoveUuid, referenceNodeUuid, insertMode);

        //Invalidating moved node or new children if necessary
        if (shouldInvalidateChildren) {
            updateStatuses(studyUuid, nodeToMoveUuid, false, true, true);
            oldChildren.forEach(child -> updateStatuses(studyUuid, child.getIdNode(), false, true, true));
        } else {
            rootNetworkService.getStudyRootNetworks(studyUuid).forEach(rootNetworkEntity ->
                invalidateBuild(studyUuid, nodeToMoveUuid, rootNetworkEntity.getId(), false, true, true)
            );
        }
        notificationService.emitElementUpdated(studyUuid, userId);
    }

    @Transactional
    public void duplicateStudySubtree(UUID sourceStudyUuid, UUID targetStudyUuid, UUID parentNodeToCopyUuid, UUID referenceNodeUuid, String userId) {
        checkStudyContainsNode(sourceStudyUuid, parentNodeToCopyUuid);
        checkStudyContainsNode(targetStudyUuid, referenceNodeUuid);

        StudyEntity studyEntity = studyRepository.findById(targetStudyUuid).orElseThrow(() -> new StudyException(STUDY_NOT_FOUND));
        AbstractNode studySubTree = networkModificationTreeService.getStudySubtree(sourceStudyUuid, parentNodeToCopyUuid, null);
        UUID duplicatedNodeUuid = networkModificationTreeService.cloneStudyTree(studySubTree, referenceNodeUuid, studyEntity);
        notificationService.emitSubtreeInserted(targetStudyUuid, duplicatedNodeUuid, referenceNodeUuid);
        notificationService.emitElementUpdated(targetStudyUuid, userId);
    }

    @Transactional
    public void moveStudySubtree(UUID studyUuid, UUID parentNodeToMoveUuid, UUID referenceNodeUuid, String userId) {
        checkStudyContainsNode(studyUuid, parentNodeToMoveUuid);
        checkStudyContainsNode(studyUuid, referenceNodeUuid);

        List<UUID> allChildren = networkModificationTreeService.getChildren(parentNodeToMoveUuid);
        if (allChildren.contains(referenceNodeUuid)) {
            throw new StudyException(NOT_ALLOWED);
        }
        networkModificationTreeService.moveStudySubtree(parentNodeToMoveUuid, referenceNodeUuid);

        rootNetworkService.getStudyRootNetworks(studyUuid).forEach(rootNetworkEntity -> {
            UUID rootNetworkUuid = rootNetworkEntity.getId();
            if (networkModificationTreeService.getNodeBuildStatus(parentNodeToMoveUuid, rootNetworkUuid).isBuilt()) {
                updateStatuses(studyUuid, parentNodeToMoveUuid, false, true, true);
            }
            allChildren.stream()
                .filter(childUuid -> networkModificationTreeService.getNodeBuildStatus(childUuid, rootNetworkUuid).isBuilt())
                .forEach(childUuid -> updateStatuses(studyUuid, childUuid, false, true, true));

        });

        notificationService.emitSubtreeMoved(studyUuid, parentNodeToMoveUuid, referenceNodeUuid);
        notificationService.emitElementUpdated(studyUuid, userId);
    }

    public void invalidateBuild(UUID studyUuid, UUID nodeUuid, UUID rootNetworkUuid, boolean invalidateOnlyChildrenBuildStatus, boolean invalidateOnlyTargetNode, boolean deleteVoltageInitResults) {
        AtomicReference<Long> startTime = new AtomicReference<>(null);
        startTime.set(System.nanoTime());
        InvalidateNodeInfos invalidateNodeInfos = new InvalidateNodeInfos();
        invalidateNodeInfos.setNetworkUuid(rootNetworkService.getNetworkUuid(rootNetworkUuid));
        // we might want to invalidate target node without impacting other nodes (when moving an empty node for example)
        if (invalidateOnlyTargetNode) {
            networkModificationTreeService.invalidateBuildOfNodeOnly(nodeUuid, rootNetworkUuid, invalidateOnlyChildrenBuildStatus, invalidateNodeInfos, deleteVoltageInitResults);
        } else {
            networkModificationTreeService.invalidateBuild(nodeUuid, rootNetworkUuid, invalidateOnlyChildrenBuildStatus, invalidateNodeInfos, deleteVoltageInitResults);
        }

        CompletableFuture<Void> executeInParallel = CompletableFuture.allOf(
                studyServerExecutionService.runAsync(() -> reportService.deleteReports(invalidateNodeInfos.getReportUuids())),
                studyServerExecutionService.runAsync(() -> invalidateNodeInfos.getLoadFlowResultUuids().forEach(loadflowService::deleteLoadFlowResult)),
                studyServerExecutionService.runAsync(() -> invalidateNodeInfos.getSecurityAnalysisResultUuids().forEach(securityAnalysisService::deleteSaResult)),
                studyServerExecutionService.runAsync(() -> invalidateNodeInfos.getSensitivityAnalysisResultUuids().forEach(sensitivityAnalysisService::deleteSensitivityAnalysisResult)),
                studyServerExecutionService.runAsync(() -> invalidateNodeInfos.getNonEvacuatedEnergyResultUuids().forEach(nonEvacuatedEnergyService::deleteNonEvacuatedEnergyResult)),
                studyServerExecutionService.runAsync(() -> invalidateNodeInfos.getShortCircuitAnalysisResultUuids().forEach(shortCircuitService::deleteShortCircuitAnalysisResult)),
                studyServerExecutionService.runAsync(() -> invalidateNodeInfos.getOneBusShortCircuitAnalysisResultUuids().forEach(shortCircuitService::deleteShortCircuitAnalysisResult)),
                studyServerExecutionService.runAsync(() -> invalidateNodeInfos.getVoltageInitResultUuids().forEach(voltageInitService::deleteVoltageInitResult)),
                studyServerExecutionService.runAsync(() -> invalidateNodeInfos.getDynamicSimulationResultUuids().forEach(dynamicSimulationService::deleteResult)),
                studyServerExecutionService.runAsync(() -> invalidateNodeInfos.getDynamicSecurityAnalysisResultUuids().forEach(dynamicSecurityAnalysisService::deleteResult)),
                studyServerExecutionService.runAsync(() -> invalidateNodeInfos.getStateEstimationResultUuids().forEach(stateEstimationService::deleteStateEstimationResult)),
                studyServerExecutionService.runAsync(() -> networkStoreService.deleteVariants(invalidateNodeInfos.getNetworkUuid(), invalidateNodeInfos.getVariantIds()))
        );
        try {
            executeInParallel.get();
        } catch (InterruptedException e) {
            Thread.currentThread().interrupt();
            throw new StudyException(INVALIDATE_BUILD_FAILED, e.getMessage());
        } catch (Exception e) {
            throw new StudyException(INVALIDATE_BUILD_FAILED, e.getMessage());
        }

        if (startTime.get() != null) {
            LOGGER.trace("Invalidate node '{}' of study '{}' : {} seconds", nodeUuid, studyUuid,
                    TimeUnit.NANOSECONDS.toSeconds(System.nanoTime() - startTime.get()));
        }
    }

    private void updateStatuses(UUID studyUuid, UUID nodeUuid) {
        updateStatuses(studyUuid, nodeUuid, true);
    }

    private void updateStatuses(UUID studyUuid, UUID nodeUuid, boolean invalidateOnlyChildrenBuildStatus) {
        updateStatuses(studyUuid, nodeUuid, invalidateOnlyChildrenBuildStatus, true, true);
    }

    private void updateStatuses(UUID studyUuid, UUID nodeUuid, boolean invalidateOnlyChildrenBuildStatus, boolean invalidateBuild, boolean deleteVoltageInitResults) {
        rootNetworkService.getStudyRootNetworks(studyUuid).forEach(rootNetworkEntity -> {
            UUID rootNetworkUuid = rootNetworkEntity.getId();
            if (invalidateBuild) {
                invalidateBuild(studyUuid, nodeUuid, rootNetworkUuid, invalidateOnlyChildrenBuildStatus, false, deleteVoltageInitResults);
            }
            emitAllComputationStatusChanged(studyUuid, nodeUuid, rootNetworkUuid);
        });
    }

    @Transactional
    public void deleteNetworkModifications(UUID studyUuid, UUID nodeUuid, List<UUID> modificationsUuids, String userId) {
        List<UUID> childrenUuids = networkModificationTreeService.getChildren(nodeUuid);
        notificationService.emitStartModificationEquipmentNotification(studyUuid, nodeUuid, childrenUuids, NotificationService.MODIFICATIONS_DELETING_IN_PROGRESS);
        try {
            if (!networkModificationTreeService.getStudyUuidForNodeId(nodeUuid).equals(studyUuid)) {
                throw new StudyException(NOT_ALLOWED);
            }
            UUID groupId = networkModificationTreeService.getModificationGroupUuid(nodeUuid);
            networkModificationService.deleteModifications(groupId, modificationsUuids);
            updateStatuses(studyUuid, nodeUuid, false, false, false);
        } finally {
            notificationService.emitEndDeletionEquipmentNotification(studyUuid, nodeUuid, childrenUuids);
        }
        notificationService.emitElementUpdated(studyUuid, userId);
    }

    @Transactional
    public void stashNetworkModifications(UUID studyUuid, UUID nodeUuid, List<UUID> modificationsUuids, String userId) {
        List<UUID> childrenUuids = networkModificationTreeService.getChildren(nodeUuid);
        notificationService.emitStartModificationEquipmentNotification(studyUuid, nodeUuid, childrenUuids, NotificationService.MODIFICATIONS_STASHING_IN_PROGRESS);
        try {
            if (!networkModificationTreeService.getStudyUuidForNodeId(nodeUuid).equals(studyUuid)) {
                throw new StudyException(NOT_ALLOWED);
            }
            UUID groupId = networkModificationTreeService.getModificationGroupUuid(nodeUuid);
            networkModificationService.stashModifications(groupId, modificationsUuids);
            updateStatuses(studyUuid, nodeUuid, false);
        } finally {
            notificationService.emitEndModificationEquipmentNotification(studyUuid, nodeUuid, childrenUuids);
        }
        notificationService.emitElementUpdated(studyUuid, userId);
    }

    @Transactional
    public void updateNetworkModificationsActivation(UUID studyUuid, UUID nodeUuid, List<UUID> modificationsUuids, String userId, boolean activated) {
        List<UUID> childrenUuids = networkModificationTreeService.getChildren(nodeUuid);
        notificationService.emitStartModificationEquipmentNotification(studyUuid, nodeUuid, childrenUuids, NotificationService.MODIFICATIONS_UPDATING_IN_PROGRESS);
        try {
            if (!networkModificationTreeService.getStudyUuidForNodeId(nodeUuid).equals(studyUuid)) {
                throw new StudyException(NOT_ALLOWED);
            }
            UUID groupId = networkModificationTreeService.getModificationGroupUuid(nodeUuid);
            networkModificationService.updateModificationsActivation(groupId, modificationsUuids, activated);
            updateStatuses(studyUuid, nodeUuid, false);
        } finally {
            notificationService.emitEndModificationEquipmentNotification(studyUuid, nodeUuid, childrenUuids);
        }
        notificationService.emitElementUpdated(studyUuid, userId);
    }

    @Transactional
    public void restoreNetworkModifications(UUID studyUuid, UUID nodeUuid, List<UUID> modificationsUuids, String userId) {
        List<UUID> childrenUuids = networkModificationTreeService.getChildren(nodeUuid);
        notificationService.emitStartModificationEquipmentNotification(studyUuid, nodeUuid, childrenUuids, NotificationService.MODIFICATIONS_RESTORING_IN_PROGRESS);
        try {
            if (!networkModificationTreeService.getStudyUuidForNodeId(nodeUuid).equals(studyUuid)) {
                throw new StudyException(NOT_ALLOWED);
            }
            UUID groupId = networkModificationTreeService.getModificationGroupUuid(nodeUuid);
            networkModificationService.restoreModifications(groupId, modificationsUuids);
            updateStatuses(studyUuid, nodeUuid, false);
        } finally {
            notificationService.emitEndModificationEquipmentNotification(studyUuid, nodeUuid, childrenUuids);
        }
        notificationService.emitElementUpdated(studyUuid, userId);
    }

    @Transactional
    public void deleteNodes(UUID studyUuid, List<UUID> nodeIds, boolean deleteChildren, String userId) {

        DeleteNodeInfos deleteNodeInfos = new DeleteNodeInfos();
        for (UUID nodeId : nodeIds) {
            AtomicReference<Long> startTime = new AtomicReference<>(null);
            startTime.set(System.nanoTime());

            boolean invalidateChildrenBuild = !deleteChildren && networkModificationTreeService.hasModifications(nodeId, false);
            List<NodeEntity> childrenNodes = networkModificationTreeService.getChildrenByParentUuid(nodeId);
            List<UUID> removedNodes = networkModificationTreeService.doDeleteNode(nodeId, deleteChildren, deleteNodeInfos);

            CompletableFuture<Void> executeInParallel = CompletableFuture.allOf(
                    studyServerExecutionService.runAsync(() -> deleteNodeInfos.getModificationGroupUuids().forEach(networkModificationService::deleteModifications)),
                    studyServerExecutionService.runAsync(() -> reportService.deleteReports(deleteNodeInfos.getReportUuids())),
                    studyServerExecutionService.runAsync(() -> deleteNodeInfos.getLoadFlowResultUuids().forEach(loadflowService::deleteLoadFlowResult)),
                    studyServerExecutionService.runAsync(() -> deleteNodeInfos.getSecurityAnalysisResultUuids().forEach(securityAnalysisService::deleteSaResult)),
                    studyServerExecutionService.runAsync(() -> deleteNodeInfos.getSensitivityAnalysisResultUuids().forEach(sensitivityAnalysisService::deleteSensitivityAnalysisResult)),
                    studyServerExecutionService.runAsync(() -> deleteNodeInfos.getNonEvacuatedEnergyResultUuids().forEach(nonEvacuatedEnergyService::deleteNonEvacuatedEnergyResult)),
                    studyServerExecutionService.runAsync(() -> deleteNodeInfos.getShortCircuitAnalysisResultUuids().forEach(shortCircuitService::deleteShortCircuitAnalysisResult)),
                    studyServerExecutionService.runAsync(() -> deleteNodeInfos.getOneBusShortCircuitAnalysisResultUuids().forEach(shortCircuitService::deleteShortCircuitAnalysisResult)),
                    studyServerExecutionService.runAsync(() -> deleteNodeInfos.getVoltageInitResultUuids().forEach(voltageInitService::deleteVoltageInitResult)),
                    studyServerExecutionService.runAsync(() -> deleteNodeInfos.getDynamicSimulationResultUuids().forEach(dynamicSimulationService::deleteResult)),
                    studyServerExecutionService.runAsync(() -> deleteNodeInfos.getStateEstimationResultUuids().forEach(stateEstimationService::deleteStateEstimationResult)),
                    studyServerExecutionService.runAsync(() -> deleteNodeInfos.getVariantIds().forEach(networkStoreService::deleteVariants)),
                    studyServerExecutionService.runAsync(() -> removedNodes.forEach(dynamicSimulationEventService::deleteEventsByNodeId))
            );

            try {
                executeInParallel.get();
            } catch (InterruptedException e) {
                Thread.currentThread().interrupt();
                throw new StudyException(DELETE_NODE_FAILED, e.getMessage());
            } catch (Exception e) {
                throw new StudyException(DELETE_NODE_FAILED, e.getMessage());
            }

            if (startTime.get() != null) {
                if (LOGGER.isTraceEnabled()) {
                    LOGGER.trace("Delete node '{}' of study '{}' : {} seconds", nodeId.toString().replaceAll("[\n\r]", "_"), studyUuid,
                            TimeUnit.NANOSECONDS.toSeconds(System.nanoTime() - startTime.get()));
                }
            }

            if (invalidateChildrenBuild) {
                childrenNodes.forEach(nodeEntity -> updateStatuses(studyUuid, nodeEntity.getIdNode(), false, true, true));
            }
        }

        notificationService.emitElementUpdated(studyUuid, userId);
    }

    @Transactional
    public void stashNode(UUID studyUuid, UUID nodeId, boolean stashChildren, String userId) {
        AtomicReference<Long> startTime = new AtomicReference<>(null);
        startTime.set(System.nanoTime());
        boolean invalidateChildrenBuild = stashChildren || networkModificationTreeService.hasModifications(nodeId, false);
        rootNetworkService.getStudyRootNetworks(studyUuid).forEach(rootNetworkEntity ->
            invalidateBuild(studyUuid, nodeId, rootNetworkEntity.getId(), false, !invalidateChildrenBuild, true)
        );
        networkModificationTreeService.doStashNode(nodeId, stashChildren);

        if (startTime.get() != null) {
            LOGGER.trace("Delete node '{}' of study '{}' : {} seconds", nodeId, studyUuid,
                    TimeUnit.NANOSECONDS.toSeconds(System.nanoTime() - startTime.get()));
        }

        notificationService.emitElementUpdated(studyUuid, userId);
    }

    public List<Pair<AbstractNode, Integer>> getStashedNodes(UUID studyId) {
        return networkModificationTreeService.getStashedNodes(studyId);
    }

    public void restoreNodes(UUID studyId, List<UUID> nodeIds, UUID anchorNodeId) {
        networkModificationTreeService.restoreNode(studyId, nodeIds, anchorNodeId);
    }

    private void reindexStudy(StudyEntity study, UUID rootNetworkUuid) {
        CreatedStudyBasicInfos studyInfos = toCreatedStudyBasicInfos(study, rootNetworkUuid);
        // reindex study in elasticsearch
        studyInfosService.recreateStudyInfos(studyInfos);

        // Reset indexation status
        updateStudyIndexationStatus(study, StudyIndexationStatus.INDEXING_ONGOING);
        try {
            networkConversionService.reindexStudyNetworkEquipments(rootNetworkService.getNetworkUuid(rootNetworkUuid));
            updateStudyIndexationStatus(study, StudyIndexationStatus.INDEXED);
        } catch (Exception e) {
            // Allow to retry indexation
            updateStudyIndexationStatus(study, StudyIndexationStatus.NOT_INDEXED);
            throw e;
        }
        invalidateBuild(study.getId(), networkModificationTreeService.getStudyRootNodeUuid(study.getId()), rootNetworkUuid, false, false, true);
        LOGGER.info("Study with id = '{}' has been reindexed", study.getId());
    }

    @Transactional
    public void reindexStudy(UUID studyUuid, UUID rootNetworkUuid) {
        reindexStudy(studyRepository.findById(studyUuid).orElseThrow(() -> new StudyException(STUDY_NOT_FOUND)), rootNetworkUuid);
    }

    @Transactional
    public StudyIndexationStatus getStudyIndexationStatus(UUID studyUuid, UUID rootNetworkUuid) {
        StudyEntity study = studyRepository.findById(studyUuid).orElseThrow(() -> new StudyException(STUDY_NOT_FOUND));
        if (study.getIndexationStatus() == StudyIndexationStatus.INDEXED
                && !networkConversionService.checkStudyIndexationStatus(rootNetworkService.getNetworkUuid(rootNetworkUuid))) {
            updateStudyIndexationStatus(study, StudyIndexationStatus.NOT_INDEXED);
        }
        return study.getIndexationStatus();
    }

    @Transactional
    public void moveNetworkModifications(UUID studyUuid, UUID targetNodeUuid, UUID originNodeUuid, List<UUID> modificationUuidList, UUID beforeUuid, String userId) {
        if (originNodeUuid == null) {
            throw new StudyException(MISSING_PARAMETER, "The parameter 'originNodeUuid' must be defined when moving modifications");
        }

        boolean moveBetweenNodes = !targetNodeUuid.equals(originNodeUuid);
        // Target node must not be built (incremental mode) when:
        // - the move is a cut & paste or a position change inside the same node
        // - the move is a cut & paste between 2 nodes and the target node belongs to the source node subtree
        boolean targetNodeBelongsToSourceNodeSubTree = moveBetweenNodes && networkModificationTreeService.hasAncestor(targetNodeUuid, originNodeUuid);
        boolean buildTargetNode = moveBetweenNodes && !targetNodeBelongsToSourceNodeSubTree;

        List<UUID> childrenUuids = networkModificationTreeService.getChildren(targetNodeUuid);
        List<UUID> originNodeChildrenUuids = new ArrayList<>();
        notificationService.emitStartModificationEquipmentNotification(studyUuid, targetNodeUuid, childrenUuids, NotificationService.MODIFICATIONS_UPDATING_IN_PROGRESS);
        if (moveBetweenNodes) {
            originNodeChildrenUuids = networkModificationTreeService.getChildren(originNodeUuid);
            notificationService.emitStartModificationEquipmentNotification(studyUuid, originNodeUuid, originNodeChildrenUuids, NotificationService.MODIFICATIONS_UPDATING_IN_PROGRESS);
        }
        try {
            checkStudyContainsNode(studyUuid, targetNodeUuid);
            UUID originGroupUuid = networkModificationTreeService.getModificationGroupUuid(originNodeUuid);
            NetworkModificationNodeInfoEntity networkModificationNodeInfoEntity = networkModificationTreeService.getNetworkModificationNodeInfoEntity(targetNodeUuid);
            rootNetworkService.getStudyRootNetworks(studyUuid).forEach(rootNetworkEntity -> {
                UUID rootNetworkUuid = rootNetworkEntity.getId();
                RootNetworkNodeInfoEntity rootNetworkNodeInfoEntity = rootNetworkNodeInfoService.getRootNetworkNodeInfo(targetNodeUuid, rootNetworkUuid).orElseThrow(() -> new StudyException(ROOT_NETWORK_NOT_FOUND));
                UUID networkUuid = rootNetworkService.getNetworkUuid(rootNetworkUuid);
                Optional<NetworkModificationResult> networkModificationResult = networkModificationService.moveModifications(originGroupUuid, modificationUuidList, beforeUuid, networkUuid, networkModificationNodeInfoEntity, rootNetworkNodeInfoEntity, buildTargetNode);
                if (!targetNodeBelongsToSourceNodeSubTree) {
                    // invalidate the whole subtree except maybe the target node itself (depends if we have built this node during the move)
                    networkModificationResult.ifPresent(modificationResult -> emitNetworkModificationImpacts(studyUuid, targetNodeUuid, rootNetworkUuid, modificationResult));
                    updateStatuses(studyUuid, targetNodeUuid, buildTargetNode, true, true);
                }
                if (moveBetweenNodes) {
                    // invalidate the whole subtree including the source node
                    networkModificationResult.ifPresent(modificationResult -> emitNetworkModificationImpacts(studyUuid, originNodeUuid, rootNetworkUuid, modificationResult));
                    updateStatuses(studyUuid, originNodeUuid, false, true, true);
                }
            });
        } finally {
            notificationService.emitEndModificationEquipmentNotification(studyUuid, targetNodeUuid, childrenUuids);
            if (moveBetweenNodes) {
                notificationService.emitEndModificationEquipmentNotification(studyUuid, originNodeUuid, originNodeChildrenUuids);
            }
        }
        notificationService.emitElementUpdated(studyUuid, userId);
    }

    @Transactional
    public void duplicateOrInsertNetworkModifications(UUID studyUuid, UUID nodeUuid, List<UUID> modificationUuidList, String userId, StudyConstants.ModificationsActionType action) {
        List<UUID> childrenUuids = networkModificationTreeService.getChildren(nodeUuid);
        notificationService.emitStartModificationEquipmentNotification(studyUuid, nodeUuid, childrenUuids, NotificationService.MODIFICATIONS_UPDATING_IN_PROGRESS);
        try {
            checkStudyContainsNode(studyUuid, nodeUuid);
            List<RootNetworkEntity> studyRootNetworkEntities = rootNetworkService.getStudyRootNetworks(studyUuid);
            UUID groupUuid = networkModificationTreeService.getModificationGroupUuid(nodeUuid);

            List<ModificationApplicationContext> modificationApplicationContexts = studyRootNetworkEntities.stream()
                .map(rootNetworkEntity -> rootNetworkNodeInfoService.getNetworkModificationApplicationContext(rootNetworkEntity.getId(), nodeUuid, rootNetworkEntity.getNetworkUuid()))
                .toList();
            List<Optional<NetworkModificationResult>> networkModificationResults = networkModificationService.duplicateOrInsertModifications(groupUuid, action, Pair.of(modificationUuidList, modificationApplicationContexts));

            if (networkModificationResults != null) {
                int index = 0;
                // for each NetworkModificationResult, send an impact notification - studyRootNetworkEntities are ordered in the same way as networkModificationResults
                for (Optional<NetworkModificationResult> modificationResultOpt : networkModificationResults) {
                    if (modificationResultOpt.isPresent() && studyRootNetworkEntities.get(index) != null) {
                        emitNetworkModificationImpacts(studyUuid, nodeUuid, studyRootNetworkEntities.get(index).getId(), modificationResultOpt.get());
                    }
                    index++;
                }
            }
            // invalidate all nodeUuid children
            updateStatuses(studyUuid, nodeUuid);
        } finally {
            notificationService.emitEndModificationEquipmentNotification(studyUuid, nodeUuid, childrenUuids);
        }
        notificationService.emitElementUpdated(studyUuid, userId);
    }

    private void checkStudyContainsNode(UUID studyUuid, UUID nodeUuid) {
        if (!networkModificationTreeService.getStudyUuidForNodeId(nodeUuid).equals(studyUuid)) {
            throw new StudyException(NOT_ALLOWED);
        }
    }

    @Transactional(readOnly = true)
    public List<ReportLog> getReportLogs(String reportId, String messageFilter, Set<String> severityLevels) {
        return reportService.getReportLogs(UUID.fromString(reportId), messageFilter, severityLevels);
    }

    public Set<String> getNodeReportAggregatedSeverities(UUID reportId) {
        return reportService.getReportAggregatedSeverities(reportId);
    }

    public Set<String> getParentNodesAggregatedReportSeverities(UUID nodeUuid, UUID rootNetworkUuid) {
        List<UUID> nodeIds = nodesTree(nodeUuid);
        Set<String> severities = new HashSet<>();
        Map<UUID, UUID> modificationReportsMap = networkModificationTreeService.getModificationReports(nodeUuid, rootNetworkUuid);

        for (UUID nodeId : nodeIds) {
            UUID reportId = modificationReportsMap.getOrDefault(nodeId, networkModificationTreeService.getReportUuid(nodeId, rootNetworkUuid));
            severities.addAll(reportService.getReportAggregatedSeverities(reportId));
        }
        return severities;
    }

    @Transactional(readOnly = true)
    public List<ReportLog> getParentNodesReportLogs(UUID nodeUuid, UUID rootNetworkUuid, String messageFilter, Set<String> severityLevels) {
        List<UUID> nodeIds = nodesTree(nodeUuid);
        List<ReportLog> reportLogs = new ArrayList<>();
        Map<UUID, UUID> modificationReportsMap = networkModificationTreeService.getModificationReports(nodeUuid, rootNetworkUuid);

        for (UUID nodeId : nodeIds) {
            UUID reportId = modificationReportsMap.getOrDefault(nodeId, networkModificationTreeService.getReportUuid(nodeId, rootNetworkUuid));
            reportLogs.addAll(reportService.getReportLogs(reportId, messageFilter, severityLevels));
        }
        return reportLogs;
    }

    @Transactional(readOnly = true)
    public List<Report> getParentNodesReport(UUID nodeUuid, UUID rootNetworkUuid, boolean nodeOnlyReport, ReportType reportType, Set<String> severityLevels) {
        AbstractNode nodeInfos = networkModificationTreeService.getNode(nodeUuid, rootNetworkUuid);

        if (isNonRootNodeWithComputationReportType(nodeInfos, reportType)) {
            UUID reportUuid = getReportUuidForNode(nodeUuid, rootNetworkUuid, reportType);
            return reportUuid != null ? List.of(reportService.getReport(reportUuid, nodeUuid.toString(), severityLevels)) : Collections.emptyList();
        } else if (nodeOnlyReport) {
            return getNodeOnlyReport(nodeUuid, rootNetworkUuid, severityLevels);
        } else {
            return getAllModificationReports(nodeUuid, rootNetworkUuid, severityLevels);
        }
    }

    private boolean isNonRootNodeWithComputationReportType(AbstractNode nodeInfos, ReportType reportType) {
        return nodeInfos.getType() != NodeType.ROOT && reportType != ReportType.NETWORK_MODIFICATION;
    }

    private UUID getReportUuidForNode(UUID nodeUuid, UUID rootNetworkUuid, ReportType reportType) {
        return networkModificationTreeService.getComputationReports(nodeUuid, rootNetworkUuid).get(reportType.name());
    }

    private List<Report> getNodeOnlyReport(UUID nodeUuid, UUID rootNetworkUuid, Set<String> severityLevels) {
        UUID reportUuid = networkModificationTreeService.getReportUuid(nodeUuid, rootNetworkUuid);
        return List.of(reportService.getReport(reportUuid, nodeUuid.toString(), severityLevels));
    }

    private List<Report> getAllModificationReports(UUID nodeUuid, UUID rootNetworkUuid, Set<String> severityLevels) {
        List<UUID> nodeIds = nodesTree(nodeUuid);
        List<Report> modificationReports = new ArrayList<>();
        Map<UUID, UUID> modificationReportsMap = networkModificationTreeService.getModificationReports(nodeUuid, rootNetworkUuid);

        for (UUID nodeId : nodeIds) {
            UUID reportId = modificationReportsMap.getOrDefault(nodeId, networkModificationTreeService.getReportUuid(nodeId, rootNetworkUuid));
            modificationReports.add(reportService.getReport(reportId, nodeId.toString(), severityLevels));
        }

        return modificationReports;
    }

    private List<UUID> nodesTree(UUID nodeUuid) {
        List<UUID> nodeIds = new ArrayList<>();
        nodeIds.add(nodeUuid);
        Optional<UUID> parentUuid = networkModificationTreeService.getParentNodeUuid(nodeUuid);

        while (parentUuid.isPresent()) {
            nodeIds.add(parentUuid.get());
            parentUuid = networkModificationTreeService.getParentNodeUuid(parentUuid.get());
        }

        Collections.reverse(nodeIds);
        return nodeIds;
    }

    private void emitNetworkModificationImpacts(UUID studyUuid, UUID nodeUuid, UUID rootNetworkUuid, NetworkModificationResult networkModificationResult) {
        //TODO move this / rename parent method when refactoring notifications
        networkModificationTreeService.updateNodeBuildStatus(nodeUuid, rootNetworkUuid,
                NodeBuildStatus.from(networkModificationResult.getLastGroupApplicationStatus(), networkModificationResult.getApplicationStatus()));

        Set<org.gridsuite.study.server.notification.dto.EquipmentDeletionInfos> deletionsInfos =
                networkModificationResult.getNetworkImpacts().stream()
                        .filter(impact -> impact.isSimple() && ((SimpleElementImpact) impact).isDeletion())
                        .map(impact -> new org.gridsuite.study.server.notification.dto.EquipmentDeletionInfos(((SimpleElementImpact) impact).getElementId(), impact.getElementType().name()))
                        .collect(Collectors.toSet());

        Set<String> impactedElementTypes = networkModificationResult.getNetworkImpacts().stream()
                .filter(impact -> impact.isCollection())
                .map(impact -> impact.getElementType().name())
                .collect(Collectors.toSet());

        notificationService.emitStudyChanged(studyUuid, nodeUuid, rootNetworkUuid, NotificationService.UPDATE_TYPE_STUDY,
                NetworkImpactsInfos.builder()
                        .deletedEquipments(deletionsInfos)
                        .impactedSubstationsIds(networkModificationResult.getImpactedSubstationsIds())
                        .impactedElementTypes(impactedElementTypes)
                        .build()
        );
    }

    public void notify(@NonNull String notificationName, @NonNull UUID studyUuid) {
        if (notificationName.equals(NotificationService.UPDATE_TYPE_STUDY_METADATA_UPDATED)) {
            notificationService.emitStudyMetadataChanged(studyUuid);
        } else {
            throw new StudyException(UNKNOWN_NOTIFICATION_TYPE);
        }
    }

    @Transactional
    public UUID runSensitivityAnalysis(UUID studyUuid, UUID nodeUuid, UUID rootNetworkUuid, String userId) {
        Objects.requireNonNull(studyUuid);
        Objects.requireNonNull(nodeUuid);

        UUID prevResultUuid = rootNetworkNodeInfoService.getComputationResultUuid(nodeUuid, rootNetworkUuid, SENSITIVITY_ANALYSIS);
        if (prevResultUuid != null) {
            sensitivityAnalysisService.deleteSensitivityAnalysisResult(prevResultUuid);
        }
        StudyEntity study = studyRepository.findById(studyUuid).orElseThrow(() -> new StudyException(STUDY_NOT_FOUND));
        UUID networkUuid = rootNetworkService.getNetworkUuid(rootNetworkUuid);
        String variantId = networkModificationTreeService.getVariantId(nodeUuid, rootNetworkUuid);
        UUID sensiReportUuid = networkModificationTreeService.getComputationReports(nodeUuid, rootNetworkUuid).getOrDefault(SENSITIVITY_ANALYSIS.name(), UUID.randomUUID());
        networkModificationTreeService.updateComputationReportUuid(nodeUuid, rootNetworkUuid, SENSITIVITY_ANALYSIS, sensiReportUuid);

        UUID result = sensitivityAnalysisService.runSensitivityAnalysis(nodeUuid, rootNetworkUuid, networkUuid, variantId, sensiReportUuid, userId, study.getSensitivityAnalysisParametersUuid(), study.getLoadFlowParametersUuid());

        updateComputationResultUuid(nodeUuid, rootNetworkUuid, result, SENSITIVITY_ANALYSIS);
        notificationService.emitStudyChanged(studyUuid, nodeUuid, rootNetworkUuid, NotificationService.UPDATE_TYPE_SENSITIVITY_ANALYSIS_STATUS);
        return result;
    }

    public UUID runShortCircuit(UUID studyUuid, UUID nodeUuid, UUID rootNetworkUuid, Optional<String> busId, String userId) {
        ComputationType computationType = busId.isEmpty() ? SHORT_CIRCUIT : SHORT_CIRCUIT_ONE_BUS;
        UUID shortCircuitResultUuid = rootNetworkNodeInfoService.getComputationResultUuid(nodeUuid, rootNetworkUuid, computationType);
        if (shortCircuitResultUuid != null) {
            shortCircuitService.deleteShortCircuitAnalysisResult(shortCircuitResultUuid);
        }
        final Optional<UUID> parametersUuid = studyRepository.findById(studyUuid).map(StudyEntity::getShortCircuitParametersUuid);
        UUID scReportUuid = networkModificationTreeService.getComputationReports(nodeUuid, rootNetworkUuid).getOrDefault(computationType.name(), UUID.randomUUID());
        UUID networkUuid = rootNetworkService.getNetworkUuid(rootNetworkUuid);
        String variantId = networkModificationTreeService.getVariantId(nodeUuid, rootNetworkUuid);
        networkModificationTreeService.updateComputationReportUuid(nodeUuid, rootNetworkUuid, computationType, scReportUuid);
        final UUID result = shortCircuitService.runShortCircuit(nodeUuid, rootNetworkUuid, networkUuid, variantId, busId.orElse(null), parametersUuid, scReportUuid, userId);
        updateComputationResultUuid(nodeUuid, rootNetworkUuid, result, computationType);
        notificationService.emitStudyChanged(studyUuid, nodeUuid, rootNetworkUuid,
                busId.isEmpty() ? NotificationService.UPDATE_TYPE_SHORT_CIRCUIT_STATUS : NotificationService.UPDATE_TYPE_ONE_BUS_SHORT_CIRCUIT_STATUS);
        return result;
    }

    public UUID runVoltageInit(UUID studyUuid, UUID nodeUuid, UUID rootNetworkUuid, String userId) {
        UUID prevResultUuid = rootNetworkNodeInfoService.getComputationResultUuid(nodeUuid, rootNetworkUuid, VOLTAGE_INITIALIZATION);
        if (prevResultUuid != null) {
            voltageInitService.deleteVoltageInitResult(prevResultUuid);
        }

        UUID networkUuid = rootNetworkService.getNetworkUuid(rootNetworkUuid);
        String variantId = networkModificationTreeService.getVariantId(nodeUuid, rootNetworkUuid);
        StudyEntity studyEntity = studyRepository.findById(studyUuid).orElseThrow(() -> new StudyException(STUDY_NOT_FOUND));
        UUID reportUuid = networkModificationTreeService.getComputationReports(nodeUuid, rootNetworkUuid).getOrDefault(VOLTAGE_INITIALIZATION.name(), UUID.randomUUID());
        networkModificationTreeService.updateComputationReportUuid(nodeUuid, rootNetworkUuid, VOLTAGE_INITIALIZATION, reportUuid);
        UUID result = voltageInitService.runVoltageInit(networkUuid, variantId, studyEntity.getVoltageInitParametersUuid(), reportUuid, nodeUuid, rootNetworkUuid, userId);

        updateComputationResultUuid(nodeUuid, rootNetworkUuid, result, VOLTAGE_INITIALIZATION);
        notificationService.emitStudyChanged(studyUuid, nodeUuid, rootNetworkUuid, NotificationService.UPDATE_TYPE_VOLTAGE_INIT_STATUS);
        return result;
    }

    @Transactional
    public boolean setVoltageInitParameters(UUID studyUuid, StudyVoltageInitParameters parameters, String userId) {
        StudyEntity studyEntity = studyRepository.findById(studyUuid).orElseThrow(() -> new StudyException(STUDY_NOT_FOUND));
        var voltageInitParameters = studyEntity.getVoltageInitParameters();
        if (voltageInitParameters == null) {
            var newVoltageInitParameters = new StudyVoltageInitParametersEntity(parameters.isApplyModifications());
            studyEntity.setVoltageInitParameters(newVoltageInitParameters);
        } else {
            voltageInitParameters.setApplyModifications(parameters.isApplyModifications());
        }
        boolean userProfileIssue = createOrUpdateVoltageInitParameters(studyEntity, parameters.getComputationParameters(), userId);
        notificationService.emitStudyChanged(studyUuid, null, null, NotificationService.UPDATE_TYPE_VOLTAGE_INIT_STATUS);
        notificationService.emitElementUpdated(studyUuid, userId);
        notificationService.emitComputationParamsChanged(studyUuid, VOLTAGE_INITIALIZATION);
        return userProfileIssue;
    }

    public StudyVoltageInitParameters getVoltageInitParameters(UUID studyUuid) {
        StudyEntity studyEntity = studyRepository.findById(studyUuid).orElseThrow(() -> new StudyException(STUDY_NOT_FOUND));
        return new StudyVoltageInitParameters(
                Optional.ofNullable(studyEntity.getVoltageInitParametersUuid()).map(voltageInitService::getVoltageInitParameters).orElse(null),
                Optional.ofNullable(studyEntity.getVoltageInitParameters()).map(StudyVoltageInitParametersEntity::shouldApplyModifications).orElse(true)
        );
    }

    public boolean shouldApplyModifications(UUID studyUuid) {
        StudyEntity studyEntity = studyRepository.findById(studyUuid).orElseThrow(() -> new StudyException(STUDY_NOT_FOUND));
        return Optional.ofNullable(studyEntity.getVoltageInitParameters())
                .map(StudyVoltageInitParametersEntity::shouldApplyModifications)
                .orElse(true);
    }

    // --- Dynamic Simulation service methods BEGIN --- //

    public List<MappingInfos> getDynamicSimulationMappings(UUID studyUuid) {
        // get mapping from study uuid
        return dynamicSimulationService.getMappings(studyUuid);

    }

    public List<ModelInfos> getDynamicSimulationModels(UUID studyUuid, UUID nodeUuid) {
        // load configured parameters persisted in the study server DB
        DynamicSimulationParametersInfos configuredParameters = getDynamicSimulationParameters(studyUuid);
        String mapping = configuredParameters.getMapping();

        // get model from mapping
        return dynamicSimulationService.getModels(mapping);
    }

    @Transactional
    public void setDynamicSimulationParameters(UUID studyUuid, DynamicSimulationParametersInfos dsParameter, String userId) {
        updateDynamicSimulationParameters(studyUuid, DynamicSimulationService.toEntity(dsParameter != null ? dsParameter : DynamicSimulationService.getDefaultDynamicSimulationParameters(), objectMapper));
        notificationService.emitElementUpdated(studyUuid, userId);
        notificationService.emitComputationParamsChanged(studyUuid, DYNAMIC_SIMULATION);

    }

    public DynamicSimulationParametersInfos getDynamicSimulationParameters(UUID studyUuid) {
        return studyRepository.findById(studyUuid)
                .map(studyEntity -> studyEntity.getDynamicSimulationParameters() != null ? DynamicSimulationService.fromEntity(studyEntity.getDynamicSimulationParameters(), objectMapper) : DynamicSimulationService.getDefaultDynamicSimulationParameters())
                .orElse(null);
    }

    @Transactional(readOnly = true)
    public List<EventInfos> getDynamicSimulationEvents(UUID nodeUuid) {
        return dynamicSimulationEventService.getEventsByNodeId(nodeUuid);
    }

    @Transactional(readOnly = true)
    public EventInfos getDynamicSimulationEvent(UUID nodeUuid, String equipmentId) {
        return dynamicSimulationEventService.getEventByNodeIdAndEquipmentId(nodeUuid, equipmentId);
    }

    private void postProcessEventCrud(UUID studyUuid, UUID nodeUuid) {
        // for delete old result and refresh dynamic simulation run button in UI
        invalidateDynamicSimulationStatusOnAllNodes(studyUuid);
        notificationService.emitStudyChanged(studyUuid, nodeUuid, null, NotificationService.UPDATE_TYPE_DYNAMIC_SIMULATION_STATUS);
    }

    @Transactional
    public void createDynamicSimulationEvent(UUID studyUuid, UUID nodeUuid, String userId, EventInfos event) {
        List<UUID> childrenUuids = networkModificationTreeService.getChildren(nodeUuid);
        notificationService.emitStartEventCrudNotification(studyUuid, nodeUuid, childrenUuids, NotificationService.EVENTS_CRUD_CREATING_IN_PROGRESS);
        try {
            dynamicSimulationEventService.saveEvent(nodeUuid, event);
        } finally {
            notificationService.emitEndEventCrudNotification(studyUuid, nodeUuid, childrenUuids);
        }
        postProcessEventCrud(studyUuid, nodeUuid);
    }

    @Transactional
    public void updateDynamicSimulationEvent(UUID studyUuid, UUID nodeUuid, String userId, EventInfos event) {
        List<UUID> childrenUuids = networkModificationTreeService.getChildren(nodeUuid);
        notificationService.emitStartEventCrudNotification(studyUuid, nodeUuid, childrenUuids, NotificationService.EVENTS_CRUD_UPDATING_IN_PROGRESS);
        try {
            dynamicSimulationEventService.saveEvent(nodeUuid, event);
        } finally {
            notificationService.emitEndEventCrudNotification(studyUuid, nodeUuid, childrenUuids);
        }
        postProcessEventCrud(studyUuid, nodeUuid);
    }

    @Transactional
    public void deleteDynamicSimulationEvents(UUID studyUuid, UUID nodeUuid, String userId, List<UUID> eventUuids) {
        List<UUID> childrenUuids = networkModificationTreeService.getChildren(nodeUuid);
        notificationService.emitStartEventCrudNotification(studyUuid, nodeUuid, childrenUuids, NotificationService.EVENTS_CRUD_DELETING_IN_PROGRESS);
        try {
            dynamicSimulationEventService.deleteEvents(eventUuids);
        } finally {
            notificationService.emitEndEventCrudNotification(studyUuid, nodeUuid, childrenUuids);
        }
        postProcessEventCrud(studyUuid, nodeUuid);
    }

    @Transactional
    public UUID runDynamicSimulation(UUID studyUuid, UUID nodeUuid, UUID rootNetworkUuid, DynamicSimulationParametersInfos parameters, String userId) {
        Objects.requireNonNull(studyUuid);
        Objects.requireNonNull(nodeUuid);

        // pre-condition check
        String lfStatus = rootNetworkNodeInfoService.getLoadFlowStatus(nodeUuid, rootNetworkUuid);
        if (!LoadFlowStatus.CONVERGED.name().equals(lfStatus)) {
            throw new StudyException(NOT_ALLOWED, "Load flow must run successfully before running dynamic simulation");
        }

        // clean previous result if exist
        UUID prevResultUuid = rootNetworkNodeInfoService.getComputationResultUuid(nodeUuid, rootNetworkUuid, DYNAMIC_SIMULATION);
        if (prevResultUuid != null) {
            dynamicSimulationService.deleteResult(prevResultUuid);
        }

        // load configured parameters persisted in the study server DB
        DynamicSimulationParametersInfos configuredParameters = getDynamicSimulationParameters(studyUuid);

        // load configured events persisted in the study server DB
        List<EventInfos> events = dynamicSimulationEventService.getEventsByNodeId(nodeUuid);

        // override configured parameters by provided parameters (only provided fields)
        DynamicSimulationParametersInfos mergeParameters = new DynamicSimulationParametersInfos();
        // attach events to the merged parameters
        mergeParameters.setEvents(events);

        if (configuredParameters != null) {
            PropertyUtils.copyNonNullProperties(configuredParameters, mergeParameters);
        }
        if (parameters != null) {
            PropertyUtils.copyNonNullProperties(parameters, mergeParameters);
        }
        UUID reportUuid = networkModificationTreeService.getComputationReports(nodeUuid, rootNetworkUuid).getOrDefault(DYNAMIC_SIMULATION.name(), UUID.randomUUID());
        networkModificationTreeService.updateComputationReportUuid(nodeUuid, rootNetworkUuid, DYNAMIC_SIMULATION, reportUuid);

        // launch dynamic simulation
        UUID networkUuid = rootNetworkService.getNetworkUuid(rootNetworkUuid);
        String variantId = networkModificationTreeService.getVariantId(nodeUuid, rootNetworkUuid);
        UUID dynamicSimulationResultUuid = dynamicSimulationService.runDynamicSimulation(getDynamicSimulationProvider(studyUuid), nodeUuid, rootNetworkUuid, networkUuid, variantId, reportUuid, mergeParameters, userId);

        // update result uuid and notification
<<<<<<< HEAD
        updateComputationResultUuid(nodeUuid, rootNetworkUuid, dynamicSimulationResultUuid, DYNAMIC_SIMULATION);
        notificationService.emitStudyChanged(studyUuid, nodeUuid, NotificationService.UPDATE_TYPE_DYNAMIC_SIMULATION_STATUS);
=======
        updateComputationResultUuid(nodeUuid, rootNetworkUuid, dynamicSResultUuid, DYNAMIC_SIMULATION);
        notificationService.emitStudyChanged(studyUuid, nodeUuid, rootNetworkUuid, NotificationService.UPDATE_TYPE_DYNAMIC_SIMULATION_STATUS);
>>>>>>> 89cd1140

        return dynamicSimulationResultUuid;
    }

    // --- Dynamic Simulation service methods END --- //

    // --- Dynamic Security Analysis service methods BEGIN --- //

    public UUID getDynamicSecurityAnalysisParametersUuid(UUID studyUuid) {
        StudyEntity studyEntity = studyRepository.findById(studyUuid).orElseThrow(() -> new StudyException(STUDY_NOT_FOUND));
        return studyEntity.getDynamicSecurityAnalysisParametersUuid();
    }

    @Transactional
    public String getDynamicSecurityAnalysisParameters(UUID studyUuid) {
        StudyEntity studyEntity = studyRepository.findById(studyUuid).orElseThrow(() -> new StudyException(STUDY_NOT_FOUND));
        return dynamicSecurityAnalysisService.getParameters(
                dynamicSecurityAnalysisService.getDynamicSecurityAnalysisParametersUuidOrElseCreateDefault(studyEntity));
    }

    @Transactional
    public void setDynamicSecurityAnalysisParameters(UUID studyUuid, String dsaParameter, String userId) {
        boolean userProfileIssue = createOrUpdateDynamicSecurityAnalysisParameters(studyUuid, dsaParameter, userId);
        notificationService.emitStudyChanged(studyUuid, null, NotificationService.UPDATE_TYPE_DYNAMIC_SECURITY_ANALYSIS_STATUS);
        notificationService.emitElementUpdated(studyUuid, userId);
        notificationService.emitComputationParamsChanged(studyUuid, DYNAMIC_SECURITY_ANALYSIS);
    }

    public boolean createOrUpdateDynamicSecurityAnalysisParameters(UUID studyUuid, String parameters, String userId) {
        StudyEntity studyEntity = studyRepository.findById(studyUuid).orElseThrow(() -> new StudyException(STUDY_NOT_FOUND));

        boolean userProfileIssue = false;
        UUID existingDynamicSecurityAnalysisParametersUuid = studyEntity.getDynamicSecurityAnalysisParametersUuid();
        UserProfileInfos userProfileInfos = parameters == null ? userAdminService.getUserProfile(userId).orElse(null) : null;
        if (parameters == null && userProfileInfos != null && userProfileInfos.getDynamicSecurityAnalysisParameterId() != null) {
            // reset case, with existing profile, having default dynamic security analysis params
            try {
                UUID dynamicSecurityAnalysisParametersFromProfileUuid = dynamicSecurityAnalysisService.duplicateParameters(userProfileInfos.getDynamicSecurityAnalysisParameterId());
                studyEntity.setDynamicSecurityAnalysisParametersUuid(dynamicSecurityAnalysisParametersFromProfileUuid);
                removeDynamicSecurityAnalysisParameters(existingDynamicSecurityAnalysisParametersUuid);
                return userProfileIssue;
            } catch (Exception e) {
                userProfileIssue = true;
                LOGGER.error(String.format("Could not duplicate dynamic security analysis parameters with id '%s' from user/profile '%s/%s'. Using default parameters",
                        userProfileInfos.getDynamicSecurityAnalysisParameterId(), userId, userProfileInfos.getName()), e);
                // in case of duplication error (ex: wrong/dangling uuid in the profile), move on with default params below
            }
        }

        if (existingDynamicSecurityAnalysisParametersUuid == null) {
            UUID newDynamicSecurityAnalysisParametersUuid = dynamicSecurityAnalysisService.createParameters(parameters);
            studyEntity.setDynamicSecurityAnalysisParametersUuid(newDynamicSecurityAnalysisParametersUuid);
        } else {
            dynamicSecurityAnalysisService.updateParameters(existingDynamicSecurityAnalysisParametersUuid, parameters);
        }
        invalidateDynamicSecurityAnalysisStatusOnAllNodes(studyUuid);

        return userProfileIssue;
    }

    private void removeDynamicSecurityAnalysisParameters(@Nullable UUID dynamicSecurityAnalysisParametersUuid) {
        if (dynamicSecurityAnalysisParametersUuid != null) {
            try {
                dynamicSecurityAnalysisService.deleteParameters(dynamicSecurityAnalysisParametersUuid);
            } catch (Exception e) {
                LOGGER.error("Could not remove dynamic security analysis parameters with uuid:" + dynamicSecurityAnalysisParametersUuid, e);
            }
        }
    }

    @Transactional
    public UUID runDynamicSecurityAnalysis(UUID studyUuid, UUID nodeUuid, UUID rootNetworkUuid, String userId) {
        Objects.requireNonNull(studyUuid);
        Objects.requireNonNull(nodeUuid);

        // pre-condition check
        String lfStatus = rootNetworkNodeInfoService.getLoadFlowStatus(nodeUuid, rootNetworkUuid);
        if (!LoadFlowStatus.CONVERGED.name().equals(lfStatus)) {
            throw new StudyException(NOT_ALLOWED, "Load flow must run successfully before running dynamic security analysis");
        }

        DynamicSimulationStatus dsStatus = rootNetworkNodeInfoService.getDynamicSimulationStatus(nodeUuid, rootNetworkUuid);
        if (DynamicSimulationStatus.CONVERGED != dsStatus) {
            throw new StudyException(NOT_ALLOWED, "Dynamic simulation must run successfully before running dynamic security analysis");
        }

        // clean previous result if exist
        UUID prevResultUuid = rootNetworkNodeInfoService.getComputationResultUuid(nodeUuid, rootNetworkUuid, DYNAMIC_SECURITY_ANALYSIS);
        if (prevResultUuid != null) {
            dynamicSecurityAnalysisService.deleteResult(prevResultUuid);
        }

        // get dynamic simulation result uuid
        UUID dynamicSimulationResultUuid = rootNetworkNodeInfoService.getComputationResultUuid(nodeUuid, rootNetworkUuid, DYNAMIC_SIMULATION);

        // get dynamic security analysis parameters uuid
        UUID dynamicSecurityAnalysisParametersUuid = getDynamicSecurityAnalysisParametersUuid(studyUuid);

        UUID reportUuid = networkModificationTreeService.getComputationReports(nodeUuid, rootNetworkUuid).getOrDefault(DYNAMIC_SECURITY_ANALYSIS.name(), UUID.randomUUID());
        networkModificationTreeService.updateComputationReportUuid(nodeUuid, rootNetworkUuid, DYNAMIC_SECURITY_ANALYSIS, reportUuid);

        // launch dynamic security analysis
        UUID networkUuid = rootNetworkService.getNetworkUuid(rootNetworkUuid);
        String variantId = networkModificationTreeService.getVariantId(nodeUuid, rootNetworkUuid);
        UUID dynamicSecurityAnalysisResultUuid = dynamicSecurityAnalysisService.runDynamicSecurityAnalysis(getDynamicSimulationProvider(studyUuid),
            nodeUuid, rootNetworkUuid, networkUuid, variantId, reportUuid, dynamicSimulationResultUuid, dynamicSecurityAnalysisParametersUuid, userId);

        // update result uuid and notification
        updateComputationResultUuid(nodeUuid, rootNetworkUuid, dynamicSecurityAnalysisResultUuid, DYNAMIC_SECURITY_ANALYSIS);
        notificationService.emitStudyChanged(studyUuid, nodeUuid, NotificationService.UPDATE_TYPE_DYNAMIC_SECURITY_ANALYSIS_STATUS);

        return dynamicSecurityAnalysisResultUuid;
    }

    // --- Dynamic Security Analysis service methods END --- //

    public String getNetworkElementsIds(UUID nodeUuid, UUID rootNetworkUuid, List<String> substationsIds, boolean inUpstreamBuiltParentNode, String equipmentType, List<Double> nominalVoltages) {
        UUID nodeUuidToSearchIn = getNodeUuidToSearchIn(nodeUuid, rootNetworkUuid, inUpstreamBuiltParentNode);
        return networkMapService.getElementsIds(rootNetworkService.getNetworkUuid(rootNetworkUuid), networkModificationTreeService.getVariantId(nodeUuidToSearchIn, rootNetworkUuid),
                substationsIds, equipmentType, nominalVoltages);
    }

    @Transactional(readOnly = true)
    public String getVoltageInitModifications(@NonNull UUID nodeUuid, @NonNull UUID rootNetworkUuid) {
        // get modifications group uuid associated to voltage init results
        UUID resultUuid = rootNetworkNodeInfoService.getComputationResultUuid(nodeUuid, rootNetworkUuid, ComputationType.VOLTAGE_INITIALIZATION);
        UUID voltageInitModificationsGroupUuid = voltageInitService.getModificationsGroupUuid(nodeUuid, resultUuid);
        return networkModificationService.getModifications(voltageInitModificationsGroupUuid, false, false);
    }

    @Transactional
    public void insertVoltageInitModifications(UUID studyUuid, UUID nodeUuid, UUID rootNetworkUuid, String userId) {
        // get modifications group uuid associated to voltage init results
        UUID resultUuid = rootNetworkNodeInfoService.getComputationResultUuid(nodeUuid, rootNetworkUuid, ComputationType.VOLTAGE_INITIALIZATION);
        UUID voltageInitModificationsGroupUuid = voltageInitService.getModificationsGroupUuid(nodeUuid, resultUuid);
        if (voltageInitModificationsGroupUuid == null) {
            return;
        }

        List<UUID> childrenUuids = networkModificationTreeService.getChildren(nodeUuid);
        notificationService.emitStartModificationEquipmentNotification(studyUuid, nodeUuid, childrenUuids, NotificationService.MODIFICATIONS_UPDATING_IN_PROGRESS);
        try {
            checkStudyContainsNode(studyUuid, nodeUuid);

            List<RootNetworkEntity> studyRootNetworkEntities = rootNetworkService.getStudyRootNetworks(studyUuid);
            List<ModificationApplicationContext> modificationApplicationContexts = studyRootNetworkEntities.stream()
                .map(rootNetworkEntity -> rootNetworkNodeInfoService.getNetworkModificationApplicationContext(rootNetworkEntity.getId(), nodeUuid, rootNetworkEntity.getNetworkUuid()))
                .toList();
            List<Optional<NetworkModificationResult>> networkModificationResults = networkModificationService.duplicateModificationsFromGroup(networkModificationTreeService.getModificationGroupUuid(nodeUuid), voltageInitModificationsGroupUuid, Pair.of(List.of(), modificationApplicationContexts));

            if (networkModificationResults != null) {
                int index = 0;
                // for each NetworkModificationResult, send an impact notification - studyRootNetworkEntities are ordered in the same way as networkModificationResults
                for (Optional<NetworkModificationResult> modificationResultOpt : networkModificationResults) {
                    if (modificationResultOpt.isPresent() && studyRootNetworkEntities.get(index) != null) {
                        emitNetworkModificationImpacts(studyUuid, nodeUuid, studyRootNetworkEntities.get(index).getId(), modificationResultOpt.get());
                    }
                    index++;
                }
            }

            voltageInitService.resetModificationsGroupUuid(nodeUuid, resultUuid);

            // invalidate the whole subtree except the target node (we have built this node during the duplication)
            notificationService.emitStudyChanged(studyUuid, nodeUuid, rootNetworkUuid, NotificationService.UPDATE_TYPE_VOLTAGE_INIT_RESULT); // send notification voltage init result has changed
            updateStatuses(studyUuid, nodeUuid, true, true, false);  // do not delete the voltage init results
        } finally {
            notificationService.emitEndModificationEquipmentNotification(studyUuid, nodeUuid, childrenUuids);
        }
        notificationService.emitElementUpdated(studyUuid, userId);
    }

    @Transactional
    public String getSensitivityAnalysisParameters(UUID studyUuid) {
        StudyEntity studyEntity = studyRepository.findById(studyUuid).orElseThrow(() -> new StudyException(STUDY_NOT_FOUND));
        return sensitivityAnalysisService.getSensitivityAnalysisParameters(
                sensitivityAnalysisService.getSensitivityAnalysisParametersUuidOrElseCreateDefault(studyEntity));
    }

    @Transactional
    public boolean setSensitivityAnalysisParameters(UUID studyUuid, String parameters, String userId) {
        boolean userProfileIssue = createOrUpdateSensitivityAnalysisParameters(studyUuid, parameters, userId);
        notificationService.emitStudyChanged(studyUuid, null, null, NotificationService.UPDATE_TYPE_SENSITIVITY_ANALYSIS_STATUS);
        notificationService.emitElementUpdated(studyUuid, userId);
        notificationService.emitComputationParamsChanged(studyUuid, SENSITIVITY_ANALYSIS);
        return userProfileIssue;
    }

    @Transactional
    public void setNonEvacuatedEnergyParametersInfos(UUID studyUuid, NonEvacuatedEnergyParametersInfos parameters, String userId) {
        updateNonEvacuatedEnergyParameters(studyUuid,
                NonEvacuatedEnergyService.toEntity(parameters != null ? parameters :
                        NonEvacuatedEnergyService.getDefaultNonEvacuatedEnergyParametersInfos()));
        notificationService.emitElementUpdated(studyUuid, userId);
        notificationService.emitComputationParamsChanged(studyUuid, NON_EVACUATED_ENERGY_ANALYSIS);

    }

    public boolean createOrUpdateSensitivityAnalysisParameters(UUID studyUuid, String parameters, String userId) {
        StudyEntity studyEntity = studyRepository.findById(studyUuid).orElseThrow(() -> new StudyException(STUDY_NOT_FOUND));

        boolean userProfileIssue = false;
        UUID existingSensitivityAnalysisParametersUuid = studyEntity.getSensitivityAnalysisParametersUuid();
        UserProfileInfos userProfileInfos = parameters == null ? userAdminService.getUserProfile(userId).orElse(null) : null;
        if (parameters == null && userProfileInfos != null && userProfileInfos.getSensitivityAnalysisParameterId() != null) {
            // reset case, with existing profile, having default sensitivity analysis params
            try {
                UUID sensitivityAnalysisParametersFromProfileUuid = sensitivityAnalysisService.duplicateSensitivityAnalysisParameters(userProfileInfos.getSensitivityAnalysisParameterId());
                studyEntity.setSensitivityAnalysisParametersUuid(sensitivityAnalysisParametersFromProfileUuid);
                removeSensitivityAnalysisParameters(existingSensitivityAnalysisParametersUuid);
                return userProfileIssue;
            } catch (Exception e) {
                userProfileIssue = true;
                LOGGER.error(String.format("Could not duplicate sensitivity analysis parameters with id '%s' from user/profile '%s/%s'. Using default parameters",
                    userProfileInfos.getSensitivityAnalysisParameterId(), userId, userProfileInfos.getName()), e);
                // in case of duplication error (ex: wrong/dangling uuid in the profile), move on with default params below
            }
        }

        if (existingSensitivityAnalysisParametersUuid == null) {
            existingSensitivityAnalysisParametersUuid = sensitivityAnalysisService.createSensitivityAnalysisParameters(parameters);
            studyEntity.setSensitivityAnalysisParametersUuid(existingSensitivityAnalysisParametersUuid);
        } else {
            sensitivityAnalysisService.updateSensitivityAnalysisParameters(existingSensitivityAnalysisParametersUuid, parameters);
        }
        invalidateSensitivityAnalysisStatusOnAllNodes(studyUuid);

        return userProfileIssue;
    }

    private void removeSensitivityAnalysisParameters(@Nullable UUID sensitivityAnalysisParametersUuid) {
        if (sensitivityAnalysisParametersUuid != null) {
            try {
                sensitivityAnalysisService.deleteSensitivityAnalysisParameters(sensitivityAnalysisParametersUuid);
            } catch (Exception e) {
                LOGGER.error("Could not remove sensitivity analysis parameters with uuid:" + sensitivityAnalysisParametersUuid, e);
            }
        }
    }

    public void updateNonEvacuatedEnergyParameters(UUID studyUuid, NonEvacuatedEnergyParametersEntity nonEvacuatedEnergyParametersEntity) {
        Optional<StudyEntity> studyEntity = studyRepository.findById(studyUuid);
        studyEntity.ifPresent(studyEntity1 -> studyEntity1.setNonEvacuatedEnergyParameters(nonEvacuatedEnergyParametersEntity));
    }

    @Transactional
    public void invalidateLoadFlowStatus(UUID studyUuid, String userId) {
        invalidateLoadFlowStatusOnAllNodes(studyUuid);
        notificationService.emitStudyChanged(studyUuid, null, null, NotificationService.UPDATE_TYPE_LOADFLOW_STATUS);
        notificationService.emitElementUpdated(studyUuid, userId);
    }

    public void invalidateShortCircuitStatusOnAllNodes(UUID studyUuid) {
        shortCircuitService.invalidateShortCircuitStatus(Stream.concat(
            rootNetworkNodeInfoService.getComputationResultUuids(studyUuid, SHORT_CIRCUIT).stream(),
            rootNetworkNodeInfoService.getComputationResultUuids(studyUuid, SHORT_CIRCUIT_ONE_BUS).stream()
        ).toList());
    }

    @Transactional
    public void invalidateShortCircuitStatus(UUID studyUuid) {
        invalidateShortCircuitStatusOnAllNodes(studyUuid);
        notificationService.emitStudyChanged(studyUuid, null, null, NotificationService.UPDATE_TYPE_SHORT_CIRCUIT_STATUS);
        notificationService.emitStudyChanged(studyUuid, null, null, NotificationService.UPDATE_TYPE_ONE_BUS_SHORT_CIRCUIT_STATUS);
    }

    public UUID runNonEvacuatedEnergy(UUID studyUuid, UUID nodeUuid, UUID rootNetworkUuid, String userId) {
        Objects.requireNonNull(studyUuid);
        Objects.requireNonNull(nodeUuid);
        StudyEntity studyEntity = studyRepository.findById(studyUuid).orElseThrow(() -> new StudyException(STUDY_NOT_FOUND));
        UUID prevResultUuid = rootNetworkNodeInfoService.getComputationResultUuid(nodeUuid, rootNetworkUuid, NON_EVACUATED_ENERGY_ANALYSIS);

        if (prevResultUuid != null) {
            nonEvacuatedEnergyService.deleteNonEvacuatedEnergyResult(prevResultUuid);
        }

        UUID networkUuid = rootNetworkService.getNetworkUuid(rootNetworkUuid);
        String provider = getNonEvacuatedEnergyProvider(studyUuid);
        String variantId = networkModificationTreeService.getVariantId(nodeUuid, rootNetworkUuid);
        UUID reportUuid = networkModificationTreeService.getComputationReports(nodeUuid, rootNetworkUuid).getOrDefault(NON_EVACUATED_ENERGY_ANALYSIS.name(), UUID.randomUUID());
        networkModificationTreeService.updateComputationReportUuid(nodeUuid, rootNetworkUuid, NON_EVACUATED_ENERGY_ANALYSIS, reportUuid);

        NonEvacuatedEnergyParametersInfos nonEvacuatedEnergyParametersInfos = getNonEvacuatedEnergyParametersInfos(studyUuid);
        SensitivityAnalysisParameters sensitivityAnalysisParameters = SensitivityAnalysisParameters.load();
        sensitivityAnalysisParameters.setFlowFlowSensitivityValueThreshold(nonEvacuatedEnergyParametersInfos.getGeneratorsCappings().getSensitivityThreshold());

        NonEvacuatedEnergyInputData nonEvacuatedEnergyInputData = new NonEvacuatedEnergyInputData();
        nonEvacuatedEnergyInputData.setParameters(sensitivityAnalysisParameters);

        nonEvacuatedEnergyInputData.setNonEvacuatedEnergyStagesDefinition(nonEvacuatedEnergyParametersInfos.getStagesDefinition());

        nonEvacuatedEnergyInputData.setNonEvacuatedEnergyStagesSelection(nonEvacuatedEnergyParametersInfos.getStagesSelection()
                .stream()
                .filter(NonEvacuatedEnergyStagesSelection::isActivated)
                .collect(Collectors.toList()));

        List<NonEvacuatedEnergyGeneratorCappingsByType> generatorsCappingsByType = nonEvacuatedEnergyParametersInfos.getGeneratorsCappings().getGenerators()
                .stream()
                .filter(NonEvacuatedEnergyGeneratorCappingsByType::isActivated)
                .collect(Collectors.toList());
        NonEvacuatedEnergyGeneratorsCappings generatorsCappings = new NonEvacuatedEnergyGeneratorsCappings(nonEvacuatedEnergyParametersInfos.getGeneratorsCappings().getSensitivityThreshold(), generatorsCappingsByType);
        nonEvacuatedEnergyInputData.setNonEvacuatedEnergyGeneratorsCappings(generatorsCappings);

        nonEvacuatedEnergyInputData.setNonEvacuatedEnergyMonitoredBranches(nonEvacuatedEnergyParametersInfos.getMonitoredBranches()
                .stream()
                .filter(NonEvacuatedEnergyMonitoredBranches::isActivated)
                .collect(Collectors.toList()));

        nonEvacuatedEnergyInputData.setNonEvacuatedEnergyContingencies(nonEvacuatedEnergyParametersInfos.getContingencies()
                .stream()
                .filter(NonEvacuatedEnergyContingencies::isActivated)
                .collect(Collectors.toList()));

        UUID result = nonEvacuatedEnergyService.runNonEvacuatedEnergy(nodeUuid, rootNetworkUuid, networkUuid, variantId, reportUuid, provider, nonEvacuatedEnergyInputData, studyEntity.getLoadFlowParametersUuid(), userId);

        updateComputationResultUuid(nodeUuid, rootNetworkUuid, result, NON_EVACUATED_ENERGY_ANALYSIS);
        notificationService.emitStudyChanged(studyUuid, nodeUuid, rootNetworkUuid, NotificationService.UPDATE_TYPE_NON_EVACUATED_ENERGY_STATUS);
        return result;
    }

    @Transactional
    public void updateNonEvacuatedEnergyProvider(UUID studyUuid, String provider, String userId) {
        updateProvider(studyUuid, userId, studyEntity -> {
            studyEntity.setNonEvacuatedEnergyProvider(provider != null ? provider : defaultNonEvacuatedEnergyProvider);
            invalidateNonEvacuatedEnergyAnalysisStatusOnAllNodes(studyUuid);
            notificationService.emitStudyChanged(studyUuid, null, null, NotificationService.UPDATE_TYPE_NON_EVACUATED_ENERGY_STATUS);
            notificationService.emitComputationParamsChanged(studyUuid, NON_EVACUATED_ENERGY_ANALYSIS);
        });
    }

    public String getNonEvacuatedEnergyProvider(UUID studyUuid) {
        return studyRepository.findById(studyUuid)
                .map(StudyEntity::getNonEvacuatedEnergyProvider)
                .orElse("");
    }

    private void emitAllComputationStatusChanged(UUID studyUuid, UUID nodeUuid, UUID rootNetworkUuid) {
        notificationService.emitStudyChanged(studyUuid, nodeUuid, rootNetworkUuid, NotificationService.UPDATE_TYPE_LOADFLOW_STATUS);
        notificationService.emitStudyChanged(studyUuid, nodeUuid, rootNetworkUuid, NotificationService.UPDATE_TYPE_SECURITY_ANALYSIS_STATUS);
        notificationService.emitStudyChanged(studyUuid, nodeUuid, rootNetworkUuid, NotificationService.UPDATE_TYPE_SENSITIVITY_ANALYSIS_STATUS);
        notificationService.emitStudyChanged(studyUuid, nodeUuid, rootNetworkUuid, NotificationService.UPDATE_TYPE_NON_EVACUATED_ENERGY_STATUS);
        notificationService.emitStudyChanged(studyUuid, nodeUuid, rootNetworkUuid, NotificationService.UPDATE_TYPE_SHORT_CIRCUIT_STATUS);
        notificationService.emitStudyChanged(studyUuid, nodeUuid, rootNetworkUuid, NotificationService.UPDATE_TYPE_ONE_BUS_SHORT_CIRCUIT_STATUS);
        notificationService.emitStudyChanged(studyUuid, nodeUuid, rootNetworkUuid, NotificationService.UPDATE_TYPE_VOLTAGE_INIT_STATUS);
        notificationService.emitStudyChanged(studyUuid, nodeUuid, rootNetworkUuid, NotificationService.UPDATE_TYPE_DYNAMIC_SIMULATION_STATUS);
        notificationService.emitStudyChanged(studyUuid, nodeUuid, rootNetworkUuid, NotificationService.UPDATE_TYPE_STATE_ESTIMATION_STATUS);
    }

    public String evaluateFilter(UUID nodeUuid, UUID rootNetworkUuid, boolean inUpstreamBuiltParentNode, String filter) {
        UUID nodeUuidToSearchIn = getNodeUuidToSearchIn(nodeUuid, rootNetworkUuid, inUpstreamBuiltParentNode);
        return filterService.evaluateFilter(rootNetworkService.getNetworkUuid(rootNetworkUuid), networkModificationTreeService.getVariantId(nodeUuidToSearchIn, rootNetworkUuid), filter);
    }

    public String exportFilter(UUID rootNetworkUuid, UUID filterUuid) {
        // will use root node network of the study
        return filterService.exportFilter(rootNetworkService.getNetworkUuid(rootNetworkUuid), filterUuid);
    }

    @Transactional
    public UUID runStateEstimation(UUID studyUuid, UUID nodeUuid, UUID rootNetworkUuid, String userId) {
        Objects.requireNonNull(studyUuid);
        Objects.requireNonNull(nodeUuid);
        if (studyRepository.findById(studyUuid).isEmpty()) {
            throw new StudyException(STUDY_NOT_FOUND);
        }

        UUID networkUuid = rootNetworkService.getNetworkUuid(rootNetworkUuid);
        String variantId = networkModificationTreeService.getVariantId(nodeUuid, rootNetworkUuid);
        UUID reportUuid = networkModificationTreeService.getComputationReports(nodeUuid, rootNetworkUuid).getOrDefault(STATE_ESTIMATION.name(), UUID.randomUUID());
        networkModificationTreeService.updateComputationReportUuid(nodeUuid, rootNetworkUuid, STATE_ESTIMATION, reportUuid);
        String receiver;
        try {
            receiver = URLEncoder.encode(objectMapper.writeValueAsString(new NodeReceiver(nodeUuid, rootNetworkUuid)), StandardCharsets.UTF_8);
        } catch (JsonProcessingException e) {
            throw new UncheckedIOException(e);
        }

        UUID prevResultUuid = rootNetworkNodeInfoService.getComputationResultUuid(nodeUuid, rootNetworkUuid, STATE_ESTIMATION);
        if (prevResultUuid != null) {
            stateEstimationService.deleteStateEstimationResult(prevResultUuid);
        }

        UUID result = stateEstimationService.runStateEstimation(networkUuid, variantId, new ReportInfos(reportUuid, nodeUuid), receiver, userId);
        updateComputationResultUuid(nodeUuid, rootNetworkUuid, result, STATE_ESTIMATION);
        notificationService.emitStudyChanged(studyUuid, nodeUuid, rootNetworkUuid, NotificationService.UPDATE_TYPE_STATE_ESTIMATION_STATUS);
        return result;
    }

    public NetworkModificationNode createNode(UUID studyUuid, UUID nodeId, NetworkModificationNode nodeInfo, InsertMode insertMode, String userId) {
        StudyEntity study = studyRepository.findById(studyUuid).orElseThrow(() -> new StudyException(STUDY_NOT_FOUND));
        NetworkModificationNode newNode = networkModificationTreeService.createNode(study, nodeId, nodeInfo, insertMode, userId);

        UUID parentUuid = networkModificationTreeService.getParentNodeUuid(newNode.getId()).orElse(null);
        notificationService.emitNodeInserted(study.getId(), parentUuid, newNode.getId(), insertMode, nodeId);
        // userId is null when creating initial nodes, we don't need to send element update notifications in this case
        if (userId != null) {
            notificationService.emitElementUpdated(study.getId(), userId);
        }
        return newNode;
    }

    //TODO: temporary method, once frontend had been implemented, each operation will need to target a specific rootNetwork UUID, here we manually target the first one
    @Transactional
    public UUID getStudyFirstRootNetworkUuid(UUID studyUuid) {
        return studyRepository.findById(studyUuid).orElseThrow(() -> new StudyException(STUDY_NOT_FOUND)).getFirstRootNetwork().getId();
    }
}<|MERGE_RESOLUTION|>--- conflicted
+++ resolved
@@ -994,7 +994,7 @@
         updateProvider(studyUuid, userId, studyEntity -> {
             dynamicSecurityAnalysisService.updateProvider(studyEntity.getDynamicSecurityAnalysisParametersUuid(), provider);
             invalidateDynamicSecurityAnalysisStatusOnAllNodes(studyUuid);
-            notificationService.emitStudyChanged(studyUuid, null, NotificationService.UPDATE_TYPE_DYNAMIC_SECURITY_ANALYSIS_STATUS);
+            notificationService.emitStudyChanged(studyUuid, null, null, NotificationService.UPDATE_TYPE_DYNAMIC_SECURITY_ANALYSIS_STATUS);
             notificationService.emitComputationParamsChanged(studyUuid, DYNAMIC_SECURITY_ANALYSIS);
 
         });
@@ -2231,13 +2231,8 @@
         UUID dynamicSimulationResultUuid = dynamicSimulationService.runDynamicSimulation(getDynamicSimulationProvider(studyUuid), nodeUuid, rootNetworkUuid, networkUuid, variantId, reportUuid, mergeParameters, userId);
 
         // update result uuid and notification
-<<<<<<< HEAD
         updateComputationResultUuid(nodeUuid, rootNetworkUuid, dynamicSimulationResultUuid, DYNAMIC_SIMULATION);
-        notificationService.emitStudyChanged(studyUuid, nodeUuid, NotificationService.UPDATE_TYPE_DYNAMIC_SIMULATION_STATUS);
-=======
-        updateComputationResultUuid(nodeUuid, rootNetworkUuid, dynamicSResultUuid, DYNAMIC_SIMULATION);
         notificationService.emitStudyChanged(studyUuid, nodeUuid, rootNetworkUuid, NotificationService.UPDATE_TYPE_DYNAMIC_SIMULATION_STATUS);
->>>>>>> 89cd1140
 
         return dynamicSimulationResultUuid;
     }
@@ -2261,7 +2256,7 @@
     @Transactional
     public void setDynamicSecurityAnalysisParameters(UUID studyUuid, String dsaParameter, String userId) {
         boolean userProfileIssue = createOrUpdateDynamicSecurityAnalysisParameters(studyUuid, dsaParameter, userId);
-        notificationService.emitStudyChanged(studyUuid, null, NotificationService.UPDATE_TYPE_DYNAMIC_SECURITY_ANALYSIS_STATUS);
+        notificationService.emitStudyChanged(studyUuid, null, null, NotificationService.UPDATE_TYPE_DYNAMIC_SECURITY_ANALYSIS_STATUS);
         notificationService.emitElementUpdated(studyUuid, userId);
         notificationService.emitComputationParamsChanged(studyUuid, DYNAMIC_SECURITY_ANALYSIS);
     }
@@ -2347,7 +2342,7 @@
 
         // update result uuid and notification
         updateComputationResultUuid(nodeUuid, rootNetworkUuid, dynamicSecurityAnalysisResultUuid, DYNAMIC_SECURITY_ANALYSIS);
-        notificationService.emitStudyChanged(studyUuid, nodeUuid, NotificationService.UPDATE_TYPE_DYNAMIC_SECURITY_ANALYSIS_STATUS);
+        notificationService.emitStudyChanged(studyUuid, nodeUuid, rootNetworkUuid, NotificationService.UPDATE_TYPE_DYNAMIC_SECURITY_ANALYSIS_STATUS);
 
         return dynamicSecurityAnalysisResultUuid;
     }
