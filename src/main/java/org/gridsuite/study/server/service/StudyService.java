--- conflicted
+++ resolved
@@ -1469,11 +1469,8 @@
                 .dynamicSecurityAnalysisParametersUuid(dynamicSecurityAnalysisParametersUuid)
                 .stateEstimationParametersUuid(stateEstimationParametersUuid)
                 .spreadsheetConfigCollectionUuid(spreadsheetConfigCollectionUuid)
-<<<<<<< HEAD
-=======
                 .diagramGridLayoutUuid(diagramGridLayoutUuid)
                 .monoRoot(true)
->>>>>>> c7a7af7f
                 .build();
 
         var study = studyRepository.save(studyEntity);
