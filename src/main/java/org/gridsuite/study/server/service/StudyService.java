--- conflicted
+++ resolved
@@ -1638,14 +1638,9 @@
                         TimeUnit.NANOSECONDS.toSeconds(System.nanoTime() - startTime.get()));
             }
 
-<<<<<<< HEAD
-        if (invalidateChildrenBuild) {
-            childrenNodes.forEach(nodeEntity -> updateStatuses(studyUuid, nodeEntity.getIdNode(), false, true, true));
-=======
             if (invalidateChildrenBuild) {
-                childrenNodes.forEach(nodeEntity -> updateStatuses(studyUuid, nodeEntity.getIdNode(), false, true));
+                childrenNodes.forEach(nodeEntity -> updateStatuses(studyUuid, nodeEntity.getIdNode(), false, true, true));
             }
->>>>>>> 31d79db1
         }
 
         notificationService.emitElementUpdated(studyUuid, userId);
