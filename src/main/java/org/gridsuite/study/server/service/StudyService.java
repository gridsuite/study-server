/**
 * Copyright (c) 2021, RTE (http://www.rte-france.com)
 * This Source Code Form is subject to the terms of the Mozilla Public
 * License, v. 2.0. If a copy of the MPL was not distributed with this
 * file, You can obtain one at http://mozilla.org/MPL/2.0/.
 */
package org.gridsuite.study.server.service;

import com.fasterxml.jackson.core.JsonProcessingException;
import com.fasterxml.jackson.databind.ObjectMapper;
import com.powsybl.commons.reporter.ReporterModel;
import com.powsybl.iidm.network.IdentifiableType;
import com.powsybl.iidm.network.*;
import com.powsybl.openreac.parameters.input.OpenReacParameters;
import com.powsybl.openreac.parameters.input.VoltageLimitOverride;
import com.powsybl.security.LimitViolation;
import com.powsybl.security.Security;
import com.powsybl.iidm.network.VariantManagerConstants;
import com.powsybl.loadflow.LoadFlowParameters;
import com.powsybl.network.store.client.PreloadingStrategy;
import com.powsybl.network.store.model.VariantInfos;
import com.powsybl.security.SecurityAnalysisParameters;
import com.powsybl.sensitivity.SensitivityAnalysisParameters;
import com.powsybl.shortcircuit.ShortCircuitParameters;
import com.powsybl.timeseries.DoubleTimeSeries;
import com.powsybl.timeseries.StringTimeSeries;
import lombok.NonNull;
import org.elasticsearch.index.query.BoolQueryBuilder;
import org.elasticsearch.index.query.QueryBuilders;
import org.elasticsearch.index.query.TermsQueryBuilder;
import org.elasticsearch.index.query.WildcardQueryBuilder;
import org.elasticsearch.index.query.functionscore.FunctionScoreQueryBuilder;
import org.elasticsearch.index.query.functionscore.ScoreFunctionBuilders;
import org.gridsuite.study.server.StudyConstants;
import org.gridsuite.study.server.StudyException;
import org.gridsuite.study.server.dto.*;
import org.gridsuite.study.server.dto.dynamicmapping.MappingInfos;
import org.gridsuite.study.server.dto.dynamicmapping.ModelInfos;
import org.gridsuite.study.server.dto.dynamicsimulation.DynamicSimulationParametersInfos;
import org.gridsuite.study.server.dto.dynamicsimulation.DynamicSimulationStatus;
import org.gridsuite.study.server.dto.modification.NetworkModificationResult;
import org.gridsuite.study.server.dto.modification.SimpleElementImpact.SimpleImpactType;
import org.gridsuite.study.server.dto.timeseries.TimeSeriesMetadataInfos;
import org.gridsuite.study.server.dto.voltageinit.FilterEquipments;
import org.gridsuite.study.server.dto.voltageinit.VoltageInitParametersInfos;
import org.gridsuite.study.server.elasticsearch.EquipmentInfosService;
import org.gridsuite.study.server.elasticsearch.StudyInfosService;
import org.gridsuite.study.server.networkmodificationtree.dto.AbstractNode;
import org.gridsuite.study.server.networkmodificationtree.dto.BuildStatus;
import org.gridsuite.study.server.networkmodificationtree.dto.InsertMode;
import org.gridsuite.study.server.networkmodificationtree.dto.NodeBuildStatus;
import org.gridsuite.study.server.networkmodificationtree.entities.NodeEntity;
import org.gridsuite.study.server.notification.NotificationService;
import org.gridsuite.study.server.notification.dto.NetworkImpactsInfos;
import org.gridsuite.study.server.repository.*;
import org.gridsuite.study.server.service.dynamicsimulation.DynamicSimulationService;
import org.gridsuite.study.server.service.shortcircuit.ShortCircuitService;
import org.gridsuite.study.server.service.shortcircuit.ShortcircuitAnalysisType;
import org.gridsuite.study.server.utils.PropertyUtils;
import org.slf4j.Logger;
import org.slf4j.LoggerFactory;
import org.springframework.beans.factory.annotation.Autowired;
import org.springframework.beans.factory.annotation.Value;
import org.springframework.stereotype.Service;
import org.springframework.transaction.annotation.Transactional;
import org.springframework.web.client.HttpStatusCodeException;

import java.io.UncheckedIOException;
import java.net.URLEncoder;
import java.nio.charset.StandardCharsets;
import java.util.*;
import java.util.concurrent.CompletableFuture;
import java.util.concurrent.TimeUnit;
import java.util.concurrent.atomic.AtomicReference;
import java.util.function.Consumer;
import java.util.stream.Collectors;
import java.util.stream.Stream;

import static org.elasticsearch.index.query.QueryBuilders.matchQuery;
import static org.elasticsearch.index.query.QueryBuilders.termsQuery;
import static org.gridsuite.study.server.StudyException.Type.*;
import static org.gridsuite.study.server.elasticsearch.EquipmentInfosService.EQUIPMENT_TYPE_SCORES;
import static org.gridsuite.study.server.service.NetworkModificationTreeService.ROOT_NODE_NAME;
import static org.gridsuite.study.server.utils.StudyUtils.handleHttpError;

/**
 * @author Abdelsalem Hedhili <abdelsalem.hedhili at rte-france.com>
 * @author Franck Lecuyer <franck.lecuyer at rte-france.com>
 * @author Chamseddine Benhamed <chamseddine.benhamed at rte-france.com>
 */
@SuppressWarnings("checkstyle:RegexpSingleline")
@Service
public class StudyService {

    private static final Logger LOGGER = LoggerFactory.getLogger(StudyService.class);

    static final String EQUIPMENT_NAME = "equipmentName.fullascii";

    static final String EQUIPMENT_ID = "equipmentId.fullascii";

    static final String NETWORK_UUID = "networkUuid.keyword";

    static final String VARIANT_ID = "variantId.keyword";

    static final String EQUIPMENT_TYPE = "equipmentType.keyword";
    public static final String EMPTY_ARRAY = "[]";

    NotificationService notificationService;

    NetworkModificationTreeService networkModificationTreeService;

    StudyServerExecutionService studyServerExecutionService;

    private final String defaultLoadflowProvider;

    private final String defaultSecurityAnalysisProvider;

    private final String defaultSensitivityAnalysisProvider;

    private final String defaultDynamicSimulationProvider;

    private final StudyRepository studyRepository;
    private final StudyCreationRequestRepository studyCreationRequestRepository;
    private final NetworkService networkStoreService;
    private final NetworkModificationService networkModificationService;
    private final ReportService reportService;
    private final StudyInfosService studyInfosService;
    private final EquipmentInfosService equipmentInfosService;
    private final LoadFlowService loadflowService;
    private final ShortCircuitService shortCircuitService;
    private final VoltageInitService voltageInitService;
    private final SingleLineDiagramService singleLineDiagramService;
    private final NetworkConversionService networkConversionService;
    private final GeoDataService geoDataService;
    private final NetworkMapService networkMapService;
    private final SecurityAnalysisService securityAnalysisService;
    private final DynamicSimulationService dynamicSimulationService;
    private final SensitivityAnalysisService sensitivityAnalysisService;
    private final ActionsService actionsService;
    private final CaseService caseService;
    private final FilterService filterService;
    private final ObjectMapper objectMapper;

    enum ComputationUsingLoadFlow {
        LOAD_FLOW, SECURITY_ANALYSIS, SENSITIVITY_ANALYSIS
    }

    @Autowired
    StudyService self;

    @Autowired
    public StudyService(
            @Value("${loadflow.default-provider}") String defaultLoadflowProvider,
            @Value("${security-analysis.default-provider}") String defaultSecurityAnalysisProvider,
            @Value("${sensitivity-analysis.default-provider}") String defaultSensitivityAnalysisProvider,
            @Value("${dynamic-simulation.default-provider}") String defaultDynamicSimulationProvider,
            StudyRepository studyRepository,
            StudyCreationRequestRepository studyCreationRequestRepository,
            NetworkService networkStoreService,
            NetworkModificationService networkModificationService,
            ReportService reportService,
            StudyInfosService studyInfosService,
            EquipmentInfosService equipmentInfosService,
            NetworkModificationTreeService networkModificationTreeService,
            ObjectMapper objectMapper,
            StudyServerExecutionService studyServerExecutionService,
            NotificationService notificationService,
            LoadFlowService loadflowService,
            ShortCircuitService shortCircuitService,
            SingleLineDiagramService singleLineDiagramService,
            NetworkConversionService networkConversionService,
            GeoDataService geoDataService,
            NetworkMapService networkMapService,
            SecurityAnalysisService securityAnalysisService,
            ActionsService actionsService,
            CaseService caseService,
            FilterService filterService,
            SensitivityAnalysisService sensitivityAnalysisService,
            DynamicSimulationService dynamicSimulationService,
            VoltageInitService voltageInitService) {
        this.defaultLoadflowProvider = defaultLoadflowProvider;
        this.defaultSecurityAnalysisProvider = defaultSecurityAnalysisProvider;
        this.defaultSensitivityAnalysisProvider = defaultSensitivityAnalysisProvider;
        this.defaultDynamicSimulationProvider = defaultDynamicSimulationProvider;
        this.studyRepository = studyRepository;
        this.studyCreationRequestRepository = studyCreationRequestRepository;
        this.networkStoreService = networkStoreService;
        this.networkModificationService = networkModificationService;
        this.reportService = reportService;
        this.studyInfosService = studyInfosService;
        this.equipmentInfosService = equipmentInfosService;
        this.networkModificationTreeService = networkModificationTreeService;
        this.objectMapper = objectMapper;
        this.studyServerExecutionService = studyServerExecutionService;
        this.notificationService = notificationService;
        this.sensitivityAnalysisService = sensitivityAnalysisService;
        this.loadflowService = loadflowService;
        this.shortCircuitService = shortCircuitService;
        this.singleLineDiagramService = singleLineDiagramService;
        this.networkConversionService = networkConversionService;
        this.geoDataService = geoDataService;
        this.networkMapService = networkMapService;
        this.securityAnalysisService = securityAnalysisService;
        this.actionsService = actionsService;
        this.caseService = caseService;
        this.filterService = filterService;
        this.dynamicSimulationService = dynamicSimulationService;
        this.voltageInitService = voltageInitService;
    }

    private static StudyInfos toStudyInfos(StudyEntity entity) {
        return StudyInfos.builder()
                .id(entity.getId())
                .caseFormat(entity.getCaseFormat())
                .build();
    }

    private static BasicStudyInfos toBasicStudyInfos(StudyCreationRequestEntity entity) {
        return BasicStudyInfos.builder()
                .id(entity.getId())
                .build();
    }

    private static CreatedStudyBasicInfos toCreatedStudyBasicInfos(StudyEntity entity) {
        return CreatedStudyBasicInfos.builder()
                .id(entity.getId())
                .caseFormat(entity.getCaseFormat())
                .build();
    }

    public List<CreatedStudyBasicInfos> getStudies() {
        return studyRepository.findAll().stream()
                .map(StudyService::toCreatedStudyBasicInfos)
                .collect(Collectors.toList());
    }

    public String getStudyCaseName(UUID studyUuid) {
        Objects.requireNonNull(studyUuid);
        StudyEntity study = studyRepository.findById(studyUuid).orElseThrow(() -> new StudyException(STUDY_NOT_FOUND));
        return study != null ? study.getCaseName() : "";
    }

    public List<CreatedStudyBasicInfos> getStudiesMetadata(List<UUID> uuids) {
        return studyRepository.findAllById(uuids).stream().map(StudyService::toCreatedStudyBasicInfos)
                .collect(Collectors.toList());

    }

    public List<BasicStudyInfos> getStudiesCreationRequests() {
        return studyCreationRequestRepository.findAll().stream()
                .map(StudyService::toBasicStudyInfos)
                .collect(Collectors.toList());
    }

    public BasicStudyInfos createStudy(UUID caseUuid, String userId, UUID studyUuid, Map<String, Object> importParameters, boolean duplicateCase) {
        BasicStudyInfos basicStudyInfos = StudyService.toBasicStudyInfos(insertStudyCreationRequest(userId, studyUuid));
        UUID importReportUuid = UUID.randomUUID();
        UUID caseUuidToUse = caseUuid;
        try {
            if (duplicateCase) {
                caseUuidToUse = caseService.duplicateCase(caseUuid, true);
            }
            persistentStoreWithNotificationOnError(caseUuidToUse, basicStudyInfos.getId(), userId, importReportUuid, importParameters);
        } catch (Exception e) {
            self.deleteStudyIfNotCreationInProgress(basicStudyInfos.getId(), userId);
            throw e;
        }

        return basicStudyInfos;
    }

    @Transactional(readOnly = true)
    public Map<String, String> getStudyImportParameters(UUID studyUuid) {
        return studyRepository.findById(studyUuid).orElseThrow(() -> new StudyException(STUDY_NOT_FOUND)).getImportParameters();
    }

    public BasicStudyInfos reimportStudy(UUID caseUuid, String userId, UUID studyUuid, Map<String, Object> importParameters) {
        return reimportStudy(caseUuid, userId, studyUuid, importParameters, false);
    }

    public BasicStudyInfos reimportStudy(UUID caseUuid, String userId, UUID studyUuid) {
        return reimportStudy(caseUuid, userId, studyUuid, null, true);
    }

    private BasicStudyInfos reimportStudy(UUID caseUuid, String userId, UUID studyUuid, Map<String, Object> importParameters, boolean shouldLoadPreviousImportParameters) {
        BasicStudyInfos basicStudyInfos = StudyService.toBasicStudyInfos(insertStudyCreationRequest(userId, studyUuid));
        UUID importReportUuid = UUID.randomUUID();
        Map<String, Object> importParametersToUse = shouldLoadPreviousImportParameters
            ? new HashMap<>(self.getStudyImportParameters(studyUuid))
            : importParameters;

        persistentStoreWithNotificationOnError(caseUuid, basicStudyInfos.getId(), userId, importReportUuid, importParametersToUse);

        return basicStudyInfos;
    }

    public BasicStudyInfos duplicateStudy(UUID sourceStudyUuid, UUID studyUuid, String userId) {
        Objects.requireNonNull(sourceStudyUuid);

        StudyEntity sourceStudy = studyRepository.findById(sourceStudyUuid).orElse(null);
        if (sourceStudy == null) {
            return null;
        }
        BasicStudyInfos basicStudyInfos = StudyService.toBasicStudyInfos(insertStudyCreationRequest(userId, studyUuid));

        studyServerExecutionService.runAsync(() -> self.duplicateStudyAsync(basicStudyInfos, sourceStudyUuid, userId));

        return basicStudyInfos;
    }

    @Transactional
    public void duplicateStudyAsync(BasicStudyInfos basicStudyInfos, UUID sourceStudyUuid, String userId) {
        AtomicReference<Long> startTime = new AtomicReference<>();
        try {
            startTime.set(System.nanoTime());

            StudyEntity duplicatedStudy = insertDuplicatedStudy(basicStudyInfos, sourceStudyUuid, userId);

            reindexStudy(duplicatedStudy);
        } catch (Exception e) {
            LOGGER.error(e.toString(), e);
        } finally {
            deleteStudyIfNotCreationInProgress(basicStudyInfos.getId(), userId);
            LOGGER.trace("Create study '{}' from source {} : {} seconds", basicStudyInfos.getId(), sourceStudyUuid,
                    TimeUnit.NANOSECONDS.toSeconds(System.nanoTime() - startTime.get()));
        }
    }

    @Transactional(readOnly = true)
    public StudyInfos getStudyInfos(UUID studyUuid) {
        return StudyService.toStudyInfos(studyRepository.findById(studyUuid).orElseThrow(() -> new StudyException(STUDY_NOT_FOUND)));
    }

    @Transactional(readOnly = true)
    public UUID getStudyCaseUuid(UUID studyUuid) {
        return studyRepository.findById(studyUuid).orElseThrow(() -> new StudyException(STUDY_NOT_FOUND)).getCaseUuid();
    }

    public List<CreatedStudyBasicInfos> searchStudies(@NonNull String query) {
        return studyInfosService.search(query);
    }

    public static String escapeLucene(String s) {
        StringBuilder sb = new StringBuilder();

        for (int i = 0; i < s.length(); ++i) {
            char c = s.charAt(i);
            switch (c) {
                case '+':
                case '\\':
                case '-':
                case '!':
                case '(':
                case ')':
                case ':':
                case '^':
                case '[':
                case ']':
                case '"':
                case '{':
                case '}':
                case '~':
                case '*':
                case '?':
                case '|':
                case '&':
                case '/':

                case ' ': // white space has to be escaped, too
                    sb.append('\\');
                    break;
                default:
                    // do nothing but appease sonarlint
            }

            sb.append(c);
        }

        return sb.toString();
    }

    private UUID getNodeUuidToSearchIn(UUID initialNodeUuid, boolean inUpstreamBuiltParentNode) {
        UUID nodeUuidToSearchIn = initialNodeUuid;
        if (inUpstreamBuiltParentNode) {
            nodeUuidToSearchIn = networkModificationTreeService.doGetLastParentNodeBuiltUuid(initialNodeUuid);
        }
        return nodeUuidToSearchIn;
    }

    public List<EquipmentInfos> searchEquipments(@NonNull UUID studyUuid, @NonNull UUID nodeUuid, @NonNull String userInput,
                                                 @NonNull EquipmentInfosService.FieldSelector fieldSelector, String equipmentType,
                                                 boolean inUpstreamBuiltParentNode) {
        UUID nodeUuidToSearchIn = getNodeUuidToSearchIn(nodeUuid, inUpstreamBuiltParentNode);
        UUID networkUuid = networkStoreService.getNetworkUuid(studyUuid);
        String variantId = networkModificationTreeService.getVariantId(nodeUuidToSearchIn);

        if (variantId.isEmpty()) {
            variantId = VariantManagerConstants.INITIAL_VARIANT_ID;
        }

        if (equipmentType == null) {
            BoolQueryBuilder query = buildSearchAllEquipmentsQuery(userInput, fieldSelector, networkUuid,
                    VariantManagerConstants.INITIAL_VARIANT_ID, variantId);
            List<EquipmentInfos> equipmentInfos = equipmentInfosService.searchEquipments(query);

            return variantId.equals(VariantManagerConstants.INITIAL_VARIANT_ID) ? equipmentInfos : cleanRemovedEquipments(networkUuid, variantId, equipmentInfos);
        } else {
            String queryInitialVariant = buildSearchEquipmentsByTypeQuery(userInput, fieldSelector, networkUuid,
                    VariantManagerConstants.INITIAL_VARIANT_ID, equipmentType);

            List<EquipmentInfos> equipmentInfosInInitVariant = equipmentInfosService.searchEquipments(queryInitialVariant);

            return (variantId.equals(VariantManagerConstants.INITIAL_VARIANT_ID)) ? equipmentInfosInInitVariant
                    : completeSearchWithCurrentVariant(networkUuid, variantId, userInput, fieldSelector,
                    equipmentInfosInInitVariant, equipmentType);
        }
    }

    private List<EquipmentInfos> cleanRemovedEquipments(UUID networkUuid, String variantId, List<EquipmentInfos> equipmentInfos) {
        String queryTombstonedEquipments = buildTombstonedEquipmentSearchQuery(networkUuid, variantId);
        Set<String> removedEquipmentIdsInVariant = equipmentInfosService.searchTombstonedEquipments(queryTombstonedEquipments)
                .stream()
                .map(TombstonedEquipmentInfos::getId)
                .collect(Collectors.toSet());

        return equipmentInfos
                .stream()
                .filter(ei -> !removedEquipmentIdsInVariant.contains(ei.getId()))
                .collect(Collectors.toList());
    }

    private List<EquipmentInfos> completeSearchWithCurrentVariant(UUID networkUuid, String variantId, String userInput,
                                                                  EquipmentInfosService.FieldSelector fieldSelector, List<EquipmentInfos> equipmentInfosInInitVariant,
                                                                  String equipmentType) {
        // Clean equipments that have been removed in the current variant
        List<EquipmentInfos> cleanedEquipmentsInInitVariant = cleanRemovedEquipments(networkUuid, variantId, equipmentInfosInInitVariant);

        // Get the equipments of the current variant
        String queryVariant = buildSearchEquipmentsByTypeQuery(userInput, fieldSelector, networkUuid, variantId, equipmentType);
        List<EquipmentInfos> addedEquipmentInfosInVariant = equipmentInfosService.searchEquipments(queryVariant);

        // Add equipments of the current variant to the ones of the init variant
        cleanedEquipmentsInInitVariant.addAll(addedEquipmentInfosInVariant);

        return cleanedEquipmentsInInitVariant;
    }

    private String buildSearchEquipmentsByTypeQuery(String userInput, EquipmentInfosService.FieldSelector fieldSelector, UUID networkUuid, String variantId, String equipmentType) {
        String query = NETWORK_UUID + ":(%s) AND " + VARIANT_ID + ":(%s) AND %s:(*%s*)"
                + (equipmentType == null ? "" : " AND " + EQUIPMENT_TYPE + ":(%s)");
        return String.format(query, networkUuid, variantId,
                fieldSelector == EquipmentInfosService.FieldSelector.NAME ? EQUIPMENT_NAME : EQUIPMENT_ID,
                escapeLucene(userInput), equipmentType);
    }

    private BoolQueryBuilder buildSearchAllEquipmentsQuery(String userInput, EquipmentInfosService.FieldSelector fieldSelector, UUID networkUuid, String initialVariantId, String variantId) {
        WildcardQueryBuilder equipmentSearchQuery = QueryBuilders.wildcardQuery(fieldSelector == EquipmentInfosService.FieldSelector.NAME ? EQUIPMENT_NAME : EQUIPMENT_ID, "*" + escapeLucene(userInput) + "*");
        TermsQueryBuilder networkUuidSearchQuery = termsQuery(NETWORK_UUID, networkUuid.toString());
        TermsQueryBuilder variantIdSearchQuery = variantId.equals(VariantManagerConstants.INITIAL_VARIANT_ID) ?
                termsQuery(VARIANT_ID, initialVariantId)
                : termsQuery(VARIANT_ID, initialVariantId, variantId);

        FunctionScoreQueryBuilder.FilterFunctionBuilder[] filterFunctionsForScoreQueries = new FunctionScoreQueryBuilder.FilterFunctionBuilder[EQUIPMENT_TYPE_SCORES.size() + 1];

        int i = 0;
        filterFunctionsForScoreQueries[i++] = new FunctionScoreQueryBuilder.FilterFunctionBuilder(
                matchQuery(fieldSelector == EquipmentInfosService.FieldSelector.NAME ? EQUIPMENT_NAME : EQUIPMENT_ID, escapeLucene(userInput)),
                ScoreFunctionBuilders.weightFactorFunction(EQUIPMENT_TYPE_SCORES.size()));

        for (Map.Entry<String, Integer> equipmentTypeScore : EQUIPMENT_TYPE_SCORES.entrySet()) {
            filterFunctionsForScoreQueries[i++] =
                    new FunctionScoreQueryBuilder.FilterFunctionBuilder(
                            matchQuery("equipmentType", equipmentTypeScore.getKey()),
                            ScoreFunctionBuilders.weightFactorFunction(equipmentTypeScore.getValue())
                    );
        }

        FunctionScoreQueryBuilder functionScoreBoostQuery = QueryBuilders.functionScoreQuery(filterFunctionsForScoreQueries);

        BoolQueryBuilder esQuery = QueryBuilders.boolQuery();
        esQuery.filter(equipmentSearchQuery).filter(networkUuidSearchQuery).filter(variantIdSearchQuery).must(functionScoreBoostQuery);
        return esQuery;
    }

    private String buildTombstonedEquipmentSearchQuery(UUID networkUuid, String variantId) {
        return String.format(NETWORK_UUID + ":(%s) AND " + VARIANT_ID + ":(%s)", networkUuid, variantId);
    }

    @Transactional
    public Optional<DeleteStudyInfos> doDeleteStudyIfNotCreationInProgress(UUID studyUuid, String userId) {
        Optional<StudyCreationRequestEntity> studyCreationRequestEntity = studyCreationRequestRepository.findById(studyUuid);
        Optional<StudyEntity> studyEntity = studyRepository.findById(studyUuid);
        DeleteStudyInfos deleteStudyInfos = null;
        if (studyCreationRequestEntity.isEmpty()) {
            AtomicReference<UUID> caseUuid = new AtomicReference<>(null);
            UUID networkUuid = networkStoreService.doGetNetworkUuid(studyUuid);
            List<NodeModificationInfos> nodesModificationInfos;
            nodesModificationInfos = networkModificationTreeService.getAllNodesModificationInfos(studyUuid);
            studyEntity.ifPresent(s -> {
                caseUuid.set(studyEntity.get().getCaseUuid());
                networkModificationTreeService.doDeleteTree(studyUuid);
                studyRepository.deleteById(studyUuid);
                studyInfosService.deleteByUuid(studyUuid);
            });
            deleteStudyInfos = new DeleteStudyInfos(networkUuid, caseUuid.get(), nodesModificationInfos);
        } else {
            studyCreationRequestRepository.deleteById(studyCreationRequestEntity.get().getId());
        }

        if (deleteStudyInfos == null) {
            return Optional.empty();
        } else {
            return Optional.of(deleteStudyInfos);
        }
    }

    @Transactional
    public void deleteStudyIfNotCreationInProgress(UUID studyUuid, String userId) {
        AtomicReference<Long> startTime = new AtomicReference<>(null);
        try {
            Optional<DeleteStudyInfos> deleteStudyInfosOpt = doDeleteStudyIfNotCreationInProgress(studyUuid,
                    userId);
            if (deleteStudyInfosOpt.isPresent()) {
                DeleteStudyInfos deleteStudyInfos = deleteStudyInfosOpt.get();
                startTime.set(System.nanoTime());

                CompletableFuture<Void> executeInParallel = CompletableFuture.allOf(
                        studyServerExecutionService.runAsync(() -> deleteStudyInfos.getNodesModificationInfos().stream()
                                .map(NodeModificationInfos::getLoadFlowUuid).filter(Objects::nonNull).forEach(loadflowService::deleteLoadFlowResult)), // TODO delete all with one request only
                        studyServerExecutionService.runAsync(() -> deleteStudyInfos.getNodesModificationInfos().stream()
                                .map(NodeModificationInfos::getSecurityAnalysisUuid).filter(Objects::nonNull).forEach(securityAnalysisService::deleteSaResult)), // TODO delete all with one request only
                        studyServerExecutionService.runAsync(() -> deleteStudyInfos.getNodesModificationInfos().stream()
                                .map(NodeModificationInfos::getSensitivityAnalysisUuid).filter(Objects::nonNull).forEach(sensitivityAnalysisService::deleteSensitivityAnalysisResult)), // TODO delete all with one request only
                        studyServerExecutionService.runAsync(() -> deleteStudyInfos.getNodesModificationInfos().stream()
                                .map(NodeModificationInfos::getShortCircuitAnalysisUuid).filter(Objects::nonNull).forEach(shortCircuitService::deleteShortCircuitAnalysisResult)), // TODO delete all with one request only
                        studyServerExecutionService.runAsync(() -> deleteStudyInfos.getNodesModificationInfos().stream()
                                .map(NodeModificationInfos::getVoltageInitUuid).filter(Objects::nonNull).forEach(voltageInitService::deleteVoltageInitResult)), // TODO delete all with one request only
                        studyServerExecutionService.runAsync(() -> deleteStudyInfos.getNodesModificationInfos().stream()
                                .map(NodeModificationInfos::getDynamicSimulationUuid).filter(Objects::nonNull).forEach(dynamicSimulationService::deleteResult)), // TODO delete all with one request only
                        studyServerExecutionService.runAsync(() -> deleteStudyInfos.getNodesModificationInfos().stream().map(NodeModificationInfos::getModificationGroupUuid).filter(Objects::nonNull).forEach(networkModificationService::deleteModifications)), // TODO delete all with one request only
                        studyServerExecutionService.runAsync(() -> deleteStudyInfos.getNodesModificationInfos().stream().map(NodeModificationInfos::getReportUuid).filter(Objects::nonNull).forEach(reportService::deleteReport)), // TODO delete all with one request only
                        studyServerExecutionService.runAsync(() -> deleteEquipmentIndexes(deleteStudyInfos.getNetworkUuid())),
                        studyServerExecutionService.runAsync(() -> networkStoreService.deleteNetwork(deleteStudyInfos.getNetworkUuid())),
                        studyServerExecutionService.runAsync(deleteStudyInfos.getCaseUuid() != null ? () -> caseService.deleteCase(deleteStudyInfos.getCaseUuid()) : () -> {
                        })
                );

                executeInParallel.get();
                if (startTime.get() != null) {
                    LOGGER.trace("Delete study '{}' : {} seconds", studyUuid, TimeUnit.NANOSECONDS.toSeconds(System.nanoTime() - startTime.get()));
                }
            }
        } catch (Exception e) {
            if (e instanceof InterruptedException) {
                Thread.currentThread().interrupt();
            }
            LOGGER.error(e.toString(), e);
            throw new StudyException(DELETE_STUDY_FAILED, e.getMessage());
        }
    }

    public void deleteEquipmentIndexes(UUID networkUuid) {
        AtomicReference<Long> startTime = new AtomicReference<>();
        startTime.set(System.nanoTime());
        equipmentInfosService.deleteAll(networkUuid);
        LOGGER.trace("Indexes deletion for network '{}' : {} seconds", networkUuid, TimeUnit.NANOSECONDS.toSeconds(System.nanoTime() - startTime.get()));
    }

    public CreatedStudyBasicInfos insertOrUpdateStudy(UUID studyUuid, String userId, NetworkInfos networkInfos, String caseFormat,
                                                      UUID caseUuid, String caseName, LoadFlowParametersEntity loadFlowParameters,
                                                      ShortCircuitParametersEntity shortCircuitParametersEntity, DynamicSimulationParametersEntity dynamicSimulationParametersEntity, VoltageInitParametersEntity voltageInitParametersEntity, Map<String, String> importParameters, UUID importReportUuid) {
        StudyEntity studyEntity = studyRepository.findById(studyUuid).orElse(null);
        // if studyEntity is not null, it means we are import network for existing study
        // we only update network ID and UUID sent by network conversion server
        if (studyEntity != null) {
            studyEntity = self.updateStudyEntityNetwork(studyEntity, networkInfos);

            notificationService.emitStudyReimportDone(studyUuid, userId);
        } else {
            studyEntity = insertStudyEntity(
                studyUuid, userId, networkInfos.getNetworkUuid(), networkInfos.getNetworkId(), caseFormat, caseUuid, caseName, loadFlowParameters, importReportUuid, shortCircuitParametersEntity, dynamicSimulationParametersEntity, voltageInitParametersEntity, importParameters);

            notificationService.emitStudiesChanged(studyUuid, userId);
        }
        CreatedStudyBasicInfos createdStudyBasicInfos = StudyService.toCreatedStudyBasicInfos(studyEntity);
        studyInfosService.add(createdStudyBasicInfos);

        return createdStudyBasicInfos;
    }

    private StudyEntity insertDuplicatedStudy(BasicStudyInfos studyInfos, UUID sourceStudyUuid, String userId) {
        Objects.requireNonNull(studyInfos.getId());
        Objects.requireNonNull(userId);

        StudyEntity sourceStudy = studyRepository.findById(sourceStudyUuid).orElseThrow(() -> new StudyException(STUDY_NOT_FOUND));

        List<VariantInfos> networkVariants = networkStoreService.getNetworkVariants(sourceStudy.getNetworkUuid());
        List<String> targetVariantIds = networkVariants.stream().map(VariantInfos::getId).limit(2).collect(Collectors.toList());
        Network clonedNetwork = networkStoreService.cloneNetwork(sourceStudy.getNetworkUuid(), targetVariantIds);
        UUID clonedNetworkUuid = networkStoreService.getNetworkUuid(clonedNetwork);

        UUID clonedCaseUuid = caseService.duplicateCase(sourceStudy.getCaseUuid(), false);

        Map<String, String> newImportParameters = Map.copyOf(sourceStudy.getImportParameters());

        LoadFlowParameters newLoadFlowParameters = LoadFlowService.fromEntity(sourceStudy.getLoadFlowParameters()).copy();
        List<LoadFlowSpecificParameterInfos> sourceSpecificLoadFlowParameters = getAllSpecificLoadFlowParameters(sourceStudy);

        SecurityAnalysisParametersValues securityAnalysisParametersValues = sourceStudy.getSecurityAnalysisParameters() == null ? SecurityAnalysisService.getDefaultSecurityAnalysisParametersValues() : SecurityAnalysisService.fromEntity(sourceStudy.getSecurityAnalysisParameters());

        SensitivityAnalysisParametersValues sensitivityAnalysisParametersValues = sourceStudy.getSensitivityAnalysisParameters() == null ?
                SensitivityAnalysisService.getDefaultSensitivityAnalysisParametersValues() :
                SensitivityAnalysisService.fromEntity(sourceStudy.getSensitivityAnalysisParameters());

        VoltageInitParametersInfos copiedVoltageInitParameters = VoltageInitService.fromEntity(sourceStudy.getVoltageInitParameters());

        ShortCircuitParameters shortCircuitParameters = ShortCircuitService.fromEntity(sourceStudy.getShortCircuitParameters());

        DynamicSimulationParametersInfos dynamicSimulationParameters = sourceStudy.getDynamicSimulationParameters() != null ? DynamicSimulationService.fromEntity(sourceStudy.getDynamicSimulationParameters(), objectMapper) : DynamicSimulationService.getDefaultDynamicSimulationParameters();

        StudyEntity studyEntity = StudyEntity.builder()
                .id(studyInfos.getId())
                .networkUuid(clonedNetworkUuid).networkId(sourceStudy.getNetworkId())
                .caseFormat(sourceStudy.getCaseFormat()).caseUuid(clonedCaseUuid).caseName(sourceStudy.getCaseName())
                .loadFlowProvider(sourceStudy.getLoadFlowProvider())
                .loadFlowParameters(LoadFlowService.toEntity(newLoadFlowParameters, sourceSpecificLoadFlowParameters))
                .securityAnalysisProvider(sourceStudy.getSecurityAnalysisProvider())
                .securityAnalysisParameters(SecurityAnalysisService.toEntity(securityAnalysisParametersValues))
                .sensitivityAnalysisProvider(sourceStudy.getSensitivityAnalysisProvider())
                .dynamicSimulationProvider(sourceStudy.getDynamicSimulationProvider())
                .dynamicSimulationParameters(DynamicSimulationService.toEntity(dynamicSimulationParameters, objectMapper))
                .shortCircuitParameters(ShortCircuitService.toEntity(shortCircuitParameters))
                .voltageInitParameters(VoltageInitService.toEntity(copiedVoltageInitParameters))
                .sensitivityAnalysisParameters(SensitivityAnalysisService.toEntity(sensitivityAnalysisParametersValues))
                .importParameters(newImportParameters)
                .build();
        CreatedStudyBasicInfos createdStudyBasicInfos = StudyService.toCreatedStudyBasicInfos(insertDuplicatedStudy(studyEntity, sourceStudy.getId(), UUID.randomUUID()));

        studyInfosService.add(createdStudyBasicInfos);
        notificationService.emitStudiesChanged(studyInfos.getId(), userId);

        return studyEntity;
    }

    private StudyCreationRequestEntity insertStudyCreationRequest(String userId, UUID studyUuid) {
        StudyCreationRequestEntity newStudy = insertStudyCreationRequestEntity(studyUuid);
        notificationService.emitStudiesChanged(newStudy.getId(), userId);
        return newStudy;
    }

    public byte[] getVoltageLevelSvg(UUID studyUuid, String voltageLevelId, DiagramParameters diagramParameters,
                                     UUID nodeUuid) {
        UUID networkUuid = networkStoreService.getNetworkUuid(studyUuid);
        String variantId = networkModificationTreeService.getVariantId(nodeUuid);
        if (networkStoreService.existVariant(networkUuid, variantId)) {
            return singleLineDiagramService.getVoltageLevelSvg(networkUuid, variantId, voltageLevelId, diagramParameters);
        } else {
            return null;
        }
    }

    public String getVoltageLevelSvgAndMetadata(UUID studyUuid, String voltageLevelId, DiagramParameters diagramParameters,
                                                UUID nodeUuid) {
        UUID networkUuid = networkStoreService.getNetworkUuid(studyUuid);
        String variantId = networkModificationTreeService.getVariantId(nodeUuid);
        if (networkStoreService.existVariant(networkUuid, variantId)) {
            return singleLineDiagramService.getVoltageLevelSvgAndMetadata(networkUuid, variantId, voltageLevelId, diagramParameters);
        } else {
            return null;
        }
    }

    private void persistentStoreWithNotificationOnError(UUID caseUuid, UUID studyUuid, String userId, UUID importReportUuid, Map<String, Object> importParameters) {
        try {
            networkConversionService.persistentStore(caseUuid, studyUuid, userId, importReportUuid, importParameters);
        } catch (HttpStatusCodeException e) {
            throw handleHttpError(e, STUDY_CREATION_FAILED);
        }
    }

    public String getLinesGraphics(UUID networkUuid, UUID nodeUuid, List<String> linesIds) {
        String variantId = networkModificationTreeService.getVariantId(nodeUuid);

        return geoDataService.getLinesGraphics(networkUuid, variantId, linesIds);
    }

    public String getSubstationsGraphics(UUID networkUuid, UUID nodeUuid, List<String> substationsIds) {
        String variantId = networkModificationTreeService.getVariantId(nodeUuid);

        return geoDataService.getSubstationsGraphics(networkUuid, variantId, substationsIds);
    }

    public String getSubstationMapData(UUID studyUuid, UUID nodeUuid, String substationId, boolean inUpstreamBuiltParentNode) {
        UUID nodeUuidToSearchIn = getNodeUuidToSearchIn(nodeUuid, inUpstreamBuiltParentNode);
        return networkMapService.getEquipmentMapData(networkStoreService.getNetworkUuid(studyUuid), networkModificationTreeService.getVariantId(nodeUuidToSearchIn),
                "substations", substationId);
    }

    public String getNetworkElementsInfos(UUID studyUuid, UUID nodeUuid, List<String> substationsIds, String elementType, String infoType, boolean inUpstreamBuiltParentNode) {
        UUID nodeUuidToSearchIn = getNodeUuidToSearchIn(nodeUuid, inUpstreamBuiltParentNode);
        return networkMapService.getElementsInfos(networkStoreService.getNetworkUuid(studyUuid), networkModificationTreeService.getVariantId(nodeUuidToSearchIn),
                substationsIds, elementType, infoType);
    }

    public String getNetworkElementInfos(UUID studyUuid, UUID nodeUuid, String elementType, String infoType, String elementId, boolean inUpstreamBuiltParentNode) {
        UUID nodeUuidToSearchIn = getNodeUuidToSearchIn(nodeUuid, inUpstreamBuiltParentNode);
        return networkMapService.getElementInfos(networkStoreService.getNetworkUuid(studyUuid), networkModificationTreeService.getVariantId(nodeUuidToSearchIn),
                elementType, infoType, elementId);
    }

    public String getVoltageLevelsAndEquipment(UUID studyUuid, UUID nodeUuid, List<String> substationsIds, boolean inUpstreamBuiltParentNode) {
        UUID nodeUuidToSearchIn = getNodeUuidToSearchIn(nodeUuid, inUpstreamBuiltParentNode);
        return networkMapService.getEquipmentsMapData(networkStoreService.getNetworkUuid(studyUuid), networkModificationTreeService.getVariantId(nodeUuidToSearchIn),
                substationsIds, "voltage-levels-equipments");
    }

    public String getVoltageLevelEquipments(UUID studyUuid, UUID nodeUuid, List<String> substationsIds, boolean inUpstreamBuiltParentNode, String voltageLevelId) {
        UUID nodeUuidToSearchIn = getNodeUuidToSearchIn(nodeUuid, inUpstreamBuiltParentNode);
        String equipmentPath = "voltage-level-equipments" + (voltageLevelId == null ? "" : StudyConstants.DELIMITER + voltageLevelId);
        return networkMapService.getEquipmentsMapData(networkStoreService.getNetworkUuid(studyUuid), networkModificationTreeService.getVariantId(nodeUuidToSearchIn),
                substationsIds, equipmentPath);
    }

    public String getHvdcLineShuntCompensators(UUID studyUuid, UUID nodeUuid, boolean inUpstreamBuiltParentNode, String hvdcId) {
        UUID nodeUuidToSearchIn = getNodeUuidToSearchIn(nodeUuid, inUpstreamBuiltParentNode);
        UUID networkUuid = networkStoreService.getNetworkUuid(studyUuid);
        String variantId = networkModificationTreeService.getVariantId(nodeUuidToSearchIn);
        return networkMapService.getHvdcLineShuntCompensators(networkUuid, variantId, hvdcId);
    }

    public String getBranchOrThreeWindingsTransformer(UUID studyUuid, UUID nodeUuid, String equipmentId) {
        UUID networkUuid = networkStoreService.getNetworkUuid(studyUuid);
        String variantId = networkModificationTreeService.getVariantId(nodeUuid);
        return networkMapService.getEquipmentMapData(networkUuid, variantId, "branch-or-3wt", equipmentId);
    }

    public String getAllMapData(UUID studyUuid, UUID nodeUuid, List<String> substationsIds) {
        return networkMapService.getEquipmentsMapData(networkStoreService.getNetworkUuid(studyUuid), networkModificationTreeService.getVariantId(nodeUuid),
                substationsIds, "all");
    }

    public UUID runLoadFlow(UUID studyUuid, UUID nodeUuid, String userId) {
        StudyEntity studyEntity = studyRepository.findById(studyUuid).orElseThrow(() -> new StudyException(STUDY_NOT_FOUND));
        Optional<UUID> prevResultUuidOpt = networkModificationTreeService.getLoadFlowResultUuid(nodeUuid);
        prevResultUuidOpt.ifPresent(loadflowService::deleteLoadFlowResult);

        LoadFlowParametersInfos lfParameters = getLoadFlowParametersInfos(studyEntity);
        UUID result = loadflowService.runLoadFlow(studyUuid, nodeUuid, lfParameters, studyEntity.getLoadFlowProvider(), userId);

        updateLoadFlowResultUuid(nodeUuid, result);
        notificationService.emitStudyChanged(studyUuid, nodeUuid, NotificationService.UPDATE_TYPE_LOADFLOW_STATUS);
        return result;
    }

    public ExportNetworkInfos exportNetwork(UUID studyUuid, UUID nodeUuid, String format, String paramatersJson) {
        UUID networkUuid = networkStoreService.getNetworkUuid(studyUuid);
        String variantId = networkModificationTreeService.getVariantId(nodeUuid);

        return networkConversionService.exportNetwork(networkUuid, variantId, format, paramatersJson);
    }

    private void assertComputationNotRunning(UUID nodeUuid) {
        loadflowService.assertLoadFlowNotRunning(nodeUuid);
        securityAnalysisService.assertSecurityAnalysisNotRunning(nodeUuid);
        dynamicSimulationService.assertDynamicSimulationNotRunning(nodeUuid);
        sensitivityAnalysisService.assertSensitivityAnalysisNotRunning(nodeUuid);
        shortCircuitService.assertShortCircuitAnalysisNotRunning(nodeUuid);
        voltageInitService.assertVoltageInitNotRunning(nodeUuid);
    }

    public void assertIsNodeNotReadOnly(UUID nodeUuid) {
        Boolean isReadOnly = networkModificationTreeService.isReadOnly(nodeUuid).orElse(Boolean.FALSE);
        if (Boolean.TRUE.equals(isReadOnly)) {
            throw new StudyException(NOT_ALLOWED);
        }
    }

    public void assertIsNodeExist(UUID studyUuid, UUID nodeUuid) {
        boolean exists = networkModificationTreeService.getAllNodes(studyUuid).stream()
                .anyMatch(nodeEntity -> nodeUuid.equals(nodeEntity.getIdNode()));

        if (!exists) {
            throw new StudyException(NODE_NOT_FOUND);
        }
    }

    public void assertIsStudyExist(UUID studyUuid) {
        boolean exists = getStudies().stream()
                .anyMatch(study -> studyUuid.equals(study.getId()));
        if (!exists) {
            throw new StudyException(NODE_NOT_FOUND);
        }
    }

    public void assertCanModifyNode(UUID studyUuid, UUID nodeUuid) {
        assertIsNodeNotReadOnly(nodeUuid);
        assertNoBuildNoComputation(studyUuid, nodeUuid);
    }

    public void assertIsStudyAndNodeExist(UUID studyUuid, UUID nodeUuid) {
        assertIsStudyExist(studyUuid);
        assertIsNodeExist(studyUuid, nodeUuid);
    }

    public void assertNoBuildNoComputation(UUID studyUuid, UUID nodeUuid) {
        assertComputationNotRunning(nodeUuid);
        assertNoNodeIsBuilding(studyUuid);
    }

    private void assertNoNodeIsBuilding(UUID studyUuid) {
        networkModificationTreeService.getAllNodes(studyUuid).stream().forEach(node -> {
            if (networkModificationTreeService.getNodeBuildStatus(node.getIdNode()).isBuilding()) {
                throw new StudyException(NOT_ALLOWED, "No modification is allowed during a node building.");
            }
        });
    }

    public void assertRootNodeOrBuiltNode(UUID studyUuid, UUID nodeUuid) {
        if (!(networkModificationTreeService.getStudyRootNodeUuid(studyUuid).equals(nodeUuid)
                || networkModificationTreeService.getNodeBuildStatus(nodeUuid).isBuilt())) {
            throw new StudyException(NODE_NOT_BUILT);
        }
    }

    private LoadFlowParameters getLoadFlowParameters(StudyEntity studyEntity) {
        return LoadFlowService.fromEntity(studyEntity.getLoadFlowParameters());
    }

    public LoadFlowParameters getLoadFlowParameters(UUID studyUuid) {
        return studyRepository.findById(studyUuid)
                .map(this::getLoadFlowParameters)
                .orElse(null);
    }

    public LoadFlowParametersInfos getLoadFlowParametersInfos(StudyEntity study) {
        LoadFlowParameters commonParameters = getLoadFlowParameters(study);
        List<LoadFlowSpecificParameterInfos> specificParameters = getSpecificLoadFlowParameters(study, ComputationUsingLoadFlow.LOAD_FLOW);
        return LoadFlowParametersInfos.builder()
                .commonParameters(commonParameters)
                .specificParameters(specificParameters.stream().collect(Collectors.toMap(LoadFlowSpecificParameterInfos::getName, LoadFlowSpecificParameterInfos::getValue)))
                .build();
    }

    public LoadFlowParametersValues getLoadFlowParametersValues(UUID studyUuid) {
        StudyEntity study = studyRepository.findById(studyUuid).orElseThrow(() -> new StudyException(STUDY_NOT_FOUND));
        LoadFlowParameters commonParameters = getLoadFlowParameters(study);
        List<LoadFlowSpecificParameterInfos> specificParameters = getAllSpecificLoadFlowParameters(study);
        Map<String, Map<String, Object>> specificParametersPerProvider = specificParameters.stream()
            .collect(Collectors.groupingBy(LoadFlowSpecificParameterInfos::getProvider,
                Collectors.toMap(LoadFlowSpecificParameterInfos::getName, LoadFlowSpecificParameterInfos::getValue)));
        return LoadFlowParametersValues.builder()
                .commonParameters(commonParameters)
                .specificParametersPerProvider(specificParametersPerProvider)
                .build();
    }

    private List<LoadFlowSpecificParameterInfos> getSpecificLoadFlowParameters(StudyEntity study, ComputationUsingLoadFlow computation) {
        List<LoadFlowSpecificParameterEntity> params = study.getLoadFlowParameters().getSpecificParameters();
        String lfProvider;
        if (computation == ComputationUsingLoadFlow.SECURITY_ANALYSIS) {
            lfProvider = study.getSecurityAnalysisProvider();
        } else if (computation == ComputationUsingLoadFlow.SENSITIVITY_ANALYSIS) {
            lfProvider = study.getSensitivityAnalysisProvider();
        } else {
            lfProvider = study.getLoadFlowProvider();
        }
        return params.stream()
                .filter(p -> p.getProvider().equalsIgnoreCase(lfProvider))
                .map(LoadFlowSpecificParameterEntity::toLoadFlowSpecificParameterInfos)
                .collect(Collectors.toList());
    }

    private List<LoadFlowSpecificParameterInfos> getAllSpecificLoadFlowParameters(StudyEntity study) {
        List<LoadFlowSpecificParameterEntity> params = study.getLoadFlowParameters().getSpecificParameters();
        return params.stream()
                .map(LoadFlowSpecificParameterEntity::toLoadFlowSpecificParameterInfos)
                .collect(Collectors.toList());
    }

    private List<LoadFlowSpecificParameterInfos> getSpecificLoadFlowParameters(UUID studyUuid, ComputationUsingLoadFlow computation) {
        return studyRepository.findById(studyUuid)
                .map(study -> getSpecificLoadFlowParameters(study, computation))
                .orElse(List.of());
    }

    private LoadFlowParametersEntity createParametersEntity(LoadFlowParametersValues parameters) {
        LoadFlowParameters allCommonValues;
        List<LoadFlowSpecificParameterInfos> allSpecificValues = new ArrayList<>(List.of());
        if (parameters == null) {
            allCommonValues = LoadFlowParameters.load();
        } else {
            allCommonValues = parameters.getCommonParameters();
            if (parameters.getSpecificParametersPerProvider() != null) {
                parameters.getSpecificParametersPerProvider().forEach((provider, paramsMap) -> {
                    if (paramsMap != null) {
                        paramsMap.forEach((paramName, paramValue) -> {
                                if (paramValue != null) {
                                    allSpecificValues.add(LoadFlowSpecificParameterInfos.builder()
                                            .provider(provider)
                                            .value(Objects.toString(paramValue))
                                            .name(paramName)
                                            .build());
                                }
                            }
                        );
                    }
                });
            }
        }
        return LoadFlowService.toEntity(allCommonValues, allSpecificValues);
    }

    private void deleteLoadFlowResult(UUID studyUuid) {
        List<UUID> loadFlowResultUuids = networkModificationTreeService.getLoadFlowResultUuids(studyUuid);
        if (!loadFlowResultUuids.isEmpty()) {
            loadflowService.deleteLoadFlowResults(loadFlowResultUuids);
        }
        networkModificationTreeService.getAllNodes(studyUuid).forEach(node -> networkModificationTreeService.updateLoadFlowResultUuid(node.getIdNode(), null));
    }

    public SecurityAnalysisParametersValues getSecurityAnalysisParametersValues(UUID studyUuid) {
        return studyRepository.findById(studyUuid)
                .map(studyEntity -> studyEntity.getSecurityAnalysisParameters() != null ? SecurityAnalysisService.fromEntity(studyEntity.getSecurityAnalysisParameters()) : SecurityAnalysisService.getDefaultSecurityAnalysisParametersValues())
                .orElse(null);
    }

    @Transactional
    public void setSecurityAnalysisParametersValues(UUID studyUuid, SecurityAnalysisParametersValues parameters, String userId) {
        updateSecurityAnalysisParameters(studyUuid, SecurityAnalysisService.toEntity(parameters != null ? parameters : SecurityAnalysisService.getDefaultSecurityAnalysisParametersValues()));
        notificationService.emitElementUpdated(studyUuid, userId);
    }

    public SensitivityAnalysisParametersValues getSensitivityAnalysisParametersValues(UUID studyUuid) {
        return studyRepository.findById(studyUuid)
                .map(studyEntity -> studyEntity.getSensitivityAnalysisParameters() != null ?
                        SensitivityAnalysisService.fromEntity(studyEntity.getSensitivityAnalysisParameters()) :
                        SensitivityAnalysisService.getDefaultSensitivityAnalysisParametersValues())
                .orElse(null);
    }

    @Transactional
    public void setLoadFlowParameters(UUID studyUuid, LoadFlowParametersValues parameters, String userId) {
        updateLoadFlowParameters(studyUuid, createParametersEntity(parameters));
        invalidateLoadFlowStatusOnAllNodes(studyUuid);
        invalidateSecurityAnalysisStatusOnAllNodes(studyUuid);
        invalidateSensitivityAnalysisStatusOnAllNodes(studyUuid);
        invalidateDynamicSimulationStatusOnAllNodes(studyUuid);
        notificationService.emitStudyChanged(studyUuid, null, NotificationService.UPDATE_TYPE_LOADFLOW_STATUS);
        notificationService.emitStudyChanged(studyUuid, null, NotificationService.UPDATE_TYPE_SECURITY_ANALYSIS_STATUS);
        notificationService.emitStudyChanged(studyUuid, null, NotificationService.UPDATE_TYPE_SENSITIVITY_ANALYSIS_STATUS);
        notificationService.emitStudyChanged(studyUuid, null, NotificationService.UPDATE_TYPE_DYNAMIC_SIMULATION_STATUS);
        notificationService.emitElementUpdated(studyUuid, userId);
    }

    public String getDefaultLoadflowProvider() {
        return defaultLoadflowProvider;
    }

    public String getLoadFlowProvider(UUID studyUuid) {
        return studyRepository.findById(studyUuid)
                .map(StudyEntity::getLoadFlowProvider)
                .orElse("");
    }

    private void updateProvider(UUID studyUuid, String userId, Consumer<StudyEntity> providerSetter) {
        StudyEntity studyEntity = studyRepository.findById(studyUuid).orElseThrow(() -> new StudyException(STUDY_NOT_FOUND));
        providerSetter.accept(studyEntity);
        notificationService.emitElementUpdated(studyUuid, userId);
    }

    @Transactional
    public void updateLoadFlowProvider(UUID studyUuid, String provider, String userId) {
        updateProvider(studyUuid, userId, studyEntity -> {
            studyEntity.setLoadFlowProvider(provider != null ? provider : defaultLoadflowProvider);
            invalidateLoadFlowStatusOnAllNodes(studyUuid);
            notificationService.emitStudyChanged(studyUuid, null, NotificationService.UPDATE_TYPE_LOADFLOW_STATUS);
        });
    }

    public String getDefaultSecurityAnalysisProvider() {
        return defaultSecurityAnalysisProvider;
    }

    public String getSecurityAnalysisProvider(UUID studyUuid) {
        return studyRepository.findById(studyUuid)
                .map(StudyEntity::getSecurityAnalysisProvider)
                .orElse("");
    }

    @Transactional
    public void updateSecurityAnalysisProvider(UUID studyUuid, String provider, String userId) {
        updateProvider(studyUuid, userId, studyEntity -> {
            studyEntity.setSecurityAnalysisProvider(provider != null ? provider : defaultSecurityAnalysisProvider);
            invalidateSecurityAnalysisStatusOnAllNodes(studyUuid);
            notificationService.emitStudyChanged(studyUuid, null, NotificationService.UPDATE_TYPE_SECURITY_ANALYSIS_STATUS);
        });
    }

    public String getDefaultSensitivityAnalysisProvider() {
        return defaultSensitivityAnalysisProvider;
    }

    public String getSensitivityAnalysisProvider(UUID studyUuid) {
        return studyRepository.findById(studyUuid)
                .map(StudyEntity::getSensitivityAnalysisProvider)
                .orElse("");
    }

    @Transactional
    public void updateSensitivityAnalysisProvider(UUID studyUuid, String provider, String userId) {
        updateProvider(studyUuid, userId, studyEntity -> {
            studyEntity.setSensitivityAnalysisProvider(provider != null ? provider : defaultSensitivityAnalysisProvider);
            invalidateSensitivityAnalysisStatusOnAllNodes(studyUuid);
            notificationService.emitStudyChanged(studyUuid, null, NotificationService.UPDATE_TYPE_SENSITIVITY_ANALYSIS_STATUS);
        });
    }

    public String getDefaultDynamicSimulationProvider() {
        return defaultDynamicSimulationProvider;
    }

    public String getDynamicSimulationProvider(UUID studyUuid) {
        return studyRepository.findById(studyUuid)
                .map(StudyEntity::getDynamicSimulationProvider)
                .orElse("");
    }

    @Transactional
    public void updateDynamicSimulationProvider(UUID studyUuid, String provider, String userId) {
        updateProvider(studyUuid, userId, studyEntity -> {
            studyEntity.setDynamicSimulationProvider(provider != null ? provider : defaultDynamicSimulationProvider);
            invalidateDynamicSimulationStatusOnAllNodes(studyUuid);
            notificationService.emitStudyChanged(studyUuid, null, NotificationService.UPDATE_TYPE_DYNAMIC_SIMULATION_STATUS);
        });
    }

    public ShortCircuitParameters getShortCircuitParameters(UUID studyUuid) {
        return studyRepository.findById(studyUuid)
                .map(studyEntity -> ShortCircuitService.fromEntity(studyEntity.getShortCircuitParameters()))
                .orElse(null);
    }

    @Transactional
    public void setShortCircuitParameters(UUID studyUuid, ShortCircuitParameters parameters, String userId) {
        updateShortCircuitParameters(studyUuid, ShortCircuitService.toEntity(parameters != null ? parameters : ShortCircuitService.getDefaultShortCircuitParameters()));
        notificationService.emitElementUpdated(studyUuid, userId);
    }

    @Transactional
    public UUID runSecurityAnalysis(UUID studyUuid, List<String> contingencyListNames, UUID nodeUuid) {
        Objects.requireNonNull(studyUuid);
        Objects.requireNonNull(contingencyListNames);
        Objects.requireNonNull(nodeUuid);

        UUID networkUuid = networkStoreService.getNetworkUuid(studyUuid);
        String provider = getSecurityAnalysisProvider(studyUuid);
        String variantId = networkModificationTreeService.getVariantId(nodeUuid);
        UUID reportUuid = networkModificationTreeService.getReportUuid(nodeUuid);

        String receiver;
        try {
            receiver = URLEncoder.encode(objectMapper.writeValueAsString(new NodeReceiver(nodeUuid)),
                StandardCharsets.UTF_8);
        } catch (JsonProcessingException e) {
            throw new UncheckedIOException(e);
        }

        Optional<UUID> prevResultUuidOpt = networkModificationTreeService.getSecurityAnalysisResultUuid(nodeUuid);
        prevResultUuidOpt.ifPresent(securityAnalysisService::deleteSaResult);

        List<LoadFlowSpecificParameterInfos> specificParameters = null;
        SecurityAnalysisParameters securityAnalysisParameters = getSecurityAnalysisParameters(studyUuid);
        specificParameters = getSpecificLoadFlowParameters(studyUuid, ComputationUsingLoadFlow.SECURITY_ANALYSIS);
        LoadFlowParameters loadFlowParameters = getLoadFlowParameters(studyUuid);
        securityAnalysisParameters.setLoadFlowParameters(loadFlowParameters);

        SecurityAnalysisParametersInfos params = SecurityAnalysisParametersInfos.builder()
                .parameters(securityAnalysisParameters)
                .loadFlowSpecificParameters(specificParameters == null ?
                    Map.of() : specificParameters.stream().collect(Collectors.toMap(LoadFlowSpecificParameterInfos::getName, LoadFlowSpecificParameterInfos::getValue)))
                .build();

        UUID result = securityAnalysisService.runSecurityAnalysis(networkUuid, reportUuid, nodeUuid, variantId, provider, contingencyListNames, params, receiver);

        updateSecurityAnalysisResultUuid(nodeUuid, result);
        notificationService.emitStudyChanged(studyUuid, nodeUuid, NotificationService.UPDATE_TYPE_SECURITY_ANALYSIS_STATUS);
        return result;
    }

    public Integer getContingencyCount(UUID studyUuid, List<String> contingencyListNames, UUID nodeUuid) {
        Objects.requireNonNull(studyUuid);
        Objects.requireNonNull(contingencyListNames);
        Objects.requireNonNull(nodeUuid);

        UUID networkuuid = networkStoreService.getNetworkUuid(studyUuid);
        String variantId = networkModificationTreeService.getVariantId(nodeUuid);

        return actionsService.getContingencyCount(networkuuid, variantId, contingencyListNames);
    }

    public static LimitViolationInfos toLimitViolationInfos(LimitViolation violation) {
        return LimitViolationInfos.builder()
                .subjectId(violation.getSubjectId())
                .acceptableDuration(violation.getAcceptableDuration())
                .limit(violation.getLimit())
                .limitName(violation.getLimitName())
                .value(violation.getValue())
                .side(violation.getSide() != null ? violation.getSide().name() : "")
                .limitType(violation.getLimitType()).build();
    }

    public List<LimitViolationInfos> getLimitViolations(UUID studyUuid, UUID nodeUuid, float limitReduction) {
        Objects.requireNonNull(studyUuid);
        Objects.requireNonNull(nodeUuid);

        UUID networkUuid = networkStoreService.getNetworkUuid(studyUuid);
        Network network = networkStoreService.getNetwork(networkUuid, PreloadingStrategy.COLLECTION, networkModificationTreeService.getVariantId(nodeUuid));
        List<LimitViolation> violations;
        StudyEntity studyEntity = studyRepository.findById(studyUuid).orElseThrow(() -> new StudyException(STUDY_NOT_FOUND));
        LoadFlowParameters lfCommonParams = getLoadFlowParameters(studyEntity);
        if (lfCommonParams.isDc()) {
            violations = Security.checkLimitsDc(network, limitReduction, lfCommonParams.getDcPowerFactor());
        } else {
            violations = Security.checkLimits(network, limitReduction);
        }
        return violations.stream()
                .map(StudyService::toLimitViolationInfos).collect(Collectors.toList());
    }

    public byte[] getSubstationSvg(UUID studyUuid, String substationId, DiagramParameters diagramParameters,
                                   String substationLayout, UUID nodeUuid) {
        UUID networkUuid = networkStoreService.getNetworkUuid(studyUuid);
        String variantId = networkModificationTreeService.getVariantId(nodeUuid);
        if (networkStoreService.existVariant(networkUuid, variantId)) {
            return singleLineDiagramService.getSubstationSvg(networkUuid, variantId, substationId, diagramParameters, substationLayout);
        } else {
            return null;
        }
    }

    public String getSubstationSvgAndMetadata(UUID studyUuid, String substationId, DiagramParameters diagramParameters,
                                              String substationLayout, UUID nodeUuid) {
        UUID networkUuid = networkStoreService.getNetworkUuid(studyUuid);
        String variantId = networkModificationTreeService.getVariantId(nodeUuid);
        if (networkStoreService.existVariant(networkUuid, variantId)) {
            return singleLineDiagramService.getSubstationSvgAndMetadata(networkUuid, variantId, substationId, diagramParameters, substationLayout);
        } else {
            return null;
        }
    }

    public String getNeworkAreaDiagram(UUID studyUuid, UUID nodeUuid, List<String> voltageLevelsIds, int depth) {
        UUID networkUuid = networkStoreService.getNetworkUuid(studyUuid);
        String variantId = networkModificationTreeService.getVariantId(nodeUuid);
        if (networkStoreService.existVariant(networkUuid, variantId)) {
            return singleLineDiagramService.getNetworkAreaDiagram(networkUuid, variantId, voltageLevelsIds, depth);
        } else {
            return null;
        }
    }

    public void invalidateSecurityAnalysisStatusOnAllNodes(UUID studyUuid) {
        securityAnalysisService.invalidateSaStatus(networkModificationTreeService.getStudySecurityAnalysisResultUuids(studyUuid));
    }

    public void invalidateSensitivityAnalysisStatusOnAllNodes(UUID studyUuid) {
        sensitivityAnalysisService.invalidateSensitivityAnalysisStatus(networkModificationTreeService.getStudySensitivityAnalysisResultUuids(studyUuid));
    }

    public void invalidateDynamicSimulationStatusOnAllNodes(UUID studyUuid) {
        dynamicSimulationService.invalidateStatus(networkModificationTreeService.getStudyDynamicSimulationResultUuids(studyUuid));
    }

    public void invalidateLoadFlowStatusOnAllNodes(UUID studyUuid) {
        loadflowService.invalidateLoadFlowStatus(networkModificationTreeService.getLoadFlowResultUuids(studyUuid));
    }

    private StudyEntity insertStudyEntity(UUID uuid, String userId, UUID networkUuid, String networkId,
                                          String caseFormat, UUID caseUuid, String caseName, LoadFlowParametersEntity loadFlowParameters,
                                          UUID importReportUuid, ShortCircuitParametersEntity shortCircuitParameters, DynamicSimulationParametersEntity dynamicSimulationParameters, VoltageInitParametersEntity voltageInitParameters, Map<String, String> importParameters) {
        Objects.requireNonNull(uuid);
        Objects.requireNonNull(userId);
        Objects.requireNonNull(networkUuid);
        Objects.requireNonNull(networkId);
        Objects.requireNonNull(caseFormat);
        Objects.requireNonNull(caseUuid);
        Objects.requireNonNull(loadFlowParameters);
        Objects.requireNonNull(shortCircuitParameters);
        Objects.requireNonNull(importParameters);

        StudyEntity studyEntity = new StudyEntity(uuid, networkUuid, networkId, caseFormat, caseUuid, caseName, defaultLoadflowProvider,
<<<<<<< HEAD
            defaultSecurityAnalysisProvider, defaultSensitivityAnalysisProvider, defaultDynamicSimulationProvider, loadFlowParameters, shortCircuitParameters, dynamicSimulationParameters, voltageInitParameters, null, importParameters);
        return self.saveStudyThenCreateBasicTree(studyEntity, importReportUuid);
=======
                defaultSecurityAnalysisProvider, defaultSensitivityAnalysisProvider, defaultDynamicSimulationProvider, loadFlowParameters, shortCircuitParameters, dynamicSimulationParameters, voltageInitParameters, null, null, importParameters);
        return self.insertStudy(studyEntity, importReportUuid);
>>>>>>> 04ecf4b4
    }

    @Transactional
    public StudyEntity updateStudyEntityNetwork(StudyEntity studyEntity, NetworkInfos networkInfos) {
        if (networkInfos != null) {
            studyEntity.setNetworkId(networkInfos.getNetworkId());
            studyEntity.setNetworkUuid(networkInfos.getNetworkUuid());

            studyRepository.save(studyEntity);
        }

        return studyEntity;
    }

    @Transactional
    public StudyEntity saveStudyThenCreateBasicTree(StudyEntity studyEntity, UUID importReportUuid) {
        var study = studyRepository.save(studyEntity);

        networkModificationTreeService.createBasicTree(study, importReportUuid);
        return study;
    }

    @Transactional
    public StudyEntity insertDuplicatedStudy(StudyEntity studyEntity, UUID sourceStudyUuid, UUID reportUuid) {
        var study = studyRepository.save(studyEntity);

        networkModificationTreeService.createRoot(study, reportUuid);
        AbstractNode rootNode = networkModificationTreeService.getStudyTree(sourceStudyUuid);
        networkModificationTreeService.cloneStudyTree(rootNode, null, studyEntity);
        return study;
    }

    void updateSecurityAnalysisResultUuid(UUID nodeUuid, UUID securityAnalysisResultUuid) {
        networkModificationTreeService.updateSecurityAnalysisResultUuid(nodeUuid, securityAnalysisResultUuid);
    }

    void updateDynamicSimulationResultUuid(UUID nodeUuid, UUID dynamicSimulationResultUuid) {
        networkModificationTreeService.updateDynamicSimulationResultUuid(nodeUuid, dynamicSimulationResultUuid);
    }

    void updateSensitivityAnalysisResultUuid(UUID nodeUuid, UUID sensitivityAnalysisResultUuid) {
        networkModificationTreeService.updateSensitivityAnalysisResultUuid(nodeUuid, sensitivityAnalysisResultUuid);
    }

    void updateShortCircuitAnalysisResultUuid(UUID nodeUuid, UUID shortCircuitAnalysisResultUuid) {
        networkModificationTreeService.updateShortCircuitAnalysisResultUuid(nodeUuid, shortCircuitAnalysisResultUuid);
    }

    void updateOneBusShortCircuitAnalysisResultUuid(UUID nodeUuid, UUID shortCircuitAnalysisResultUuid) {
        networkModificationTreeService.updateOneBusShortCircuitAnalysisResultUuid(nodeUuid, shortCircuitAnalysisResultUuid);
    }

    void updateLoadFlowResultUuid(UUID nodeUuid, UUID loadFlowResultUuid) {
        networkModificationTreeService.updateLoadFlowResultUuid(nodeUuid, loadFlowResultUuid);
    }

    void updateVoltageInitResultUuid(UUID nodeUuid, UUID voltageInitResultUuid) {
        networkModificationTreeService.updateVoltageInitResultUuid(nodeUuid, voltageInitResultUuid);
    }

    private StudyCreationRequestEntity insertStudyCreationRequestEntity(UUID studyUuid) {
        StudyCreationRequestEntity studyCreationRequestEntity = new StudyCreationRequestEntity(
                studyUuid == null ? UUID.randomUUID() : studyUuid);
        return studyCreationRequestRepository.save(studyCreationRequestEntity);
    }

    public void updateLoadFlowParameters(UUID studyUuid, LoadFlowParametersEntity loadFlowParametersEntity) {
        Optional<StudyEntity> studyEntity = studyRepository.findById(studyUuid);
        studyEntity.ifPresent(studyEntity1 -> studyEntity1.setLoadFlowParameters(loadFlowParametersEntity));
    }

    public void updateShortCircuitParameters(UUID studyUuid, ShortCircuitParametersEntity shortCircuitParametersEntity) {
        Optional<StudyEntity> studyEntity = studyRepository.findById(studyUuid);
        studyEntity.ifPresent(studyEntity1 -> studyEntity1.setShortCircuitParameters(shortCircuitParametersEntity));
    }

    public void updateDynamicSimulationParameters(UUID studyUuid, DynamicSimulationParametersEntity dynamicSimulationParametersEntity) {
        Optional<StudyEntity> studyEntity = studyRepository.findById(studyUuid);
        studyEntity.ifPresent(studyEntity1 -> {
            studyEntity1.setDynamicSimulationParameters(dynamicSimulationParametersEntity);
            invalidateDynamicSimulationStatusOnAllNodes(studyUuid);
            notificationService.emitStudyChanged(studyUuid, null, NotificationService.UPDATE_TYPE_DYNAMIC_SIMULATION_STATUS);
        });
    }

    public void updateVoltageInitParameters(UUID studyUuid, VoltageInitParametersEntity voltageInitParametersEntity) {
        Optional<StudyEntity> studyEntity = studyRepository.findById(studyUuid);
        studyEntity.ifPresent(studyEntity1 -> studyEntity1.setVoltageInitParameters(voltageInitParametersEntity));
    }

    public void updateSecurityAnalysisParameters(UUID studyUuid, SecurityAnalysisParametersEntity securityAnalysisParametersEntity) {
        Optional<StudyEntity> studyEntity = studyRepository.findById(studyUuid);
        studyEntity.ifPresent(studyEntity1 -> studyEntity1.setSecurityAnalysisParameters(securityAnalysisParametersEntity));
    }

    public void createNetworkModification(UUID studyUuid, String createModificationAttributes, UUID nodeUuid, String userId) {
        List<UUID> childrenUuids = networkModificationTreeService.getChildren(nodeUuid);
        notificationService.emitStartModificationEquipmentNotification(studyUuid, nodeUuid, childrenUuids, NotificationService.MODIFICATIONS_CREATING_IN_PROGRESS);
        try {
            NodeModificationInfos nodeInfos = networkModificationTreeService.getNodeModificationInfos(nodeUuid);
            UUID groupUuid = nodeInfos.getModificationGroupUuid();
            String variantId = nodeInfos.getVariantId();
            UUID reportUuid = nodeInfos.getReportUuid();

            Optional<NetworkModificationResult> networkModificationResult = networkModificationService.createModification(studyUuid, createModificationAttributes, groupUuid, variantId, reportUuid, nodeInfos.getId().toString());
            updateNode(studyUuid, nodeUuid, networkModificationResult);
        } finally {
            notificationService.emitEndModificationEquipmentNotification(studyUuid, nodeUuid, childrenUuids);
        }
        notificationService.emitElementUpdated(studyUuid, userId);
    }

    public void updateNetworkModification(UUID studyUuid, String updateModificationAttributes, UUID nodeUuid, UUID modificationUuid, String userId) {
        List<UUID> childrenUuids = networkModificationTreeService.getChildren(nodeUuid);
        notificationService.emitStartModificationEquipmentNotification(studyUuid, nodeUuid, childrenUuids, NotificationService.MODIFICATIONS_UPDATING_IN_PROGRESS);
        try {
            networkModificationService.updateModification(updateModificationAttributes, modificationUuid);
            updateStatuses(studyUuid, nodeUuid, false);
        } finally {
            notificationService.emitEndModificationEquipmentNotification(studyUuid, nodeUuid, childrenUuids);
        }
        notificationService.emitElementUpdated(studyUuid, userId);
    }

    public List<IdentifiableInfos> getVoltageLevelBusesOrBusbarSections(UUID studyUuid, UUID nodeUuid, String voltageLevelId,
                                                                        String busPath) {
        UUID networkUuid = networkStoreService.getNetworkUuid(studyUuid);
        String variantId = networkModificationTreeService.getVariantId(nodeUuid);

        return networkMapService.getVoltageLevelBusesOrBusbarSections(networkUuid, variantId, voltageLevelId, busPath);
    }

    public List<IdentifiableInfos> getVoltageLevelBuses(UUID studyUuid, UUID nodeUuid, String voltageLevelId, boolean inUpstreamBuiltParentNode) {
        UUID nodeUuidToSearchIn = getNodeUuidToSearchIn(nodeUuid, inUpstreamBuiltParentNode);
        return getVoltageLevelBusesOrBusbarSections(studyUuid, nodeUuidToSearchIn, voltageLevelId, "configured-buses");
    }

    public List<IdentifiableInfos> getVoltageLevelBusbarSections(UUID studyUuid, UUID nodeUuid, String voltageLevelId, boolean inUpstreamBuiltParentNode) {
        UUID nodeUuidToSearchIn = getNodeUuidToSearchIn(nodeUuid, inUpstreamBuiltParentNode);
        return getVoltageLevelBusesOrBusbarSections(studyUuid, nodeUuidToSearchIn, voltageLevelId, "busbar-sections");
    }

    @Transactional(readOnly = true)
    public UUID getStudyUuidFromNodeUuid(UUID nodeUuid) {
        return networkModificationTreeService.getStudyUuidForNodeId(nodeUuid);
    }

    public void buildNode(@NonNull UUID studyUuid, @NonNull UUID nodeUuid) {
        BuildInfos buildInfos = networkModificationTreeService.getBuildInfos(nodeUuid);
        networkModificationTreeService.updateNodeBuildStatus(nodeUuid, NodeBuildStatus.from(BuildStatus.BUILDING));
        reportService.deleteReport(buildInfos.getReportUuid());

        try {
            networkModificationService.buildNode(studyUuid, nodeUuid, buildInfos);
        } catch (Exception e) {
            networkModificationTreeService.updateNodeBuildStatus(nodeUuid, NodeBuildStatus.from(BuildStatus.NOT_BUILT));
            throw new StudyException(NODE_BUILD_ERROR, e.getMessage());
        }

    }

    public void stopBuild(@NonNull UUID nodeUuid) {
        networkModificationService.stopBuild(nodeUuid);
    }

    @Transactional
    public void duplicateStudyNode(UUID sourceStudyUuid, UUID targetStudyUuid, UUID nodeToCopyUuid, UUID referenceNodeUuid, InsertMode insertMode, String userId) {
        checkStudyContainsNode(sourceStudyUuid, nodeToCopyUuid);
        checkStudyContainsNode(targetStudyUuid, referenceNodeUuid);
        UUID duplicatedNodeUuid = networkModificationTreeService.duplicateStudyNode(nodeToCopyUuid, referenceNodeUuid, insertMode);
        boolean invalidateBuild = !EMPTY_ARRAY.equals(networkModificationTreeService.getNetworkModifications(nodeToCopyUuid));
        notificationService.emitNodeInserted(targetStudyUuid, referenceNodeUuid, duplicatedNodeUuid, insertMode, referenceNodeUuid);
        updateStatuses(targetStudyUuid, duplicatedNodeUuid, true, invalidateBuild);
        notificationService.emitElementUpdated(targetStudyUuid, userId);
    }

    @Transactional
    public void moveStudyNode(UUID studyUuid, UUID nodeToMoveUuid, UUID referenceNodeUuid, InsertMode insertMode, String userId) {
        List<NodeEntity> oldChildren = null;
        checkStudyContainsNode(studyUuid, nodeToMoveUuid);
        checkStudyContainsNode(studyUuid, referenceNodeUuid);
        boolean shouldInvalidateChildren = !EMPTY_ARRAY.equals(networkModificationTreeService.getNetworkModifications(nodeToMoveUuid));

        //Invalidating previous children if necessary
        if (shouldInvalidateChildren) {
            oldChildren = networkModificationTreeService.getChildrenByParentUuid(nodeToMoveUuid);
        }

        networkModificationTreeService.moveStudyNode(nodeToMoveUuid, referenceNodeUuid, insertMode);

        //Invalidating moved node or new children if necessary
        if (shouldInvalidateChildren) {
            updateStatuses(studyUuid, nodeToMoveUuid, false, true);
            oldChildren.forEach(child -> updateStatuses(studyUuid, child.getIdNode(), false, true));
        } else {
            invalidateBuild(studyUuid, nodeToMoveUuid, false, true);
        }
        notificationService.emitElementUpdated(studyUuid, userId);
    }

    @Transactional
    public void duplicateStudySubtree(UUID sourceStudyUuid, UUID targetStudyUuid, UUID parentNodeToCopyUuid, UUID referenceNodeUuid, String userId) {
        checkStudyContainsNode(sourceStudyUuid, parentNodeToCopyUuid);
        checkStudyContainsNode(targetStudyUuid, referenceNodeUuid);

        UUID duplicatedNodeUuid = networkModificationTreeService.duplicateStudySubtree(parentNodeToCopyUuid, referenceNodeUuid, new HashSet<>());
        notificationService.emitSubtreeInserted(targetStudyUuid, duplicatedNodeUuid, referenceNodeUuid);
        notificationService.emitElementUpdated(targetStudyUuid, userId);
    }

    @Transactional
    public void moveStudySubtree(UUID studyUuid, UUID parentNodeToMoveUuid, UUID referenceNodeUuid, String userId) {
        checkStudyContainsNode(studyUuid, parentNodeToMoveUuid);
        checkStudyContainsNode(studyUuid, referenceNodeUuid);

        List<UUID> allChildren = networkModificationTreeService.getChildren(parentNodeToMoveUuid);
        if (allChildren.contains(referenceNodeUuid)) {
            throw new StudyException(NOT_ALLOWED);
        }
        networkModificationTreeService.moveStudySubtree(parentNodeToMoveUuid, referenceNodeUuid);

        if (networkModificationTreeService.getNodeBuildStatus(parentNodeToMoveUuid).isBuilt()) {
            updateStatuses(studyUuid, parentNodeToMoveUuid, false, true);
        }
        allChildren.stream()
                .filter(childUuid -> networkModificationTreeService.getNodeBuildStatus(childUuid).isBuilt())
                .forEach(childUuid -> updateStatuses(studyUuid, childUuid, false, true));

        notificationService.emitSubtreeMoved(studyUuid, parentNodeToMoveUuid, referenceNodeUuid);
        notificationService.emitElementUpdated(studyUuid, userId);
    }

    private void invalidateBuild(UUID studyUuid, UUID nodeUuid, boolean invalidateOnlyChildrenBuildStatus, boolean invalidateOnlyTargetNode) {
        AtomicReference<Long> startTime = new AtomicReference<>(null);
        startTime.set(System.nanoTime());
        InvalidateNodeInfos invalidateNodeInfos = new InvalidateNodeInfos();
        invalidateNodeInfos.setNetworkUuid(networkStoreService.doGetNetworkUuid(studyUuid));
        // we might want to invalidate target node without impacting other nodes (when moving an empty node for example)
        if (invalidateOnlyTargetNode) {
            networkModificationTreeService.invalidateBuildOfNodeOnly(nodeUuid, invalidateOnlyChildrenBuildStatus, invalidateNodeInfos);
        } else {
            networkModificationTreeService.invalidateBuild(nodeUuid, invalidateOnlyChildrenBuildStatus, invalidateNodeInfos);
        }

        CompletableFuture<Void> executeInParallel = CompletableFuture.allOf(
                studyServerExecutionService.runAsync(() -> invalidateNodeInfos.getReportUuids().forEach(reportService::deleteReport)),  // TODO delete all with one request only
                studyServerExecutionService.runAsync(() -> invalidateNodeInfos.getLoadFlowResultUuids().forEach(loadflowService::deleteLoadFlowResult)),
                studyServerExecutionService.runAsync(() -> invalidateNodeInfos.getSecurityAnalysisResultUuids().forEach(securityAnalysisService::deleteSaResult)),
                studyServerExecutionService.runAsync(() -> invalidateNodeInfos.getSensitivityAnalysisResultUuids().forEach(sensitivityAnalysisService::deleteSensitivityAnalysisResult)),
                studyServerExecutionService.runAsync(() -> invalidateNodeInfos.getShortCircuitAnalysisResultUuids().forEach(shortCircuitService::deleteShortCircuitAnalysisResult)),
                studyServerExecutionService.runAsync(() -> invalidateNodeInfos.getVoltageInitResultUuids().forEach(voltageInitService::deleteVoltageInitResult)),
                studyServerExecutionService.runAsync(() -> invalidateNodeInfos.getDynamicSimulationResultUuids().forEach(dynamicSimulationService::deleteResult)),
                studyServerExecutionService.runAsync(() -> networkStoreService.deleteVariants(invalidateNodeInfos.getNetworkUuid(), invalidateNodeInfos.getVariantIds()))
        );

        try {
            executeInParallel.get();
        } catch (Exception e) {
            if (e instanceof InterruptedException) {
                Thread.currentThread().interrupt();
            }
            LOGGER.error(e.toString(), e);
            throw new StudyException(INVALIDATE_BUILD_FAILED, e.getMessage());
        }

        if (startTime.get() != null) {
            LOGGER.trace("Invalidate node '{}' of study '{}' : {} seconds", nodeUuid, studyUuid,
                    TimeUnit.NANOSECONDS.toSeconds(System.nanoTime() - startTime.get()));
        }
    }

    private void updateStatuses(UUID studyUuid, UUID nodeUuid) {
        updateStatuses(studyUuid, nodeUuid, true);
    }

    private void updateStatuses(UUID studyUuid, UUID nodeUuid, boolean invalidateOnlyChildrenBuildStatus) {
        updateStatuses(studyUuid, nodeUuid, invalidateOnlyChildrenBuildStatus, true);
    }

    private void updateStatuses(UUID studyUuid, UUID nodeUuid, boolean invalidateOnlyChildrenBuildStatus, boolean invalidateBuild) {
        if (invalidateBuild) {
            invalidateBuild(studyUuid, nodeUuid, invalidateOnlyChildrenBuildStatus, false);
        }
        notificationService.emitStudyChanged(studyUuid, nodeUuid, NotificationService.UPDATE_TYPE_LOADFLOW_STATUS);
        notificationService.emitStudyChanged(studyUuid, nodeUuid, NotificationService.UPDATE_TYPE_SECURITY_ANALYSIS_STATUS);
        notificationService.emitStudyChanged(studyUuid, nodeUuid, NotificationService.UPDATE_TYPE_SENSITIVITY_ANALYSIS_STATUS);
        notificationService.emitStudyChanged(studyUuid, nodeUuid, NotificationService.UPDATE_TYPE_SHORT_CIRCUIT_STATUS);
        notificationService.emitStudyChanged(studyUuid, nodeUuid, NotificationService.UPDATE_TYPE_VOLTAGE_INIT_STATUS);
        notificationService.emitStudyChanged(studyUuid, nodeUuid, NotificationService.UPDATE_TYPE_DYNAMIC_SIMULATION_STATUS);
    }

    @Transactional
    public void changeModificationActiveState(@NonNull UUID studyUuid, @NonNull UUID nodeUuid,
                                              @NonNull UUID modificationUuid, boolean active, String userId) {
        if (!networkModificationTreeService.getStudyUuidForNodeId(nodeUuid).equals(studyUuid)) {
            throw new StudyException(NOT_ALLOWED);
        }
        networkModificationTreeService.handleExcludeModification(nodeUuid, modificationUuid, active);
        updateStatuses(studyUuid, nodeUuid, false);
        notificationService.emitElementUpdated(studyUuid, userId);
    }

    @Transactional
    public void deleteNetworkModifications(UUID studyUuid, UUID nodeUuid, List<UUID> modificationsUuids, String userId) {
        List<UUID> childrenUuids = networkModificationTreeService.getChildren(nodeUuid);
        notificationService.emitStartModificationEquipmentNotification(studyUuid, nodeUuid, childrenUuids, NotificationService.MODIFICATIONS_DELETING_IN_PROGRESS);
        try {
            if (!networkModificationTreeService.getStudyUuidForNodeId(nodeUuid).equals(studyUuid)) {
                throw new StudyException(NOT_ALLOWED);
            }
            UUID groupId = networkModificationTreeService.getModificationGroupUuid(nodeUuid);
            networkModificationService.deleteModifications(groupId, modificationsUuids);
            networkModificationTreeService.removeModificationsToExclude(nodeUuid, modificationsUuids);
            updateStatuses(studyUuid, nodeUuid, false);
        } finally {
            notificationService.emitEndModificationEquipmentNotification(studyUuid, nodeUuid, childrenUuids);
        }
        notificationService.emitElementUpdated(studyUuid, userId);
    }

    @Transactional
    public void deleteNode(UUID studyUuid, UUID nodeId, boolean deleteChildren, String userId) {
        AtomicReference<Long> startTime = new AtomicReference<>(null);
        startTime.set(System.nanoTime());
        DeleteNodeInfos deleteNodeInfos = new DeleteNodeInfos();
        deleteNodeInfos.setNetworkUuid(networkStoreService.doGetNetworkUuid(studyUuid));
        boolean invalidateChildrenBuild = !deleteChildren && !EMPTY_ARRAY.equals(networkModificationTreeService.getNetworkModifications(nodeId));
        List<NodeEntity> childrenNodes = networkModificationTreeService.getChildrenByParentUuid(nodeId);
        networkModificationTreeService.doDeleteNode(studyUuid, nodeId, deleteChildren, deleteNodeInfos);

        CompletableFuture<Void> executeInParallel = CompletableFuture.allOf(
                studyServerExecutionService.runAsync(() -> deleteNodeInfos.getModificationGroupUuids().forEach(networkModificationService::deleteModifications)),
                studyServerExecutionService.runAsync(() -> deleteNodeInfos.getReportUuids().forEach(reportService::deleteReport)),
                studyServerExecutionService.runAsync(() -> deleteNodeInfos.getLoadFlowResultUuids().forEach(loadflowService::deleteLoadFlowResult)),
                studyServerExecutionService.runAsync(() -> deleteNodeInfos.getSecurityAnalysisResultUuids().forEach(securityAnalysisService::deleteSaResult)),
                studyServerExecutionService.runAsync(() -> deleteNodeInfos.getSensitivityAnalysisResultUuids().forEach(sensitivityAnalysisService::deleteSensitivityAnalysisResult)),
                studyServerExecutionService.runAsync(() -> deleteNodeInfos.getShortCircuitAnalysisResultUuids().forEach(shortCircuitService::deleteShortCircuitAnalysisResult)),
                studyServerExecutionService.runAsync(() -> deleteNodeInfos.getVoltageInitResultUuids().forEach(voltageInitService::deleteVoltageInitResult)),
                studyServerExecutionService.runAsync(() -> deleteNodeInfos.getDynamicSimulationResultUuids().forEach(dynamicSimulationService::deleteResult)),
                studyServerExecutionService.runAsync(() -> networkStoreService.deleteVariants(deleteNodeInfos.getNetworkUuid(), deleteNodeInfos.getVariantIds()))
        );

        try {
            executeInParallel.get();
        } catch (Exception e) {
            if (e instanceof InterruptedException) {
                Thread.currentThread().interrupt();
            }
            LOGGER.error(e.toString(), e);
            throw new StudyException(DELETE_NODE_FAILED, e.getMessage());
        }

        if (startTime.get() != null) {
            LOGGER.trace("Delete node '{}' of study '{}' : {} seconds", nodeId, studyUuid,
                    TimeUnit.NANOSECONDS.toSeconds(System.nanoTime() - startTime.get()));
        }

        if (invalidateChildrenBuild) {
            childrenNodes.forEach(nodeEntity -> updateStatuses(studyUuid, nodeEntity.getIdNode(), false, true));
        }

        notificationService.emitElementUpdated(studyUuid, userId);
    }

    private void reindexStudy(StudyEntity study) {
        CreatedStudyBasicInfos studyInfos = toCreatedStudyBasicInfos(study);
        // reindex study in elasticsearch
        studyInfosService.recreateStudyInfos(studyInfos);
        try {
            networkConversionService.reindexStudyNetworkEquipments(study.getNetworkUuid());
        } catch (HttpStatusCodeException e) {
            LOGGER.error(e.toString(), e);
            throw e;
        }
        invalidateBuild(study.getId(), networkModificationTreeService.getStudyRootNodeUuid(study.getId()), false, false);
        LOGGER.info("Study with id = '{}' has been reindexed", study.getId());
    }

    public void reindexStudy(UUID studyUuid) {
        reindexStudy(studyRepository.findById(studyUuid).orElseThrow(() -> new StudyException(STUDY_NOT_FOUND)));
    }

    @Transactional
    public void moveModifications(UUID studyUuid, UUID targetNodeUuid, UUID originNodeUuid, List<UUID> modificationUuidList, UUID beforeUuid, String userId) {
        if (originNodeUuid == null) {
            throw new StudyException(MISSING_PARAMETER, "The parameter 'originNodeUuid' must be defined when moving modifications");
        }

        boolean moveBetweenNodes = !targetNodeUuid.equals(originNodeUuid);
        // Target node must not be built (incremental mode) when:
        // - the move is a cut & paste or a position change inside the same node
        // - the move is a cut & paste between 2 nodes and the target node belongs to the source node subtree
        boolean targetNodeBelongsToSourceNodeSubTree = moveBetweenNodes && networkModificationTreeService.hasAncestor(targetNodeUuid, originNodeUuid);
        boolean buildTargetNode = moveBetweenNodes && !targetNodeBelongsToSourceNodeSubTree;

        List<UUID> childrenUuids = networkModificationTreeService.getChildren(targetNodeUuid);
        List<UUID> originNodeChildrenUuids = new ArrayList<>();
        notificationService.emitStartModificationEquipmentNotification(studyUuid, targetNodeUuid, childrenUuids, NotificationService.MODIFICATIONS_UPDATING_IN_PROGRESS);
        if (moveBetweenNodes) {
            originNodeChildrenUuids = networkModificationTreeService.getChildren(originNodeUuid);
            notificationService.emitStartModificationEquipmentNotification(studyUuid, originNodeUuid, originNodeChildrenUuids, NotificationService.MODIFICATIONS_UPDATING_IN_PROGRESS);
        }
        try {
            checkStudyContainsNode(studyUuid, targetNodeUuid);
            UUID originGroupUuid = networkModificationTreeService.getModificationGroupUuid(originNodeUuid);
            NodeModificationInfos nodeInfos = networkModificationTreeService.getNodeModificationInfos(targetNodeUuid);
            UUID networkUuid = networkStoreService.getNetworkUuid(studyUuid);
            Optional<NetworkModificationResult> networkModificationResult = networkModificationService.moveModifications(originGroupUuid, modificationUuidList, beforeUuid, networkUuid, nodeInfos, buildTargetNode);
            if (!targetNodeBelongsToSourceNodeSubTree) {
                // invalidate the whole subtree except maybe the target node itself (depends if we have built this node during the move)
                networkModificationResult.ifPresent(modificationResult -> emitNetworkModificationImpacts(studyUuid, targetNodeUuid, modificationResult));
                updateStatuses(studyUuid, targetNodeUuid, buildTargetNode, true);
            }
            if (moveBetweenNodes) {
                // invalidate the whole subtree including the source node
                networkModificationResult.ifPresent(modificationResult -> emitNetworkModificationImpacts(studyUuid, originNodeUuid, modificationResult));
                updateStatuses(studyUuid, originNodeUuid, false, true);
            }
        } finally {
            notificationService.emitEndModificationEquipmentNotification(studyUuid, targetNodeUuid, childrenUuids);
            if (moveBetweenNodes) {
                notificationService.emitEndModificationEquipmentNotification(studyUuid, originNodeUuid, originNodeChildrenUuids);
            }
        }
        notificationService.emitElementUpdated(studyUuid, userId);
    }

    @Transactional
    public void duplicateModifications(UUID studyUuid, UUID nodeUuid, List<UUID> modificationUuidList, String userId) {
        List<UUID> childrenUuids = networkModificationTreeService.getChildren(nodeUuid);
        notificationService.emitStartModificationEquipmentNotification(studyUuid, nodeUuid, childrenUuids, NotificationService.MODIFICATIONS_UPDATING_IN_PROGRESS);
        try {
            checkStudyContainsNode(studyUuid, nodeUuid);
            NodeModificationInfos nodeInfos = networkModificationTreeService.getNodeModificationInfos(nodeUuid);
            UUID networkUuid = networkStoreService.getNetworkUuid(studyUuid);
            Optional<NetworkModificationResult> networkModificationResult = networkModificationService.duplicateModification(modificationUuidList, networkUuid, nodeInfos);
            // invalidate the whole subtree except the target node (we have built this node during the duplication)
            networkModificationResult.ifPresent(modificationResult -> emitNetworkModificationImpacts(studyUuid, nodeUuid, modificationResult));
            updateStatuses(studyUuid, nodeUuid, true, true);
        } finally {
            notificationService.emitEndModificationEquipmentNotification(studyUuid, nodeUuid, childrenUuids);
        }
        notificationService.emitElementUpdated(studyUuid, userId);
    }

    private void checkStudyContainsNode(UUID studyUuid, UUID nodeUuid) {
        if (!networkModificationTreeService.getStudyUuidForNodeId(nodeUuid).equals(studyUuid)) {
            throw new StudyException(NOT_ALLOWED);
        }
    }

    @Transactional(readOnly = true)
    public List<ReporterModel> getNodeReport(UUID nodeUuid, boolean nodeOnlyReport) {
        return getSubReportersByNodeFrom(nodeUuid, nodeOnlyReport);
    }

    private List<ReporterModel> getSubReportersByNodeFrom(UUID nodeUuid, boolean nodeOnlyReport) {
        List<ReporterModel> subReporters = getSubReportersByNodeFrom(nodeUuid);
        if (subReporters.isEmpty()) {
            return subReporters;
        } else if (nodeOnlyReport) {
            return List.of(subReporters.get(subReporters.size() - 1));
        } else {
            if (subReporters.get(0).getTaskKey().equals(ROOT_NODE_NAME)) {
                return subReporters;
            }
            Optional<UUID> parentUuid = networkModificationTreeService.getParentNodeUuid(UUID.fromString(subReporters.get(0).getTaskKey()));
            return parentUuid.isEmpty() ? subReporters : Stream.concat(getSubReportersByNodeFrom(parentUuid.get(), false).stream(), subReporters.stream()).collect(Collectors.toList());
        }
    }

    private List<ReporterModel> getSubReportersByNodeFrom(UUID nodeUuid) {
        AbstractNode nodeInfos = networkModificationTreeService.getNode(nodeUuid);
        ReporterModel reporter = reportService.getReport(nodeInfos.getReportUuid(), nodeInfos.getId().toString());
        Map<String, List<ReporterModel>> subReportersByNode = new LinkedHashMap<>();
        reporter.getSubReporters().forEach(subReporter -> subReportersByNode.putIfAbsent(getNodeIdFromReportKey(subReporter), new ArrayList<>()));
        reporter.getSubReporters().forEach(subReporter ->
            subReportersByNode.get(getNodeIdFromReportKey(subReporter)).addAll(subReporter.getSubReporters())
        );
        return subReportersByNode.keySet().stream().map(nodeId -> {
            ReporterModel newSubReporter = new ReporterModel(nodeId, nodeId);
            subReportersByNode.get(nodeId).forEach(newSubReporter::addSubReporter);
            return newSubReporter;
        }).collect(Collectors.toList());
    }

    private String getNodeIdFromReportKey(ReporterModel reporter) {
        return Arrays.stream(reporter.getTaskKey().split("@")).findFirst().orElseThrow();
    }

    public void deleteNodeReport(UUID nodeUuid) {
        reportService.deleteReport(networkModificationTreeService.getReportUuid(nodeUuid));
    }

    private void updateNode(UUID studyUuid, UUID nodeUuid, Optional<NetworkModificationResult> networkModificationResult) {
        networkModificationResult.ifPresent(modificationResult -> emitNetworkModificationImpacts(studyUuid, nodeUuid, modificationResult));
        updateStatuses(studyUuid, nodeUuid);
    }

    private void emitNetworkModificationImpacts(UUID studyUuid, UUID nodeUuid, NetworkModificationResult networkModificationResult) {
        //TODO move this / rename parent method when refactoring notifications
        networkModificationTreeService.updateNodeBuildStatus(nodeUuid,
                NodeBuildStatus.from(networkModificationResult.getLastGroupApplicationStatus(), networkModificationResult.getApplicationStatus()));

        Set<org.gridsuite.study.server.notification.dto.EquipmentDeletionInfos> deletionsInfos =
            networkModificationResult.getNetworkImpacts().stream()
                .filter(impact -> impact.getImpactType() == SimpleImpactType.DELETION)
                .map(impact -> new org.gridsuite.study.server.notification.dto.EquipmentDeletionInfos(impact.getElementId(), impact.getElementType().name()))
            .collect(Collectors.toSet());

        notificationService.emitStudyChanged(studyUuid, nodeUuid, NotificationService.UPDATE_TYPE_STUDY,
            NetworkImpactsInfos.builder()
                .deletedEquipments(deletionsInfos)
                .impactedSubstationsIds(networkModificationResult.getImpactedSubstationsIds())
                .build()
        );

        if (networkModificationResult.getNetworkImpacts().stream()
            .filter(impact -> impact.getImpactType() == SimpleImpactType.MODIFICATION)
            .anyMatch(impact -> impact.getElementType() == IdentifiableType.SWITCH)) {
            notificationService.emitStudyChanged(studyUuid, nodeUuid, NotificationService.UPDATE_TYPE_SWITCH);
        }

        if (networkModificationResult.getNetworkImpacts().stream()
            .filter(impact -> impact.getImpactType() == SimpleImpactType.MODIFICATION)
            .anyMatch(impact -> impact.getElementType() == IdentifiableType.LINE)) {
            notificationService.emitStudyChanged(studyUuid, nodeUuid, NotificationService.UPDATE_TYPE_LINE);
        }
    }

    public void notify(@NonNull String notificationName, @NonNull UUID studyUuid) {
        if (notificationName.equals(NotificationService.UPDATE_TYPE_STUDY_METADATA_UPDATED)) {
            notificationService.emitStudyMetadataChanged(studyUuid);
        } else {
            throw new StudyException(UNKNOWN_NOTIFICATION_TYPE);
        }
    }

    @Transactional
    public UUID runSensitivityAnalysis(UUID studyUuid, UUID nodeUuid, String sensitivityAnalysisInput) {
        Objects.requireNonNull(studyUuid);
        Objects.requireNonNull(nodeUuid);
        Objects.requireNonNull(sensitivityAnalysisInput);

        Optional<UUID> prevResultUuidOpt = networkModificationTreeService.getSensitivityAnalysisResultUuid(nodeUuid);
        prevResultUuidOpt.ifPresent(sensitivityAnalysisService::deleteSensitivityAnalysisResult);

        UUID networkUuid = networkStoreService.getNetworkUuid(studyUuid);
        String provider = getSensitivityAnalysisProvider(studyUuid);
        String variantId = networkModificationTreeService.getVariantId(nodeUuid);
        UUID reportUuid = networkModificationTreeService.getReportUuid(nodeUuid);

        SensitivityAnalysisInputData sensitivityAnalysisInputData;
        try {
            sensitivityAnalysisInputData = objectMapper.readValue(sensitivityAnalysisInput, SensitivityAnalysisInputData.class);
            if (sensitivityAnalysisInputData.getParameters() == null) {
                SensitivityAnalysisParameters sensitivityAnalysisParameters = SensitivityAnalysisParameters.load();
                LoadFlowParameters loadFlowParameters = getLoadFlowParameters(studyUuid);
                List<LoadFlowSpecificParameterInfos> specificParameters = getSpecificLoadFlowParameters(studyUuid, ComputationUsingLoadFlow.SENSITIVITY_ANALYSIS);
                sensitivityAnalysisParameters.setLoadFlowParameters(loadFlowParameters);
                sensitivityAnalysisInputData.setParameters(sensitivityAnalysisParameters);
                sensitivityAnalysisInputData.setLoadFlowSpecificParameters(specificParameters == null ?
                    Map.of() : specificParameters.stream().collect(Collectors.toMap(LoadFlowSpecificParameterInfos::getName, LoadFlowSpecificParameterInfos::getValue)));
            }
        } catch (JsonProcessingException e) {
            throw new UncheckedIOException(e);
        }

        UUID result = sensitivityAnalysisService.runSensitivityAnalysis(nodeUuid, networkUuid, variantId, reportUuid, provider, sensitivityAnalysisInputData);

        updateSensitivityAnalysisResultUuid(nodeUuid, result);
        notificationService.emitStudyChanged(studyUuid, nodeUuid, NotificationService.UPDATE_TYPE_SENSITIVITY_ANALYSIS_STATUS);
        return result;
    }

    public UUID runShortCircuit(UUID studyUuid, UUID nodeUuid, String userId) {
        Optional<UUID> prevResultUuidOpt = networkModificationTreeService.getShortCircuitAnalysisResultUuid(nodeUuid, ShortcircuitAnalysisType.ALL_BUSES);
        prevResultUuidOpt.ifPresent(shortCircuitService::deleteShortCircuitAnalysisResult);

        ShortCircuitParameters shortCircuitParameters = getShortCircuitParameters(studyUuid);
        UUID result = shortCircuitService.runShortCircuit(studyUuid, nodeUuid, null, shortCircuitParameters, userId);

        updateShortCircuitAnalysisResultUuid(nodeUuid, result);

        notificationService.emitStudyChanged(studyUuid, nodeUuid, NotificationService.UPDATE_TYPE_SHORT_CIRCUIT_STATUS);
        return result;
    }

    public UUID runShortCircuit(UUID studyUuid, UUID nodeUuid, String userId, String busId) {
        Optional<UUID> prevResultUuidOpt = networkModificationTreeService.getShortCircuitAnalysisResultUuid(nodeUuid, ShortcircuitAnalysisType.ONE_BUS);
        prevResultUuidOpt.ifPresent(shortCircuitService::deleteShortCircuitAnalysisResult);

        ShortCircuitParameters shortCircuitParameters = getShortCircuitParameters(studyUuid);
        UUID result = shortCircuitService.runShortCircuit(studyUuid, nodeUuid, busId, shortCircuitParameters, userId);

        updateOneBusShortCircuitAnalysisResultUuid(nodeUuid, result);

        notificationService.emitStudyChanged(studyUuid, nodeUuid, NotificationService.UPDATE_TYPE_ONE_BUS_SHORT_CIRCUIT_STATUS);
        return result;
    }

    private List<String> toEquipmentIdsList(List<FilterEquipmentsEmbeddable> filters, UUID networkUuid, String variantId) {
        if (filters == null || filters.isEmpty()) {
            return List.of();
        }
        List<FilterEquipments> equipments = filterService.exportFilters(filters.stream().map(filter -> filter.getFilterId()).collect(Collectors.toList()), networkUuid, variantId);
        Set<String> ids = new HashSet<>();
        equipments.forEach(filterEquipment ->
                filterEquipment.getIdentifiableAttributes().forEach(identifiableAttribute ->
                        ids.add(identifiableAttribute.getId())
                )
        );
        return ids.stream().collect(Collectors.toList());
    }

    private OpenReacParameters buildOpenReacParameters(Optional<StudyEntity> studyEntity, UUID networkUuid, String variantId) {
        OpenReacParameters parameters = new OpenReacParameters();
        Map<String, VoltageLimitOverride> specificVoltageLimits = new HashMap<>();
        List<String> constantQGenerators = new ArrayList<>();
        List<String> variableTwoWindingsTransformers = new ArrayList<>();
        List<String> variableShuntCompensators = new ArrayList<>();
        studyEntity.ifPresent(study -> {
            VoltageInitParametersEntity voltageInitParameters = study.getVoltageInitParameters();
            if (voltageInitParameters != null && voltageInitParameters.getVoltageLimits() != null) {
                voltageInitParameters.getVoltageLimits().forEach(voltageLimit -> {
                    var filterEquipments = filterService.exportFilters(voltageLimit.getFilters().stream().map(filter -> filter.getFilterId()).collect(Collectors.toList()), networkUuid, variantId);
                    filterEquipments.forEach(filterEquipment ->
                            filterEquipment.getIdentifiableAttributes().forEach(idenfiableAttribute ->
                                    specificVoltageLimits.put(idenfiableAttribute.getId(), new VoltageLimitOverride(voltageLimit.getLowVoltageLimit(), voltageLimit.getHighVoltageLimit()))
                            )
                    );
                });
                constantQGenerators.addAll(toEquipmentIdsList(voltageInitParameters.getConstantQGenerators(), networkUuid, variantId));
                variableTwoWindingsTransformers.addAll(toEquipmentIdsList(voltageInitParameters.getVariableTwoWindingsTransformers(), networkUuid, variantId));
                variableShuntCompensators.addAll(toEquipmentIdsList(voltageInitParameters.getVariableShuntCompensators(), networkUuid, variantId));
            }
        });
        parameters.addSpecificVoltageLimits(specificVoltageLimits)
                .addConstantQGenerators(constantQGenerators)
                .addVariableTwoWindingsTransformers(variableTwoWindingsTransformers)
                .addVariableShuntCompensators(variableShuntCompensators);

        return parameters;
    }

    public UUID runVoltageInit(UUID studyUuid, UUID nodeUuid, String userId) {
        Optional<UUID> prevResultUuidOpt = networkModificationTreeService.getVoltageInitResultUuid(nodeUuid);
        prevResultUuidOpt.ifPresent(voltageInitService::deleteVoltageInitResult);

        UUID networkUuid = networkStoreService.getNetworkUuid(studyUuid);
        String variantId = networkModificationTreeService.getVariantId(nodeUuid);
        Optional<StudyEntity> studyEntity = studyRepository.findById(studyUuid);

        OpenReacParameters parameters = buildOpenReacParameters(studyEntity, networkUuid, variantId);

        UUID result = voltageInitService.runVoltageInit(networkUuid, variantId, parameters, nodeUuid, userId);

        updateVoltageInitResultUuid(nodeUuid, result);
        notificationService.emitStudyChanged(studyUuid, nodeUuid, NotificationService.UPDATE_TYPE_VOLTAGE_INIT_STATUS);
        return result;
    }

    @Transactional
    public void setVoltageInitParameters(UUID studyUuid, VoltageInitParametersInfos parameters, String userId) {
        updateVoltageInitParameters(studyUuid, VoltageInitService.toEntity(parameters));
        notificationService.emitElementUpdated(studyUuid, userId);
    }

    @Transactional
    public VoltageInitParametersInfos getVoltageInitParameters(UUID studyUuid) {
        return studyRepository.findById(studyUuid)
                .map(studyEntity -> VoltageInitService.fromEntity(studyEntity.getVoltageInitParameters()))
                .orElse(null);
    }

    public List<MappingInfos> getDynamicSimulationMappings(UUID studyUuid) {
        // get mapping from study uuid
        return dynamicSimulationService.getMappings(studyUuid);

    }

    public List<ModelInfos> getDynamicSimulationModels(UUID studyUuid, UUID nodeUuid) {
        // load configured parameters persisted in the study server DB
        DynamicSimulationParametersInfos configuredParameters = getDynamicSimulationParameters(studyUuid);
        String mapping = configuredParameters.getMapping();

        // get model from mapping
        return dynamicSimulationService.getModels(mapping);
    }

    @Transactional
    public void setDynamicSimulationParameters(UUID studyUuid, DynamicSimulationParametersInfos dsParameter, String userId) {
        updateDynamicSimulationParameters(studyUuid, DynamicSimulationService.toEntity(dsParameter != null ? dsParameter : DynamicSimulationService.getDefaultDynamicSimulationParameters(), objectMapper));
        notificationService.emitElementUpdated(studyUuid, userId);
    }

    public DynamicSimulationParametersInfos getDynamicSimulationParameters(UUID studyUuid) {
        return studyRepository.findById(studyUuid)
                .map(studyEntity -> studyEntity.getDynamicSimulationParameters() != null ? DynamicSimulationService.fromEntity(studyEntity.getDynamicSimulationParameters(), objectMapper) : DynamicSimulationService.getDefaultDynamicSimulationParameters())
                .orElse(null);
    }

    @Transactional
    public UUID runDynamicSimulation(UUID studyUuid, UUID nodeUuid, DynamicSimulationParametersInfos parameters) {
        Objects.requireNonNull(studyUuid);
        Objects.requireNonNull(nodeUuid);

        // pre-condition check
        String lfStatus = loadflowService.getLoadFlowStatus(nodeUuid);
        if (!LoadFlowStatus.CONVERGED.name().equals(lfStatus)) {
            throw new StudyException(NOT_ALLOWED, "Load flow must run successfully before running dynamic simulation");
        }

        // create receiver for getting back the notification in rabbitmq
        String receiver;
        try {
            receiver = URLEncoder.encode(objectMapper.writeValueAsString(new NodeReceiver(nodeUuid)),
                    StandardCharsets.UTF_8);
        } catch (JsonProcessingException e) {
            throw new UncheckedIOException(e);
        }

        // get associated network
        UUID networkUuid = networkStoreService.getNetworkUuid(studyUuid);

        // clean previous result if exist
        Optional<UUID> prevResultUuidOpt = networkModificationTreeService.getDynamicSimulationResultUuid(nodeUuid);
        prevResultUuidOpt.ifPresent(dynamicSimulationService::deleteResult);

        // load configured parameters persisted in the study server DB
        DynamicSimulationParametersInfos configuredParameters = getDynamicSimulationParameters(studyUuid);
        // override configured parameters by provided parameters (only provided fields)
        DynamicSimulationParametersInfos mergeParameters = new DynamicSimulationParametersInfos();
        if (configuredParameters != null) {
            PropertyUtils.copyNonNullProperties(configuredParameters, mergeParameters);
        }
        if (parameters != null) {
            PropertyUtils.copyNonNullProperties(parameters, mergeParameters);
        }

        // launch dynamic simulation
        UUID resultUuid = dynamicSimulationService.runDynamicSimulation(getDynamicSimulationProvider(studyUuid), receiver, networkUuid, "", mergeParameters);

        // update result uuid and notification
        updateDynamicSimulationResultUuid(nodeUuid, resultUuid);
        notificationService.emitStudyChanged(studyUuid, nodeUuid, NotificationService.UPDATE_TYPE_DYNAMIC_SIMULATION_STATUS);

        return resultUuid;
    }

    public List<TimeSeriesMetadataInfos> getDynamicSimulationTimeSeriesMetadata(UUID nodeUuid) {
        return dynamicSimulationService.getTimeSeriesMetadataList(nodeUuid);
    }

    public List<DoubleTimeSeries> getDynamicSimulationTimeSeries(UUID nodeUuid, List<String> timeSeriesNames) {
        // get timeseries from node uuid
        return dynamicSimulationService.getTimeSeriesResult(nodeUuid, timeSeriesNames);
    }

    public List<StringTimeSeries> getDynamicSimulationTimeLine(UUID nodeUuid) {
        // get timeline from node uuid
        return dynamicSimulationService.getTimeLineResult(nodeUuid); // timeline has only one element
    }

    public DynamicSimulationStatus getDynamicSimulationStatus(UUID nodeUuid) {
        return dynamicSimulationService.getStatus(nodeUuid);
    }

    public String getNetworkElementsIds(UUID studyUuid, UUID nodeUuid, List<String> substationsIds, boolean inUpstreamBuiltParentNode, String equipmentType) {
        UUID nodeUuidToSearchIn = getNodeUuidToSearchIn(nodeUuid, inUpstreamBuiltParentNode);
        return networkMapService.getElementsIds(networkStoreService.getNetworkUuid(studyUuid), networkModificationTreeService.getVariantId(nodeUuidToSearchIn),
                substationsIds, equipmentType);
    }

    public SecurityAnalysisParameters getSecurityAnalysisParameters(UUID studyUuid) {
        return studyRepository.findById(studyUuid)
                .map(studyEntity -> SecurityAnalysisService.toSecurityAnalysisParameters(studyEntity.getSecurityAnalysisParameters()))
                .orElse(null);
    }

    public void reimportStudyNetwork(UUID studyUuid, String userId) {
        // check study existence
        StudyInfos studyInfos = self.getStudyInfos(studyUuid);
        if (studyInfos == null) {
            throw new StudyException(StudyException.Type.STUDY_NOT_FOUND);
        }

        // if study does exist, we check linked case existence
        UUID caseUuid = self.getStudyCaseUuid(studyUuid);
        if (caseUuid == null || !caseService.caseExists(caseUuid)) {
            // if it does not exist anymore, we send a BROKEN STUDY exception
            throw new StudyException(StudyException.Type.BROKEN_STUDY);
        }

        // else, we reimport the study from the existing case
        self.reimportStudy(caseUuid, userId, studyUuid);
    }

    public void copyVoltageInitModifications(UUID studyUuid, UUID nodeUuid, String userId) {
        // get modifications group uuid associated to voltage init results
        UUID voltageInitModificationsGroupUuid = voltageInitService.getModificationsGroupUuid(nodeUuid);

        List<UUID> childrenUuids = networkModificationTreeService.getChildren(nodeUuid);
        notificationService.emitStartModificationEquipmentNotification(studyUuid, nodeUuid, childrenUuids, NotificationService.MODIFICATIONS_UPDATING_IN_PROGRESS);
        try {
            checkStudyContainsNode(studyUuid, nodeUuid);
            NodeModificationInfos nodeInfos = networkModificationTreeService.getNodeModificationInfos(nodeUuid);
            UUID networkUuid = networkStoreService.getNetworkUuid(studyUuid);
            Optional<NetworkModificationResult> networkModificationResult = networkModificationService.duplicateModificationsInGroup(voltageInitModificationsGroupUuid, networkUuid, nodeInfos);

            // invalidate the whole subtree except the target node (we have built this node during the duplication)
            networkModificationResult.ifPresent(modificationResult -> emitNetworkModificationImpacts(studyUuid, nodeUuid, modificationResult));
            updateStatuses(studyUuid, nodeUuid, true, true);
        } finally {
            notificationService.emitEndModificationEquipmentNotification(studyUuid, nodeUuid, childrenUuids);
        }
        notificationService.emitElementUpdated(studyUuid, userId);
    }

    @Transactional
    public void setSensitivityAnalysisParametersValues(UUID studyUuid, SensitivityAnalysisParametersValues parameters, String userId) {
        updateSensitivityAnalysisParameters(studyUuid,
                SensitivityAnalysisService.toEntity(parameters != null ? parameters :
                        SensitivityAnalysisService.getDefaultSensitivityAnalysisParametersValues()));
        notificationService.emitElementUpdated(studyUuid, userId);
    }

    public void updateSensitivityAnalysisParameters(UUID studyUuid, SensitivityAnalysisParametersEntity sensitivityAnalysisParametersEntity) {
        Optional<StudyEntity> studyEntity = studyRepository.findById(studyUuid);
        studyEntity.ifPresent(studyEntity1 -> studyEntity1.setSensitivityAnalysisParameters(sensitivityAnalysisParametersEntity));
    }
}<|MERGE_RESOLUTION|>--- conflicted
+++ resolved
@@ -1189,13 +1189,8 @@
         Objects.requireNonNull(importParameters);
 
         StudyEntity studyEntity = new StudyEntity(uuid, networkUuid, networkId, caseFormat, caseUuid, caseName, defaultLoadflowProvider,
-<<<<<<< HEAD
-            defaultSecurityAnalysisProvider, defaultSensitivityAnalysisProvider, defaultDynamicSimulationProvider, loadFlowParameters, shortCircuitParameters, dynamicSimulationParameters, voltageInitParameters, null, importParameters);
+                defaultSecurityAnalysisProvider, defaultSensitivityAnalysisProvider, defaultDynamicSimulationProvider, loadFlowParameters, shortCircuitParameters, dynamicSimulationParameters, voltageInitParameters, null, null, importParameters);
         return self.saveStudyThenCreateBasicTree(studyEntity, importReportUuid);
-=======
-                defaultSecurityAnalysisProvider, defaultSensitivityAnalysisProvider, defaultDynamicSimulationProvider, loadFlowParameters, shortCircuitParameters, dynamicSimulationParameters, voltageInitParameters, null, null, importParameters);
-        return self.insertStudy(studyEntity, importReportUuid);
->>>>>>> 04ecf4b4
     }
 
     @Transactional
