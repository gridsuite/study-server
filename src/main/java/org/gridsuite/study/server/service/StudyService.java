/**
 * Copyright (c) 2021, RTE (http://www.rte-france.com)
 * This Source Code Form is subject to the terms of the Mozilla Public
 * License, v. 2.0. If a copy of the MPL was not distributed with this
 * file, You can obtain one at http://mozilla.org/MPL/2.0/.
 */
package org.gridsuite.study.server.service;

import com.fasterxml.jackson.core.JsonProcessingException;
import com.fasterxml.jackson.databind.ObjectMapper;
import com.powsybl.iidm.network.ThreeSides;
import com.powsybl.loadflow.LoadFlowParameters;
import io.micrometer.common.util.StringUtils;
import lombok.NonNull;
import org.apache.commons.collections4.CollectionUtils;
import org.gridsuite.filter.globalfilter.GlobalFilter;
import org.gridsuite.filter.utils.EquipmentType;
import org.gridsuite.study.server.StudyConstants;
import org.gridsuite.study.server.error.StudyException;
import org.gridsuite.study.server.dto.*;
import org.gridsuite.study.server.dto.InvalidateNodeTreeParameters.ComputationsInvalidationMode;
import org.gridsuite.study.server.dto.InvalidateNodeTreeParameters.InvalidationMode;
import org.gridsuite.study.server.dto.caseimport.CaseImportAction;
import org.gridsuite.study.server.dto.diagramgridlayout.DiagramGridLayout;
import org.gridsuite.study.server.dto.diagramgridlayout.nad.NadConfigInfos;
import org.gridsuite.study.server.dto.dynamicmapping.MappingInfos;
import org.gridsuite.study.server.dto.dynamicmapping.ModelInfos;
import org.gridsuite.study.server.dto.dynamicsimulation.DynamicSimulationParametersInfos;
import org.gridsuite.study.server.dto.dynamicsimulation.DynamicSimulationStatus;
import org.gridsuite.study.server.dto.dynamicsimulation.event.EventInfos;
import org.gridsuite.study.server.dto.elasticsearch.EquipmentInfos;
import org.gridsuite.study.server.dto.impacts.SimpleElementImpact;
import org.gridsuite.study.server.dto.modification.ModificationApplicationContext;
import org.gridsuite.study.server.dto.modification.ModificationsSearchResultByNode;
import org.gridsuite.study.server.dto.modification.NetworkModificationResult;
import org.gridsuite.study.server.dto.modification.NetworkModificationsResult;
import org.gridsuite.study.server.dto.sequence.NodeSequenceType;
import org.gridsuite.study.server.dto.voltageinit.parameters.StudyVoltageInitParameters;
import org.gridsuite.study.server.dto.voltageinit.parameters.VoltageInitParametersInfos;
import org.gridsuite.study.server.dto.workflow.AbstractWorkflowInfos;
import org.gridsuite.study.server.dto.workflow.RerunLoadFlowInfos;
import org.gridsuite.study.server.elasticsearch.EquipmentInfosService;
import org.gridsuite.study.server.elasticsearch.StudyInfosService;
import org.gridsuite.study.server.networkmodificationtree.dto.*;
import org.gridsuite.study.server.networkmodificationtree.entities.NetworkModificationNodeInfoEntity;
import org.gridsuite.study.server.networkmodificationtree.entities.NodeEntity;
import org.gridsuite.study.server.networkmodificationtree.entities.NodeType;
import org.gridsuite.study.server.networkmodificationtree.entities.RootNetworkNodeInfoEntity;
import org.gridsuite.study.server.notification.NotificationService;
import org.gridsuite.study.server.notification.dto.NetworkImpactsInfos;
import org.gridsuite.study.server.repository.*;
import org.gridsuite.study.server.repository.rootnetwork.RootNetworkEntity;
import org.gridsuite.study.server.repository.rootnetwork.RootNetworkRequestEntity;
import org.gridsuite.study.server.repository.voltageinit.StudyVoltageInitParametersEntity;
import org.gridsuite.study.server.service.dynamicsecurityanalysis.DynamicSecurityAnalysisService;
import org.gridsuite.study.server.service.dynamicsimulation.DynamicSimulationEventService;
import org.gridsuite.study.server.service.dynamicsimulation.DynamicSimulationService;
import org.gridsuite.study.server.service.shortcircuit.ShortCircuitService;
import org.gridsuite.study.server.utils.ElementType;
import org.gridsuite.study.server.utils.PropertyUtils;
import org.slf4j.Logger;
import org.slf4j.LoggerFactory;
import org.springframework.beans.factory.annotation.Autowired;
import org.springframework.beans.factory.annotation.Value;
import org.springframework.context.annotation.Lazy;
import org.springframework.data.domain.Pageable;
import org.springframework.data.domain.Sort;
import org.springframework.data.util.Pair;
import org.springframework.lang.Nullable;
import org.springframework.stereotype.Service;
import org.springframework.transaction.annotation.Transactional;
import org.springframework.web.multipart.MultipartFile;
import org.springframework.web.util.UriUtils;

import java.io.UncheckedIOException;
import java.net.URLEncoder;
import java.nio.charset.StandardCharsets;
import java.util.*;
import java.util.concurrent.CompletableFuture;
import java.util.concurrent.TimeUnit;
import java.util.concurrent.atomic.AtomicReference;
import java.util.function.Consumer;
import java.util.function.Function;
import java.util.stream.Collectors;
import java.util.stream.Stream;

import static org.gridsuite.study.server.error.StudyBusinessErrorCode.*;
import static org.gridsuite.study.server.StudyConstants.BUS_ID_TO_ICC_VALUES;
import static org.gridsuite.study.server.StudyConstants.CURRENT_LIMIT_VIOLATIONS_INFOS;
import static org.gridsuite.study.server.dto.ComputationType.*;
import static org.gridsuite.study.server.dto.InvalidateNodeTreeParameters.ALL_WITH_BLOCK_NODES;

/**
 * @author Abdelsalem Hedhili <abdelsalem.hedhili at rte-france.com>
 * @author Franck Lecuyer <franck.lecuyer at rte-france.com>
 * @author Chamseddine Benhamed <chamseddine.benhamed at rte-france.com>
 */
@SuppressWarnings("checkstyle:RegexpSingleline")
@Service
public class StudyService {

    private static final Logger LOGGER = LoggerFactory.getLogger(StudyService.class);

    NotificationService notificationService;

    NetworkModificationTreeService networkModificationTreeService;

    StudyServerExecutionService studyServerExecutionService;

    private final String defaultDynamicSimulationProvider;

    private final StudyRepository studyRepository;
    private final StudyCreationRequestRepository studyCreationRequestRepository;
    private final NetworkService networkStoreService;
    private final NetworkModificationService networkModificationService;
    private final ReportService reportService;
    private final UserAdminService userAdminService;
    private final StudyInfosService studyInfosService;
    private final EquipmentInfosService equipmentInfosService;
    private final LoadFlowService loadflowService;
    private final ShortCircuitService shortCircuitService;
    private final VoltageInitService voltageInitService;
    private final SingleLineDiagramService singleLineDiagramService;
    private final NetworkConversionService networkConversionService;
    private final GeoDataService geoDataService;
    private final NetworkMapService networkMapService;
    private final SecurityAnalysisService securityAnalysisService;
    private final DynamicSimulationService dynamicSimulationService;
    private final DynamicSecurityAnalysisService dynamicSecurityAnalysisService;
    private final SensitivityAnalysisService sensitivityAnalysisService;
    private final DynamicSimulationEventService dynamicSimulationEventService;
    private final StudyConfigService studyConfigService;
    private final DiagramGridLayoutService diagramGridLayoutService;
    private final NadConfigService nadConfigService;
    private final FilterService filterService;
    private final ActionsService actionsService;
    private final CaseService caseService;
    private final StateEstimationService stateEstimationService;
    private final PccMinService pccMinService;
    private final RootNetworkService rootNetworkService;
    private final RootNetworkNodeInfoService rootNetworkNodeInfoService;
    private final DirectoryService directoryService;

    private final ObjectMapper objectMapper;

    public enum ReportType {
        NETWORK_MODIFICATION("NetworkModification"),
        LOAD_FLOW("LoadFlow"),
        SECURITY_ANALYSIS("SecurityAnalysis"),
        SHORT_CIRCUIT("AllBusesShortCircuitAnalysis"),
        SHORT_CIRCUIT_ONE_BUS("OneBusShortCircuitAnalysis"),
        SENSITIVITY_ANALYSIS("SensitivityAnalysis"),
        DYNAMIC_SIMULATION("DynamicSimulation"),
        DYNAMIC_SECURITY_ANALYSIS("DynamicSecurityAnalysis"),
        VOLTAGE_INITIALIZATION("VoltageInit"),
        STATE_ESTIMATION("StateEstimation"),
        PCC_MIN("PccMin");

        public final String reportKey;

        ReportType(String reportKey) {
            this.reportKey = reportKey;
        }
    }

    private final StudyService self;

    @Autowired
    public StudyService(
        @Value("${dynamic-simulation.default-provider}") String defaultDynamicSimulationProvider,
        StudyRepository studyRepository,
        StudyCreationRequestRepository studyCreationRequestRepository,
        NetworkService networkStoreService,
        NetworkModificationService networkModificationService,
        ReportService reportService,
        UserAdminService userAdminService,
        StudyInfosService studyInfosService,
        EquipmentInfosService equipmentInfosService,
        NetworkModificationTreeService networkModificationTreeService,
        ObjectMapper objectMapper,
        StudyServerExecutionService studyServerExecutionService,
        NotificationService notificationService,
        LoadFlowService loadflowService,
        ShortCircuitService shortCircuitService,
        SingleLineDiagramService singleLineDiagramService,
        NetworkConversionService networkConversionService,
        GeoDataService geoDataService,
        NetworkMapService networkMapService,
        SecurityAnalysisService securityAnalysisService,
        ActionsService actionsService,
        CaseService caseService,
        SensitivityAnalysisService sensitivityAnalysisService,
        DynamicSimulationService dynamicSimulationService,
        DynamicSecurityAnalysisService dynamicSecurityAnalysisService,
        VoltageInitService voltageInitService,
        DynamicSimulationEventService dynamicSimulationEventService,
        StudyConfigService studyConfigService,
        DiagramGridLayoutService diagramGridLayoutService,
        NadConfigService nadConfigService,
        FilterService filterService,
        StateEstimationService stateEstimationService,
        PccMinService pccMinService,
        @Lazy StudyService studyService,
        RootNetworkService rootNetworkService,
        RootNetworkNodeInfoService rootNetworkNodeInfoService,
        DirectoryService directoryService) {
        this.defaultDynamicSimulationProvider = defaultDynamicSimulationProvider;
        this.studyRepository = studyRepository;
        this.studyCreationRequestRepository = studyCreationRequestRepository;
        this.networkStoreService = networkStoreService;
        this.networkModificationService = networkModificationService;
        this.reportService = reportService;
        this.userAdminService = userAdminService;
        this.studyInfosService = studyInfosService;
        this.equipmentInfosService = equipmentInfosService;
        this.networkModificationTreeService = networkModificationTreeService;
        this.objectMapper = objectMapper;
        this.studyServerExecutionService = studyServerExecutionService;
        this.notificationService = notificationService;
        this.sensitivityAnalysisService = sensitivityAnalysisService;
        this.loadflowService = loadflowService;
        this.shortCircuitService = shortCircuitService;
        this.singleLineDiagramService = singleLineDiagramService;
        this.networkConversionService = networkConversionService;
        this.geoDataService = geoDataService;
        this.networkMapService = networkMapService;
        this.securityAnalysisService = securityAnalysisService;
        this.actionsService = actionsService;
        this.caseService = caseService;
        this.dynamicSimulationService = dynamicSimulationService;
        this.dynamicSecurityAnalysisService = dynamicSecurityAnalysisService;
        this.voltageInitService = voltageInitService;
        this.dynamicSimulationEventService = dynamicSimulationEventService;
        this.studyConfigService = studyConfigService;
        this.diagramGridLayoutService = diagramGridLayoutService;
        this.nadConfigService = nadConfigService;
        this.filterService = filterService;
        this.stateEstimationService = stateEstimationService;
        this.pccMinService = pccMinService;
        this.self = studyService;
        this.rootNetworkService = rootNetworkService;
        this.rootNetworkNodeInfoService = rootNetworkNodeInfoService;
        this.directoryService = directoryService;
    }

    private CreatedStudyBasicInfos toStudyInfos(UUID studyUuid) {
        StudyEntity studyEntity = getStudy(studyUuid);
        return CreatedStudyBasicInfos.builder()
                .id(studyUuid)
                .monoRoot(studyEntity.isMonoRoot())
                .build();
    }

    private static BasicStudyInfos toBasicStudyInfos(StudyCreationRequestEntity entity) {
        return BasicStudyInfos.builder()
                .id(entity.getId())
                .build();
    }

    private CreatedStudyBasicInfos toCreatedStudyBasicInfos(StudyEntity entity) {
        return CreatedStudyBasicInfos.builder()
                .id(entity.getId())
                .build();
    }

    @Transactional(readOnly = true)
    public List<CreatedStudyBasicInfos> getStudies() {
        return studyRepository.findAll().stream()
                .map(this::toCreatedStudyBasicInfos)
                .collect(Collectors.toList());
    }

    public List<UUID> getAllOrphanIndexedEquipmentsNetworkUuids() {
        return equipmentInfosService.getOrphanEquipmentInfosNetworkUuids(rootNetworkService.getAllNetworkUuids());
    }

    @Transactional(readOnly = true)
    public List<CreatedStudyBasicInfos> getStudiesMetadata(List<UUID> uuids) {
        return studyRepository.findAllById(uuids).stream().map(this::toCreatedStudyBasicInfos).toList();

    }

    public List<BasicStudyInfos> getStudiesCreationRequests() {
        return studyCreationRequestRepository.findAll().stream()
                .map(StudyService::toBasicStudyInfos)
                .collect(Collectors.toList());
    }

    public BasicStudyInfos createStudy(UUID caseUuid, String userId, UUID studyUuid, Map<String, Object> importParameters, boolean duplicateCase, String caseFormat, String firstRootNetworkName) {
        BasicStudyInfos basicStudyInfos = StudyService.toBasicStudyInfos(insertStudyCreationRequest(userId, studyUuid, firstRootNetworkName));
        UUID caseUuidToUse = caseUuid;
        try {
            if (duplicateCase) {
                caseUuidToUse = caseService.duplicateCase(caseUuid, true);
            }
            RootNetworkInfos rootNetworkInfos = RootNetworkInfos.builder().caseInfos(new CaseInfos(caseUuidToUse,
                    caseUuid, null, caseFormat)).build();

            persistNetwork(rootNetworkInfos, basicStudyInfos.getId(), NetworkModificationTreeService.FIRST_VARIANT_ID, userId, importParameters, CaseImportAction.STUDY_CREATION);
        } catch (Exception e) {
            self.deleteStudyIfNotCreationInProgress(basicStudyInfos.getId());
            throw e;
        }

        return basicStudyInfos;
    }

    @Transactional(readOnly = true)
    public void assertIsRootNetworkAndNodeInStudy(@NonNull final UUID studyUuid, @NonNull final UUID rootNetworkId, @NonNull final UUID nodeUuid) {
        this.rootNetworkService.assertIsRootNetworkInStudy(studyUuid, rootNetworkId);
        if (!studyUuid.equals(this.networkModificationTreeService.getStudyUuidForNodeId(nodeUuid))) {
            throw new StudyException(NOT_FOUND, "Node not found");
        }
    }

    @Transactional
    public void deleteRootNetworks(UUID studyUuid, List<UUID> rootNetworksUuids) {
        assertIsStudyExist(studyUuid);
        StudyEntity studyEntity = getStudy(studyUuid);
        List<RootNetworkEntity> allRootNetworkEntities = getStudyRootNetworks(studyUuid);
        if (rootNetworksUuids.size() >= allRootNetworkEntities.size()) {
            throw new StudyException(ROOT_NETWORK_DELETE_FORBIDDEN);
        }
        if (!allRootNetworkEntities.stream().map(RootNetworkEntity::getId).collect(Collectors.toSet()).containsAll(rootNetworksUuids)) {
            throw new StudyException(NOT_FOUND, "Root network not found");
        }
        notificationService.emitRootNetworksDeletionStarted(studyUuid, rootNetworksUuids);

        rootNetworkService.deleteRootNetworks(studyEntity, rootNetworksUuids.stream());

        notificationService.emitRootNetworksUpdated(studyUuid);
    }

    @Transactional
    public RootNetworkRequestInfos createRootNetworkRequest(UUID studyUuid, RootNetworkInfos rootNetworkInfos, String userId) {
        rootNetworkService.assertCanCreateRootNetwork(studyUuid, rootNetworkInfos.getName(), rootNetworkInfos.getTag());
        StudyEntity studyEntity = getStudy(studyUuid);

        rootNetworkInfos.setId(UUID.randomUUID());
        RootNetworkRequestEntity rootNetworkCreationRequestEntity = rootNetworkService.insertCreationRequest(studyEntity.getId(), rootNetworkInfos, userId);
        try {
            UUID clonedCaseUuid = caseService.duplicateCase(rootNetworkInfos.getCaseInfos().getOriginalCaseUuid(), true);
            rootNetworkInfos.getCaseInfos().setCaseUuid(clonedCaseUuid);
            persistNetwork(rootNetworkInfos, studyUuid, null, userId, rootNetworkInfos.getImportParametersRaw(), CaseImportAction.ROOT_NETWORK_CREATION);
        } catch (Exception e) {
            rootNetworkService.deleteRootNetworkRequest(rootNetworkCreationRequestEntity);
            throw e;
        }

        notificationService.emitRootNetworksUpdated(studyUuid);
        return rootNetworkCreationRequestEntity.toDto();
    }

    @Transactional
    public void deleteRootNetworkRequest(UUID rootNetworkInCreationUuid) {
        Optional<RootNetworkRequestEntity> rootNetworkCreationRequestEntityOpt = rootNetworkService.getRootNetworkRequest(rootNetworkInCreationUuid);
        if (rootNetworkCreationRequestEntityOpt.isPresent()) {
            rootNetworkService.deleteRootNetworkRequest(rootNetworkCreationRequestEntityOpt.get());
        }
    }

    @Transactional
    public void createRootNetwork(@NonNull UUID studyUuid, @NonNull RootNetworkInfos rootNetworkInfos) {
        StudyEntity studyEntity = getStudy(studyUuid);
        Optional<RootNetworkRequestEntity> rootNetworkCreationRequestEntityOpt = rootNetworkService.getRootNetworkRequest(rootNetworkInfos.getId());
        if (rootNetworkCreationRequestEntityOpt.isPresent()) {
            rootNetworkInfos.setName(rootNetworkCreationRequestEntityOpt.get().getName());
            rootNetworkInfos.setTag(rootNetworkCreationRequestEntityOpt.get().getTag());
            rootNetworkInfos.setDescription(rootNetworkCreationRequestEntityOpt.get().getDescription());
            rootNetworkService.createRootNetwork(studyEntity, rootNetworkInfos);
            rootNetworkService.deleteRootNetworkRequest(rootNetworkCreationRequestEntityOpt.get());
            //update study entity to multi root
            if (studyEntity.getRootNetworks().size() > 1) {
                studyEntity.setMonoRoot(false);
            }
        } else {
            rootNetworkService.deleteRootNetworks(studyEntity, List.of(rootNetworkInfos));
        }
        notificationService.emitRootNetworksUpdated(studyUuid);
    }

    private void updateRootNetworkBasicInfos(UUID studyUuid, RootNetworkInfos rootNetworkInfos, boolean updateCase) {
        rootNetworkService.updateRootNetwork(rootNetworkInfos, updateCase);
        postRootNetworkUpdate(studyUuid, rootNetworkInfos.getId(), updateCase);
    }

    @Transactional
    public void updateRootNetworkRequest(UUID studyUuid, RootNetworkInfos rootNetworkInfos, String userId) {
        rootNetworkService.assertCanModifyRootNetwork(studyUuid, rootNetworkInfos.getId(), rootNetworkInfos.getName(), rootNetworkInfos.getTag());
        StudyEntity studyEntity = getStudy(studyUuid);

        if (rootNetworkInfos.getCaseInfos() != null && rootNetworkInfos.getCaseInfos().getOriginalCaseUuid() != null) {
            invalidateNodeTree(studyUuid, networkModificationTreeService.getStudyRootNodeUuid(studyUuid), rootNetworkInfos.getId(), ALL_WITH_BLOCK_NODES);
            RootNetworkRequestEntity requestEntity = rootNetworkService.insertModificationRequest(studyEntity.getId(), rootNetworkInfos, userId);
            updateRootNetworkCaseInfos(studyEntity.getId(), rootNetworkInfos, userId, requestEntity);
        } else {
            updateRootNetworkBasicInfos(studyEntity.getId(), rootNetworkInfos, false);
        }
    }

    private void updateRootNetworkCaseInfos(UUID studyUuid, RootNetworkInfos rootNetworkInfos, String userId, RootNetworkRequestEntity rootNetworkModificationRequestEntity) {
        UUID clonedCaseUuid = caseService.duplicateCase(rootNetworkInfos.getCaseInfos().getOriginalCaseUuid(), true);
        rootNetworkInfos.getCaseInfos().setCaseUuid(clonedCaseUuid);
        try {
            persistNetwork(rootNetworkInfos, studyUuid, null, userId, rootNetworkInfos.getImportParametersRaw(), CaseImportAction.ROOT_NETWORK_MODIFICATION);
        } catch (Exception e) {
            rootNetworkService.deleteRootNetworkRequest(rootNetworkModificationRequestEntity);
            throw e;
        }
    }

    @Transactional
    public void modifyRootNetwork(UUID studyUuid, RootNetworkInfos rootNetworkInfos) {
        updateRootNetworkBasicInfos(studyUuid, rootNetworkInfos, true);
    }

    private void postRootNetworkUpdate(UUID studyUuid, UUID rootNetworkUuid, boolean updateCase) {
        if (updateCase) {
            Optional<RootNetworkRequestEntity> rootNetworkModificationRequestEntityOpt = rootNetworkService.getRootNetworkRequest(rootNetworkUuid);
            rootNetworkModificationRequestEntityOpt.ifPresent(rootNetworkService::deleteRootNetworkRequest);
            notificationService.emitRootNetworkUpdated(studyUuid, rootNetworkUuid);
        } else {
            notificationService.emitRootNetworksUpdated(studyUuid);
        }
    }

    /**
     * Recreates study network from <caseUuid> and <importParameters>
     * @param caseUuid
     * @param userId
     * @param studyUuid
     * @param importParameters
     */
    public void recreateNetwork(UUID caseUuid, String userId, UUID studyUuid, UUID rootNetworkUuid, String caseFormat, Map<String, Object> importParameters) {
        RootNetworkInfos rootNetworkInfos = RootNetworkInfos.builder().caseInfos(new CaseInfos(caseUuid,
                caseUuid, null, caseFormat)).id(rootNetworkUuid).build();
        recreateNetwork(rootNetworkInfos, studyUuid, userId, importParameters, false);
    }

    /**
     * Recreates study network from existing case and import parameters
     * @param userId
     * @param studyUuid
     */
    public void recreateNetwork(String userId, UUID studyUuid, UUID rootNetworkUuid, String caseFormat) {
        RootNetworkEntity rootNetwork = rootNetworkService.getRootNetwork(rootNetworkUuid).orElseThrow(() -> new StudyException(NOT_FOUND, "Root network not found"));
        UUID caseUuid = rootNetwork.getCaseUuid();
        UUID originalCaseUuid = rootNetwork.getOriginalCaseUuid();
        RootNetworkInfos rootNetworkInfos = RootNetworkInfos.builder().id(rootNetworkUuid).caseInfos(new CaseInfos(caseUuid, originalCaseUuid, null, caseFormat)).build();

        recreateNetwork(rootNetworkInfos, studyUuid, userId, null, true);
    }

    private void recreateNetwork(RootNetworkInfos rootNetworkInfos, UUID studyUuid, String userId, Map<String, Object> importParameters, boolean shouldLoadPreviousImportParameters) {
        caseService.assertCaseExists(rootNetworkInfos.getCaseInfos().getCaseUuid());
        Map<String, Object> importParametersToUse = shouldLoadPreviousImportParameters
            ? new HashMap<>(rootNetworkService.getImportParameters(rootNetworkInfos.getId()))
            : importParameters;

        persistNetwork(rootNetworkInfos, studyUuid, null, userId, importParametersToUse, CaseImportAction.NETWORK_RECREATION);
    }

    public UUID duplicateStudy(UUID sourceStudyUuid, String userId) {
        Objects.requireNonNull(sourceStudyUuid);

        StudyEntity sourceStudy = studyRepository.findById(sourceStudyUuid).orElse(null);
        if (sourceStudy == null) {
            return null;
        }
        BasicStudyInfos basicStudyInfos = StudyService.toBasicStudyInfos(insertStudyCreationRequest(userId, null, null));

        studyServerExecutionService.runAsync(() -> self.duplicateStudyAsync(basicStudyInfos, sourceStudyUuid, userId));

        return basicStudyInfos.getId();
    }

    @Transactional
    public void duplicateStudyAsync(BasicStudyInfos basicStudyInfos, UUID sourceStudyUuid, String userId) {
        AtomicReference<Long> startTime = new AtomicReference<>();
        try {
            startTime.set(System.nanoTime());

            StudyEntity duplicatedStudy = duplicateStudy(basicStudyInfos, sourceStudyUuid, userId);

            getStudyRootNetworks(duplicatedStudy.getId()).forEach(rootNetworkEntity ->
                    reindexRootNetwork(duplicatedStudy, rootNetworkEntity.getId())
            );
        } catch (Exception e) {
            LOGGER.error(e.toString(), e);
        } finally {
            self.deleteStudyIfNotCreationInProgress(basicStudyInfos.getId());
            LOGGER.trace("Create study '{}' from source {} : {} seconds", basicStudyInfos.getId(), sourceStudyUuid,
                    TimeUnit.NANOSECONDS.toSeconds(System.nanoTime() - startTime.get()));
        }
    }

    @Transactional(readOnly = true)
    public CreatedStudyBasicInfos getStudyInfos(UUID studyUuid) {
        Objects.requireNonNull(studyUuid);
        StudyEntity studyEntity = getStudy(studyUuid);
        return toStudyInfos(studyEntity.getId());
    }

    public List<CreatedStudyBasicInfos> searchStudies(@NonNull String query) {
        return studyInfosService.search(query);
    }

    private UUID getNodeUuidToSearchIn(UUID initialNodeUuid, UUID rootNetworkUuid, boolean inUpstreamBuiltParentNode) {
        UUID nodeUuidToSearchIn = initialNodeUuid;
        if (inUpstreamBuiltParentNode) {
            nodeUuidToSearchIn = networkModificationTreeService.doGetLastParentNodeBuiltUuid(initialNodeUuid, rootNetworkUuid);
        }
        return nodeUuidToSearchIn;
    }

    public List<EquipmentInfos> searchEquipments(@NonNull UUID nodeUuid, @NonNull UUID rootNetworkUuid, @NonNull String userInput,
                                                 @NonNull EquipmentInfosService.FieldSelector fieldSelector, String equipmentType,
                                                 boolean inUpstreamBuiltParentNode) {
        UUID nodeUuidToSearchIn = getNodeUuidToSearchIn(nodeUuid, rootNetworkUuid, inUpstreamBuiltParentNode);
        UUID networkUuid = rootNetworkService.getNetworkUuid(rootNetworkUuid);
        String variantId = networkModificationTreeService.getVariantId(nodeUuidToSearchIn, rootNetworkUuid);
        return equipmentInfosService.searchEquipments(networkUuid, variantId, userInput, fieldSelector, equipmentType);
    }

    public List<ModificationsSearchResultByNode> searchModifications(@NonNull UUID rootNetworkUuid, @NonNull String userInput) {
        UUID networkUuid = rootNetworkService.getNetworkUuid(rootNetworkUuid);
        Map<UUID, Object> modificationsByGroup = networkModificationService.searchModifications(networkUuid, userInput);
        return networkModificationTreeService.getNetworkModificationsByNodeInfos(modificationsByGroup);
    }

    private Optional<DeleteStudyInfos> doDeleteStudyIfNotCreationInProgress(UUID studyUuid) {
        Optional<StudyCreationRequestEntity> studyCreationRequestEntity = studyCreationRequestRepository.findById(studyUuid);
        Optional<StudyEntity> studyEntity = studyRepository.findById(studyUuid);
        DeleteStudyInfos deleteStudyInfos = null;
        if (studyCreationRequestEntity.isEmpty()) {
            List<RootNetworkInfos> rootNetworkInfos = getStudyRootNetworksInfos(studyUuid);
            // get all modification groups related to the study
            List<UUID> modificationGroupUuids = networkModificationTreeService.getAllStudyNetworkModificationNodeInfo(studyUuid).stream().map(NetworkModificationNodeInfoEntity::getModificationGroupUuid).toList();
            studyEntity.ifPresent(s -> {
                networkModificationTreeService.doDeleteTree(studyUuid);
                studyRepository.deleteById(studyUuid);
                studyInfosService.deleteByUuid(studyUuid);
                removeLoadFlowParameters(s.getLoadFlowParametersUuid());
                removeSecurityAnalysisParameters(s.getSecurityAnalysisParametersUuid());
                removeVoltageInitParameters(s.getVoltageInitParametersUuid());
                removeSensitivityAnalysisParameters(s.getSensitivityAnalysisParametersUuid());
                removeDynamicSecurityAnalysisParameters(s.getDynamicSecurityAnalysisParametersUuid());
                removeNetworkVisualizationParameters(s.getNetworkVisualizationParametersUuid());
                removeStateEstimationParameters(s.getStateEstimationParametersUuid());
                removePccMinParameters(s.getPccMinParametersUuid());
                removeSpreadsheetConfigCollection(s.getSpreadsheetConfigCollectionUuid());
                removeDiagramGridLayout(s.getDiagramGridLayoutUuid());
                removeNadConfigs(s.getNadConfigsUuids().stream().toList());
            });
            deleteStudyInfos = new DeleteStudyInfos(rootNetworkInfos, modificationGroupUuids);
        } else {
            studyCreationRequestRepository.deleteById(studyCreationRequestEntity.get().getId());
        }

        if (deleteStudyInfos == null) {
            return Optional.empty();
        } else {
            return Optional.of(deleteStudyInfos);
        }
    }

    private void removeStateEstimationParameters(@Nullable UUID uuid) {
        if (uuid != null) {
            try {
                stateEstimationService.deleteStateEstimationParameters(uuid);
            } catch (Exception e) {
                LOGGER.error("Could not delete state estimation parameters with uuid:" + uuid, e);
            }
        }
    }

    private void removePccMinParameters(@Nullable UUID uuid) {
        if (uuid != null) {
            try {
                pccMinService.deletePccMinParameters(uuid);
            } catch (Exception e) {
                LOGGER.error("Could not delete pcc min parameters with uuid:" + uuid, e);
            }
        }
    }

    private void removeNetworkVisualizationParameters(@Nullable UUID uuid) {
        if (uuid != null) {
            try {
                studyConfigService.deleteNetworkVisualizationParameters(uuid);
            } catch (Exception e) {
                LOGGER.error("Could not delete network visualization parameters with uuid:" + uuid, e);
            }
        }
    }

    @Transactional
    public void deleteStudyIfNotCreationInProgress(UUID studyUuid) {
        AtomicReference<Long> startTime = new AtomicReference<>(null);
        Optional<DeleteStudyInfos> deleteStudyInfosOpt = doDeleteStudyIfNotCreationInProgress(studyUuid);
        if (deleteStudyInfosOpt.isPresent()) {
            DeleteStudyInfos deleteStudyInfos = deleteStudyInfosOpt.get();
            startTime.set(System.nanoTime());

            // delete all distant resources linked to rootNetworks
            rootNetworkService.deleteRootNetworkRemoteInfos(deleteStudyInfos.getRootNetworkInfosList());

            // delete all distant resources linked to nodes
            studyServerExecutionService.runAsync(() -> deleteStudyInfos.getModificationGroupUuids().stream().filter(Objects::nonNull).forEach(networkModificationService::deleteModifications));

            LOGGER.trace("Delete study '{}' : {} seconds", studyUuid, TimeUnit.NANOSECONDS.toSeconds(System.nanoTime() - startTime.get()));

        }
    }

    @Transactional
    public CreatedStudyBasicInfos insertStudy(UUID studyUuid, String userId, NetworkInfos networkInfos, CaseInfos caseInfos, UUID loadFlowParametersUuid,
                                              UUID shortCircuitParametersUuid, DynamicSimulationParametersEntity dynamicSimulationParametersEntity,
                                              UUID voltageInitParametersUuid, UUID securityAnalysisParametersUuid, UUID sensitivityAnalysisParametersUuid,
                                              UUID networkVisualizationParametersUuid, UUID dynamicSecurityAnalysisParametersUuid, UUID stateEstimationParametersUuid, UUID pccMinParametersUuid,
                                              UUID spreadsheetConfigCollectionUuid, UUID diagramGridLayoutUuid, Map<String, String> importParameters, UUID importReportUuid) {
        Objects.requireNonNull(studyUuid);
        Objects.requireNonNull(userId);
        Objects.requireNonNull(networkInfos.getNetworkUuid());
        Objects.requireNonNull(networkInfos.getNetworkId());
        Objects.requireNonNull(caseInfos.getCaseFormat());
        Objects.requireNonNull(caseInfos.getCaseUuid());
        Objects.requireNonNull(importParameters);

        StudyEntity studyEntity = saveStudyThenCreateBasicTree(studyUuid, networkInfos,
                caseInfos, loadFlowParametersUuid,
                shortCircuitParametersUuid, dynamicSimulationParametersEntity,
                voltageInitParametersUuid, securityAnalysisParametersUuid,
                sensitivityAnalysisParametersUuid, networkVisualizationParametersUuid, dynamicSecurityAnalysisParametersUuid,
                stateEstimationParametersUuid, pccMinParametersUuid, spreadsheetConfigCollectionUuid, diagramGridLayoutUuid, importParameters, importReportUuid);

        // Need to deal with the study creation (with a default root network ?)
        CreatedStudyBasicInfos createdStudyBasicInfos = toCreatedStudyBasicInfos(studyEntity);
        studyInfosService.add(createdStudyBasicInfos);

        notificationService.emitStudiesChanged(studyUuid, userId);

        return createdStudyBasicInfos;
    }

    @Transactional
    public CreatedStudyBasicInfos updateNetwork(UUID studyUuid, UUID rootNetworkUuid, NetworkInfos networkInfos, String userId) {
        StudyEntity studyEntity = getStudy(studyUuid);
        RootNetworkEntity rootNetworkEntity = rootNetworkService.getRootNetwork(rootNetworkUuid).orElseThrow(() -> new StudyException(NOT_FOUND, "Root network not found"));

        rootNetworkService.updateNetwork(rootNetworkEntity, networkInfos);

        CreatedStudyBasicInfos createdStudyBasicInfos = toCreatedStudyBasicInfos(studyEntity);
        studyInfosService.add(createdStudyBasicInfos);

        notificationService.emitStudyNetworkRecreationDone(studyEntity.getId(), userId);

        return createdStudyBasicInfos;
    }

    public UUID createGridLayoutFromNadDiagram(String userId, UserProfileInfos userProfileInfos) {
        if (userProfileInfos != null && userProfileInfos.getDiagramConfigId() != null) {
            UUID sourceNadConfig = userProfileInfos.getDiagramConfigId();
            try {
                UUID clonedNadConfig = singleLineDiagramService.duplicateNadConfig(sourceNadConfig);
                String nadConfigName = directoryService.getElementName(sourceNadConfig);
                return studyConfigService.createGridLayoutFromNadDiagram(sourceNadConfig, clonedNadConfig, nadConfigName);
            } catch (Exception e) {
                LOGGER.error(String.format("Could not create a diagram grid layout cloning NAD elment id '%s' from user/profile '%s/%s'. No layout created",
                        sourceNadConfig, userId, userProfileInfos.getName()), e);
            }
        }
        return null;
    }

    public UserProfileInfos getUserProfile(String userId) {
        try {
            return userAdminService.getUserProfile(userId);
        } catch (Exception e) {
            LOGGER.error(String.format("Could not access to profile for user '%s'", userId), e);
        }
        return null;
    }

    private void duplicateStudyNodeAliases(StudyEntity newStudyEntity, StudyEntity sourceStudyEntity) {
        if (!CollectionUtils.isEmpty(sourceStudyEntity.getNodeAliases())) {
            Map<UUID, AbstractNode> newStudyNodes = networkModificationTreeService.getAllStudyNodesByUuid(newStudyEntity.getId());
            Map<UUID, AbstractNode> sourceStudyNodes = networkModificationTreeService.getAllStudyNodesByUuid(sourceStudyEntity.getId());

            List<NodeAliasEmbeddable> newStudyNodeAliases = new ArrayList<>();
            sourceStudyEntity.getNodeAliases().forEach(nodeAliasEmbeddable -> {
                String aliasName = nodeAliasEmbeddable.getName();
                UUID nodeUuid = nodeAliasEmbeddable.getNodeId();
                UUID newNodeId = null;
                if (nodeUuid != null && sourceStudyNodes.containsKey(nodeUuid)) {
                    String nodeName = sourceStudyNodes.get(nodeUuid).getName();
                    newNodeId = newStudyNodes.entrySet().stream().filter(entry -> nodeName.equals(entry.getValue().getName()))
                        .map(Map.Entry::getKey).findFirst().orElse(null);
                }
                newStudyNodeAliases.add(new NodeAliasEmbeddable(aliasName, newNodeId));
            });
            newStudyEntity.setNodeAliases(newStudyNodeAliases);
        }
    }

    private StudyEntity duplicateStudy(BasicStudyInfos studyInfos, UUID sourceStudyUuid, String userId) {
        Objects.requireNonNull(studyInfos.getId());
        Objects.requireNonNull(userId);

        StudyEntity sourceStudy = getStudy(sourceStudyUuid);

        StudyEntity newStudyEntity = duplicateStudyEntity(sourceStudy, studyInfos.getId(), userId);
        rootNetworkService.duplicateStudyRootNetworks(newStudyEntity, sourceStudy);
        networkModificationTreeService.duplicateStudyNodes(newStudyEntity, sourceStudy);
        duplicateStudyNodeAliases(newStudyEntity, sourceStudy);

        CreatedStudyBasicInfos createdStudyBasicInfos = toCreatedStudyBasicInfos(newStudyEntity);
        studyInfosService.add(createdStudyBasicInfos);
        notificationService.emitStudiesChanged(studyInfos.getId(), userId);

        return newStudyEntity;
    }

    private StudyEntity duplicateStudyEntity(StudyEntity sourceStudyEntity, UUID newStudyId, String userId) {
        UUID copiedLoadFlowParametersUuid = null;
        if (sourceStudyEntity.getLoadFlowParametersUuid() != null) {
            copiedLoadFlowParametersUuid = loadflowService.duplicateLoadFlowParameters(sourceStudyEntity.getLoadFlowParametersUuid());
        }

        UUID copiedShortCircuitParametersUuid = null;
        if (sourceStudyEntity.getShortCircuitParametersUuid() != null) {
            copiedShortCircuitParametersUuid = shortCircuitService.duplicateParameters(sourceStudyEntity.getShortCircuitParametersUuid());
        }

        UUID copiedSecurityAnalysisParametersUuid = null;
        if (sourceStudyEntity.getSecurityAnalysisParametersUuid() != null) {
            copiedSecurityAnalysisParametersUuid = securityAnalysisService.duplicateSecurityAnalysisParameters(sourceStudyEntity.getSecurityAnalysisParametersUuid());
        }

        UUID copiedSensitivityAnalysisParametersUuid = null;
        if (sourceStudyEntity.getSensitivityAnalysisParametersUuid() != null) {
            copiedSensitivityAnalysisParametersUuid = sensitivityAnalysisService.duplicateSensitivityAnalysisParameters(sourceStudyEntity.getSensitivityAnalysisParametersUuid());
        }

        UUID copiedVoltageInitParametersUuid = null;
        if (sourceStudyEntity.getVoltageInitParametersUuid() != null) {
            copiedVoltageInitParametersUuid = voltageInitService.duplicateVoltageInitParameters(sourceStudyEntity.getVoltageInitParametersUuid());
        }

        UUID copiedNetworkVisualizationParametersUuid = null;
        if (sourceStudyEntity.getNetworkVisualizationParametersUuid() != null) {
            copiedNetworkVisualizationParametersUuid = studyConfigService.duplicateNetworkVisualizationParameters(sourceStudyEntity.getNetworkVisualizationParametersUuid());
        }

        UUID copiedSpreadsheetConfigCollectionUuid = null;
        if (sourceStudyEntity.getSpreadsheetConfigCollectionUuid() != null) {
            copiedSpreadsheetConfigCollectionUuid = studyConfigService.duplicateSpreadsheetConfigCollection(sourceStudyEntity.getSpreadsheetConfigCollectionUuid());
        }

        DynamicSimulationParametersInfos dynamicSimulationParameters = sourceStudyEntity.getDynamicSimulationParameters() != null ? DynamicSimulationService.fromEntity(sourceStudyEntity.getDynamicSimulationParameters(), objectMapper) : DynamicSimulationService.getDefaultDynamicSimulationParameters();

        UUID copiedStateEstimationParametersUuid = null;
        if (sourceStudyEntity.getStateEstimationParametersUuid() != null) {
            copiedStateEstimationParametersUuid = stateEstimationService.duplicateStateEstimationParameters(sourceStudyEntity.getStateEstimationParametersUuid());
        }

        UUID copiedPccMinParametersUuid = null;
        if (sourceStudyEntity.getPccMinParametersUuid() != null) {
            copiedPccMinParametersUuid = pccMinService.duplicatePccMinParameters(sourceStudyEntity.getPccMinParametersUuid());
        }

        UserProfileInfos userProfile = getUserProfile(userId);
        UUID diagramGridLayoutId = createGridLayoutFromNadDiagram(userId, userProfile);

        return studyRepository.save(StudyEntity.builder()
            .id(newStudyId)
            .loadFlowParametersUuid(copiedLoadFlowParametersUuid)
            .securityAnalysisParametersUuid(copiedSecurityAnalysisParametersUuid)
            .dynamicSimulationProvider(sourceStudyEntity.getDynamicSimulationProvider())
            .dynamicSimulationParameters(DynamicSimulationService.toEntity(dynamicSimulationParameters, objectMapper))
            .shortCircuitParametersUuid(copiedShortCircuitParametersUuid)
            .voltageInitParametersUuid(copiedVoltageInitParametersUuid)
            .sensitivityAnalysisParametersUuid(copiedSensitivityAnalysisParametersUuid)
            .networkVisualizationParametersUuid(copiedNetworkVisualizationParametersUuid)
            .spreadsheetConfigCollectionUuid(copiedSpreadsheetConfigCollectionUuid)
            .stateEstimationParametersUuid(copiedStateEstimationParametersUuid)
            .pccMinParametersUuid(copiedPccMinParametersUuid)
            .diagramGridLayoutUuid(diagramGridLayoutId)
            .build());
    }

    private StudyCreationRequestEntity insertStudyCreationRequest(String userId, UUID studyUuid, String firstRootNetworkName) {
        StudyCreationRequestEntity newStudy = insertStudyCreationRequestEntity(studyUuid, firstRootNetworkName);
        notificationService.emitStudiesChanged(newStudy.getId(), userId);
        return newStudy;
    }

    public byte[] generateVoltageLevelSvg(String voltageLevelId, UUID nodeUuid, UUID rootNetworkUuid, Map<String, Object> sldRequestInfos) {
        UUID networkUuid = rootNetworkService.getNetworkUuid(rootNetworkUuid);
        if (networkUuid == null) {
            throw new StudyException(NOT_FOUND, "Root network not found");
        }
        String variantId = networkModificationTreeService.getVariantId(nodeUuid, rootNetworkUuid);
        if (networkStoreService.existVariant(networkUuid, variantId)) {
            return singleLineDiagramService.generateVoltageLevelSvg(networkUuid, variantId, voltageLevelId, populateSldRequestInfos(sldRequestInfos, voltageLevelId, nodeUuid, rootNetworkUuid));
        } else {
            return null;
        }
    }

    public String generateVoltageLevelSvgAndMetadata(String voltageLevelId, UUID nodeUuid, UUID rootNetworkUuid, Map<String, Object> sldRequestInfos) {
        UUID networkUuid = rootNetworkService.getNetworkUuid(rootNetworkUuid);
        if (networkUuid == null) {
            throw new StudyException(NOT_FOUND, "Root network not found");
        }
        String variantId = networkModificationTreeService.getVariantId(nodeUuid, rootNetworkUuid);
        if (networkStoreService.existVariant(networkUuid, variantId)) {
            return singleLineDiagramService.generateVoltageLevelSvgAndMetadata(networkUuid, variantId, voltageLevelId, populateSldRequestInfos(sldRequestInfos, voltageLevelId, nodeUuid, rootNetworkUuid));
        } else {
            return null;
        }
    }

    private Map<String, Object> populateSldRequestInfos(Map<String, Object> sldRequestInfos, String voltageLevelId, UUID nodeUuid, UUID rootNetworkUuid) {
        List<CurrentLimitViolationInfos> violations = getCurrentLimitViolations(nodeUuid, rootNetworkUuid);
<<<<<<< HEAD
        Map<String, Double> busIdToIccValues = getBusIdToIccValuesMap(voltageLevelId, nodeUuid, rootNetworkUuid);

        return new SvgGenerationMetadata(violations, busIdToIccValues);
=======
        UUID shortCircuitResultUuid = rootNetworkNodeInfoService.getComputationResultUuid(nodeUuid, rootNetworkUuid, SHORT_CIRCUIT);
        Map<String, Double> busIdToIccValues = shortCircuitResultUuid != null ?
                shortCircuitService.getVoltageLevelIccValues(shortCircuitResultUuid, voltageLevelId) : Map.of();
        sldRequestInfos.put(CURRENT_LIMIT_VIOLATIONS_INFOS, violations);
        sldRequestInfos.put(BUS_ID_TO_ICC_VALUES, busIdToIccValues);
        return sldRequestInfos;
>>>>>>> c3962030
    }

    private Map<String, Double> getBusIdToIccValuesMap(String voltageLevelId, UUID nodeUuid, UUID rootNetworkUuid) {
        UUID shortCircuitResultUuid = rootNetworkNodeInfoService.getComputationResultUuid(nodeUuid, rootNetworkUuid, SHORT_CIRCUIT);
        return shortCircuitResultUuid != null ?
            shortCircuitService.getVoltageLevelIccValues(shortCircuitResultUuid, voltageLevelId) : Map.of();
    }

    private void persistNetwork(RootNetworkInfos rootNetworkInfos, UUID studyUuid, String variantId, String userId, Map<String, Object> importParameters, CaseImportAction caseImportAction) {
        networkConversionService.persistNetwork(rootNetworkInfos, studyUuid, variantId, userId, UUID.randomUUID(), importParameters, caseImportAction);
    }

    public String getLinesGraphics(UUID networkUuid, UUID nodeUuid, UUID rootNetworkUuid, List<String> linesIds) {
        String variantId = networkModificationTreeService.getVariantId(nodeUuid, rootNetworkUuid);

        return geoDataService.getLinesGraphics(networkUuid, variantId, linesIds);
    }

    public String getSubstationsGraphics(UUID networkUuid, UUID nodeUuid, UUID rootNetworkUuid, List<String> substationsIds) {
        String variantId = networkModificationTreeService.getVariantId(nodeUuid, rootNetworkUuid);

        return geoDataService.getSubstationsGraphics(networkUuid, variantId, substationsIds);
    }

    public String getNetworkElementsInfos(UUID studyUuid,
                                          UUID nodeUuid,
                                          UUID rootNetworkUuid,
                                          List<String> substationsIds,
                                          String infoType,
                                          String elementType,
                                          boolean inUpstreamBuiltParentNode,
                                          List<Double> nominalVoltages) {
        UUID nodeUuidToSearchIn = getNodeUuidToSearchIn(nodeUuid, rootNetworkUuid, inUpstreamBuiltParentNode);
        StudyEntity studyEntity = getStudy(studyUuid);
        LoadFlowParameters loadFlowParameters = getLoadFlowParameters(studyEntity);
        return networkMapService.getElementsInfos(
            rootNetworkService.getNetworkUuid(rootNetworkUuid),
            networkModificationTreeService.getVariantId(nodeUuidToSearchIn, rootNetworkUuid),
            substationsIds,
            elementType,
            nominalVoltages,
            infoType,
            getOptionalParameters(elementType, studyEntity, loadFlowParameters));
    }

    public String getNetworkElementInfos(UUID studyUuid,
                                         UUID nodeUuid,
                                         UUID rootNetworkUuid,
                                         String elementType,
                                         InfoTypeParameters infoTypeParameters,
                                         String elementId,
                                         boolean inUpstreamBuiltParentNode) {
        UUID nodeUuidToSearchIn = getNodeUuidToSearchIn(nodeUuid, rootNetworkUuid, inUpstreamBuiltParentNode);
        StudyEntity studyEntity = getStudy(studyUuid);
        LoadFlowParameters loadFlowParameters = getLoadFlowParameters(studyEntity);
        return networkMapService.getElementInfos(
            rootNetworkService.getNetworkUuid(rootNetworkUuid),
            networkModificationTreeService.getVariantId(nodeUuidToSearchIn, rootNetworkUuid),
            elementType,
            infoTypeParameters.getInfoType(),
            getSingleElementOptionalParameters(elementId, elementType, studyEntity, nodeUuid, rootNetworkUuid, loadFlowParameters),
            elementId);
    }

    private Map<String, String> getSingleElementOptionalParameters(String elementId, String elementType, StudyEntity studyEntity, UUID nodeUuid, UUID rootNetworkUuid, LoadFlowParameters loadFlowParameters) {
        Map<String, String> additionalParameters = getOptionalParameters(elementType, studyEntity, loadFlowParameters);

        if (elementType.equalsIgnoreCase("voltage_level")) {
            try {
                additionalParameters.put(
                    InfoTypeParameters.QUERY_PARAM_BUS_ID_TO_ICC_VALUES,
                    UriUtils.encode(objectMapper.writeValueAsString(getBusIdToIccValuesMap(elementId, nodeUuid, rootNetworkUuid)), StandardCharsets.UTF_8)
                );
            } catch (JsonProcessingException e) {
                throw new UncheckedIOException(e);
            }
        }

        return additionalParameters;
    }

    private static Map<String, String> getOptionalParameters(String elementType, StudyEntity studyEntity, LoadFlowParameters loadFlowParameters) {
        Map<String, String> additionalParameters = new HashMap<>();
        additionalParameters.put(InfoTypeParameters.QUERY_PARAM_DC_POWERFACTOR, String.valueOf(loadFlowParameters.getDcPowerFactor()));
        switch (elementType.toLowerCase()) {
            case "branch" -> additionalParameters.put(
                InfoTypeParameters.QUERY_PARAM_LOAD_OPERATIONAL_LIMIT_GROUPS,
                String.valueOf(studyEntity.getSpreadsheetParameters().isSpreadsheetLoadBranchOperationalLimitGroup()));
            case "line" -> additionalParameters.put(
                InfoTypeParameters.QUERY_PARAM_LOAD_OPERATIONAL_LIMIT_GROUPS,
                String.valueOf(studyEntity.getSpreadsheetParameters().isSpreadsheetLoadLineOperationalLimitGroup()));
            case "two_windings_transformer" -> additionalParameters.put(
                InfoTypeParameters.QUERY_PARAM_LOAD_OPERATIONAL_LIMIT_GROUPS,
                String.valueOf(studyEntity.getSpreadsheetParameters().isSpreadsheetLoadTwtOperationalLimitGroup()));
            case "generator" -> additionalParameters.put(
                InfoTypeParameters.QUERY_PARAM_LOAD_REGULATING_TERMINALS,
                String.valueOf(studyEntity.getSpreadsheetParameters().isSpreadsheetLoadGeneratorRegulatingTerminal()));
            case "bus" -> additionalParameters.put(
                InfoTypeParameters.QUERY_PARAM_LOAD_NETWORK_COMPONENTS,
                String.valueOf(studyEntity.getSpreadsheetParameters().isSpreadsheetLoadBusNetworkComponents()));
        }
        return additionalParameters;
    }

    public String getNetworkCountries(UUID nodeUuid, UUID rootNetworkUuid, boolean inUpstreamBuiltParentNode) {
        UUID nodeUuidToSearchIn = getNodeUuidToSearchIn(nodeUuid, rootNetworkUuid, inUpstreamBuiltParentNode);
        return networkMapService.getCountries(rootNetworkService.getNetworkUuid(rootNetworkUuid), networkModificationTreeService.getVariantId(nodeUuidToSearchIn, rootNetworkUuid));
    }

    public String getNetworkNominalVoltages(UUID nodeUuid, UUID rootNetworkUuid, boolean inUpstreamBuiltParentNode) {
        UUID nodeUuidToSearchIn = getNodeUuidToSearchIn(nodeUuid, rootNetworkUuid, inUpstreamBuiltParentNode);
        return networkMapService.getNominalVoltages(rootNetworkService.getNetworkUuid(rootNetworkUuid), networkModificationTreeService.getVariantId(nodeUuidToSearchIn, rootNetworkUuid));
    }

    public String getVoltageLevelEquipments(UUID nodeUuid, UUID rootNetworkUuid, boolean inUpstreamBuiltParentNode, String voltageLevelId) {
        UUID nodeUuidToSearchIn = getNodeUuidToSearchIn(nodeUuid, rootNetworkUuid, inUpstreamBuiltParentNode);
        String equipmentPath = "voltage-levels" + StudyConstants.DELIMITER + voltageLevelId + StudyConstants.DELIMITER + "equipments";
        return networkMapService.getEquipmentsMapData(rootNetworkService.getNetworkUuid(rootNetworkUuid), networkModificationTreeService.getVariantId(nodeUuidToSearchIn, rootNetworkUuid),
                null, equipmentPath);
    }

    public String getHvdcLineShuntCompensators(UUID nodeUuid, UUID rootNetworkUuid, boolean inUpstreamBuiltParentNode, String hvdcId) {
        UUID nodeUuidToSearchIn = getNodeUuidToSearchIn(nodeUuid, rootNetworkUuid, inUpstreamBuiltParentNode);
        UUID networkUuid = rootNetworkService.getNetworkUuid(rootNetworkUuid);
        String variantId = networkModificationTreeService.getVariantId(nodeUuidToSearchIn, rootNetworkUuid);
        return networkMapService.getHvdcLineShuntCompensators(networkUuid, variantId, hvdcId);
    }

    public String getBranchOr3WTVoltageLevelId(UUID nodeUuid, UUID rootNetworkUuid, boolean inUpstreamBuiltParentNode, String equipmentId, ThreeSides side) {
        UUID nodeUuidToSearchIn = getNodeUuidToSearchIn(nodeUuid, rootNetworkUuid, inUpstreamBuiltParentNode);
        UUID networkUuid = rootNetworkService.getNetworkUuid(rootNetworkUuid);
        String variantId = networkModificationTreeService.getVariantId(nodeUuidToSearchIn, rootNetworkUuid);
        return networkMapService.getBranchOr3WTVoltageLevelId(networkUuid, variantId, equipmentId, side);
    }

    public String getAllMapData(UUID studyUuid, UUID nodeUuid, UUID rootNetworkUuid, List<String> substationsIds) {
        StudyEntity studyEntity = getStudy(studyUuid);
        LoadFlowParameters loadFlowParameters = getLoadFlowParameters(studyEntity);
        Map<String, Map<String, String>> optionalParameters = new HashMap<>();
        Stream.of(
            String.valueOf(ElementType.BRANCH),
            String.valueOf(ElementType.LINE),
            String.valueOf(ElementType.TIE_LINE),
            String.valueOf(ElementType.TWO_WINDINGS_TRANSFORMER)
            ).forEach(type -> optionalParameters.put(
                type,
                new HashMap<>(Map.of(InfoTypeParameters.QUERY_PARAM_DC_POWERFACTOR, String.valueOf(loadFlowParameters.getDcPowerFactor())))
            ));
        optionalParameters.get(String.valueOf(ElementType.BRANCH)).put(
            InfoTypeParameters.QUERY_PARAM_LOAD_OPERATIONAL_LIMIT_GROUPS,
            String.valueOf(studyEntity.getSpreadsheetParameters().isSpreadsheetLoadBranchOperationalLimitGroup()));
        optionalParameters.get(String.valueOf(ElementType.LINE)).put(
            InfoTypeParameters.QUERY_PARAM_LOAD_OPERATIONAL_LIMIT_GROUPS,
            String.valueOf(studyEntity.getSpreadsheetParameters().isSpreadsheetLoadLineOperationalLimitGroup()));
        optionalParameters.get(String.valueOf(ElementType.TWO_WINDINGS_TRANSFORMER)).put(
            InfoTypeParameters.QUERY_PARAM_LOAD_OPERATIONAL_LIMIT_GROUPS,
            String.valueOf(studyEntity.getSpreadsheetParameters().isSpreadsheetLoadTwtOperationalLimitGroup()));
        optionalParameters.put(String.valueOf(ElementType.GENERATOR),
            Map.of(
                InfoTypeParameters.QUERY_PARAM_LOAD_REGULATING_TERMINALS,
                String.valueOf(studyEntity.getSpreadsheetParameters().isSpreadsheetLoadGeneratorRegulatingTerminal())));
        optionalParameters.put(String.valueOf(ElementType.BUS),
            Map.of(
                InfoTypeParameters.QUERY_PARAM_LOAD_NETWORK_COMPONENTS,
                String.valueOf(studyEntity.getSpreadsheetParameters().isSpreadsheetLoadBusNetworkComponents())));
        return networkMapService.getAllElementsInfos(
            rootNetworkService.getNetworkUuid(rootNetworkUuid),
            networkModificationTreeService.getVariantId(nodeUuid, rootNetworkUuid),
            substationsIds,
            optionalParameters);
    }

    @Transactional
    public void rerunLoadflow(UUID studyUuid, UUID nodeUuid, UUID rootNetworkUuid, UUID loadflowResultUuid, Boolean withRatioTapChangers, String userId) {
        StudyEntity studyEntity = getStudy(studyUuid);
        if (networkModificationTreeService.isSecurityNode(nodeUuid)) {
            invalidateNodeTree(studyUuid, nodeUuid, rootNetworkUuid, InvalidateNodeTreeParameters.builder()
                .invalidationMode(InvalidationMode.ALL)
                .withBlockedNode(true)
                .computationsInvalidationMode(ComputationsInvalidationMode.PRESERVE_LOAD_FLOW_RESULTS)
                .build());

            buildNode(studyUuid, nodeUuid, rootNetworkUuid, userId, RerunLoadFlowInfos.builder()
                .loadflowResultUuid(loadflowResultUuid)
                .withRatioTapChangers(withRatioTapChangers)
                .userId(userId)
                .build());
        } else {
            networkModificationTreeService.blockNode(rootNetworkUuid, nodeUuid);
            handleLoadflowRequest(studyEntity, nodeUuid, rootNetworkUuid, loadflowResultUuid, withRatioTapChangers, userId);
        }
    }

    @Transactional
    public UUID createLoadflowRunningStatus(UUID studyUuid, UUID nodeUuid, UUID rootNetworkUuid, boolean withRatioTapChangers) {
        // since invalidating and building nodes can be long, we create loadflow result status before execution long operations
        UUID loadflowResultUuid = loadflowService.createRunningStatus();
        rootNetworkNodeInfoService.updateLoadflowResultUuid(nodeUuid, rootNetworkUuid, loadflowResultUuid, withRatioTapChangers);
        notificationService.emitStudyChanged(studyUuid, nodeUuid, rootNetworkUuid, LOAD_FLOW.getUpdateStatusType());
        return loadflowResultUuid;
    }

    @Transactional
    public void deleteLoadflowResult(UUID studyUuid, UUID nodeUuid, UUID rootNetworkUuid, UUID loadflowResultUuid) {
        loadflowService.deleteLoadFlowResults(List.of(loadflowResultUuid));
        rootNetworkNodeInfoService.updateLoadflowResultUuid(nodeUuid, rootNetworkUuid, null, null);
        notificationService.emitStudyChanged(studyUuid, nodeUuid, rootNetworkUuid, LOAD_FLOW.getUpdateStatusType());
    }

    @Transactional
    public void sendLoadflowRequestWorflow(UUID studyUuid, UUID nodeUuid, UUID rootNetworkUuid, UUID loadflowResultUuid, boolean withRatioTapChangers, String userId) {
        StudyEntity studyEntity = getStudy(studyUuid);
        handleLoadflowRequest(studyEntity, nodeUuid, rootNetworkUuid, loadflowResultUuid, withRatioTapChangers, userId);
    }

    @Transactional
    public void sendLoadflowRequest(UUID studyUuid, UUID nodeUuid, UUID rootNetworkUuid, UUID loadflowResultUuid, boolean withRatioTapChangers, String userId) {
        StudyEntity studyEntity = getStudy(studyUuid);
        if (networkModificationTreeService.isSecurityNode(nodeUuid)) {
            invalidateNodeTree(studyUuid, nodeUuid, rootNetworkUuid, InvalidateNodeTreeParameters.builder()
                .invalidationMode(InvalidationMode.ONLY_CHILDREN_BUILD_STATUS)
                .withBlockedNode(true)
                .computationsInvalidationMode(ComputationsInvalidationMode.ALL)
                .build());
        } else {
            networkModificationTreeService.blockNode(rootNetworkUuid, nodeUuid);
        }

        handleLoadflowRequest(studyEntity, nodeUuid, rootNetworkUuid, loadflowResultUuid, withRatioTapChangers, userId);
    }

    private void handleLoadflowRequest(StudyEntity studyEntity, UUID nodeUuid, UUID rootNetworkUuid, UUID loadflowResultUuid, boolean withRatioTapChangers, String userId) {
        UUID lfParametersUuid = loadflowService.getLoadFlowParametersOrDefaultsUuid(studyEntity);
        UUID lfReportUuid = networkModificationTreeService.getComputationReports(nodeUuid, rootNetworkUuid).getOrDefault(LOAD_FLOW.name(), UUID.randomUUID());
        UUID networkUuid = rootNetworkService.getNetworkUuid(rootNetworkUuid);
        String variantId = networkModificationTreeService.getVariantId(nodeUuid, rootNetworkUuid);

        boolean isSecurityNode = networkModificationTreeService.isSecurityNode(nodeUuid);
        networkModificationTreeService.updateComputationReportUuid(nodeUuid, rootNetworkUuid, LOAD_FLOW, lfReportUuid);
        UUID result = loadflowService.runLoadFlow(new NodeReceiver(nodeUuid, rootNetworkUuid), loadflowResultUuid, new VariantInfos(networkUuid, variantId), new LoadFlowService.ParametersInfos(lfParametersUuid, withRatioTapChangers, isSecurityNode), lfReportUuid, userId);
        rootNetworkNodeInfoService.updateLoadflowResultUuid(nodeUuid, rootNetworkUuid, result, withRatioTapChangers);

        notificationService.emitStudyChanged(studyEntity.getId(), nodeUuid, rootNetworkUuid, LOAD_FLOW.getUpdateStatusType());
    }

    public UUID exportNetwork(UUID studyUuid, UUID nodeUuid, UUID rootNetworkUuid, String fileName, String format, String userId, String parametersJson) {
        UUID networkUuid = rootNetworkService.getNetworkUuid(rootNetworkUuid);
        String variantId = networkModificationTreeService.getVariantId(nodeUuid, rootNetworkUuid);

        return networkConversionService.exportNetwork(networkUuid, studyUuid, variantId, fileName, format, userId, parametersJson);
    }

    @Transactional(readOnly = true)
    public void assertIsNodeNotReadOnly(UUID nodeUuid) {
        Boolean isReadOnly = networkModificationTreeService.isReadOnly(nodeUuid);
        if (Boolean.TRUE.equals(isReadOnly)) {
            throw new StudyException(NOT_ALLOWED);
        }
    }

    @Transactional(readOnly = true)
    public void assertCanRunOnConstructionNode(UUID studyUuid, UUID nodeUuid, List<String> forbiddenProvidersOnConstructionNode, Function<UUID, String> providerGetter) {
        if (networkModificationTreeService.isConstructionNode(nodeUuid)) {
            String provider = providerGetter.apply(studyUuid);
            if (forbiddenProvidersOnConstructionNode.contains(provider)) {
                throw new StudyException(NOT_ALLOWED, provider + " must run only from a security type node !");
            }
        }
    }

    public String getLoadFlowProvider(UUID studyUuid) {
        StudyEntity studyEntity = getStudy(studyUuid);
        return loadflowService.getLoadFlowProvider(studyEntity.getLoadFlowParametersUuid());
    }

    public void assertIsNodeExist(UUID studyUuid, UUID nodeUuid) {
        boolean exists = networkModificationTreeService.getAllNodes(studyUuid).stream()
                .anyMatch(nodeEntity -> nodeUuid.equals(nodeEntity.getIdNode()));

        if (!exists) {
            throw new StudyException(NOT_FOUND, "Node not found");
        }
    }

    public void assertIsStudyExist(UUID studyUuid) {
        boolean exists = studyRepository.existsById(studyUuid);
        if (!exists) {
            throw new StudyException(NOT_FOUND, "Node not found");
        }
    }

    @Transactional
    public void assertCanUpdateModifications(UUID studyUuid, UUID nodeUuid) {
        assertIsNodeNotReadOnly(nodeUuid);
        assertNoBuildNoComputationForNode(studyUuid, nodeUuid);
    }

    public void assertIsStudyAndNodeExist(UUID studyUuid, UUID nodeUuid) {
        assertIsStudyExist(studyUuid);
        assertIsNodeExist(studyUuid, nodeUuid);
    }

    public void assertNoBuildNoComputationForRootNetworkNode(UUID nodeUuid, UUID rootNetworkUuid) {
        rootNetworkNodeInfoService.assertComputationNotRunning(nodeUuid, rootNetworkUuid);
        rootNetworkNodeInfoService.assertNetworkNodeIsNotBuilding(rootNetworkUuid, nodeUuid);
    }

    @Transactional(readOnly = true)
    public void assertNoBlockedNodeInTree(UUID nodeUuid, UUID rootNetworkUuid) {
        rootNetworkNodeInfoService.assertNoBlockedNode(rootNetworkUuid, networkModificationTreeService.getNodeTreeUuids(nodeUuid));
    }

    @Transactional(readOnly = true)
    public void assertNoBlockedNodeInStudy(@NonNull UUID studyUuid, @NonNull UUID nodeUuid) {
        List<UUID> nodesUuids = networkModificationTreeService.getNodeTreeUuids(nodeUuid);
        getStudyRootNetworks(studyUuid).stream().forEach(rootNetwork ->
            rootNetworkNodeInfoService.assertNoBlockedNode(rootNetwork.getId(), nodesUuids)
        );
    }

    public void assertNoBuildNoComputationForNode(UUID studyUuid, UUID nodeUuid) {
        getStudyRootNetworks(studyUuid).forEach(rootNetwork ->
            rootNetworkNodeInfoService.assertComputationNotRunning(nodeUuid, rootNetwork.getId())
        );
        rootNetworkNodeInfoService.assertNoRootNetworkNodeIsBuilding(studyUuid);
    }

    public void assertRootNodeOrBuiltNode(UUID studyUuid, UUID nodeUuid, UUID rootNetworkUuid) {
        if (!(networkModificationTreeService.getStudyRootNodeUuid(studyUuid).equals(nodeUuid)
                || networkModificationTreeService.getNodeBuildStatus(nodeUuid, rootNetworkUuid).isBuilt())) {
            throw new StudyException(NODE_NOT_BUILT);
        }
    }

    public LoadFlowParameters getLoadFlowParameters(StudyEntity studyEntity) {
        LoadFlowParametersInfos lfParameters = getLoadFlowParametersInfos(studyEntity);
        return lfParameters.getCommonParameters();
    }

    @Transactional
    public LoadFlowParametersInfos getLoadFlowParametersInfos(UUID studyUuid) {
        StudyEntity studyEntity = getStudy(studyUuid);
        return getLoadFlowParametersInfos(studyEntity);
    }

    @Transactional(readOnly = true)
    public UUID getLoadFlowParametersId(UUID studyUuid) {
        StudyEntity studyEntity = getStudy(studyUuid);
        return loadflowService.getLoadFlowParametersOrDefaultsUuid(studyEntity);
    }

    public LoadFlowParametersInfos getLoadFlowParametersInfos(StudyEntity studyEntity) {
        UUID loadFlowParamsUuid = loadflowService.getLoadFlowParametersOrDefaultsUuid(studyEntity);
        return loadflowService.getLoadFlowParameters(loadFlowParamsUuid);
    }

    @Transactional
    public String getSecurityAnalysisParametersValues(UUID studyUuid) {
        StudyEntity studyEntity = getStudy(studyUuid);
        return securityAnalysisService.getSecurityAnalysisParameters(securityAnalysisService.getSecurityAnalysisParametersUuidOrElseCreateDefaults(studyEntity));
    }

    @Transactional
    public boolean setSecurityAnalysisParametersValues(UUID studyUuid, String parameters, String userId) {
        StudyEntity studyEntity = getStudy(studyUuid);
        boolean userProfileIssue = createOrUpdateSecurityAnalysisParameters(studyUuid, studyEntity, parameters, userId);
        notificationService.emitStudyChanged(studyUuid, null, null, NotificationService.UPDATE_TYPE_SECURITY_ANALYSIS_STATUS);
        notificationService.emitElementUpdated(studyUuid, userId);
        notificationService.emitComputationParamsChanged(studyUuid, SECURITY_ANALYSIS);
        return userProfileIssue;
    }

    @Transactional
    public String getNetworkVisualizationParametersValues(UUID studyUuid) {
        StudyEntity studyEntity = getStudy(studyUuid);
        return studyConfigService.getNetworkVisualizationParameters(studyConfigService.getNetworkVisualizationParametersUuidOrElseCreateDefaults(studyEntity));
    }

    @Transactional
    public void setNetworkVisualizationParametersValues(UUID studyUuid, String parameters, String userId) {
        StudyEntity studyEntity = getStudy(studyUuid);
        createOrUpdateNetworkVisualizationParameters(studyEntity, parameters);
        notificationService.emitNetworkVisualizationParamsChanged(studyUuid);
    }

    public void createOrUpdateNetworkVisualizationParameters(StudyEntity studyEntity, String parameters) {
        UUID networkVisualizationParametersUuid = studyEntity.getNetworkVisualizationParametersUuid();
        if (networkVisualizationParametersUuid == null) {
            networkVisualizationParametersUuid = studyConfigService.createNetworkVisualizationParameters(parameters);
            studyEntity.setNetworkVisualizationParametersUuid(networkVisualizationParametersUuid);
        } else {
            studyConfigService.updateNetworkVisualizationParameters(networkVisualizationParametersUuid, parameters);
        }
    }

    @Transactional
    public boolean setLoadFlowParameters(UUID studyUuid, String parameters, String userId) {
        StudyEntity studyEntity = getStudy(studyUuid);
        boolean userProfileIssue = createOrUpdateLoadFlowParameters(studyEntity, parameters, userId);
        invalidateAllStudyLoadFlowStatus(studyUuid);
        invalidateSecurityAnalysisStatusOnAllNodes(studyUuid);
        invalidateSensitivityAnalysisStatusOnAllNodes(studyUuid);
        invalidateDynamicSimulationStatusOnAllNodes(studyUuid);
        invalidateDynamicSecurityAnalysisStatusOnAllNodes(studyUuid);
        notificationService.emitStudyChanged(studyUuid, null, null, NotificationService.UPDATE_TYPE_LOADFLOW_STATUS);
        notificationService.emitStudyChanged(studyUuid, null, null, NotificationService.UPDATE_TYPE_SECURITY_ANALYSIS_STATUS);
        notificationService.emitStudyChanged(studyUuid, null, null, NotificationService.UPDATE_TYPE_SENSITIVITY_ANALYSIS_STATUS);
        notificationService.emitStudyChanged(studyUuid, null, null, NotificationService.UPDATE_TYPE_DYNAMIC_SIMULATION_STATUS);
        notificationService.emitStudyChanged(studyUuid, null, null, NotificationService.UPDATE_TYPE_DYNAMIC_SECURITY_ANALYSIS_STATUS);
        notificationService.emitElementUpdated(studyUuid, userId);
        notificationService.emitComputationParamsChanged(studyUuid, LOAD_FLOW);
        return userProfileIssue;
    }

    public String getDefaultLoadflowProvider(String userId) {
        if (userId != null) {
            UserProfileInfos userProfileInfos = userAdminService.getUserProfile(userId);
            if (userProfileInfos.getLoadFlowParameterId() != null) {
                try {
                    return loadflowService.getLoadFlowParameters(userProfileInfos.getLoadFlowParameterId()).getProvider();
                } catch (Exception e) {
                    LOGGER.error(String.format("Could not get loadflow parameters with id '%s' from user/profile '%s/%s'. Using default provider",
                            userProfileInfos.getLoadFlowParameterId(), userId, userProfileInfos.getName()), e);
                    // in case of read error (ex: wrong/dangling uuid in the profile), move on with default provider below
                }
            }
        }
        return loadflowService.getLoadFlowDefaultProvider();
    }

    private void updateProvider(UUID studyUuid, String userId, Consumer<StudyEntity> providerSetter) {
        StudyEntity studyEntity = getStudy(studyUuid);
        providerSetter.accept(studyEntity);
        notificationService.emitElementUpdated(studyUuid, userId);
    }

    public void updateLoadFlowProvider(UUID studyUuid, String provider, String userId) {
        updateProvider(studyUuid, userId, studyEntity -> {
            loadflowService.updateLoadFlowProvider(studyEntity.getLoadFlowParametersUuid(), provider);
            invalidateAllStudyLoadFlowStatus(studyUuid);
            notificationService.emitStudyChanged(studyUuid, null, null, NotificationService.UPDATE_TYPE_LOADFLOW_STATUS);
            notificationService.emitComputationParamsChanged(studyUuid, LOAD_FLOW);

        });
    }

    public String getDefaultSecurityAnalysisProvider() {
        return securityAnalysisService.getSecurityAnalysisDefaultProvider();
    }

    public void updateSecurityAnalysisProvider(UUID studyUuid, String provider, String userId) {
        updateProvider(studyUuid, userId, studyEntity -> {
            securityAnalysisService.updateSecurityAnalysisProvider(studyEntity.getSecurityAnalysisParametersUuid(), provider);
            invalidateSecurityAnalysisStatusOnAllNodes(studyUuid);
            notificationService.emitStudyChanged(studyUuid, null, null, NotificationService.UPDATE_TYPE_SECURITY_ANALYSIS_STATUS);
            notificationService.emitComputationParamsChanged(studyUuid, SECURITY_ANALYSIS);
        });
    }

    public String getDefaultSensitivityAnalysisProvider() {
        return sensitivityAnalysisService.getSensitivityAnalysisDefaultProvider();
    }

    public String getDefaultDynamicSimulationProvider() {
        return defaultDynamicSimulationProvider;
    }

    public String getDynamicSimulationProvider(UUID studyUuid) {
        return getStudy(studyUuid).getDynamicSimulationProvider();
    }

    @Transactional
    public void updateDynamicSimulationProvider(UUID studyUuid, String provider, String userId) {
        updateProvider(studyUuid, userId, studyEntity -> {
            studyEntity.setDynamicSimulationProvider(provider != null ? provider : defaultDynamicSimulationProvider);
            invalidateDynamicSimulationStatusOnAllNodes(studyUuid);
            invalidateDynamicSecurityAnalysisStatusOnAllNodes(studyUuid);
            notificationService.emitStudyChanged(studyUuid, null, null, NotificationService.UPDATE_TYPE_DYNAMIC_SIMULATION_STATUS);
            notificationService.emitStudyChanged(studyUuid, null, null, NotificationService.UPDATE_TYPE_DYNAMIC_SECURITY_ANALYSIS_STATUS);
            notificationService.emitComputationParamsChanged(studyUuid, DYNAMIC_SIMULATION);
        });
    }

    public String getDefaultDynamicSecurityAnalysisProvider(String userId) {
        if (userId != null) {
            UserProfileInfos userProfileInfos = userAdminService.getUserProfile(userId);
            if (userProfileInfos.getDynamicSecurityAnalysisParameterId() != null) {
                try {
                    return dynamicSecurityAnalysisService.getProvider(userProfileInfos.getDynamicSecurityAnalysisParameterId());
                } catch (Exception e) {
                    LOGGER.error(String.format("Could not get dynamic security analysis provider with id '%s' from user/profile '%s/%s'. Using default provider",
                            userProfileInfos.getLoadFlowParameterId(), userId, userProfileInfos.getName()), e);
                    // in case of read error (ex: wrong/dangling uuid in the profile), move on with default provider below
                }
            }
        }
        return dynamicSecurityAnalysisService.getDefaultProvider();
    }

    public String getDynamicSecurityAnalysisProvider(UUID studyUuid) {
        StudyEntity studyEntity = getStudy(studyUuid);
        return dynamicSecurityAnalysisService.getProvider(studyEntity.getDynamicSecurityAnalysisParametersUuid());
    }

    public void updateDynamicSecurityAnalysisProvider(UUID studyUuid, String provider, String userId) {
        updateProvider(studyUuid, userId, studyEntity -> {
            dynamicSecurityAnalysisService.updateProvider(studyEntity.getDynamicSecurityAnalysisParametersUuid(), provider);
            invalidateDynamicSecurityAnalysisStatusOnAllNodes(studyUuid);
            notificationService.emitStudyChanged(studyUuid, null, null, NotificationService.UPDATE_TYPE_DYNAMIC_SECURITY_ANALYSIS_STATUS);
            notificationService.emitComputationParamsChanged(studyUuid, DYNAMIC_SECURITY_ANALYSIS);

        });
    }

    @Transactional
    public String getShortCircuitParametersInfo(UUID studyUuid) {
        StudyEntity studyEntity = getStudy(studyUuid);
        if (studyEntity.getShortCircuitParametersUuid() == null) {
            studyEntity.setShortCircuitParametersUuid(shortCircuitService.createParameters(null));
            studyRepository.save(studyEntity);
        }
        return shortCircuitService.getParameters(studyEntity.getShortCircuitParametersUuid());
    }

    @Transactional
    public boolean setShortCircuitParameters(UUID studyUuid, @Nullable String shortCircuitParametersInfos, String userId) {
        StudyEntity studyEntity = getStudy(studyUuid);
        boolean userProfileIssue = createOrUpdateShortcircuitParameters(studyEntity, shortCircuitParametersInfos, userId);
        invalidateShortCircuitStatusOnAllNodes(studyUuid);
        invalidatePccMinStatusOnAllNodes(studyUuid);
        notificationService.emitStudyChanged(studyUuid, null, null, NotificationService.UPDATE_TYPE_SHORT_CIRCUIT_STATUS);
        notificationService.emitStudyChanged(studyUuid, null, null, NotificationService.UPDATE_TYPE_ONE_BUS_SHORT_CIRCUIT_STATUS);
        notificationService.emitStudyChanged(studyUuid, null, null, NotificationService.UPDATE_TYPE_PCC_MIN_STATUS);
        notificationService.emitElementUpdated(studyUuid, userId);
        notificationService.emitComputationParamsChanged(studyUuid, SHORT_CIRCUIT);
        return userProfileIssue;
    }

    public boolean createOrUpdateShortcircuitParameters(StudyEntity studyEntity, String parameters, String userId) {
        /* +-----------------------+----------------+-----------------------------------------+
         * | entity.parametersUuid | parametersInfo | action                                  |
         * | no                    | no             | create default ones                     |
         * | no                    | yes            | create new ones                         |
         * | yes                   | no             | reset existing ones (with default ones) |
         * | yes                   | yes            | update existing ones                    |
         * +-----------------------+----------------+-----------------------------------------+
         */
        boolean userProfileIssue = false;
        UUID existingShortcircuitParametersUuid = studyEntity.getShortCircuitParametersUuid();
        UserProfileInfos userProfileInfos = parameters == null ? userAdminService.getUserProfile(userId) : null;
        if (parameters == null && userProfileInfos.getShortcircuitParameterId() != null) {
            // reset case, with existing profile, having default short circuit params
            try {
                UUID shortcircuitParametersFromProfileUuid = shortCircuitService.duplicateParameters(userProfileInfos.getShortcircuitParameterId());
                studyEntity.setShortCircuitParametersUuid(shortcircuitParametersFromProfileUuid);
                removeShortcircuitParameters(existingShortcircuitParametersUuid);
                return userProfileIssue;
            } catch (Exception e) {
                userProfileIssue = true;
                LOGGER.error(String.format("Could not duplicate short circuit parameters with id '%s' from user/profile '%s/%s'. Using default parameters",
                    userProfileInfos.getShortcircuitParameterId(), userId, userProfileInfos.getName()), e);
                // in case of duplication error (ex: wrong/dangling uuid in the profile), move on with default params below
            }
        }

        if (existingShortcircuitParametersUuid == null) {
            existingShortcircuitParametersUuid = shortCircuitService.createParameters(parameters);
            studyEntity.setShortCircuitParametersUuid(existingShortcircuitParametersUuid);
        } else {
            shortCircuitService.updateParameters(existingShortcircuitParametersUuid, parameters);
        }
        return userProfileIssue;
    }

    private void removeShortcircuitParameters(@Nullable UUID shortcircuitParametersUuid) {
        if (shortcircuitParametersUuid != null) {
            try {
                shortCircuitService.deleteShortcircuitParameters(shortcircuitParametersUuid);
            } catch (Exception e) {
                LOGGER.error("Could not remove short circuit parameters with uuid:" + shortcircuitParametersUuid, e);
            }
        }
    }

    @Transactional
    public UUID runSecurityAnalysis(@NonNull UUID studyUuid, @NonNull List<String> contingencyListNames, @NonNull UUID nodeUuid, @NonNull UUID rootNetworkUuid, String userId) {
        StudyEntity study = getStudy(studyUuid);
        networkModificationTreeService.blockNode(rootNetworkUuid, nodeUuid);

        return handleSecurityAnalysisRequest(study, nodeUuid, rootNetworkUuid, contingencyListNames, userId);
    }

    private UUID handleSecurityAnalysisRequest(StudyEntity study, UUID nodeUuid, UUID rootNetworkUuid, List<String> contingencyListNames, String userId) {
        UUID networkUuid = rootNetworkService.getNetworkUuid(rootNetworkUuid);
        String variantId = networkModificationTreeService.getVariantId(nodeUuid, rootNetworkUuid);
        UUID saReportUuid = networkModificationTreeService.getComputationReports(nodeUuid, rootNetworkUuid).getOrDefault(SECURITY_ANALYSIS.name(), UUID.randomUUID());
        networkModificationTreeService.updateComputationReportUuid(nodeUuid, rootNetworkUuid, SECURITY_ANALYSIS, saReportUuid);
        String receiver;
        try {
            receiver = URLEncoder.encode(objectMapper.writeValueAsString(new NodeReceiver(nodeUuid, rootNetworkUuid)),
                    StandardCharsets.UTF_8);
        } catch (JsonProcessingException e) {
            throw new UncheckedIOException(e);
        }

        UUID prevResultUuid = rootNetworkNodeInfoService.getComputationResultUuid(nodeUuid, rootNetworkUuid, SECURITY_ANALYSIS);
        if (prevResultUuid != null) {
            securityAnalysisService.deleteSecurityAnalysisResults(List.of(prevResultUuid));
        }

        var runSecurityAnalysisParametersInfos = new RunSecurityAnalysisParametersInfos(study.getSecurityAnalysisParametersUuid(), study.getLoadFlowParametersUuid(), contingencyListNames);
        UUID result = securityAnalysisService.runSecurityAnalysis(networkUuid, variantId, runSecurityAnalysisParametersInfos,
                new ReportInfos(saReportUuid, nodeUuid), receiver, userId);
        updateComputationResultUuid(nodeUuid, rootNetworkUuid, result, SECURITY_ANALYSIS);
        notificationService.emitStudyChanged(study.getId(), nodeUuid, rootNetworkUuid, NotificationService.UPDATE_TYPE_SECURITY_ANALYSIS_STATUS);
        return result;
    }

    public Integer getContingencyCount(UUID studyUuid, List<String> contingencyListNames, UUID nodeUuid, UUID rootNetworkUuid) {
        Objects.requireNonNull(studyUuid);
        Objects.requireNonNull(contingencyListNames);
        Objects.requireNonNull(nodeUuid);

        UUID networkuuid = rootNetworkService.getNetworkUuid(rootNetworkUuid);
        String variantId = networkModificationTreeService.getVariantId(nodeUuid, rootNetworkUuid);

        return actionsService.getContingencyCount(networkuuid, variantId, contingencyListNames);
    }

    public List<LimitViolationInfos> getLimitViolations(@NonNull UUID nodeUuid, UUID rootNetworkUuid, String filters, String globalFilters, Sort sort) {
        UUID networkuuid = rootNetworkService.getNetworkUuid(rootNetworkUuid);
        String variantId = networkModificationTreeService.getVariantId(nodeUuid, rootNetworkUuid);
        UUID resultUuid = rootNetworkNodeInfoService.getComputationResultUuid(nodeUuid, rootNetworkUuid, LOAD_FLOW);
        return loadflowService.getLimitViolations(resultUuid, filters, globalFilters, sort, networkuuid, variantId);
    }

    public byte[] generateSubstationSvg(String substationId, UUID nodeUuid, UUID rootNetworkUuid, Map<String, Object> sldRequestInfos) {
        UUID networkUuid = rootNetworkService.getNetworkUuid(rootNetworkUuid);
        if (networkUuid == null) {
            throw new StudyException(NOT_FOUND, "Root network not found");
        }
        String variantId = networkModificationTreeService.getVariantId(nodeUuid, rootNetworkUuid);
        if (networkStoreService.existVariant(networkUuid, variantId)) {
            List<CurrentLimitViolationInfos> violations = getCurrentLimitViolations(nodeUuid, rootNetworkUuid);
            sldRequestInfos.put(CURRENT_LIMIT_VIOLATIONS_INFOS, violations);
            return singleLineDiagramService.generateSubstationSvg(networkUuid, variantId, substationId, sldRequestInfos);
        } else {
            return null;
        }
    }

    public String generateSubstationSvgAndMetadata(String substationId, UUID nodeUuid, UUID rootNetworkUuid, Map<String, Object> sldRequestInfos) {
        UUID networkUuid = rootNetworkService.getNetworkUuid(rootNetworkUuid);
        if (networkUuid == null) {
            throw new StudyException(NOT_FOUND, "Root network not found");
        }
        String variantId = networkModificationTreeService.getVariantId(nodeUuid, rootNetworkUuid);
        if (networkStoreService.existVariant(networkUuid, variantId)) {
            List<CurrentLimitViolationInfos> violations = getCurrentLimitViolations(nodeUuid, rootNetworkUuid);
            sldRequestInfos.put(CURRENT_LIMIT_VIOLATIONS_INFOS, violations);
            return singleLineDiagramService.generateSubstationSvgAndMetadata(networkUuid, variantId, substationId, sldRequestInfos);
        } else {
            return null;
        }
    }

    public String generateNetworkAreaDiagram(UUID nodeUuid, UUID rootNetworkUuid, Map<String, Object> nadRequestInfos) {
        UUID networkUuid = rootNetworkService.getNetworkUuid(rootNetworkUuid);
        if (networkUuid == null) {
            throw new StudyException(NOT_FOUND, "Root network not found");
        }
        String variantId = networkModificationTreeService.getVariantId(nodeUuid, rootNetworkUuid);
        if (networkStoreService.existVariant(networkUuid, variantId)) {
            List<CurrentLimitViolationInfos> currentLimitViolationInfos = getCurrentLimitViolations(nodeUuid, rootNetworkUuid);
            nadRequestInfos.put(CURRENT_LIMIT_VIOLATIONS_INFOS, currentLimitViolationInfos);
            return singleLineDiagramService.generateNetworkAreaDiagram(networkUuid, variantId, nadRequestInfos);
        } else {
            return null;
        }
    }

    @Transactional
    public UUID saveNadConfig(UUID studyUuid, NadConfigInfos nadConfig) {
        StudyEntity studyEntity = getStudy(studyUuid);

        UUID nadConfigUuid = nadConfigService.saveNadConfig(nadConfig);

        studyEntity.getNadConfigsUuids().add(nadConfigUuid);

        return nadConfigUuid;
    }

    @Transactional
    public void deleteNadConfig(UUID studyUuid, UUID nadConfigUuid) {
        StudyEntity studyEntity = getStudy(studyUuid);

        nadConfigService.deleteNadConfigs(List.of(nadConfigUuid));

        studyEntity.getNadConfigsUuids().remove(nadConfigUuid);
    }

    private void removeNadConfigs(List<UUID> nadConfigUuids) {
        if (nadConfigUuids != null && !nadConfigUuids.isEmpty()) {
            try {
                nadConfigService.deleteNadConfigs(nadConfigUuids);
            } catch (Exception e) {
                LOGGER.error("Could not remove NAD configs with uuids:" + nadConfigUuids, e);
            }
        }
    }

    private void invalidateLoadFlowStatusOnAllNodes(UUID studyUuid) {
        loadflowService.invalidateLoadFlowStatus(rootNetworkNodeInfoService.getComputationResultUuids(studyUuid, LOAD_FLOW));
    }

    public void invalidateSecurityAnalysisStatusOnAllNodes(UUID studyUuid) {
        securityAnalysisService.invalidateSaStatus(rootNetworkNodeInfoService.getComputationResultUuids(studyUuid, SECURITY_ANALYSIS));
    }

    public void invalidateSensitivityAnalysisStatusOnAllNodes(UUID studyUuid) {
        sensitivityAnalysisService.invalidateSensitivityAnalysisStatus(rootNetworkNodeInfoService.getComputationResultUuids(studyUuid, SENSITIVITY_ANALYSIS));
    }

    public void invalidateDynamicSimulationStatusOnAllNodes(UUID studyUuid) {
        dynamicSimulationService.invalidateStatus(rootNetworkNodeInfoService.getComputationResultUuids(studyUuid, DYNAMIC_SIMULATION));
    }

    public void invalidateDynamicSecurityAnalysisStatusOnAllNodes(UUID studyUuid) {
        dynamicSecurityAnalysisService.invalidateStatus(rootNetworkNodeInfoService.getComputationResultUuids(studyUuid, DYNAMIC_SECURITY_ANALYSIS));
    }

    public void invalidateAllStudyLoadFlowStatus(UUID studyUuid) {
        invalidateSecurityNodeTreeWithLoadFlowResults(studyUuid);
        invalidateLoadFlowStatusOnAllNodes(studyUuid);
    }

    private void invalidateSecurityNodeTreeWithLoadFlowResults(UUID studyUuid) {
        Map<UUID, List<RootNetworkNodeInfoEntity>> rootNetworkNodeInfosWithLFByRootNetwork = rootNetworkNodeInfoService.getAllByStudyUuidWithLoadFlowResultsNotNull(studyUuid).stream()
            .collect(Collectors.groupingBy(rootNetworkNodeInfoEntity -> rootNetworkNodeInfoEntity.getRootNetwork().getId()));

        rootNetworkNodeInfosWithLFByRootNetwork.forEach((rootNetworkUuid, rootNetworkNodeInfoEntities) -> {
            // since invalidateNodeTree is costly, optimise node tree invalidation by keeping only least deep parents from the set to invalidate them and all their children
            Set<NodeEntity> nodesToInvalidate = rootNetworkNodeInfoEntities.stream().map(rootNetworkNodeInfoEntity -> rootNetworkNodeInfoEntity.getNodeInfo().getNode()).collect(Collectors.toSet());
            Set<NodeEntity> nodeTreesToInvalidate = new HashSet<>(nodesToInvalidate);

            nodesToInvalidate.forEach(node -> {
                NodeEntity currentNode = node.getParentNode();
                while (currentNode != null) {
                    if (nodesToInvalidate.contains(currentNode)) {
                        nodeTreesToInvalidate.remove(node);
                        break;
                    }
                    currentNode = currentNode.getParentNode();
                }
            });

            nodeTreesToInvalidate.forEach(node -> invalidateNodeTree(studyUuid, node.getIdNode(), rootNetworkUuid));
        });
    }

    public void invalidateVoltageInitStatusOnAllNodes(UUID studyUuid) {
        voltageInitService.invalidateVoltageInitStatus(rootNetworkNodeInfoService.getComputationResultUuids(studyUuid, VOLTAGE_INITIALIZATION));
    }

    public void invalidateStateEstimationStatusOnAllNodes(UUID studyUuid) {
        stateEstimationService.invalidateStateEstimationStatus(rootNetworkNodeInfoService.getComputationResultUuids(studyUuid, STATE_ESTIMATION));
    }

    public void invalidatePccMinStatusOnAllNodes(UUID studyUuid) {
        pccMinService.invalidatePccMinStatus(rootNetworkNodeInfoService.getComputationResultUuids(studyUuid, PCC_MIN));
    }

    private StudyEntity updateRootNetworkIndexationStatus(StudyEntity studyEntity, RootNetworkEntity rootNetworkEntity, RootNetworkIndexationStatus indexationStatus) {
        rootNetworkEntity.setIndexationStatus(indexationStatus);
        notificationService.emitRootNetworkIndexationStatusChanged(studyEntity.getId(), rootNetworkEntity.getId(), indexationStatus);
        return studyEntity;
    }

    public StudyEntity updateRootNetworkIndexationStatus(UUID studyUuid, UUID rootNetworkUuid, RootNetworkIndexationStatus indexationStatus) {
        return updateRootNetworkIndexationStatus(getStudy(studyUuid), rootNetworkService.getRootNetwork(rootNetworkUuid).orElseThrow(() -> new StudyException(NOT_FOUND, "Root network not found")), indexationStatus);
    }

    private StudyEntity saveStudyThenCreateBasicTree(UUID studyUuid, NetworkInfos networkInfos,
                                                    CaseInfos caseInfos, UUID loadFlowParametersUuid,
                                                    UUID shortCircuitParametersUuid, DynamicSimulationParametersEntity dynamicSimulationParametersEntity,
                                                    UUID voltageInitParametersUuid, UUID securityAnalysisParametersUuid, UUID sensitivityAnalysisParametersUuid,
                                                    UUID networkVisualizationParametersUuid, UUID dynamicSecurityAnalysisParametersUuid, UUID stateEstimationParametersUuid, UUID pccMinParametersUuid,
                                                    UUID spreadsheetConfigCollectionUuid, UUID diagramGridLayoutUuid, Map<String, String> importParameters, UUID importReportUuid) {

        StudyEntity studyEntity = StudyEntity.builder()
                .id(studyUuid)
                .dynamicSimulationProvider(defaultDynamicSimulationProvider)
                .loadFlowParametersUuid(loadFlowParametersUuid)
                .shortCircuitParametersUuid(shortCircuitParametersUuid)
                .dynamicSimulationParameters(dynamicSimulationParametersEntity)
                .voltageInitParametersUuid(voltageInitParametersUuid)
                .securityAnalysisParametersUuid(securityAnalysisParametersUuid)
                .sensitivityAnalysisParametersUuid(sensitivityAnalysisParametersUuid)
                .voltageInitParameters(new StudyVoltageInitParametersEntity())
                .networkVisualizationParametersUuid(networkVisualizationParametersUuid)
                .dynamicSecurityAnalysisParametersUuid(dynamicSecurityAnalysisParametersUuid)
                .stateEstimationParametersUuid(stateEstimationParametersUuid)
                .pccMinParametersUuid(pccMinParametersUuid)
                .spreadsheetConfigCollectionUuid(spreadsheetConfigCollectionUuid)
                .diagramGridLayoutUuid(diagramGridLayoutUuid)
                .monoRoot(true)
                .build();

        var study = studyRepository.save(studyEntity);
        // if the StudyCreationRequestEntity has no firstRootNetworkName then the first root network's name is the case file name with the extension.
        Optional<StudyCreationRequestEntity> studyCreationRequestEntity = studyCreationRequestRepository.findById(studyUuid);
        var firstRootNetworkName = caseInfos.getCaseName();
        if (studyCreationRequestEntity.isPresent() && !StringUtils.isBlank(studyCreationRequestEntity.get().getFirstRootNetworkName())) {
            // in this case, the first root network's name is the name the user entered when selecting the case.
            firstRootNetworkName = studyCreationRequestEntity.get().getFirstRootNetworkName();
        }
        rootNetworkService.createRootNetwork(studyEntity, RootNetworkInfos.builder().id(UUID.randomUUID()).name(firstRootNetworkName).networkInfos(networkInfos).caseInfos(caseInfos).reportUuid(importReportUuid).importParameters(importParameters).tag("1").build());
        networkModificationTreeService.createBasicTree(study);

        return study;
    }

    void updateComputationResultUuid(UUID nodeUuid, UUID rootNetworkUuid, UUID computationResultUuid, ComputationType computationType) {
        rootNetworkNodeInfoService.updateComputationResultUuid(nodeUuid, rootNetworkUuid, computationResultUuid, computationType);
    }

    public List<String> getResultEnumValues(UUID nodeUuid, UUID rootNetworkUuid, ComputationType computationType, String enumName) {
        Objects.requireNonNull(nodeUuid);
        Objects.requireNonNull(enumName);
        UUID resultUuid = rootNetworkNodeInfoService.getComputationResultUuid(nodeUuid, rootNetworkUuid, computationType);
        if (resultUuid != null) {
            return switch (computationType) {
                case LOAD_FLOW -> loadflowService.getEnumValues(enumName, resultUuid);
                case SECURITY_ANALYSIS -> securityAnalysisService.getEnumValues(enumName, resultUuid);
                case SHORT_CIRCUIT, SHORT_CIRCUIT_ONE_BUS -> shortCircuitService.getEnumValues(enumName, resultUuid);
                default -> throw new StudyException(NOT_ALLOWED);
            };
        } else {
            return new ArrayList<>();
        }
    }

    private StudyCreationRequestEntity insertStudyCreationRequestEntity(UUID studyUuid, String firstRootNetworkName) {
        StudyCreationRequestEntity studyCreationRequestEntity = new StudyCreationRequestEntity(
                studyUuid == null ? UUID.randomUUID() : studyUuid, firstRootNetworkName);
        return studyCreationRequestRepository.save(studyCreationRequestEntity);
    }

    public boolean createOrUpdateLoadFlowParameters(StudyEntity studyEntity, String parameters, String userId) {
        boolean userProfileIssue = false;
        UUID existingLoadFlowParametersUuid = studyEntity.getLoadFlowParametersUuid();

        UserProfileInfos userProfileInfos = parameters == null ? userAdminService.getUserProfile(userId) : null;
        if (parameters == null && userProfileInfos.getLoadFlowParameterId() != null) {
            // reset case, with existing profile, having default LF params
            try {
                UUID loadFlowParametersFromProfileUuid = loadflowService.duplicateLoadFlowParameters(userProfileInfos.getLoadFlowParameterId());
                if (existingLoadFlowParametersUuid != null) {
                    //For a reset to defaultValues we need to keep the provider if it exists because it's updated separately
                    String keptProvider = loadflowService.getLoadFlowParameters(existingLoadFlowParametersUuid).getProvider();
                    loadflowService.updateLoadFlowProvider(loadFlowParametersFromProfileUuid, keptProvider);
                }
                studyEntity.setLoadFlowParametersUuid(loadFlowParametersFromProfileUuid);
                removeLoadFlowParameters(existingLoadFlowParametersUuid);
                return userProfileIssue;
            } catch (Exception e) {
                userProfileIssue = true;
                LOGGER.error(String.format("Could not duplicate loadflow parameters with id '%s' from user/profile '%s/%s'. Using default parameters",
                        userProfileInfos.getLoadFlowParameterId(), userId, userProfileInfos.getName()), e);
                // in case of duplication error (ex: wrong/dangling uuid in the profile), move on with default params below
            }
        }

        if (existingLoadFlowParametersUuid == null) {
            existingLoadFlowParametersUuid = loadflowService.createLoadFlowParameters(parameters);
            studyEntity.setLoadFlowParametersUuid(existingLoadFlowParametersUuid);
        } else {
            loadflowService.updateLoadFlowParameters(existingLoadFlowParametersUuid, parameters);
        }
        return userProfileIssue;
    }

    private void removeLoadFlowParameters(@Nullable UUID lfParametersUuid) {
        if (lfParametersUuid != null) {
            try {
                loadflowService.deleteLoadFlowParameters(lfParametersUuid);
            } catch (Exception e) {
                LOGGER.error("Could not remove loadflow Parameters with uuid:" + lfParametersUuid, e);
            }
        }
    }

    public void updateDynamicSimulationParameters(UUID studyUuid, DynamicSimulationParametersEntity dynamicSimulationParametersEntity) {
        Optional<StudyEntity> studyEntity = studyRepository.findById(studyUuid);
        studyEntity.ifPresent(studyEntity1 -> {
            studyEntity1.setDynamicSimulationParameters(dynamicSimulationParametersEntity);
            invalidateDynamicSimulationStatusOnAllNodes(studyUuid);
            notificationService.emitStudyChanged(studyUuid, null, null, NotificationService.UPDATE_TYPE_DYNAMIC_SIMULATION_STATUS);
        });
    }

    public boolean createOrUpdateVoltageInitParameters(StudyEntity studyEntity, VoltageInitParametersInfos parameters, String userId) {
        boolean userProfileIssue = false;
        UUID existingVoltageInitParametersUuid = studyEntity.getVoltageInitParametersUuid();
        UserProfileInfos userProfileInfos = parameters == null ? userAdminService.getUserProfile(userId) : null;
        if (parameters == null && userProfileInfos.getVoltageInitParameterId() != null) {
            // reset case, with existing profile, having default voltage init params
            try {
                UUID voltageInitParametersFromProfileUuid = voltageInitService.duplicateVoltageInitParameters(userProfileInfos.getVoltageInitParameterId());
                studyEntity.setVoltageInitParametersUuid(voltageInitParametersFromProfileUuid);
                removeVoltageInitParameters(existingVoltageInitParametersUuid);
                return userProfileIssue;
            } catch (Exception e) {
                userProfileIssue = true;
                LOGGER.error(String.format("Could not duplicate voltage init parameters with id '%s' from user/profile '%s/%s'. Using default parameters",
                    userProfileInfos.getVoltageInitParameterId(), userId, userProfileInfos.getName()), e);
                // in case of duplication error (ex: wrong/dangling uuid in the profile), move on with default params below
            }
        }

        if (existingVoltageInitParametersUuid == null) {
            existingVoltageInitParametersUuid = voltageInitService.createVoltageInitParameters(parameters);
            studyEntity.setVoltageInitParametersUuid(existingVoltageInitParametersUuid);
        } else {
            VoltageInitParametersInfos oldParameters = voltageInitService.getVoltageInitParameters(existingVoltageInitParametersUuid);
            if (Objects.isNull(parameters) || !parameters.equals(oldParameters)) {
                voltageInitService.updateVoltageInitParameters(existingVoltageInitParametersUuid, parameters);
            }
        }
        invalidateVoltageInitStatusOnAllNodes(studyEntity.getId());

        return userProfileIssue;
    }

    private void removeVoltageInitParameters(@Nullable UUID voltageInitParametersUuid) {
        if (voltageInitParametersUuid != null) {
            try {
                voltageInitService.deleteVoltageInitParameters(voltageInitParametersUuid);
            } catch (Exception e) {
                LOGGER.error("Could not remove voltage init parameters with uuid:" + voltageInitParametersUuid, e);
            }
        }
    }

    public boolean createOrUpdateSecurityAnalysisParameters(UUID studyUuid, StudyEntity studyEntity, String parameters, String userId) {
        boolean userProfileIssue = false;
        UUID existingSecurityAnalysisParametersUuid = studyEntity.getSecurityAnalysisParametersUuid();
        UserProfileInfos userProfileInfos = parameters == null ? userAdminService.getUserProfile(userId) : null;
        if (parameters == null && userProfileInfos.getSecurityAnalysisParameterId() != null) {
            // reset case, with existing profile, having default security analysis params
            try {
                UUID securityAnalysisParametersFromProfileUuid = securityAnalysisService.duplicateSecurityAnalysisParameters(userProfileInfos.getSecurityAnalysisParameterId());
                studyEntity.setSecurityAnalysisParametersUuid(securityAnalysisParametersFromProfileUuid);
                removeSecurityAnalysisParameters(existingSecurityAnalysisParametersUuid);
                return userProfileIssue;
            } catch (Exception e) {
                userProfileIssue = true;
                LOGGER.error(String.format("Could not duplicate security analysis parameters with id '%s' from user/profile '%s/%s'. Using default parameters",
                        userProfileInfos.getSecurityAnalysisParameterId(), userId, userProfileInfos.getName()), e);
                // in case of duplication error (ex: wrong/dangling uuid in the profile), move on with default params below
            }
        }

        if (existingSecurityAnalysisParametersUuid == null) {
            existingSecurityAnalysisParametersUuid = securityAnalysisService.createSecurityAnalysisParameters(parameters);
            studyEntity.setSecurityAnalysisParametersUuid(existingSecurityAnalysisParametersUuid);
        } else {
            securityAnalysisService.updateSecurityAnalysisParameters(existingSecurityAnalysisParametersUuid, parameters);
        }
        invalidateSecurityAnalysisStatusOnAllNodes(studyUuid);

        return userProfileIssue;
    }

    private void removeSecurityAnalysisParameters(@Nullable UUID securityAnalysisParametersUuid) {
        if (securityAnalysisParametersUuid != null) {
            try {
                securityAnalysisService.deleteSecurityAnalysisParameters(securityAnalysisParametersUuid);
            } catch (Exception e) {
                LOGGER.error("Could not remove security analysis parameters with uuid:" + securityAnalysisParametersUuid, e);
            }
        }
    }

    @Transactional
    public void createNetworkModification(UUID studyUuid, UUID nodeUuid, String createModificationAttributes, String userId) {
        List<UUID> childrenUuids = networkModificationTreeService.getChildrenUuids(nodeUuid);
        notificationService.emitStartModificationEquipmentNotification(studyUuid, nodeUuid, childrenUuids, NotificationService.MODIFICATIONS_CREATING_IN_PROGRESS);
        try {
            UUID groupUuid = networkModificationTreeService.getModificationGroupUuid(nodeUuid);
            List<RootNetworkEntity> studyRootNetworkEntities = getStudyRootNetworks(studyUuid);

            List<ModificationApplicationContext> modificationApplicationContexts = studyRootNetworkEntities.stream()
                .map(rootNetworkEntity -> rootNetworkNodeInfoService.getNetworkModificationApplicationContext(rootNetworkEntity.getId(), nodeUuid, rootNetworkEntity.getNetworkUuid()))
                .toList();

            NetworkModificationsResult networkModificationResults = networkModificationService.createModification(groupUuid, Pair.of(createModificationAttributes, modificationApplicationContexts));

            if (networkModificationResults != null && networkModificationResults.modificationResults() != null) {
                int index = 0;
                // for each NetworkModificationResult, send an impact notification - studyRootNetworkEntities are ordered in the same way as networkModificationResults
                for (Optional<NetworkModificationResult> modificationResultOpt : networkModificationResults.modificationResults()) {
                    if (modificationResultOpt.isPresent() && studyRootNetworkEntities.get(index) != null) {
                        emitNetworkModificationImpacts(studyUuid, nodeUuid, studyRootNetworkEntities.get(index).getId(), modificationResultOpt.get());
                    }
                    index++;
                }
            }
        } finally {
            notificationService.emitEndModificationEquipmentNotification(studyUuid, nodeUuid, childrenUuids);
        }
        notificationService.emitElementUpdated(studyUuid, userId);
    }

    @Transactional
    public void updateNetworkModification(UUID studyUuid, String updateModificationAttributes, UUID nodeUuid, UUID modificationUuid, String userId) {
        List<UUID> childrenUuids = networkModificationTreeService.getChildrenUuids(nodeUuid);
        notificationService.emitStartModificationEquipmentNotification(studyUuid, nodeUuid, childrenUuids, NotificationService.MODIFICATIONS_UPDATING_IN_PROGRESS);
        try {
            networkModificationService.updateModification(updateModificationAttributes, modificationUuid);
            invalidateNodeTree(studyUuid, nodeUuid);
        } finally {
            notificationService.emitEndModificationEquipmentNotification(studyUuid, nodeUuid, childrenUuids);
        }
        notificationService.emitElementUpdated(studyUuid, userId);
    }

    public String getVoltageLevelSubstationId(UUID nodeUuid, UUID rootNetworkUuid, String voltageLevelId) {
        UUID networkUuid = rootNetworkService.getNetworkUuid(rootNetworkUuid);
        String variantId = networkModificationTreeService.getVariantId(nodeUuid, rootNetworkUuid);
        return networkMapService.getVoltageLevelSubstationId(networkUuid, variantId, voltageLevelId);
    }

    public List<IdentifiableInfos> getVoltageLevelBusesOrBusbarSections(UUID nodeUuid, UUID rootNetworkUuid, String voltageLevelId,
                                                                        String busPath) {
        UUID networkUuid = rootNetworkService.getNetworkUuid(rootNetworkUuid);
        String variantId = networkModificationTreeService.getVariantId(nodeUuid, rootNetworkUuid);

        return networkMapService.getVoltageLevelBusesOrBusbarSections(networkUuid, variantId, voltageLevelId, busPath);
    }

    public String getVoltageLevelTopologyInfos(UUID nodeUuid, UUID rootNetworkUuid, String voltageLevelId,
                                               String path) {
        UUID networkUuid = rootNetworkService.getNetworkUuid(rootNetworkUuid);
        String variantId = networkModificationTreeService.getVariantId(nodeUuid, rootNetworkUuid);

        return networkMapService.getVoltageLevelTopologyInfos(networkUuid, variantId, voltageLevelId, path);
    }

    public String getVoltageLevelSubstationId(UUID studyUuid, UUID nodeUuid, UUID rootNetworkUuid, String voltageLevelId, boolean inUpstreamBuiltParentNode) {
        UUID nodeUuidToSearchIn = getNodeUuidToSearchIn(nodeUuid, rootNetworkUuid, inUpstreamBuiltParentNode);
        return getVoltageLevelSubstationId(nodeUuidToSearchIn, rootNetworkUuid, voltageLevelId);
    }

    public List<IdentifiableInfos> getVoltageLevelBusesOrBusbarSections(UUID nodeUuid, UUID rootNetworkUuid, String voltageLevelId, boolean inUpstreamBuiltParentNode) {
        UUID nodeUuidToSearchIn = getNodeUuidToSearchIn(nodeUuid, rootNetworkUuid, inUpstreamBuiltParentNode);
        return getVoltageLevelBusesOrBusbarSections(nodeUuidToSearchIn, rootNetworkUuid, voltageLevelId, "buses-or-busbar-sections");
    }

    public String getVoltageLevelTopologyInfos(UUID nodeUuid, UUID rootNetworkUuid, String voltageLevelId, boolean inUpstreamBuiltParentNode, String path) {
        UUID nodeUuidToSearchIn = getNodeUuidToSearchIn(nodeUuid, rootNetworkUuid, inUpstreamBuiltParentNode);
        return getVoltageLevelTopologyInfos(nodeUuidToSearchIn, rootNetworkUuid, voltageLevelId, path);
    }

    @Transactional
    public void buildNode(@NonNull UUID studyUuid, @NonNull UUID nodeUuid, @NonNull UUID rootNetworkUuid, @NonNull String userId) {
        buildNode(studyUuid, nodeUuid, rootNetworkUuid, userId, null);
    }

    private void buildNode(@NonNull UUID studyUuid, @NonNull UUID nodeUuid, @NonNull UUID rootNetworkUuid, @NonNull String userId, AbstractWorkflowInfos workflowInfos) {
        assertCanBuildNode(studyUuid, rootNetworkUuid, userId);
        BuildInfos buildInfos = networkModificationTreeService.getBuildInfos(nodeUuid, rootNetworkUuid);

        // Store all reports (inherited + new) for this node
        networkModificationTreeService.setModificationReports(nodeUuid, rootNetworkUuid, buildInfos.getAllReportsAsMap());
        networkModificationTreeService.updateNodeBuildStatus(nodeUuid, rootNetworkUuid, NodeBuildStatus.from(BuildStatus.BUILDING));
        try {
            networkModificationService.buildNode(nodeUuid, rootNetworkUuid, buildInfos, workflowInfos);
        } catch (Exception e) {
            networkModificationTreeService.updateNodeBuildStatus(nodeUuid, rootNetworkUuid, NodeBuildStatus.from(BuildStatus.NOT_BUILT));
            throw e;
        }
    }

    public void handleBuildSuccess(UUID studyUuid, UUID nodeUuid, UUID rootNetworkUuid, NetworkModificationResult networkModificationResult) {
        LOGGER.info("Build completed for node '{}'", nodeUuid);

        networkModificationTreeService.updateNodeBuildStatus(nodeUuid, rootNetworkUuid,
            NodeBuildStatus.from(networkModificationResult.getLastGroupApplicationStatus(), networkModificationResult.getApplicationStatus()));

        notificationService.emitStudyChanged(studyUuid, nodeUuid, rootNetworkUuid, NotificationService.UPDATE_TYPE_BUILD_COMPLETED, networkModificationResult.getImpactedSubstationsIds());
    }

    public void assertCanBuildNode(@NonNull UUID studyUuid, @NonNull UUID rootNetworkUuid, @NonNull String userId) {
        // check restrictions on node builds number
        userAdminService.getUserMaxAllowedBuilds(userId).ifPresent(maxBuilds -> {
            long nbBuiltNodes = networkModificationTreeService.countBuiltNodes(studyUuid, rootNetworkUuid);
            if (nbBuiltNodes >= maxBuilds) {
                throw new StudyException(MAX_NODE_BUILDS_EXCEEDED, "max allowed built nodes reached", Map.of("limit", maxBuilds));
            }
        });
    }

    @Transactional
    public void unbuildStudyNode(@NonNull UUID studyUuid, @NonNull UUID nodeUuid, @NonNull UUID rootNetworkUuid) {
        if (networkModificationTreeService.getNodeBuildStatus(nodeUuid, rootNetworkUuid).isNotBuilt()) {
            return;
        }

        // if loadflow was run on a security node, all children node might have been impacted with loadflow modifications
        // we need to invalidate them all
        boolean invalidateAll = networkModificationTreeService.isSecurityNode(nodeUuid) && rootNetworkNodeInfoService.isLoadflowDone(nodeUuid, rootNetworkUuid);
        if (invalidateAll) {
            invalidateNodeTree(studyUuid, nodeUuid, rootNetworkUuid);
        } else {
            invalidateNode(studyUuid, nodeUuid, rootNetworkUuid);
        }
    }

    public void stopBuild(@NonNull UUID nodeUuid, UUID rootNetworkUuid) {
        networkModificationService.stopBuild(nodeUuid, rootNetworkUuid);
    }

    private void assertDuplicateStudyNode(UUID sourceStudyUuid, UUID targetStudyUuid, UUID nodeToCopyUuid, UUID referenceNodeUuid, InsertMode insertMode) {
        checkStudyContainsNode(sourceStudyUuid, nodeToCopyUuid);
        checkStudyContainsNode(targetStudyUuid, referenceNodeUuid);
        networkModificationTreeService.assertMoveOrDuplicateNode(nodeToCopyUuid, referenceNodeUuid, insertMode);
    }

    private void assertMoveStudyNode(UUID studyUuid, UUID nodeToMoveUuid, UUID referenceNodeUuid, InsertMode insertMode) {
        checkStudyContainsNode(studyUuid, nodeToMoveUuid);
        checkStudyContainsNode(studyUuid, referenceNodeUuid);
        networkModificationTreeService.assertMoveOrDuplicateNode(nodeToMoveUuid, referenceNodeUuid, insertMode);
    }

    @Transactional
    public void duplicateStudyNode(UUID sourceStudyUuid, UUID targetStudyUuid, UUID nodeToCopyUuid, UUID referenceNodeUuid, InsertMode insertMode, String userId) {
        assertDuplicateStudyNode(sourceStudyUuid, targetStudyUuid, nodeToCopyUuid, referenceNodeUuid, insertMode);

        UUID duplicatedNodeUuid = networkModificationTreeService.duplicateStudyNode(nodeToCopyUuid, referenceNodeUuid, insertMode);
        boolean invalidateBuild = networkModificationTreeService.hasModifications(nodeToCopyUuid, false);
        if (invalidateBuild) {
            invalidateNodeTree(targetStudyUuid, duplicatedNodeUuid, InvalidateNodeTreeParameters.ONLY_CHILDREN_BUILD_STATUS);
        }
        notificationService.emitElementUpdated(targetStudyUuid, userId);
    }

    @Transactional
    public void moveStudyNode(UUID studyUuid, UUID nodeToMoveUuid, UUID referenceNodeUuid, InsertMode insertMode, String userId) {
        assertMoveStudyNode(studyUuid, nodeToMoveUuid, referenceNodeUuid, insertMode);

        List<NodeEntity> oldChildren = null;
        boolean shouldUnbuildChildren = networkModificationTreeService.hasModifications(nodeToMoveUuid, false);

        //Unbuild previous children if necessary
        if (shouldUnbuildChildren) {
            oldChildren = networkModificationTreeService.getChildren(nodeToMoveUuid);
        }

        networkModificationTreeService.moveStudyNode(nodeToMoveUuid, referenceNodeUuid, insertMode);

        //Unbuilding moved node or new children if necessary
        if (shouldUnbuildChildren) {
            invalidateNodeTree(studyUuid, nodeToMoveUuid);
            oldChildren.forEach(child -> invalidateNodeTree(studyUuid, child.getIdNode()));
        } else {
            invalidateNode(studyUuid, nodeToMoveUuid);
        }
        notificationService.emitElementUpdated(studyUuid, userId);
    }

    private void assertDuplicateStudySubtree(UUID sourceStudyUuid, UUID targetStudyUuid, UUID parentNodeToCopyUuid, UUID referenceNodeUuid) {
        checkStudyContainsNode(sourceStudyUuid, parentNodeToCopyUuid);
        checkStudyContainsNode(targetStudyUuid, referenceNodeUuid);
        networkModificationTreeService.assertMoveOrDuplicateSubtree(parentNodeToCopyUuid, referenceNodeUuid);
    }

    @Transactional
    public void duplicateStudySubtree(UUID sourceStudyUuid, UUID targetStudyUuid, UUID parentNodeToCopyUuid, UUID referenceNodeUuid, String userId) {
        assertDuplicateStudySubtree(sourceStudyUuid, targetStudyUuid, parentNodeToCopyUuid, referenceNodeUuid);
        AbstractNode studySubTree = networkModificationTreeService.getStudySubtree(sourceStudyUuid, parentNodeToCopyUuid, null);
        StudyEntity studyEntity = getStudy(targetStudyUuid);
        StudyEntity sourceStudyEntity = getStudy(sourceStudyUuid);
        UUID duplicatedNodeUuid = networkModificationTreeService.cloneStudyTree(studySubTree, referenceNodeUuid, studyEntity, sourceStudyEntity, false);
        notificationService.emitSubtreeInserted(targetStudyUuid, duplicatedNodeUuid, referenceNodeUuid);
        notificationService.emitElementUpdated(targetStudyUuid, userId);
    }

    private void assertMoveStudySubtree(UUID studyUuid, UUID parentNodeToMoveUuid, UUID referenceNodeUuid) {
        checkStudyContainsNode(studyUuid, parentNodeToMoveUuid);
        checkStudyContainsNode(studyUuid, referenceNodeUuid);
        networkModificationTreeService.assertMoveOrDuplicateSubtree(parentNodeToMoveUuid, referenceNodeUuid);
    }

    @Transactional
    public void moveStudySubtree(UUID studyUuid, UUID parentNodeToMoveUuid, UUID referenceNodeUuid, String userId) {
        assertMoveStudySubtree(studyUuid, parentNodeToMoveUuid, referenceNodeUuid);

        List<UUID> allChildren = networkModificationTreeService.getChildrenUuids(parentNodeToMoveUuid);
        if (allChildren.contains(referenceNodeUuid)) {
            throw new StudyException(NOT_ALLOWED);
        }

        networkModificationTreeService.moveStudySubtree(parentNodeToMoveUuid, referenceNodeUuid);

        getStudyRootNetworks(studyUuid).forEach(rootNetworkEntity -> {
            UUID rootNetworkUuid = rootNetworkEntity.getId();
            if (networkModificationTreeService.getNodeBuildStatus(parentNodeToMoveUuid, rootNetworkUuid).isBuilt()) {
                invalidateNodeTree(studyUuid, parentNodeToMoveUuid);
            }
            allChildren.stream()
                .filter(childUuid -> networkModificationTreeService.getNodeBuildStatus(childUuid, rootNetworkUuid).isBuilt())
                .forEach(childUuid -> invalidateNodeTree(studyUuid, childUuid));
        });

        notificationService.emitSubtreeMoved(studyUuid, parentNodeToMoveUuid, referenceNodeUuid);
        notificationService.emitElementUpdated(studyUuid, userId);
    }

    private void invalidateNode(UUID studyUuid, UUID nodeUuid, UUID rootNetworkUuid) {
        AtomicReference<Long> startTime = new AtomicReference<>(null);
        startTime.set(System.nanoTime());

        InvalidateNodeInfos invalidateNodeInfos = networkModificationTreeService.invalidateNode(nodeUuid, rootNetworkUuid);
        invalidateNodeInfos.setNetworkUuid(rootNetworkService.getNetworkUuid(rootNetworkUuid));

        deleteInvalidationInfos(invalidateNodeInfos);

        emitAllComputationStatusChanged(studyUuid, nodeUuid, rootNetworkUuid, InvalidateNodeTreeParameters.ComputationsInvalidationMode.ALL);

        if (startTime.get() != null) {
            LOGGER.trace("unbuild node '{}' of study '{}' : {} seconds", nodeUuid, studyUuid,
                TimeUnit.NANOSECONDS.toSeconds(System.nanoTime() - startTime.get()));
        }
    }

    private void invalidateNode(UUID studyUuid, UUID nodeUuid) {
        getStudyRootNetworks(studyUuid).forEach(rootNetworkEntity ->
            invalidateNode(studyUuid, nodeUuid, rootNetworkEntity.getId()));
    }

    private void invalidateNodeTree(UUID studyUuid, UUID nodeUuid) {
        invalidateNodeTree(studyUuid, nodeUuid, InvalidateNodeTreeParameters.ALL);
    }

    private void invalidateNodeTree(UUID studyUuid, UUID nodeUuid, InvalidateNodeTreeParameters invalidateTreeParameters) {
        getStudyRootNetworks(studyUuid).forEach(rootNetworkEntity ->
            invalidateNodeTree(studyUuid, nodeUuid, rootNetworkEntity.getId(), invalidateTreeParameters));
    }

    @Transactional
    public void invalidateNodeTreeWhenMoveModification(UUID studyUuid, UUID nodeUuid) {
        invalidateNodeTree(studyUuid, nodeUuid, InvalidateNodeTreeParameters.ALL);
    }

    @Transactional
    public boolean invalidateNodeTreeWhenMoveModifications(UUID studyUuid, UUID targetNodeUuid, UUID originNodeUuid) {
        boolean isTargetInDifferentNodeTree = !targetNodeUuid.equals(originNodeUuid)
            && !networkModificationTreeService.isAChild(originNodeUuid, targetNodeUuid);

        invalidateNodeTree(studyUuid, originNodeUuid);

        if (isTargetInDifferentNodeTree) {
            invalidateNodeTreeWithLF(studyUuid, targetNodeUuid, ComputationsInvalidationMode.ALL);
        }

        return isTargetInDifferentNodeTree;
    }

    @Transactional
    public void invalidateNodeTreeWithLF(UUID studyUuid, UUID nodeUuid) {
        invalidateNodeTreeWithLF(studyUuid, nodeUuid, ComputationsInvalidationMode.ALL);
    }

    private void invalidateNodeTreeWithLF(UUID studyUuid, UUID nodeUuid, ComputationsInvalidationMode computationsInvalidationMode) {
        getStudyRootNetworks(studyUuid).forEach(rootNetworkEntity ->
            invalidateNodeTreeWithLF(studyUuid, nodeUuid, rootNetworkEntity.getId(), computationsInvalidationMode)
        );
    }

    private void invalidateNodeTreeWithLF(UUID studyUuid, UUID nodeUuid, UUID rootNetworkUuid, ComputationsInvalidationMode computationsInvalidationMode) {
        boolean invalidateAll = networkModificationTreeService.isSecurityNode(nodeUuid) && rootNetworkNodeInfoService.isLoadflowDone(nodeUuid, rootNetworkUuid);
        InvalidateNodeTreeParameters invalidateNodeTreeParameters = InvalidateNodeTreeParameters.builder()
            .invalidationMode(invalidateAll ? InvalidationMode.ALL : InvalidationMode.ONLY_CHILDREN_BUILD_STATUS)
            .withBlockedNode(true)
            .computationsInvalidationMode(invalidateAll ? ComputationsInvalidationMode.ALL : computationsInvalidationMode)
            .build();
        invalidateNodeTree(studyUuid, nodeUuid, rootNetworkUuid, invalidateNodeTreeParameters);
    }

    public void invalidateNodeTree(UUID studyUuid, UUID nodeUuid, UUID rootNetworkUuid) {
        invalidateNodeTree(studyUuid, nodeUuid, rootNetworkUuid, InvalidateNodeTreeParameters.ALL);
    }

    private void invalidateNodeTree(UUID studyUuid, UUID nodeUuid, UUID rootNetworkUuid, InvalidateNodeTreeParameters invalidateTreeParameters) {
        invalidateNodeTree(studyUuid, nodeUuid, rootNetworkUuid, invalidateTreeParameters, false);
    }

    public void invalidateNodeTree(UUID studyUuid, UUID nodeUuid, UUID rootNetworkUuid, InvalidateNodeTreeParameters invalidateTreeParameters, boolean blocking) {
        AtomicReference<Long> startTime = new AtomicReference<>(null);
        startTime.set(System.nanoTime());

        InvalidateNodeInfos invalidateNodeInfos = networkModificationTreeService.invalidateNodeTree(nodeUuid, rootNetworkUuid, invalidateTreeParameters);
        invalidateNodeInfos.setNetworkUuid(rootNetworkService.getNetworkUuid(rootNetworkUuid));

        CompletableFuture<Void> cf = deleteInvalidationInfos(invalidateNodeInfos);
        if (blocking) {
            cf.join();
        }

        emitAllComputationStatusChanged(studyUuid, nodeUuid, rootNetworkUuid, invalidateTreeParameters.computationsInvalidationMode());

        if (startTime.get() != null) {
            LOGGER.trace("unbuild node '{}' of study '{}' : {} seconds", nodeUuid, studyUuid,
                TimeUnit.NANOSECONDS.toSeconds(System.nanoTime() - startTime.get()));
        }
    }

    @Transactional
    public void unblockNodeTree(UUID studyUuid, UUID nodeUuid) {
        getStudyRootNetworks(studyUuid).forEach(rootNetworkEntity ->
            networkModificationTreeService.unblockNodeTree(rootNetworkEntity.getId(), nodeUuid)
        );
    }

    @Transactional
    public void deleteNetworkModifications(UUID studyUuid, UUID nodeUuid, List<UUID> modificationsUuids, String userId) {
        List<UUID> childrenUuids = networkModificationTreeService.getChildrenUuids(nodeUuid);
        StudyEntity studyEntity = getStudy(studyUuid);
        notificationService.emitStartModificationEquipmentNotification(studyUuid, nodeUuid, childrenUuids, NotificationService.MODIFICATIONS_DELETING_IN_PROGRESS);
        try {
            if (!networkModificationTreeService.getStudyUuidForNodeId(nodeUuid).equals(studyUuid)) {
                throw new StudyException(NOT_ALLOWED);
            }
            UUID groupId = networkModificationTreeService.getModificationGroupUuid(nodeUuid);
            networkModificationService.deleteModifications(groupId, modificationsUuids);
            // for each root network, remove modifications from excluded ones
            studyEntity.getRootNetworks().forEach(rootNetworkEntity -> rootNetworkNodeInfoService.updateModificationsToExclude(nodeUuid, rootNetworkEntity.getId(), new HashSet<>(modificationsUuids), true));
        } finally {
            notificationService.emitEndDeletionEquipmentNotification(studyUuid, nodeUuid, childrenUuids);
        }
        notificationService.emitElementUpdated(studyUuid, userId);
    }

    @Transactional
    public void stashNetworkModifications(UUID studyUuid, UUID nodeUuid, List<UUID> modificationsUuids, String userId) {
        List<UUID> childrenUuids = networkModificationTreeService.getChildrenUuids(nodeUuid);
        notificationService.emitStartModificationEquipmentNotification(studyUuid, nodeUuid, childrenUuids, NotificationService.MODIFICATIONS_STASHING_IN_PROGRESS);
        try {
            if (!networkModificationTreeService.getStudyUuidForNodeId(nodeUuid).equals(studyUuid)) {
                throw new StudyException(NOT_ALLOWED);
            }
            UUID groupId = networkModificationTreeService.getModificationGroupUuid(nodeUuid);
            networkModificationService.stashModifications(groupId, modificationsUuids);
            invalidateNodeTree(studyUuid, nodeUuid);
        } finally {
            notificationService.emitEndModificationEquipmentNotification(studyUuid, nodeUuid, childrenUuids);
        }
        notificationService.emitElementUpdated(studyUuid, userId);
    }

    @Transactional
    public void updateNetworkModificationsActivation(UUID studyUuid, UUID nodeUuid, List<UUID> modificationsUuids, String userId, boolean activated) {
        List<UUID> childrenUuids = networkModificationTreeService.getChildrenUuids(nodeUuid);
        notificationService.emitStartModificationEquipmentNotification(studyUuid, nodeUuid, childrenUuids, NotificationService.MODIFICATIONS_UPDATING_IN_PROGRESS);
        try {
            if (!networkModificationTreeService.getStudyUuidForNodeId(nodeUuid).equals(studyUuid)) {
                throw new StudyException(NOT_ALLOWED);
            }
            UUID groupId = networkModificationTreeService.getModificationGroupUuid(nodeUuid);
            networkModificationService.updateModificationsActivation(groupId, modificationsUuids, activated);
            invalidateNodeTree(studyUuid, nodeUuid);
        } finally {
            notificationService.emitEndModificationEquipmentNotification(studyUuid, nodeUuid, childrenUuids);
        }
        notificationService.emitElementUpdated(studyUuid, userId);
    }

    @Transactional
    public void updateNetworkModificationsActivationInRootNetwork(UUID studyUuid, UUID nodeUuid, UUID rootNetworkUuid, Set<UUID> modificationsUuids, String userId, boolean activated) {
        List<UUID> childrenUuids = networkModificationTreeService.getChildrenUuids(nodeUuid);
        networkModificationService.verifyModifications(networkModificationTreeService.getModificationGroupUuid(nodeUuid), modificationsUuids);
        notificationService.emitStartModificationEquipmentNotification(studyUuid, nodeUuid, Optional.of(rootNetworkUuid), childrenUuids, NotificationService.MODIFICATIONS_UPDATING_IN_PROGRESS);
        try {
            if (!networkModificationTreeService.getStudyUuidForNodeId(nodeUuid).equals(studyUuid)) {
                throw new StudyException(NOT_ALLOWED);
            }
            rootNetworkNodeInfoService.updateModificationsToExclude(nodeUuid, rootNetworkUuid, modificationsUuids, activated);
            invalidateNodeTree(studyUuid, nodeUuid, rootNetworkUuid);
        } finally {
            notificationService.emitEndModificationEquipmentNotification(studyUuid, nodeUuid, Optional.of(rootNetworkUuid), childrenUuids);
        }
        notificationService.emitElementUpdated(studyUuid, userId);
    }

    @Transactional
    public void restoreNetworkModifications(UUID studyUuid, UUID nodeUuid, List<UUID> modificationsUuids, String userId) {
        List<UUID> childrenUuids = networkModificationTreeService.getChildrenUuids(nodeUuid);
        notificationService.emitStartModificationEquipmentNotification(studyUuid, nodeUuid, childrenUuids, NotificationService.MODIFICATIONS_RESTORING_IN_PROGRESS);
        try {
            if (!networkModificationTreeService.getStudyUuidForNodeId(nodeUuid).equals(studyUuid)) {
                throw new StudyException(NOT_ALLOWED);
            }
            UUID groupId = networkModificationTreeService.getModificationGroupUuid(nodeUuid);
            networkModificationService.restoreModifications(groupId, modificationsUuids);
            invalidateNodeTree(studyUuid, nodeUuid);
        } finally {
            notificationService.emitEndModificationEquipmentNotification(studyUuid, nodeUuid, childrenUuids);
        }
        notificationService.emitElementUpdated(studyUuid, userId);
    }

    private void removeNodesFromAliases(UUID studyUuid, List<UUID> nodeIds, boolean removeChildren) {
        StudyEntity studyEntity = getStudy(studyUuid);
        if (!CollectionUtils.isEmpty(studyEntity.getNodeAliases())) {
            Set<UUID> allNodeIds = new HashSet<>(nodeIds);
            if (removeChildren) {
                nodeIds.forEach(n -> allNodeIds.addAll(networkModificationTreeService.getAllChildrenUuids(n)));
            }
            studyEntity.getNodeAliases().forEach(nodeAliasEmbeddable -> {
                if (nodeAliasEmbeddable.getNodeId() != null && allNodeIds.contains(nodeAliasEmbeddable.getNodeId())) {
                    nodeAliasEmbeddable.setNodeId(null);
                }
            });
        }
    }

    @Transactional
    public void deleteNodes(UUID studyUuid, List<UUID> nodeIds, boolean deleteChildren, String userId) {
        removeNodesFromAliases(studyUuid, nodeIds, deleteChildren);

        DeleteNodeInfos deleteNodeInfos = new DeleteNodeInfos();
        for (UUID nodeId : nodeIds) {
            AtomicReference<Long> startTime = new AtomicReference<>(null);
            startTime.set(System.nanoTime());

            boolean invalidateChildrenBuild = !deleteChildren && networkModificationTreeService.hasModifications(nodeId, false);
            List<NodeEntity> childrenNodes = networkModificationTreeService.getChildren(nodeId);
            networkModificationTreeService.doDeleteNode(nodeId, deleteChildren, deleteNodeInfos);

            if (invalidateChildrenBuild) {
                childrenNodes.forEach(nodeEntity -> invalidateNodeTree(studyUuid, nodeEntity.getIdNode()));
            }

            if (startTime.get() != null && LOGGER.isTraceEnabled()) {
                LOGGER.trace("Delete node '{}' of study '{}' : {} seconds", nodeId.toString().replaceAll("[\n\r]", "_"), studyUuid,
                    TimeUnit.NANOSECONDS.toSeconds(System.nanoTime() - startTime.get()));
            }
        }

        deleteNodesInfos(deleteNodeInfos);

        notificationService.emitElementUpdated(studyUuid, userId);
    }

    // /!\ Do not wait completion and do not throw exception
    private CompletableFuture<Void> deleteInvalidationInfos(InvalidateNodeInfos invalidateNodeInfos) {
        return CompletableFuture.allOf(
            studyServerExecutionService.runAsync(() -> networkStoreService.deleteVariants(invalidateNodeInfos.getNetworkUuid(), invalidateNodeInfos.getVariantIds())),
            studyServerExecutionService.runAsync(() -> networkModificationService.deleteIndexedModifications(invalidateNodeInfos.getGroupUuids(), invalidateNodeInfos.getNetworkUuid())),
            studyServerExecutionService.runAsync(() -> reportService.deleteReports(invalidateNodeInfos.getReportUuids())),
            studyServerExecutionService.runAsync(() -> loadflowService.deleteLoadFlowResults(invalidateNodeInfos.getLoadFlowResultUuids())),
            studyServerExecutionService.runAsync(() -> securityAnalysisService.deleteSecurityAnalysisResults(invalidateNodeInfos.getSecurityAnalysisResultUuids())),
            studyServerExecutionService.runAsync(() -> sensitivityAnalysisService.deleteSensitivityAnalysisResults(invalidateNodeInfos.getSensitivityAnalysisResultUuids())),
            studyServerExecutionService.runAsync(() -> shortCircuitService.deleteShortCircuitAnalysisResults(invalidateNodeInfos.getShortCircuitAnalysisResultUuids())),
            studyServerExecutionService.runAsync(() -> shortCircuitService.deleteShortCircuitAnalysisResults(invalidateNodeInfos.getOneBusShortCircuitAnalysisResultUuids())),
            studyServerExecutionService.runAsync(() -> voltageInitService.deleteVoltageInitResults(invalidateNodeInfos.getVoltageInitResultUuids())),
            studyServerExecutionService.runAsync(() -> dynamicSimulationService.deleteResults(invalidateNodeInfos.getDynamicSimulationResultUuids())),
            studyServerExecutionService.runAsync(() -> dynamicSecurityAnalysisService.deleteResults(invalidateNodeInfos.getDynamicSecurityAnalysisResultUuids())),
            studyServerExecutionService.runAsync(() -> stateEstimationService.deleteStateEstimationResults(invalidateNodeInfos.getStateEstimationResultUuids())),
            studyServerExecutionService.runAsync(() -> pccMinService.deletePccMinResults(invalidateNodeInfos.getPccMinResultUuids()))
        );
    }

    // /!\ Do not wait completion and do not throw exception
    private void deleteNodesInfos(DeleteNodeInfos deleteNodeInfos) {
        CompletableFuture.allOf(
            studyServerExecutionService.runAsync(() -> deleteNodeInfos.getVariantIds().forEach(networkStoreService::deleteVariants)),
            studyServerExecutionService.runAsync(() -> deleteNodeInfos.getModificationGroupUuids().forEach(networkModificationService::deleteModifications)),
            studyServerExecutionService.runAsync(() -> deleteNodeInfos.getRemovedNodeUuids().forEach(dynamicSimulationEventService::deleteEventsByNodeId)),
            studyServerExecutionService.runAsync(() -> reportService.deleteReports(deleteNodeInfos.getReportUuids())),
            studyServerExecutionService.runAsync(() -> loadflowService.deleteLoadFlowResults(deleteNodeInfos.getLoadFlowResultUuids())),
            studyServerExecutionService.runAsync(() -> securityAnalysisService.deleteSecurityAnalysisResults(deleteNodeInfos.getSecurityAnalysisResultUuids())),
            studyServerExecutionService.runAsync(() -> sensitivityAnalysisService.deleteSensitivityAnalysisResults(deleteNodeInfos.getSensitivityAnalysisResultUuids())),
            studyServerExecutionService.runAsync(() -> shortCircuitService.deleteShortCircuitAnalysisResults(deleteNodeInfos.getShortCircuitAnalysisResultUuids())),
            studyServerExecutionService.runAsync(() -> shortCircuitService.deleteShortCircuitAnalysisResults(deleteNodeInfos.getOneBusShortCircuitAnalysisResultUuids())),
            studyServerExecutionService.runAsync(() -> voltageInitService.deleteVoltageInitResults(deleteNodeInfos.getVoltageInitResultUuids())),
            studyServerExecutionService.runAsync(() -> dynamicSimulationService.deleteResults(deleteNodeInfos.getDynamicSimulationResultUuids())),
            studyServerExecutionService.runAsync(() -> dynamicSecurityAnalysisService.deleteResults(deleteNodeInfos.getDynamicSecurityAnalysisResultUuids())),
            studyServerExecutionService.runAsync(() -> stateEstimationService.deleteStateEstimationResults(deleteNodeInfos.getStateEstimationResultUuids())),
            studyServerExecutionService.runAsync(() -> pccMinService.deletePccMinResults(deleteNodeInfos.getPccMinResultUuids()))
        );
    }

    @Transactional
    public void stashNode(UUID studyUuid, UUID nodeId, boolean stashChildren, String userId) {
        removeNodesFromAliases(studyUuid, List.of(nodeId), stashChildren);

        AtomicReference<Long> startTime = new AtomicReference<>(null);
        startTime.set(System.nanoTime());

        boolean unbuildChildren = stashChildren || networkModificationTreeService.hasModifications(nodeId, false);
        List<UUID> rootNetworkUuids = getStudyRootNetworks(studyUuid).stream()
                .map(RootNetworkEntity::getId)
                .toList();

        if (unbuildChildren) {
            rootNetworkUuids.forEach(rootNetworkId ->
                invalidateNodeTree(studyUuid, nodeId, rootNetworkId));
        } else {
            rootNetworkUuids.forEach(rootNetworkId ->
                invalidateNode(studyUuid, nodeId, rootNetworkId)
            );
        }

        networkModificationTreeService.doStashNode(nodeId, stashChildren);

        if (startTime.get() != null) {
            LOGGER.trace("Delete node '{}' of study '{}' : {} seconds", nodeId, studyUuid,
                    TimeUnit.NANOSECONDS.toSeconds(System.nanoTime() - startTime.get()));
        }

        notificationService.emitElementUpdated(studyUuid, userId);
    }

    public List<Pair<AbstractNode, Integer>> getStashedNodes(UUID studyId) {
        return networkModificationTreeService.getStashedNodes(studyId);
    }

    public void restoreNodes(UUID studyId, List<UUID> nodeIds, UUID anchorNodeId) {
        networkModificationTreeService.assertIsRootOrConstructionNode(anchorNodeId);
        networkModificationTreeService.restoreNode(studyId, nodeIds, anchorNodeId);
    }

    private void reindexRootNetwork(StudyEntity study, UUID rootNetworkUuid) {
        CreatedStudyBasicInfos studyInfos = toCreatedStudyBasicInfos(study);
        // reindex root network for study in elasticsearch
        studyInfosService.recreateStudyInfos(studyInfos);
        RootNetworkEntity rootNetwork = rootNetworkService.getRootNetwork(rootNetworkUuid).orElseThrow(() -> new StudyException(NOT_FOUND, "Root network not found"));

        // Reset indexation status
        updateRootNetworkIndexationStatus(study, rootNetwork, RootNetworkIndexationStatus.INDEXING_ONGOING);
        try {
            networkConversionService.reindexStudyNetworkEquipments(rootNetworkService.getNetworkUuid(rootNetworkUuid));
            updateRootNetworkIndexationStatus(study, rootNetwork, RootNetworkIndexationStatus.INDEXED);
        } catch (Exception e) {
            // Allow to retry indexation
            updateRootNetworkIndexationStatus(study, rootNetwork, RootNetworkIndexationStatus.NOT_INDEXED);
            throw e;
        }
        LOGGER.info("Study with id = '{}' has been reindexed", study.getId());
    }

    @Transactional
    public void reindexRootNetwork(UUID studyUuid, UUID rootNetworkUuid) {
        reindexRootNetwork(getStudy(studyUuid), rootNetworkUuid);
    }

    private StudyEntity getStudy(UUID studyUuid) {
        return studyRepository.findById(studyUuid).orElseThrow(() -> new StudyException(NOT_FOUND, "Study not found"));
    }

    @Transactional
    public RootNetworkIndexationStatus getRootNetworkIndexationStatus(UUID studyUuid, UUID rootNetworkUuid) {
        StudyEntity study = getStudy(studyUuid);
        RootNetworkEntity rootNetwork = rootNetworkService.getRootNetwork(rootNetworkUuid).orElseThrow(() -> new StudyException(NOT_FOUND, "Root network not found"));
        if (rootNetwork.getIndexationStatus() == RootNetworkIndexationStatus.INDEXED
                && !networkConversionService.checkStudyIndexationStatus(rootNetworkService.getNetworkUuid(rootNetworkUuid))) {
            updateRootNetworkIndexationStatus(study, rootNetwork, RootNetworkIndexationStatus.NOT_INDEXED);
        }
        return rootNetwork.getIndexationStatus();
    }

    @Transactional
    public void moveNetworkModifications(@NonNull UUID studyUuid, UUID targetNodeUuid, @NonNull UUID originNodeUuid, List<UUID> modificationUuidList, UUID beforeUuid, boolean isTargetInDifferentNodeTree, String userId) {
        boolean isTargetDifferentNode = !targetNodeUuid.equals(originNodeUuid);

        List<UUID> childrenUuids = networkModificationTreeService.getChildrenUuids(targetNodeUuid);
        List<UUID> originNodeChildrenUuids = new ArrayList<>();
        notificationService.emitStartModificationEquipmentNotification(studyUuid, targetNodeUuid, childrenUuids, NotificationService.MODIFICATIONS_UPDATING_IN_PROGRESS);
        if (isTargetDifferentNode) {
            originNodeChildrenUuids = networkModificationTreeService.getChildrenUuids(originNodeUuid);
            notificationService.emitStartModificationEquipmentNotification(studyUuid, originNodeUuid, originNodeChildrenUuids, NotificationService.MODIFICATIONS_UPDATING_IN_PROGRESS);
        }
        try {
            checkStudyContainsNode(studyUuid, targetNodeUuid);

            StudyEntity studyEntity = getStudy(studyUuid);
            List<RootNetworkEntity> studyRootNetworkEntities = studyEntity.getRootNetworks();
            UUID originGroupUuid = networkModificationTreeService.getModificationGroupUuid(originNodeUuid);
            UUID targetGroupUuid = networkModificationTreeService.getModificationGroupUuid(targetNodeUuid);

            List<ModificationApplicationContext> modificationApplicationContexts = studyRootNetworkEntities.stream()
                .map(rootNetworkEntity -> rootNetworkNodeInfoService.getNetworkModificationApplicationContext(rootNetworkEntity.getId(), targetNodeUuid, rootNetworkEntity.getNetworkUuid()))
                .toList();

            NetworkModificationsResult networkModificationsResult = networkModificationService.moveModifications(originGroupUuid, targetGroupUuid, beforeUuid, Pair.of(modificationUuidList, modificationApplicationContexts), isTargetInDifferentNodeTree);
            rootNetworkNodeInfoService.moveModificationsToExclude(originNodeUuid, targetNodeUuid, networkModificationsResult.modificationUuids());

            // Target node
            if (isTargetInDifferentNodeTree) {
                emitNetworkModificationImpactsForAllRootNetworks(networkModificationsResult.modificationResults(), studyEntity, targetNodeUuid);
            }
        } finally {
            notificationService.emitEndModificationEquipmentNotification(studyUuid, targetNodeUuid, childrenUuids);
            if (isTargetDifferentNode) {
                notificationService.emitEndModificationEquipmentNotification(studyUuid, originNodeUuid, originNodeChildrenUuids);
            }
        }
        notificationService.emitElementUpdated(studyUuid, userId);
    }

    private void emitNetworkModificationImpactsForAllRootNetworks(List<Optional<NetworkModificationResult>> modificationResults, StudyEntity studyEntity, UUID impactedNode) {
        int index = 0;
        List<RootNetworkEntity> rootNetworkEntities = studyEntity.getRootNetworks();
        // for each NetworkModificationResult, send an impact notification - studyRootNetworkEntities are ordered in the same way as networkModificationResults
        for (Optional<NetworkModificationResult> modificationResultOpt : modificationResults) {
            if (modificationResultOpt.isPresent() && rootNetworkEntities.get(index) != null) {
                emitNetworkModificationImpacts(studyEntity.getId(), impactedNode, rootNetworkEntities.get(index).getId(), modificationResultOpt.get());
            }
            index++;
        }
    }

    @Transactional
    public void duplicateOrInsertNetworkModifications(UUID targetStudyUuid, UUID targetNodeUuid, UUID originStudyUuid, UUID originNodeUuid, List<UUID> modificationsUuis, String userId, StudyConstants.ModificationsActionType action) {
        List<UUID> childrenUuids = networkModificationTreeService.getChildrenUuids(targetNodeUuid);
        notificationService.emitStartModificationEquipmentNotification(targetStudyUuid, targetNodeUuid, childrenUuids, NotificationService.MODIFICATIONS_UPDATING_IN_PROGRESS);
        try {
            checkStudyContainsNode(targetStudyUuid, targetNodeUuid);

            List<RootNetworkEntity> studyRootNetworkEntities = getStudyRootNetworks(targetStudyUuid);
            UUID groupUuid = networkModificationTreeService.getModificationGroupUuid(targetNodeUuid);

            List<ModificationApplicationContext> modificationApplicationContexts = studyRootNetworkEntities.stream()
                .map(rootNetworkEntity -> rootNetworkNodeInfoService.getNetworkModificationApplicationContext(rootNetworkEntity.getId(), targetNodeUuid, rootNetworkEntity.getNetworkUuid()))
                .toList();

            NetworkModificationsResult networkModificationResults = networkModificationService.duplicateOrInsertModifications(groupUuid, action, Pair.of(modificationsUuis, modificationApplicationContexts));

            if (targetStudyUuid.equals(originStudyUuid)) {
                Map<UUID, UUID> originToDuplicateModificationsUuids = new HashMap<>();
                for (int i = 0; i < modificationsUuis.size(); i++) {
                    originToDuplicateModificationsUuids.put(modificationsUuis.get(i), networkModificationResults.modificationUuids().get(i));
                }
                rootNetworkNodeInfoService.copyModificationsToExclude(originNodeUuid, targetNodeUuid, originToDuplicateModificationsUuids);
            }

            if (networkModificationResults != null) {
                int index = 0;
                // for each NetworkModificationResult, send an impact notification - studyRootNetworkEntities are ordered in the same way as networkModificationResults
                for (Optional<NetworkModificationResult> modificationResultOpt : networkModificationResults.modificationResults()) {
                    if (modificationResultOpt.isPresent() && studyRootNetworkEntities.get(index) != null) {
                        emitNetworkModificationImpacts(targetStudyUuid, targetNodeUuid, studyRootNetworkEntities.get(index).getId(), modificationResultOpt.get());
                    }
                    index++;
                }
            }

        } finally {
            notificationService.emitEndModificationEquipmentNotification(targetStudyUuid, targetNodeUuid, childrenUuids);
        }
        notificationService.emitElementUpdated(targetStudyUuid, userId);
    }

    private void checkStudyContainsNode(UUID studyUuid, UUID nodeUuid) {
        if (!networkModificationTreeService.getStudyUuidForNodeId(nodeUuid).equals(studyUuid)) {
            throw new StudyException(NOT_ALLOWED);
        }
    }

    private ReportPage getParentNodesReportLogs(UUID nodeUuid, UUID rootNetworkUuid, String messageFilter, Set<String> severityLevels, boolean paged, Pageable pageable) {
        List<UUID> nodeIds = nodesTree(nodeUuid);
        Map<UUID, UUID> modificationReportsMap = networkModificationTreeService.getModificationReports(nodeUuid, rootNetworkUuid);

        List<UUID> reportUuids = nodeIds.stream()
            .map(nodeId -> Optional.ofNullable(modificationReportsMap.get(nodeId))
                    .or(() -> networkModificationTreeService.getReportUuid(nodeId, rootNetworkUuid)))
            .filter(Optional::isPresent)
            .map(Optional::get)
            .toList();
        return reportService.getPagedMultipleReportLogs(reportUuids, messageFilter, severityLevels, paged, pageable);
    }

    @Transactional(readOnly = true)
    public ReportPage getReportLogs(UUID nodeUuid, UUID rootNetworkUuid, UUID reportId, String messageFilter, Set<String> severityLevels, boolean paged, Pageable pageable) {
        if (reportId != null) {
            return reportService.getPagedReportLogs(reportId, messageFilter, severityLevels, paged, pageable);
        }
        return getParentNodesReportLogs(nodeUuid, rootNetworkUuid, messageFilter, severityLevels, paged, pageable);
    }

    private String getSearchTermMatchesInParentNodesFilteredLogs(UUID nodeUuid, UUID rootNetworkUuid, Set<String> severityLevels, String messageFilter, String searchTerm, int pageSize) {
        List<UUID> nodeIds = nodesTree(nodeUuid);
        Map<UUID, UUID> modificationReportsMap = networkModificationTreeService.getModificationReports(nodeUuid, rootNetworkUuid);

        List<UUID> reportUuids = nodeIds.stream()
            .map(nodeId -> Optional.ofNullable(modificationReportsMap.get(nodeId))
                    .or(() -> networkModificationTreeService.getReportUuid(nodeId, rootNetworkUuid)))
            .filter(Optional::isPresent)
            .map(Optional::get)
            .toList();
        return reportService.getSearchTermMatchesInMultipleFilteredLogs(reportUuids, severityLevels, messageFilter, searchTerm, pageSize);
    }

    @Transactional(readOnly = true)
    public String getSearchTermMatchesInFilteredLogs(UUID nodeUuid, UUID rootNetworkUuid, UUID reportId, Set<String> severityLevels, String messageFilter, String searchTerm, int pageSize) {
        if (reportId != null) {
            return reportService.getSearchTermMatchesInFilteredLogs(reportId, severityLevels, messageFilter, searchTerm, pageSize);
        }
        return getSearchTermMatchesInParentNodesFilteredLogs(nodeUuid, rootNetworkUuid, severityLevels, messageFilter, searchTerm, pageSize);
    }

    private Set<String> getParentNodesAggregatedReportSeverities(UUID nodeUuid, UUID rootNetworkUuid) {
        List<UUID> nodeIds = nodesTree(nodeUuid);
        Set<String> severities = new HashSet<>();
        Map<UUID, UUID> modificationReportsMap = networkModificationTreeService.getModificationReports(nodeUuid, rootNetworkUuid);

        for (UUID nodeId : nodeIds) {
            Optional<UUID> reportId = Optional.ofNullable(modificationReportsMap.get(nodeId))
                    .or(() -> networkModificationTreeService.getReportUuid(nodeId, rootNetworkUuid));

            reportId.ifPresent(uuid ->
                    severities.addAll(reportService.getReportAggregatedSeverities(uuid))
            );
        }
        return severities;
    }

    @Transactional(readOnly = true)
    public Set<String> getAggregatedReportSeverities(UUID nodeUuid, UUID rootNetworkUuid, UUID reportId) {
        if (reportId != null) {
            return reportService.getReportAggregatedSeverities(reportId);
        }
        return getParentNodesAggregatedReportSeverities(nodeUuid, rootNetworkUuid);
    }

    @Transactional(readOnly = true)
    public List<Report> getParentNodesReport(UUID nodeUuid, UUID rootNetworkUuid, boolean nodeOnlyReport, ReportType reportType, Set<String> severityLevels) {
        AbstractNode nodeInfos = networkModificationTreeService.getNode(nodeUuid, rootNetworkUuid);

        if (isNonRootNodeWithComputationReportType(nodeInfos, reportType)) {
            UUID reportUuid = getReportUuidForNode(nodeUuid, rootNetworkUuid, reportType);
            return reportUuid != null ? List.of(reportService.getReport(reportUuid, nodeUuid.toString(), severityLevels)) : Collections.emptyList();
        } else if (nodeOnlyReport) {
            return getNodeOnlyReport(nodeUuid, rootNetworkUuid, severityLevels);
        } else {
            return getAllModificationReports(nodeUuid, rootNetworkUuid, severityLevels);
        }
    }

    private boolean isNonRootNodeWithComputationReportType(AbstractNode nodeInfos, ReportType reportType) {
        return nodeInfos.getType() != NodeType.ROOT && reportType != ReportType.NETWORK_MODIFICATION;
    }

    private UUID getReportUuidForNode(UUID nodeUuid, UUID rootNetworkUuid, ReportType reportType) {
        return networkModificationTreeService.getComputationReports(nodeUuid, rootNetworkUuid).get(reportType.name());
    }

    private List<Report> getNodeOnlyReport(UUID nodeUuid, UUID rootNetworkUuid, Set<String> severityLevels) {
        return networkModificationTreeService.getReportUuid(nodeUuid, rootNetworkUuid)
                .map(uuid -> List.of(reportService.getReport(uuid, nodeUuid.toString(), severityLevels)))
                .orElse(Collections.emptyList());
    }

    private List<Report> getAllModificationReports(UUID nodeUuid, UUID rootNetworkUuid, Set<String> severityLevels) {
        List<UUID> nodeIds = nodesTree(nodeUuid);
        List<Report> modificationReports = new ArrayList<>();
        Map<UUID, UUID> modificationReportsMap = networkModificationTreeService.getModificationReports(nodeUuid, rootNetworkUuid);

        for (UUID nodeId : nodeIds) {
            Optional<UUID> reportId = Optional.ofNullable(modificationReportsMap.get(nodeId))
                    .or(() -> networkModificationTreeService.getReportUuid(nodeId, rootNetworkUuid));

            reportId.ifPresent(uuid ->
                    modificationReports.add(reportService.getReport(uuid, nodeId.toString(), severityLevels))
            );
        }

        return modificationReports;
    }

    private List<UUID> nodesTree(UUID nodeUuid) {
        List<UUID> nodeIds = new ArrayList<>();
        nodeIds.add(nodeUuid);
        Optional<UUID> parentUuid = networkModificationTreeService.getParentNodeUuid(nodeUuid);

        while (parentUuid.isPresent()) {
            nodeIds.add(parentUuid.get());
            parentUuid = networkModificationTreeService.getParentNodeUuid(parentUuid.get());
        }

        Collections.reverse(nodeIds);
        return nodeIds;
    }

    private void emitNetworkModificationImpacts(UUID studyUuid, UUID nodeUuid, UUID rootNetworkUuid, NetworkModificationResult networkModificationResult) {
        //TODO move this / rename parent method when refactoring notifications
        networkModificationTreeService.updateNodeBuildStatus(nodeUuid, rootNetworkUuid,
                NodeBuildStatus.from(networkModificationResult.getLastGroupApplicationStatus(), networkModificationResult.getApplicationStatus()));

        Set<org.gridsuite.study.server.notification.dto.EquipmentDeletionInfos> deletionsInfos =
                networkModificationResult.getNetworkImpacts().stream()
                        .filter(impact -> impact.isSimple() && ((SimpleElementImpact) impact).isDeletion())
                        .map(impact -> new org.gridsuite.study.server.notification.dto.EquipmentDeletionInfos(((SimpleElementImpact) impact).getElementId(), impact.getElementType().name()))
                        .collect(Collectors.toSet());

        Set<String> impactedElementTypes = networkModificationResult.getNetworkImpacts().stream()
                .filter(impact -> impact.isCollection())
                .map(impact -> impact.getElementType().name())
                .collect(Collectors.toSet());

        notificationService.emitStudyChanged(studyUuid, nodeUuid, rootNetworkUuid, NotificationService.UPDATE_TYPE_STUDY,
                NetworkImpactsInfos.builder()
                        .deletedEquipments(deletionsInfos)
                        .impactedSubstationsIds(networkModificationResult.getImpactedSubstationsIds())
                        .impactedElementTypes(impactedElementTypes)
                        .build()
        );
    }

    public void notify(@NonNull UUID studyUuid) {
        notificationService.emitStudyMetadataChanged(studyUuid);
    }

    @Transactional
    public UUID runSensitivityAnalysis(@NonNull UUID studyUuid, @NonNull UUID nodeUuid, @NonNull UUID rootNetworkUuid, String userId) {
        StudyEntity study = getStudy(studyUuid);
        networkModificationTreeService.blockNode(rootNetworkUuid, nodeUuid);

        return handleSensitivityAnalysisRequest(study, nodeUuid, rootNetworkUuid, userId);
    }

    private UUID handleSensitivityAnalysisRequest(StudyEntity study, UUID nodeUuid, UUID rootNetworkUuid, String userId) {
        UUID prevResultUuid = rootNetworkNodeInfoService.getComputationResultUuid(nodeUuid, rootNetworkUuid, SENSITIVITY_ANALYSIS);
        if (prevResultUuid != null) {
            sensitivityAnalysisService.deleteSensitivityAnalysisResults(List.of(prevResultUuid));
        }
        UUID networkUuid = rootNetworkService.getNetworkUuid(rootNetworkUuid);
        String variantId = networkModificationTreeService.getVariantId(nodeUuid, rootNetworkUuid);
        UUID sensiReportUuid = networkModificationTreeService.getComputationReports(nodeUuid, rootNetworkUuid).getOrDefault(SENSITIVITY_ANALYSIS.name(), UUID.randomUUID());
        networkModificationTreeService.updateComputationReportUuid(nodeUuid, rootNetworkUuid, SENSITIVITY_ANALYSIS, sensiReportUuid);

        UUID result = sensitivityAnalysisService.runSensitivityAnalysis(nodeUuid, rootNetworkUuid, networkUuid, variantId, sensiReportUuid, userId, study.getSensitivityAnalysisParametersUuid(), study.getLoadFlowParametersUuid());

        updateComputationResultUuid(nodeUuid, rootNetworkUuid, result, SENSITIVITY_ANALYSIS);
        notificationService.emitStudyChanged(study.getId(), nodeUuid, rootNetworkUuid, NotificationService.UPDATE_TYPE_SENSITIVITY_ANALYSIS_STATUS);
        return result;
    }

    @Transactional
    public UUID runShortCircuit(UUID studyUuid, UUID nodeUuid, UUID rootNetworkUuid, Optional<String> busId, boolean debug, String userId) {
        StudyEntity studyEntity = getStudy(studyUuid);
        networkModificationTreeService.blockNode(rootNetworkUuid, nodeUuid);

        return handleShortCircuitRequest(studyEntity, nodeUuid, rootNetworkUuid, busId, debug, userId);
    }

    private UUID handleShortCircuitRequest(StudyEntity studyEntity, UUID nodeUuid, UUID rootNetworkUuid, Optional<String> busId, boolean debug, String userId) {
        ComputationType computationType = busId.isEmpty() ? SHORT_CIRCUIT : SHORT_CIRCUIT_ONE_BUS;
        UUID shortCircuitResultUuid = rootNetworkNodeInfoService.getComputationResultUuid(nodeUuid, rootNetworkUuid, computationType);
        if (shortCircuitResultUuid != null) {
            shortCircuitService.deleteShortCircuitAnalysisResults(List.of(shortCircuitResultUuid));
        }
        UUID scReportUuid = networkModificationTreeService.getComputationReports(nodeUuid, rootNetworkUuid).getOrDefault(computationType.name(), UUID.randomUUID());
        UUID networkUuid = rootNetworkService.getNetworkUuid(rootNetworkUuid);
        String variantId = networkModificationTreeService.getVariantId(nodeUuid, rootNetworkUuid);
        networkModificationTreeService.updateComputationReportUuid(nodeUuid, rootNetworkUuid, computationType, scReportUuid);
        final UUID result = shortCircuitService.runShortCircuit(rootNetworkUuid, new VariantInfos(networkUuid, variantId), busId.orElse(null), studyEntity.getShortCircuitParametersUuid(), new ReportInfos(scReportUuid, nodeUuid), userId, debug);
        updateComputationResultUuid(nodeUuid, rootNetworkUuid, result, computationType);
        notificationService.emitStudyChanged(studyEntity.getId(), nodeUuid, rootNetworkUuid,
                busId.isEmpty() ? NotificationService.UPDATE_TYPE_SHORT_CIRCUIT_STATUS : NotificationService.UPDATE_TYPE_ONE_BUS_SHORT_CIRCUIT_STATUS);
        return result;
    }

    @Transactional
    public UUID runVoltageInit(UUID studyUuid, UUID nodeUuid, UUID rootNetworkUuid, String userId, boolean debug) {
        StudyEntity studyEntity = getStudy(studyUuid);
        networkModificationTreeService.blockNode(rootNetworkUuid, nodeUuid);

        return handleVoltageInitRequest(studyEntity, nodeUuid, rootNetworkUuid, debug, userId);
    }

    private UUID handleVoltageInitRequest(StudyEntity studyEntity, UUID nodeUuid, UUID rootNetworkUuid, boolean debug, String userId) {
        UUID prevResultUuid = rootNetworkNodeInfoService.getComputationResultUuid(nodeUuid, rootNetworkUuid, VOLTAGE_INITIALIZATION);
        if (prevResultUuid != null) {
            voltageInitService.deleteVoltageInitResults(List.of(prevResultUuid));
        }

        UUID networkUuid = rootNetworkService.getNetworkUuid(rootNetworkUuid);
        String variantId = networkModificationTreeService.getVariantId(nodeUuid, rootNetworkUuid);

        UUID reportUuid = networkModificationTreeService.getComputationReports(nodeUuid, rootNetworkUuid).getOrDefault(VOLTAGE_INITIALIZATION.name(), UUID.randomUUID());
        networkModificationTreeService.updateComputationReportUuid(nodeUuid, rootNetworkUuid, VOLTAGE_INITIALIZATION, reportUuid);
        UUID result = voltageInitService.runVoltageInit(new VariantInfos(networkUuid, variantId), studyEntity.getVoltageInitParametersUuid(), new ReportInfos(reportUuid, nodeUuid), rootNetworkUuid, userId, debug);

        updateComputationResultUuid(nodeUuid, rootNetworkUuid, result, VOLTAGE_INITIALIZATION);
        notificationService.emitStudyChanged(studyEntity.getId(), nodeUuid, rootNetworkUuid, NotificationService.UPDATE_TYPE_VOLTAGE_INIT_STATUS);
        return result;
    }

    @Transactional
    public boolean setVoltageInitParameters(UUID studyUuid, StudyVoltageInitParameters parameters, String userId) {
        StudyEntity studyEntity = getStudy(studyUuid);
        var voltageInitParameters = studyEntity.getVoltageInitParameters();
        if (voltageInitParameters == null) {
            var newVoltageInitParameters = new StudyVoltageInitParametersEntity(parameters.isApplyModifications());
            studyEntity.setVoltageInitParameters(newVoltageInitParameters);
        } else {
            voltageInitParameters.setApplyModifications(parameters.isApplyModifications());
        }
        boolean userProfileIssue = createOrUpdateVoltageInitParameters(studyEntity, parameters.getComputationParameters(), userId);
        notificationService.emitStudyChanged(studyUuid, null, null, NotificationService.UPDATE_TYPE_VOLTAGE_INIT_STATUS);
        notificationService.emitElementUpdated(studyUuid, userId);
        notificationService.emitComputationParamsChanged(studyUuid, VOLTAGE_INITIALIZATION);
        return userProfileIssue;
    }

    public StudyVoltageInitParameters getVoltageInitParameters(UUID studyUuid) {
        StudyEntity studyEntity = getStudy(studyUuid);
        return new StudyVoltageInitParameters(
                Optional.ofNullable(studyEntity.getVoltageInitParametersUuid()).map(voltageInitService::getVoltageInitParameters).orElse(null),
                Optional.ofNullable(studyEntity.getVoltageInitParameters()).map(StudyVoltageInitParametersEntity::shouldApplyModifications).orElse(true)
        );
    }

    @Transactional
    public String getSpreadsheetConfigCollection(UUID studyUuid) {
        StudyEntity studyEntity = getStudy(studyUuid);
        return studyConfigService.getSpreadsheetConfigCollection(studyConfigService.getSpreadsheetConfigCollectionUuidOrElseCreateDefaults(studyEntity));
    }

    /**
     * Set spreadsheet config collection on study or reset to default one if empty body.
     * Default is the user profile one, or system default if no profile is available.
     *
     * @param studyUuid the study UUID
     * @param configCollection the spreadsheet config collection (null means reset to default)
     * @param userId the user ID for retrieving profile
     * @return true if reset with user profile cannot be done, false otherwise
     */
    @Transactional
    public boolean setSpreadsheetConfigCollection(UUID studyUuid, String configCollection, String userId) {
        StudyEntity studyEntity = getStudy(studyUuid);
        boolean status = createOrUpdateSpreadsheetConfigCollection(studyEntity, configCollection, userId);
        notificationService.emitSpreadsheetCollectionChanged(studyUuid, studyEntity.getSpreadsheetConfigCollectionUuid());
        return status;
    }

    /**
     * Create or update spreadsheet config collection parameters.
     * If configCollection is null, try to use the one from user profile, or system default if no profile.
     *
     * @param studyEntity the study entity
     * @param configCollection the spreadsheet config collection (null means reset to default)
     * @param userId the user ID for retrieving profile
     * @return true if reset with user profile cannot be done, false otherwise
     */
    private boolean createOrUpdateSpreadsheetConfigCollection(StudyEntity studyEntity, String configCollection, String userId) {
        boolean userProfileIssue = false;
        UUID existingSpreadsheetConfigCollectionUuid = studyEntity.getSpreadsheetConfigCollectionUuid();

        UserProfileInfos userProfileInfos = configCollection == null ? userAdminService.getUserProfile(userId) : null;
        if (configCollection == null && userProfileInfos.getSpreadsheetConfigCollectionId() != null) {
            // reset case, with existing profile, having default spreadsheet config collection
            try {
                UUID spreadsheetConfigCollectionFromProfileUuid = studyConfigService.duplicateSpreadsheetConfigCollection(userProfileInfos.getSpreadsheetConfigCollectionId());
                studyEntity.setSpreadsheetConfigCollectionUuid(spreadsheetConfigCollectionFromProfileUuid);
                removeSpreadsheetConfigCollection(existingSpreadsheetConfigCollectionUuid);
                return userProfileIssue;
            } catch (Exception e) {
                userProfileIssue = true;
                LOGGER.error(String.format("Could not duplicate spreadsheet config collection with id '%s' from user/profile '%s/%s'. Using default collection",
                        userProfileInfos.getSpreadsheetConfigCollectionId(), userId, userProfileInfos.getName()), e);
                // in case of duplication error (ex: wrong/dangling uuid in the profile), move on with default collection below
            }
        }

        if (configCollection != null) {
            if (existingSpreadsheetConfigCollectionUuid == null) {
                UUID newUuid = studyConfigService.createSpreadsheetConfigCollection(configCollection);
                studyEntity.setSpreadsheetConfigCollectionUuid(newUuid);
            } else {
                studyConfigService.updateSpreadsheetConfigCollection(existingSpreadsheetConfigCollectionUuid, configCollection);
            }
        } else {
            // No config provided, use system default
            UUID defaultCollectionUuid = studyConfigService.createDefaultSpreadsheetConfigCollection();
            studyEntity.setSpreadsheetConfigCollectionUuid(defaultCollectionUuid);
            removeSpreadsheetConfigCollection(existingSpreadsheetConfigCollectionUuid);
        }

        return userProfileIssue;
    }

    private void removeSpreadsheetConfigCollection(@Nullable UUID spreadsheetConfigCollectionUuid) {
        if (spreadsheetConfigCollectionUuid != null) {
            try {
                studyConfigService.deleteSpreadsheetConfigCollection(spreadsheetConfigCollectionUuid);
            } catch (Exception e) {
                LOGGER.error("Could not remove spreadsheet config collection with uuid:" + spreadsheetConfigCollectionUuid, e);
            }
        }
    }

    @Transactional
    public String updateSpreadsheetConfigCollection(UUID studyUuid, UUID sourceCollectionUuid, boolean appendMode) {
        StudyEntity studyEntity = getStudy(studyUuid);
        // 2 modes: append the source collection to the existing one, or replace the whole existing collection
        String collectionDto = appendMode ? appendSpreadsheetConfigCollection(studyEntity, sourceCollectionUuid) :
                replaceSpreadsheetConfigCollection(studyEntity, sourceCollectionUuid);
        notificationService.emitSpreadsheetCollectionChanged(studyUuid, studyEntity.getSpreadsheetConfigCollectionUuid());
        return collectionDto;
    }

    private String appendSpreadsheetConfigCollection(StudyEntity studyEntity, UUID sourceCollectionUuid) {
        final UUID existingStudyCollection = studyEntity.getSpreadsheetConfigCollectionUuid();
        if (existingStudyCollection == null) {
            return replaceSpreadsheetConfigCollection(studyEntity, sourceCollectionUuid);
        }
        studyConfigService.appendSpreadsheetConfigCollection(existingStudyCollection, sourceCollectionUuid);
        return studyConfigService.getSpreadsheetConfigCollection(existingStudyCollection);
    }

    private String replaceSpreadsheetConfigCollection(StudyEntity studyEntity, UUID sourceCollectionUuid) {
        // Duplicate the source collection to get a new one
        UUID newCollectionUuid = studyConfigService.duplicateSpreadsheetConfigCollection(sourceCollectionUuid);
        final UUID existingStudyCollection = studyEntity.getSpreadsheetConfigCollectionUuid();
        if (existingStudyCollection != null) {
            // delete the old collection if it exists
            try {
                studyConfigService.deleteSpreadsheetConfigCollection(existingStudyCollection);
            } catch (Exception e) {
                LOGGER.error("Could not remove spreadsheet config collection with uuid:" + existingStudyCollection, e);
                // Continue with the new collection even if deletion failed
            }
        }
        studyEntity.setSpreadsheetConfigCollectionUuid(newCollectionUuid);
        return studyConfigService.getSpreadsheetConfigCollection(newCollectionUuid);
    }

    public boolean shouldApplyModifications(UUID studyUuid) {
        StudyEntity studyEntity = getStudy(studyUuid);
        return Optional.ofNullable(studyEntity.getVoltageInitParameters())
                .map(StudyVoltageInitParametersEntity::shouldApplyModifications)
                .orElse(true);
    }

    // --- Dynamic Simulation service methods BEGIN --- //

    public List<MappingInfos> getDynamicSimulationMappings(UUID studyUuid) {
        // get mapping from study uuid
        return dynamicSimulationService.getMappings(studyUuid);

    }

    @Transactional(readOnly = true)
    public List<ModelInfos> getDynamicSimulationModels(UUID studyUuid) {
        // load configured parameters persisted in the study server DB
        DynamicSimulationParametersInfos configuredParameters = getDynamicSimulationParameters(getStudy(studyUuid));
        String mapping = configuredParameters.getMapping();

        // get model from mapping
        return dynamicSimulationService.getModels(mapping);
    }

    @Transactional
    public void setDynamicSimulationParameters(UUID studyUuid, DynamicSimulationParametersInfos dsParameter, String userId) {
        updateDynamicSimulationParameters(studyUuid, DynamicSimulationService.toEntity(dsParameter != null ? dsParameter : DynamicSimulationService.getDefaultDynamicSimulationParameters(), objectMapper));

        // Dynamic security analysis depend on dynamic simulation => must invalidate
        invalidateDynamicSecurityAnalysisStatusOnAllNodes(studyUuid);
        notificationService.emitStudyChanged(studyUuid, null, null, NotificationService.UPDATE_TYPE_DYNAMIC_SECURITY_ANALYSIS_STATUS);

        notificationService.emitElementUpdated(studyUuid, userId);
        notificationService.emitComputationParamsChanged(studyUuid, DYNAMIC_SIMULATION);
    }

    @Transactional(readOnly = true)
    public DynamicSimulationParametersInfos getDynamicSimulationParameters(UUID studyUuid) {
        StudyEntity studyEntity = getStudy(studyUuid);
        return getDynamicSimulationParameters(studyEntity);
    }

    private DynamicSimulationParametersInfos getDynamicSimulationParameters(StudyEntity studyEntity) {
        return studyEntity.getDynamicSimulationParameters() != null ? DynamicSimulationService.fromEntity(studyEntity.getDynamicSimulationParameters(), objectMapper) : DynamicSimulationService.getDefaultDynamicSimulationParameters();
    }

    @Transactional(readOnly = true)
    public List<EventInfos> getDynamicSimulationEvents(UUID nodeUuid) {
        return dynamicSimulationEventService.getEventsByNodeId(nodeUuid);
    }

    @Transactional(readOnly = true)
    public EventInfos getDynamicSimulationEvent(UUID nodeUuid, String equipmentId) {
        return dynamicSimulationEventService.getEventByNodeIdAndEquipmentId(nodeUuid, equipmentId);
    }

    private void postProcessEventCrud(UUID studyUuid, UUID nodeUuid) {
        // for delete old result and refresh dynamic simulation run button in UI
        invalidateDynamicSimulationStatusOnAllNodes(studyUuid);
        notificationService.emitStudyChanged(studyUuid, nodeUuid, null, NotificationService.UPDATE_TYPE_DYNAMIC_SIMULATION_STATUS);
    }

    @Transactional
    public void createDynamicSimulationEvent(UUID studyUuid, UUID nodeUuid, String userId, EventInfos event) {
        List<UUID> childrenUuids = networkModificationTreeService.getChildrenUuids(nodeUuid);
        notificationService.emitStartEventCrudNotification(studyUuid, nodeUuid, childrenUuids, NotificationService.EVENTS_CRUD_CREATING_IN_PROGRESS);
        try {
            dynamicSimulationEventService.saveEvent(nodeUuid, event);
        } finally {
            notificationService.emitEndEventCrudNotification(studyUuid, nodeUuid, childrenUuids);
        }
        postProcessEventCrud(studyUuid, nodeUuid);
    }

    @Transactional
    public void updateDynamicSimulationEvent(UUID studyUuid, UUID nodeUuid, String userId, EventInfos event) {
        List<UUID> childrenUuids = networkModificationTreeService.getChildrenUuids(nodeUuid);
        notificationService.emitStartEventCrudNotification(studyUuid, nodeUuid, childrenUuids, NotificationService.EVENTS_CRUD_UPDATING_IN_PROGRESS);
        try {
            dynamicSimulationEventService.saveEvent(nodeUuid, event);
        } finally {
            notificationService.emitEndEventCrudNotification(studyUuid, nodeUuid, childrenUuids);
        }
        postProcessEventCrud(studyUuid, nodeUuid);
    }

    @Transactional
    public void deleteDynamicSimulationEvents(UUID studyUuid, UUID nodeUuid, String userId, List<UUID> eventUuids) {
        List<UUID> childrenUuids = networkModificationTreeService.getChildrenUuids(nodeUuid);
        notificationService.emitStartEventCrudNotification(studyUuid, nodeUuid, childrenUuids, NotificationService.EVENTS_CRUD_DELETING_IN_PROGRESS);
        try {
            dynamicSimulationEventService.deleteEvents(eventUuids);
        } finally {
            notificationService.emitEndEventCrudNotification(studyUuid, nodeUuid, childrenUuids);
        }
        postProcessEventCrud(studyUuid, nodeUuid);
    }

    @Transactional
    public UUID runDynamicSimulation(@NonNull UUID studyUuid, @NonNull UUID nodeUuid, @NonNull UUID rootNetworkUuid, DynamicSimulationParametersInfos parameters,
                                     String userId, boolean debug) {
        StudyEntity studyEntity = getStudy(studyUuid);
        networkModificationTreeService.blockNode(rootNetworkUuid, nodeUuid);

        return handleDynamicSimulationRequest(studyEntity, nodeUuid, rootNetworkUuid, parameters, debug, userId);
    }

    private UUID handleDynamicSimulationRequest(StudyEntity studyEntity, UUID nodeUuid, UUID rootNetworkUuid, DynamicSimulationParametersInfos parameters, boolean debug, String userId) {
        // pre-condition check
        if (!rootNetworkNodeInfoService.isLoadflowConverged(nodeUuid, rootNetworkUuid)) {
            throw new StudyException(NOT_ALLOWED, "Load flow must run successfully before running dynamic simulation");
        }

        // clean previous result if exist
        UUID prevResultUuid = rootNetworkNodeInfoService.getComputationResultUuid(nodeUuid, rootNetworkUuid, DYNAMIC_SIMULATION);
        if (prevResultUuid != null) {
            dynamicSimulationService.deleteResults(List.of(prevResultUuid));
        }

        // load configured parameters persisted in the study server DB
        DynamicSimulationParametersInfos configuredParameters = getDynamicSimulationParameters(studyEntity);

        // load configured events persisted in the study server DB
        List<EventInfos> events = dynamicSimulationEventService.getEventsByNodeId(nodeUuid);

        // override configured parameters by provided parameters (only provided fields)
        DynamicSimulationParametersInfos mergeParameters = new DynamicSimulationParametersInfos();
        // attach events to the merged parameters
        mergeParameters.setEvents(events);

        if (configuredParameters != null) {
            PropertyUtils.copyNonNullProperties(configuredParameters, mergeParameters);
        }
        if (parameters != null) {
            PropertyUtils.copyNonNullProperties(parameters, mergeParameters);
        }
        UUID reportUuid = networkModificationTreeService.getComputationReports(nodeUuid, rootNetworkUuid).getOrDefault(DYNAMIC_SIMULATION.name(), UUID.randomUUID());
        networkModificationTreeService.updateComputationReportUuid(nodeUuid, rootNetworkUuid, DYNAMIC_SIMULATION, reportUuid);

        // launch dynamic simulation
        UUID networkUuid = rootNetworkService.getNetworkUuid(rootNetworkUuid);
        String variantId = networkModificationTreeService.getVariantId(nodeUuid, rootNetworkUuid);
        UUID dynamicSimulationResultUuid = dynamicSimulationService.runDynamicSimulation(studyEntity.getDynamicSimulationProvider(),
                nodeUuid, rootNetworkUuid, networkUuid, variantId, reportUuid, mergeParameters, userId, debug);

        // update result uuid and notification
        updateComputationResultUuid(nodeUuid, rootNetworkUuid, dynamicSimulationResultUuid, DYNAMIC_SIMULATION);
        notificationService.emitStudyChanged(studyEntity.getId(), nodeUuid, rootNetworkUuid, NotificationService.UPDATE_TYPE_DYNAMIC_SIMULATION_STATUS);

        return dynamicSimulationResultUuid;
    }

    // --- Dynamic Simulation service methods END --- //

    // --- Dynamic Security Analysis service methods BEGIN --- //

    public UUID getDynamicSecurityAnalysisParametersUuid(UUID studyUuid) {
        StudyEntity studyEntity = getStudy(studyUuid);
        return studyEntity.getDynamicSecurityAnalysisParametersUuid();
    }

    @Transactional
    public String getDynamicSecurityAnalysisParameters(UUID studyUuid) {
        StudyEntity studyEntity = getStudy(studyUuid);
        return dynamicSecurityAnalysisService.getParameters(
                dynamicSecurityAnalysisService.getDynamicSecurityAnalysisParametersUuidOrElseCreateDefault(studyEntity));
    }

    @Transactional
    public boolean setDynamicSecurityAnalysisParameters(UUID studyUuid, String dsaParameter, String userId) {
        boolean userProfileIssue = createOrUpdateDynamicSecurityAnalysisParameters(studyUuid, dsaParameter, userId);
        notificationService.emitStudyChanged(studyUuid, null, null, NotificationService.UPDATE_TYPE_DYNAMIC_SECURITY_ANALYSIS_STATUS);
        notificationService.emitElementUpdated(studyUuid, userId);
        notificationService.emitComputationParamsChanged(studyUuid, DYNAMIC_SECURITY_ANALYSIS);
        return userProfileIssue;
    }

    public boolean createOrUpdateDynamicSecurityAnalysisParameters(UUID studyUuid, String parameters, String userId) {
        StudyEntity studyEntity = getStudy(studyUuid);

        boolean userProfileIssue = false;
        UUID existingDynamicSecurityAnalysisParametersUuid = studyEntity.getDynamicSecurityAnalysisParametersUuid();
        UserProfileInfos userProfileInfos = parameters == null ? userAdminService.getUserProfile(userId) : null;
        if (parameters == null && userProfileInfos.getDynamicSecurityAnalysisParameterId() != null) {
            // reset case, with existing profile, having default dynamic security analysis params
            try {
                UUID dynamicSecurityAnalysisParametersFromProfileUuid = dynamicSecurityAnalysisService.duplicateParameters(userProfileInfos.getDynamicSecurityAnalysisParameterId());
                studyEntity.setDynamicSecurityAnalysisParametersUuid(dynamicSecurityAnalysisParametersFromProfileUuid);
                removeDynamicSecurityAnalysisParameters(existingDynamicSecurityAnalysisParametersUuid);
                return userProfileIssue;
            } catch (Exception e) {
                userProfileIssue = true;
                LOGGER.error(String.format("Could not duplicate dynamic security analysis parameters with id '%s' from user/profile '%s/%s'. Using default parameters",
                        userProfileInfos.getDynamicSecurityAnalysisParameterId(), userId, userProfileInfos.getName()), e);
                // in case of duplication error (ex: wrong/dangling uuid in the profile), move on with default params below
            }
        }

        if (existingDynamicSecurityAnalysisParametersUuid == null) {
            UUID newDynamicSecurityAnalysisParametersUuid = dynamicSecurityAnalysisService.createParameters(parameters);
            studyEntity.setDynamicSecurityAnalysisParametersUuid(newDynamicSecurityAnalysisParametersUuid);
        } else {
            dynamicSecurityAnalysisService.updateParameters(existingDynamicSecurityAnalysisParametersUuid, parameters);
        }
        invalidateDynamicSecurityAnalysisStatusOnAllNodes(studyUuid);

        return userProfileIssue;
    }

    private void removeDynamicSecurityAnalysisParameters(@Nullable UUID dynamicSecurityAnalysisParametersUuid) {
        if (dynamicSecurityAnalysisParametersUuid != null) {
            try {
                dynamicSecurityAnalysisService.deleteParameters(dynamicSecurityAnalysisParametersUuid);
            } catch (Exception e) {
                LOGGER.error("Could not remove dynamic security analysis parameters with uuid:" + dynamicSecurityAnalysisParametersUuid, e);
            }
        }
    }

    @Transactional
    public UUID runDynamicSecurityAnalysis(@NonNull UUID studyUuid, @NonNull UUID nodeUuid, @NonNull UUID rootNetworkUuid, String userId, boolean debug) {
        StudyEntity studyEntity = getStudy(studyUuid);
        networkModificationTreeService.blockNode(rootNetworkUuid, nodeUuid);

        return handleDynamicSecurityAnalysisRequest(studyEntity, nodeUuid, rootNetworkUuid, debug, userId);
    }

    private UUID handleDynamicSecurityAnalysisRequest(StudyEntity studyEntity, UUID nodeUuid, UUID rootNetworkUuid, boolean debug, String userId) {

        // pre-condition check
        if (!rootNetworkNodeInfoService.isLoadflowConverged(nodeUuid, rootNetworkUuid)) {
            throw new StudyException(NOT_ALLOWED, "Load flow must run successfully before running dynamic security analysis");
        }

        DynamicSimulationStatus dsStatus = rootNetworkNodeInfoService.getDynamicSimulationStatus(nodeUuid, rootNetworkUuid);
        if (DynamicSimulationStatus.CONVERGED != dsStatus) {
            throw new StudyException(NOT_ALLOWED, "Dynamic simulation must run successfully before running dynamic security analysis");
        }

        // clean previous result if exist
        UUID prevResultUuid = rootNetworkNodeInfoService.getComputationResultUuid(nodeUuid, rootNetworkUuid, DYNAMIC_SECURITY_ANALYSIS);
        if (prevResultUuid != null) {
            dynamicSecurityAnalysisService.deleteResults(List.of(prevResultUuid));
        }

        // get dynamic simulation result uuid
        UUID dynamicSimulationResultUuid = rootNetworkNodeInfoService.getComputationResultUuid(nodeUuid, rootNetworkUuid, DYNAMIC_SIMULATION);

        // get dynamic security analysis parameters uuid
        UUID dynamicSecurityAnalysisParametersUuid = getDynamicSecurityAnalysisParametersUuid(studyEntity.getId());

        UUID reportUuid = networkModificationTreeService.getComputationReports(nodeUuid, rootNetworkUuid).getOrDefault(DYNAMIC_SECURITY_ANALYSIS.name(), UUID.randomUUID());
        networkModificationTreeService.updateComputationReportUuid(nodeUuid, rootNetworkUuid, DYNAMIC_SECURITY_ANALYSIS, reportUuid);

        // launch dynamic security analysis
        UUID networkUuid = rootNetworkService.getNetworkUuid(rootNetworkUuid);
        String variantId = networkModificationTreeService.getVariantId(nodeUuid, rootNetworkUuid);
        UUID dynamicSecurityAnalysisResultUuid = dynamicSecurityAnalysisService.runDynamicSecurityAnalysis(studyEntity.getDynamicSimulationProvider(),
            nodeUuid, rootNetworkUuid, networkUuid, variantId, reportUuid, dynamicSimulationResultUuid, dynamicSecurityAnalysisParametersUuid, userId, debug);

        // update result uuid and notification
        updateComputationResultUuid(nodeUuid, rootNetworkUuid, dynamicSecurityAnalysisResultUuid, DYNAMIC_SECURITY_ANALYSIS);
        notificationService.emitStudyChanged(studyEntity.getId(), nodeUuid, rootNetworkUuid, NotificationService.UPDATE_TYPE_DYNAMIC_SECURITY_ANALYSIS_STATUS);

        return dynamicSecurityAnalysisResultUuid;
    }

    // --- Dynamic Security Analysis service methods END --- //

    public String getNetworkElementsIds(UUID nodeUuid, UUID rootNetworkUuid, List<String> substationsIds, boolean inUpstreamBuiltParentNode, String equipmentType, List<Double> nominalVoltages) {
        UUID nodeUuidToSearchIn = getNodeUuidToSearchIn(nodeUuid, rootNetworkUuid, inUpstreamBuiltParentNode);
        return networkMapService.getElementsIds(rootNetworkService.getNetworkUuid(rootNetworkUuid), networkModificationTreeService.getVariantId(nodeUuidToSearchIn, rootNetworkUuid),
                substationsIds, equipmentType, nominalVoltages);
    }

    @Transactional(readOnly = true)
    public String getVoltageInitModifications(@NonNull UUID nodeUuid, @NonNull UUID rootNetworkUuid) {
        // get modifications group uuid associated to voltage init results
        UUID resultUuid = rootNetworkNodeInfoService.getComputationResultUuid(nodeUuid, rootNetworkUuid, ComputationType.VOLTAGE_INITIALIZATION);
        if (resultUuid == null) {
            throw new StudyException(NO_VOLTAGE_INIT_RESULTS_FOR_NODE, String.format("Missing results for rootNetwork %s on node %s", rootNetworkUuid, nodeUuid));
        }
        UUID voltageInitModificationsGroupUuid = voltageInitService.getModificationsGroupUuid(nodeUuid, resultUuid);
        return networkModificationService.getModifications(voltageInitModificationsGroupUuid, false, false);
    }

    @Transactional
    public void insertVoltageInitModifications(UUID studyUuid, UUID nodeUuid, UUID rootNetworkUuid, String userId) {
        // get modifications group uuid associated to voltage init results
        UUID resultUuid = rootNetworkNodeInfoService.getComputationResultUuid(nodeUuid, rootNetworkUuid, ComputationType.VOLTAGE_INITIALIZATION);
        if (resultUuid == null) {
            throw new StudyException(NO_VOLTAGE_INIT_RESULTS_FOR_NODE, String.format("Missing results for rootNetwork %s on node %s", rootNetworkUuid, nodeUuid));
        }
        UUID voltageInitModificationsGroupUuid = voltageInitService.getModificationsGroupUuid(nodeUuid, resultUuid);

        List<UUID> childrenUuids = networkModificationTreeService.getChildrenUuids(nodeUuid);
        notificationService.emitStartModificationEquipmentNotification(studyUuid, nodeUuid, childrenUuids, NotificationService.MODIFICATIONS_UPDATING_IN_PROGRESS);
        try {
            checkStudyContainsNode(studyUuid, nodeUuid);

            invalidateNodeTreeWithLF(studyUuid, nodeUuid, rootNetworkUuid, InvalidateNodeTreeParameters.ComputationsInvalidationMode.PRESERVE_VOLTAGE_INIT_RESULTS);

            // voltageInit modification should apply only on the root network where the computation has been made:
            // - application context will point to the computation root network only
            // - after creation, we deactivate the new modification for all other root networks
            List<RootNetworkEntity> studyRootNetworkEntities = getStudyRootNetworks(studyUuid);
            List<ModificationApplicationContext> modificationApplicationContexts = new ArrayList<>();
            List<UUID> rootNetworkToDeactivateUuids = new ArrayList<>();
            studyRootNetworkEntities.forEach(rootNetworkEntity -> {
                if (rootNetworkUuid.equals(rootNetworkEntity.getId())) {
                    modificationApplicationContexts.add(rootNetworkNodeInfoService.getNetworkModificationApplicationContext(rootNetworkEntity.getId(), nodeUuid, rootNetworkEntity.getNetworkUuid()));
                } else {
                    rootNetworkToDeactivateUuids.add(rootNetworkEntity.getId());
                }
            });
            // duplicate the modification created by voltageInit server into the current node
            NetworkModificationsResult networkModificationResults = networkModificationService.duplicateModificationsFromGroup(networkModificationTreeService.getModificationGroupUuid(nodeUuid), voltageInitModificationsGroupUuid, Pair.of(List.of(), modificationApplicationContexts));

            // We expect a single voltageInit modification in the result list
            if (networkModificationResults != null && networkModificationResults.modificationUuids().size() == 1) {
                for (UUID otherRootNetwork : rootNetworkToDeactivateUuids) {
                    rootNetworkNodeInfoService.updateModificationsToExclude(nodeUuid, otherRootNetwork, Set.of(networkModificationResults.modificationUuids().getFirst()), false);
                }
                int index = 0;
                // for each NetworkModificationResult, send an impact notification - studyRootNetworkEntities are ordered in the same way as networkModificationResults
                for (Optional<NetworkModificationResult> modificationResultOpt : networkModificationResults.modificationResults()) {
                    if (modificationResultOpt.isPresent() && studyRootNetworkEntities.get(index) != null) {
                        emitNetworkModificationImpacts(studyUuid, nodeUuid, studyRootNetworkEntities.get(index).getId(), modificationResultOpt.get());
                    }
                    index++;
                }
            }

            voltageInitService.resetModificationsGroupUuid(resultUuid);

            // send notification voltage init result has changed
            notificationService.emitStudyChanged(studyUuid, nodeUuid, rootNetworkUuid, NotificationService.UPDATE_TYPE_VOLTAGE_INIT_RESULT);
        } finally {
            networkModificationTreeService.unblockNodeTree(rootNetworkUuid, nodeUuid);
            notificationService.emitEndModificationEquipmentNotification(studyUuid, nodeUuid, childrenUuids);
        }
        notificationService.emitElementUpdated(studyUuid, userId);
    }

    @Transactional
    public String getSensitivityAnalysisParameters(UUID studyUuid) {
        StudyEntity studyEntity = getStudy(studyUuid);
        return sensitivityAnalysisService.getSensitivityAnalysisParameters(
                sensitivityAnalysisService.getSensitivityAnalysisParametersUuidOrElseCreateDefault(studyEntity));
    }

    @Transactional
    public boolean setSensitivityAnalysisParameters(UUID studyUuid, String parameters, String userId) {
        boolean userProfileIssue = createOrUpdateSensitivityAnalysisParameters(studyUuid, parameters, userId);
        notificationService.emitStudyChanged(studyUuid, null, null, NotificationService.UPDATE_TYPE_SENSITIVITY_ANALYSIS_STATUS);
        notificationService.emitElementUpdated(studyUuid, userId);
        notificationService.emitComputationParamsChanged(studyUuid, SENSITIVITY_ANALYSIS);
        return userProfileIssue;
    }

    public boolean createOrUpdateSensitivityAnalysisParameters(UUID studyUuid, String parameters, String userId) {
        StudyEntity studyEntity = getStudy(studyUuid);

        boolean userProfileIssue = false;
        UUID existingSensitivityAnalysisParametersUuid = studyEntity.getSensitivityAnalysisParametersUuid();
        UserProfileInfos userProfileInfos = parameters == null ? userAdminService.getUserProfile(userId) : null;
        if (parameters == null && userProfileInfos.getSensitivityAnalysisParameterId() != null) {
            // reset case, with existing profile, having default sensitivity analysis params
            try {
                UUID sensitivityAnalysisParametersFromProfileUuid = sensitivityAnalysisService.duplicateSensitivityAnalysisParameters(userProfileInfos.getSensitivityAnalysisParameterId());
                studyEntity.setSensitivityAnalysisParametersUuid(sensitivityAnalysisParametersFromProfileUuid);
                removeSensitivityAnalysisParameters(existingSensitivityAnalysisParametersUuid);
                return userProfileIssue;
            } catch (Exception e) {
                userProfileIssue = true;
                LOGGER.error(String.format("Could not duplicate sensitivity analysis parameters with id '%s' from user/profile '%s/%s'. Using default parameters",
                    userProfileInfos.getSensitivityAnalysisParameterId(), userId, userProfileInfos.getName()), e);
                // in case of duplication error (ex: wrong/dangling uuid in the profile), move on with default params below
            }
        }

        if (existingSensitivityAnalysisParametersUuid == null) {
            existingSensitivityAnalysisParametersUuid = sensitivityAnalysisService.createSensitivityAnalysisParameters(parameters);
            studyEntity.setSensitivityAnalysisParametersUuid(existingSensitivityAnalysisParametersUuid);
        } else {
            sensitivityAnalysisService.updateSensitivityAnalysisParameters(existingSensitivityAnalysisParametersUuid, parameters);
        }
        invalidateSensitivityAnalysisStatusOnAllNodes(studyUuid);

        return userProfileIssue;
    }

    private void removeSensitivityAnalysisParameters(@Nullable UUID sensitivityAnalysisParametersUuid) {
        if (sensitivityAnalysisParametersUuid != null) {
            try {
                sensitivityAnalysisService.deleteSensitivityAnalysisParameters(sensitivityAnalysisParametersUuid);
            } catch (Exception e) {
                LOGGER.error("Could not remove sensitivity analysis parameters with uuid:" + sensitivityAnalysisParametersUuid, e);
            }
        }
    }

    public void invalidateShortCircuitStatusOnAllNodes(UUID studyUuid) {
        shortCircuitService.invalidateShortCircuitStatus(Stream.concat(
            rootNetworkNodeInfoService.getComputationResultUuids(studyUuid, SHORT_CIRCUIT).stream(),
            rootNetworkNodeInfoService.getComputationResultUuids(studyUuid, SHORT_CIRCUIT_ONE_BUS).stream()
        ).toList());
    }

    private void emitAllComputationStatusChanged(UUID studyUuid, UUID nodeUuid, UUID rootNetworkUuid, InvalidateNodeTreeParameters.ComputationsInvalidationMode computationsInvalidationMode) {
        if (!InvalidateNodeTreeParameters.ComputationsInvalidationMode.isPreserveLoadFlowResults(computationsInvalidationMode)) {
            notificationService.emitStudyChanged(studyUuid, nodeUuid, rootNetworkUuid, NotificationService.UPDATE_TYPE_LOADFLOW_STATUS);
        }
        notificationService.emitStudyChanged(studyUuid, nodeUuid, rootNetworkUuid, NotificationService.UPDATE_TYPE_SECURITY_ANALYSIS_STATUS);
        notificationService.emitStudyChanged(studyUuid, nodeUuid, rootNetworkUuid, NotificationService.UPDATE_TYPE_SENSITIVITY_ANALYSIS_STATUS);
        notificationService.emitStudyChanged(studyUuid, nodeUuid, rootNetworkUuid, NotificationService.UPDATE_TYPE_SHORT_CIRCUIT_STATUS);
        notificationService.emitStudyChanged(studyUuid, nodeUuid, rootNetworkUuid, NotificationService.UPDATE_TYPE_ONE_BUS_SHORT_CIRCUIT_STATUS);
        notificationService.emitStudyChanged(studyUuid, nodeUuid, rootNetworkUuid, NotificationService.UPDATE_TYPE_VOLTAGE_INIT_STATUS);
        notificationService.emitStudyChanged(studyUuid, nodeUuid, rootNetworkUuid, NotificationService.UPDATE_TYPE_DYNAMIC_SIMULATION_STATUS);
        notificationService.emitStudyChanged(studyUuid, nodeUuid, rootNetworkUuid, NotificationService.UPDATE_TYPE_DYNAMIC_SECURITY_ANALYSIS_STATUS);
        notificationService.emitStudyChanged(studyUuid, nodeUuid, rootNetworkUuid, NotificationService.UPDATE_TYPE_STATE_ESTIMATION_STATUS);
        notificationService.emitStudyChanged(studyUuid, nodeUuid, rootNetworkUuid, NotificationService.UPDATE_TYPE_PCC_MIN_STATUS);
    }

    @Transactional(readOnly = true)
    public String evaluateFilter(UUID nodeUuid, UUID rootNetworkUuid, boolean inUpstreamBuiltParentNode, String filter) {
        UUID nodeUuidToSearchIn = getNodeUuidToSearchIn(nodeUuid, rootNetworkUuid, inUpstreamBuiltParentNode);
        return filterService.evaluateFilter(rootNetworkService.getNetworkUuid(rootNetworkUuid), networkModificationTreeService.getVariantId(nodeUuidToSearchIn, rootNetworkUuid), filter);
    }

    @Transactional(readOnly = true)
    public List<String> evaluateGlobalFilter(@NonNull final UUID nodeUuid, @NonNull final UUID rootNetworkUuid,
                                             @NonNull final List<EquipmentType> equipmentTypes, @NonNull final GlobalFilter filter) {
        return filterService.evaluateGlobalFilter(
            rootNetworkService.getNetworkUuid(rootNetworkUuid),
            networkModificationTreeService.getVariantId(getNodeUuidToSearchIn(nodeUuid, rootNetworkUuid, true), rootNetworkUuid),
            equipmentTypes,
            filter
        );
    }

    @Transactional(readOnly = true)
    public String exportFilter(UUID rootNetworkUuid, UUID filterUuid) {
        return filterService.exportFilter(rootNetworkService.getNetworkUuid(rootNetworkUuid), filterUuid);
    }

    @Transactional(readOnly = true)
    public String exportFilterFromFirstRootNetwork(UUID studyUuid, UUID filterUuid) {
        StudyEntity studyEntity = getStudy(studyUuid);
        return filterService.exportFilter(studyEntity.getFirstRootNetwork().getNetworkUuid(), filterUuid);
    }

    @Transactional(readOnly = true)
    public String evaluateFiltersFromFirstRootNetwork(UUID studyUuid, String filters) {
        StudyEntity studyEntity = getStudy(studyUuid);
        return filterService.evaluateFilters(studyEntity.getFirstRootNetwork().getNetworkUuid(), filters);
    }

    public String exportFilters(UUID rootNetworkUuid, List<UUID> filtersUuid, UUID nodeUuid, boolean inUpstreamBuiltParentNode) {
        UUID nodeUuidToSearchIn = getNodeUuidToSearchIn(nodeUuid, rootNetworkUuid, inUpstreamBuiltParentNode);
        String variantId = networkModificationTreeService.getVariantId(nodeUuidToSearchIn, rootNetworkUuid);
        return filterService.exportFilters(rootNetworkService.getNetworkUuid(rootNetworkUuid), filtersUuid, variantId);
    }

    @Transactional
    public UUID runStateEstimation(@NonNull UUID studyUuid, @NonNull UUID nodeUuid, @NonNull UUID rootNetworkUuid, String userId) {
        StudyEntity studyEntity = getStudy(studyUuid);
        networkModificationTreeService.blockNode(rootNetworkUuid, nodeUuid);

        return handleStateEstimationRequest(studyEntity, nodeUuid, rootNetworkUuid, userId);
    }

    @Transactional
    public UUID runPccMin(@NonNull UUID studyUuid, @NonNull UUID nodeUuid, @NonNull UUID rootNetworkUuid, String userId) {
        StudyEntity studyEntity = getStudy(studyUuid);
        networkModificationTreeService.blockNode(rootNetworkUuid, nodeUuid);

        return handlePccMinRequest(studyEntity, nodeUuid, rootNetworkUuid, userId);
    }

    private UUID handleStateEstimationRequest(StudyEntity studyEntity, UUID nodeUuid, UUID rootNetworkUuid, String userId) {
        UUID networkUuid = rootNetworkService.getNetworkUuid(rootNetworkUuid);
        String variantId = networkModificationTreeService.getVariantId(nodeUuid, rootNetworkUuid);
        UUID reportUuid = networkModificationTreeService.getComputationReports(nodeUuid, rootNetworkUuid).getOrDefault(STATE_ESTIMATION.name(), UUID.randomUUID());
        networkModificationTreeService.updateComputationReportUuid(nodeUuid, rootNetworkUuid, STATE_ESTIMATION, reportUuid);
        String receiver;
        try {
            receiver = URLEncoder.encode(objectMapper.writeValueAsString(new NodeReceiver(nodeUuid, rootNetworkUuid)), StandardCharsets.UTF_8);
        } catch (JsonProcessingException e) {
            throw new UncheckedIOException(e);
        }

        UUID prevResultUuid = rootNetworkNodeInfoService.getComputationResultUuid(nodeUuid, rootNetworkUuid, STATE_ESTIMATION);
        if (prevResultUuid != null) {
            stateEstimationService.deleteStateEstimationResults(List.of(prevResultUuid));
        }

        UUID result = stateEstimationService.runStateEstimation(networkUuid, variantId, studyEntity.getStateEstimationParametersUuid(), new ReportInfos(reportUuid, nodeUuid), receiver, userId);
        updateComputationResultUuid(nodeUuid, rootNetworkUuid, result, STATE_ESTIMATION);
        notificationService.emitStudyChanged(studyEntity.getId(), nodeUuid, rootNetworkUuid, NotificationService.UPDATE_TYPE_STATE_ESTIMATION_STATUS);
        return result;
    }

    private UUID handlePccMinRequest(StudyEntity studyEntity, UUID nodeUuid, UUID rootNetworkUuid, String userId) {
        UUID networkUuid = rootNetworkService.getNetworkUuid(rootNetworkUuid);
        String variantId = networkModificationTreeService.getVariantId(nodeUuid, rootNetworkUuid);
        UUID reportUuid = networkModificationTreeService.getComputationReports(nodeUuid, rootNetworkUuid).getOrDefault(PCC_MIN.name(), UUID.randomUUID());
        networkModificationTreeService.updateComputationReportUuid(nodeUuid, rootNetworkUuid, PCC_MIN, reportUuid);
        String receiver;
        try {
            receiver = URLEncoder.encode(objectMapper.writeValueAsString(new NodeReceiver(nodeUuid, rootNetworkUuid)), StandardCharsets.UTF_8);
        } catch (JsonProcessingException e) {
            throw new UncheckedIOException(e);
        }

        UUID prevResultUuid = rootNetworkNodeInfoService.getComputationResultUuid(nodeUuid, rootNetworkUuid, PCC_MIN);
        if (prevResultUuid != null) {
            pccMinService.deletePccMinResults(List.of(prevResultUuid));
        }
        var runPccMinParametersInfos = new RunPccMinParametersInfos(studyEntity.getShortCircuitParametersUuid(), studyEntity.getPccMinParametersUuid(), null);

        UUID result = pccMinService.runPccMin(networkUuid, variantId, runPccMinParametersInfos, new ReportInfos(reportUuid, nodeUuid), receiver, userId);
        updateComputationResultUuid(nodeUuid, rootNetworkUuid, result, PCC_MIN);
        notificationService.emitStudyChanged(studyEntity.getId(), nodeUuid, rootNetworkUuid, NotificationService.UPDATE_TYPE_PCC_MIN_STATUS);
        return result;
    }

    @Transactional
    public String getStateEstimationParameters(UUID studyUuid) {
        StudyEntity studyEntity = getStudy(studyUuid);
        return stateEstimationService.getStateEstimationParameters(stateEstimationService.getStateEstimationParametersUuidOrElseCreateDefaults(studyEntity));
    }

    @Transactional
    public void setStateEstimationParametersValues(UUID studyUuid, String parameters, String userId) {
        StudyEntity studyEntity = getStudy(studyUuid);
        createOrUpdateStateEstimationParameters(studyEntity, parameters);
        notificationService.emitStudyChanged(studyUuid, null, null, NotificationService.UPDATE_TYPE_STATE_ESTIMATION_STATUS);
        notificationService.emitElementUpdated(studyUuid, userId);
        notificationService.emitComputationParamsChanged(studyUuid, STATE_ESTIMATION);
    }

    public void createOrUpdateStateEstimationParameters(StudyEntity studyEntity, String parameters) {
        UUID existingStateEstimationParametersUuid = studyEntity.getStateEstimationParametersUuid();
        if (existingStateEstimationParametersUuid == null) {
            existingStateEstimationParametersUuid = stateEstimationService.createStateEstimationParameters(parameters);
            studyEntity.setStateEstimationParametersUuid(existingStateEstimationParametersUuid);
        } else {
            stateEstimationService.updateStateEstimationParameters(existingStateEstimationParametersUuid, parameters);
        }
        invalidateStateEstimationStatusOnAllNodes(studyEntity.getId());
    }

    @Transactional
    public String getPccMinParameters(UUID studyUuid) {
        StudyEntity studyEntity = getStudy(studyUuid);
        return pccMinService.getPccMinParameters(pccMinService.getPccMinParametersUuidOrElseCreateDefaults(studyEntity));
    }

    @Transactional
    public void setPccMinParameters(UUID studyUuid, String parameters, String userId) {
        StudyEntity studyEntity = getStudy(studyUuid);
        createOrUpdatePccMinParameters(studyEntity, parameters);
        notificationService.emitStudyChanged(studyUuid, null, null, NotificationService.UPDATE_TYPE_PCC_MIN_STATUS);
        notificationService.emitElementUpdated(studyUuid, userId);
        notificationService.emitComputationParamsChanged(studyUuid, PCC_MIN);
    }

    public void createOrUpdatePccMinParameters(StudyEntity studyEntity, String parameters) {
        UUID existingPccMinParametersUuid = studyEntity.getPccMinParametersUuid();
        if (existingPccMinParametersUuid == null) {
            existingPccMinParametersUuid = pccMinService.createPccMinParameters(parameters);
            studyEntity.setPccMinParametersUuid(existingPccMinParametersUuid);
        } else {
            pccMinService.updatePccMinParameters(existingPccMinParametersUuid, parameters);
        }
        invalidatePccMinStatusOnAllNodes(studyEntity.getId());
    }

    @Transactional
    public NetworkModificationNode createNode(UUID studyUuid, UUID nodeId, NetworkModificationNode nodeInfo, InsertMode insertMode, String userId) {
        StudyEntity study = getStudy(studyUuid);
        networkModificationTreeService.assertCreateNode(nodeId, nodeInfo.getNodeType(), insertMode);
        NetworkModificationNode newNode = networkModificationTreeService.createNode(study, nodeId, nodeInfo, insertMode, userId);

        UUID parentUuid = networkModificationTreeService.getParentNodeUuid(newNode.getId()).orElse(null);
        notificationService.emitNodeInserted(study.getId(), parentUuid, newNode.getId(), insertMode, nodeId);
        // userId is null when creating initial nodes, we don't need to send element update notifications in this case
        if (userId != null) {
            notificationService.emitElementUpdated(study.getId(), userId);
        }
        return newNode;
    }

    @Transactional
    public NetworkModificationNode createSequence(UUID studyUuid, UUID parentNodeUuid, NodeSequenceType nodeSequenceType, String userId) {
        StudyEntity study = getStudy(studyUuid);
        networkModificationTreeService.assertIsRootOrConstructionNode(parentNodeUuid);

        NetworkModificationNode newParentNode = networkModificationTreeService.createTreeNodeFromNodeSequence(study, parentNodeUuid, nodeSequenceType);

        notificationService.emitSubtreeInserted(study.getId(), newParentNode.getId(), parentNodeUuid);
        // userId is null when creating initial nodes, we don't need to send element update notifications in this case
        if (userId != null) {
            notificationService.emitElementUpdated(study.getId(), userId);
        }
        return newParentNode;
    }

    private List<RootNetworkEntity> getStudyRootNetworks(UUID studyUuid) {
        StudyEntity studyEntity = getStudy(studyUuid);
        return studyEntity.getRootNetworks();
    }

    private List<RootNetworkInfos> getStudyRootNetworksInfos(UUID studyUuid) {
        List<RootNetworkEntity> rootNetworkEntities = getStudyRootNetworks(studyUuid);
        // using the Hibernate First-Level Cache or Persistence Context
        // cf.https://vladmihalcea.com/spring-data-jpa-multiplebagfetchexception/
        rootNetworkService.getRootNetworkInfosWithLinksInfos(studyUuid);
        return rootNetworkEntities.stream().map(RootNetworkEntity::toDto).toList();
    }

    @Transactional(readOnly = true)
    public List<BasicRootNetworkInfos> getAllBasicRootNetworkInfos(UUID studyUuid) {
        return Stream
            .concat(
                getExistingRootNetworkInfos(studyUuid).stream(),
                rootNetworkService.geRootNetworkRequests(studyUuid).stream().filter(s -> s.getActionRequest() == RootNetworkAction.ROOT_NETWORK_CREATION).map(RootNetworkRequestEntity::toBasicDto))
            .toList();
    }

    @Transactional(readOnly = true)
    public List<BasicRootNetworkInfos> getExistingBasicRootNetworkInfos(UUID studyUuid) {
        return getExistingRootNetworkInfos(studyUuid);
    }

    private List<BasicRootNetworkInfos> getExistingRootNetworkInfos(UUID studyUuid) {
        return getStudyRootNetworks(studyUuid).stream().map(RootNetworkEntity::toBasicDto).toList();
    }

    @Transactional(readOnly = true)
    public List<NodeAlias> getNodeAliases(UUID studyUuid) {
        StudyEntity studyEntity = getStudy(studyUuid);
        List<NodeAlias> nodeAliases = new ArrayList<>();
        Map<UUID, AbstractNode> nodesByUuid = networkModificationTreeService.getAllStudyNodesByUuid(studyUuid);
        studyEntity.getNodeAliases().forEach(nodeAliasEmbeddable -> {
            if (nodeAliasEmbeddable.getNodeId() != null) {
                AbstractNode node = nodesByUuid.get(nodeAliasEmbeddable.getNodeId());
                nodeAliases.add(new NodeAlias(node.getId(), nodeAliasEmbeddable.getName(), node.getName()));
            } else {
                nodeAliases.add(new NodeAlias(null, nodeAliasEmbeddable.getName(), null));
            }
        });
        return nodeAliases;
    }

    @Transactional
    public void updateNodeAliases(UUID studyUuid, List<NodeAlias> nodeAliases) {
        StudyEntity studyEntity = getStudy(studyUuid);
        //Reset alias values for given study to keep data in sync
        studyEntity.setNodeAliases(null);
        if (!CollectionUtils.isEmpty(nodeAliases)) {
            List<NodeAliasEmbeddable> newNodeAliases = new ArrayList<>();
            nodeAliases.forEach(nodeAlias -> {
                String aliasName = nodeAlias.alias();
                if (!StringUtils.isEmpty(nodeAlias.name())) {
                    newNodeAliases.add(new NodeAliasEmbeddable(aliasName, nodeAlias.id()));
                } else {
                    newNodeAliases.add(new NodeAliasEmbeddable(aliasName, null));
                }
            });
            studyEntity.setNodeAliases(newNodeAliases);
        }
        notificationService.emitSpreadsheetNodeAliasesChanged(studyUuid);
    }

    public UUID createColumn(UUID studyUuid, UUID configUuid, String columnInfos) {
        UUID newColId = studyConfigService.createColumn(configUuid, columnInfos);
        notificationService.emitSpreadsheetConfigChanged(studyUuid, configUuid);
        return newColId;
    }

    public void updateColumn(UUID studyUuid, UUID configUuid, UUID columnUuid, String columnInfos) {
        studyConfigService.updateColumn(configUuid, columnUuid, columnInfos);
        notificationService.emitSpreadsheetConfigChanged(studyUuid, configUuid);
    }

    public void deleteColumn(UUID studyUuid, UUID configUuid, UUID columnUuid) {
        studyConfigService.deleteColumn(configUuid, columnUuid);
        notificationService.emitSpreadsheetConfigChanged(studyUuid, configUuid);
    }

    public void duplicateColumn(UUID studyUuid, UUID configUuid, UUID columnUuid) {
        studyConfigService.duplicateColumn(configUuid, columnUuid);
        notificationService.emitSpreadsheetConfigChanged(studyUuid, configUuid);
    }

    public void reorderColumns(UUID studyUuid, UUID configUuid, List<UUID> columnOrder) {
        studyConfigService.reorderColumns(configUuid, columnOrder);
        notificationService.emitSpreadsheetConfigChanged(studyUuid, configUuid);
    }

    public void updateColumnsStates(UUID studyUuid, UUID configUuid, String columnStateUpdates) {
        studyConfigService.updateColumnsStates(configUuid, columnStateUpdates);
        notificationService.emitSpreadsheetConfigChanged(studyUuid, configUuid);
    }

    public void setGlobalFilters(UUID studyUuid, UUID configUuid, String globalFilters) {
        studyConfigService.setGlobalFilters(configUuid, globalFilters);
        notificationService.emitSpreadsheetConfigChanged(studyUuid, configUuid);
    }

    public void renameSpreadsheetConfig(UUID studyUuid, UUID configUuid, String newName) {
        studyConfigService.renameSpreadsheetConfig(configUuid, newName);
        notificationService.emitSpreadsheetConfigChanged(studyUuid, configUuid);
    }

    public void updateSpreadsheetConfig(UUID studyUuid, UUID configUuid, String spreadsheetConfigInfos) {
        studyConfigService.updateSpreadsheetConfig(configUuid, spreadsheetConfigInfos);
        notificationService.emitSpreadsheetConfigChanged(studyUuid, configUuid);
    }

    public UUID addSpreadsheetConfigToCollection(UUID studyUuid, UUID collectionUuid, String configurationDto) {
        UUID newConfigId = studyConfigService.addSpreadsheetConfigToCollection(collectionUuid, configurationDto);
        notificationService.emitSpreadsheetCollectionChanged(studyUuid, collectionUuid);
        return newConfigId;
    }

    public void removeSpreadsheetConfigFromCollection(UUID studyUuid, UUID collectionUuid, UUID configUuid) {
        studyConfigService.removeSpreadsheetConfigFromCollection(collectionUuid, configUuid);
        notificationService.emitSpreadsheetCollectionChanged(studyUuid, collectionUuid);
    }

    public void reorderSpreadsheetConfigs(UUID studyUuid, UUID collectionUuid, List<UUID> newOrder) {
        studyConfigService.reorderSpreadsheetConfigs(collectionUuid, newOrder);
        notificationService.emitSpreadsheetCollectionChanged(studyUuid, collectionUuid);
    }

    public void resetFilters(UUID studyUuid, UUID configUuid) {
        studyConfigService.resetFilters(configUuid);
        notificationService.emitSpreadsheetConfigChanged(studyUuid, configUuid);
    }

    @Transactional(readOnly = true)
    public String getVoltageInitResult(UUID nodeUuid, UUID rootNetworkUuid, String globalFilters) {
        UUID networkuuid = rootNetworkService.getNetworkUuid(rootNetworkUuid);
        String variantId = networkModificationTreeService.getVariantId(nodeUuid, rootNetworkUuid);
        UUID resultUuid = rootNetworkNodeInfoService.getComputationResultUuid(nodeUuid, rootNetworkUuid, VOLTAGE_INITIALIZATION);
        return voltageInitService.getVoltageInitResult(resultUuid, networkuuid, variantId, globalFilters);
    }

    public DiagramGridLayout getDiagramGridLayout(UUID studyUuid) {
        StudyEntity studyEntity = getStudy(studyUuid);
        UUID diagramGridLayoutUuid = studyEntity.getDiagramGridLayoutUuid();
        return diagramGridLayoutService.getDiagramGridLayout(diagramGridLayoutUuid);
    }

    @Transactional
    public UUID saveDiagramGridLayout(UUID studyUuid, DiagramGridLayout diagramGridLayout) {
        StudyEntity studyEntity = getStudy(studyUuid);

        UUID existingDiagramGridLayoutUuid = studyEntity.getDiagramGridLayoutUuid();

        if (existingDiagramGridLayoutUuid == null) {
            UUID newDiagramGridLayoutUuid = diagramGridLayoutService.createDiagramGridLayout(diagramGridLayout);
            studyEntity.setDiagramGridLayoutUuid(newDiagramGridLayoutUuid);
            return newDiagramGridLayoutUuid;
        } else {
            return diagramGridLayoutService.updateDiagramGridLayout(existingDiagramGridLayoutUuid, diagramGridLayout);
        }
    }

    private void removeDiagramGridLayout(@Nullable UUID diagramGridLayoutUuid) {
        diagramGridLayoutService.removeDiagramGridLayout(diagramGridLayoutUuid);
    }

    public Optional<SpreadsheetParameters> getSpreadsheetParameters(@NonNull final UUID studyUuid) {
        return this.studyRepository.findById(studyUuid).map(StudyEntity::getSpreadsheetParameters).map(SpreadsheetParametersEntity::toDto);
    }

    /**
     * @return {@code true} if studyUuid exist, {@code false} otherwise
     */
    @Transactional
    public boolean updateSpreadsheetParameters(UUID studyUuid, SpreadsheetParameters spreadsheetParameters) {
        final Optional<StudyEntity> studyEntity = this.studyRepository.findById(studyUuid);
        studyEntity.map(StudyEntity::getSpreadsheetParameters).ifPresent(entity -> {
            if (entity.update(spreadsheetParameters)) {
                this.studyRepository.save(studyEntity.get());
                this.notificationService.emitSpreadsheetParametersChange(studyUuid);
            }
        });
        return studyEntity.isPresent();
    }

    @Transactional
    public void createNadPositionsConfigFromCsv(MultipartFile file) {
        singleLineDiagramService.createNadPositionsConfigFromCsv(file);
    }

    private List<CurrentLimitViolationInfos> getCurrentLimitViolations(UUID nodeUuid, UUID rootNetworkUuid) {
        UUID resultUuid = rootNetworkNodeInfoService.getComputationResultUuid(nodeUuid, rootNetworkUuid, LOAD_FLOW);
        if (resultUuid == null) {
            return List.of();
        }
        return loadflowService.getCurrentLimitViolations(resultUuid)
            .stream()
            .map(l -> new CurrentLimitViolationInfos(l.getSubjectId(), null))
            .toList();
    }
}<|MERGE_RESOLUTION|>--- conflicted
+++ resolved
@@ -823,18 +823,10 @@
 
     private Map<String, Object> populateSldRequestInfos(Map<String, Object> sldRequestInfos, String voltageLevelId, UUID nodeUuid, UUID rootNetworkUuid) {
         List<CurrentLimitViolationInfos> violations = getCurrentLimitViolations(nodeUuid, rootNetworkUuid);
-<<<<<<< HEAD
         Map<String, Double> busIdToIccValues = getBusIdToIccValuesMap(voltageLevelId, nodeUuid, rootNetworkUuid);
-
-        return new SvgGenerationMetadata(violations, busIdToIccValues);
-=======
-        UUID shortCircuitResultUuid = rootNetworkNodeInfoService.getComputationResultUuid(nodeUuid, rootNetworkUuid, SHORT_CIRCUIT);
-        Map<String, Double> busIdToIccValues = shortCircuitResultUuid != null ?
-                shortCircuitService.getVoltageLevelIccValues(shortCircuitResultUuid, voltageLevelId) : Map.of();
         sldRequestInfos.put(CURRENT_LIMIT_VIOLATIONS_INFOS, violations);
         sldRequestInfos.put(BUS_ID_TO_ICC_VALUES, busIdToIccValues);
         return sldRequestInfos;
->>>>>>> c3962030
     }
 
     private Map<String, Double> getBusIdToIccValuesMap(String voltageLevelId, UUID nodeUuid, UUID rootNetworkUuid) {
