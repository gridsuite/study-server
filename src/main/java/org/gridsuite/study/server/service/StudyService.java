--- conflicted
+++ resolved
@@ -864,15 +864,11 @@
         networkModificationTreeService.updateComputationReportUuid(nodeUuid, rootNetworkUuid, LOAD_FLOW, lfReportUuid);
         UUID result = loadflowService.runLoadFlow(nodeUuid, rootNetworkUuid, loadflowResultUuid, networkUuid, variantId, lfParametersUuid, withRatioTapChangers, lfReportUuid, userId);
 
-<<<<<<< HEAD
         updateComputationResultUuid(nodeUuid, rootNetworkUuid, result, loadflowType);
         // since running loadflow impacts the network linked to the node "nodeUuid", we need to invalidate its children nodes to prevent inconsistencies
         invalidateNodeTree(studyEntity.getId(), nodeUuid, rootNetworkUuid, InvalidateNodeTreeParameters.ONLY_CHILDREN);
 
         notificationService.emitStudyChanged(studyEntity.getId(), nodeUuid, rootNetworkUuid, loadflowType.getUpdateStatusType());
-=======
-        notificationService.emitStudyChanged(studyUuid, nodeUuid, rootNetworkUuid, NotificationService.UPDATE_TYPE_LOADFLOW_STATUS);
->>>>>>> f42d36b0
 
         return result;
     }
