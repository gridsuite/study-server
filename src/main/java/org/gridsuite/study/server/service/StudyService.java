/**
 * Copyright (c) 2021, RTE (http://www.rte-france.com)
 * This Source Code Form is subject to the terms of the Mozilla Public
 * License, v. 2.0. If a copy of the MPL was not distributed with this
 * file, You can obtain one at http://mozilla.org/MPL/2.0/.
 */
package org.gridsuite.study.server.service;

import com.fasterxml.jackson.core.JsonProcessingException;
import com.fasterxml.jackson.databind.ObjectMapper;
import com.powsybl.commons.reporter.ReporterModel;
import com.powsybl.iidm.network.IdentifiableType;
import com.powsybl.iidm.network.*;
import com.powsybl.openreac.parameters.input.OpenReacParameters;
import com.powsybl.openreac.parameters.input.VoltageLimitOverride;
import com.powsybl.security.LimitViolation;
import com.powsybl.security.Security;
import com.powsybl.iidm.network.VariantManagerConstants;
import com.powsybl.loadflow.LoadFlowParameters;
import com.powsybl.network.store.client.PreloadingStrategy;
import com.powsybl.network.store.model.VariantInfos;
import com.powsybl.security.SecurityAnalysisParameters;
import com.powsybl.sensitivity.SensitivityAnalysisParameters;
import com.powsybl.shortcircuit.ShortCircuitParameters;
import com.powsybl.timeseries.DoubleTimeSeries;
import com.powsybl.timeseries.StringTimeSeries;
import lombok.NonNull;
import org.elasticsearch.index.query.BoolQueryBuilder;
import org.elasticsearch.index.query.QueryBuilders;
import org.elasticsearch.index.query.TermsQueryBuilder;
import org.elasticsearch.index.query.WildcardQueryBuilder;
import org.elasticsearch.index.query.functionscore.FunctionScoreQueryBuilder;
import org.elasticsearch.index.query.functionscore.ScoreFunctionBuilders;
import org.gridsuite.study.server.StudyConstants;
import org.gridsuite.study.server.StudyException;
import org.gridsuite.study.server.dto.*;
import org.gridsuite.study.server.dto.dynamicmapping.MappingInfos;
import org.gridsuite.study.server.dto.dynamicmapping.ModelInfos;
import org.gridsuite.study.server.dto.dynamicsimulation.DynamicSimulationParametersInfos;
import org.gridsuite.study.server.dto.dynamicsimulation.DynamicSimulationStatus;
import org.gridsuite.study.server.dto.modification.NetworkModificationResult;
import org.gridsuite.study.server.dto.modification.SimpleElementImpact.SimpleImpactType;
import org.gridsuite.study.server.dto.timeseries.TimeSeriesMetadataInfos;
import org.gridsuite.study.server.dto.voltageinit.FilterEquipments;
import org.gridsuite.study.server.dto.voltageinit.VoltageInitParametersInfos;
import org.gridsuite.study.server.elasticsearch.EquipmentInfosService;
import org.gridsuite.study.server.elasticsearch.StudyInfosService;
import org.gridsuite.study.server.networkmodificationtree.dto.AbstractNode;
import org.gridsuite.study.server.networkmodificationtree.dto.BuildStatus;
import org.gridsuite.study.server.networkmodificationtree.dto.InsertMode;
import org.gridsuite.study.server.networkmodificationtree.dto.NodeBuildStatus;
import org.gridsuite.study.server.networkmodificationtree.entities.NodeEntity;
import org.gridsuite.study.server.notification.NotificationService;
import org.gridsuite.study.server.notification.dto.NetworkImpactsInfos;
import org.gridsuite.study.server.repository.*;
import org.gridsuite.study.server.service.dynamicsimulation.DynamicSimulationService;
import org.gridsuite.study.server.service.shortcircuit.ShortCircuitService;
import org.gridsuite.study.server.service.shortcircuit.ShortcircuitAnalysisType;
import org.gridsuite.study.server.utils.PropertyUtils;
import org.slf4j.Logger;
import org.slf4j.LoggerFactory;
import org.springframework.beans.factory.annotation.Autowired;
import org.springframework.beans.factory.annotation.Value;
import org.springframework.stereotype.Service;
import org.springframework.transaction.annotation.Transactional;
import org.springframework.web.client.HttpStatusCodeException;

import java.io.UncheckedIOException;
import java.net.URLEncoder;
import java.nio.charset.StandardCharsets;
import java.util.*;
import java.util.concurrent.CompletableFuture;
import java.util.concurrent.TimeUnit;
import java.util.concurrent.atomic.AtomicReference;
import java.util.function.Consumer;
import java.util.stream.Collectors;
import java.util.stream.Stream;

import static org.elasticsearch.index.query.QueryBuilders.matchQuery;
import static org.elasticsearch.index.query.QueryBuilders.termsQuery;
import static org.gridsuite.study.server.StudyException.Type.*;
import static org.gridsuite.study.server.elasticsearch.EquipmentInfosService.EQUIPMENT_TYPE_SCORES;
import static org.gridsuite.study.server.service.NetworkModificationTreeService.ROOT_NODE_NAME;
import static org.gridsuite.study.server.utils.StudyUtils.handleHttpError;

/**
 * @author Abdelsalem Hedhili <abdelsalem.hedhili at rte-france.com>
 * @author Franck Lecuyer <franck.lecuyer at rte-france.com>
 * @author Chamseddine Benhamed <chamseddine.benhamed at rte-france.com>
 */
@Service
public class StudyService {

    private static final Logger LOGGER = LoggerFactory.getLogger(StudyService.class);

    static final String EQUIPMENT_NAME = "equipmentName.fullascii";

    static final String EQUIPMENT_ID = "equipmentId.fullascii";

    static final String NETWORK_UUID = "networkUuid.keyword";

    static final String VARIANT_ID = "variantId.keyword";

    static final String EQUIPMENT_TYPE = "equipmentType.keyword";
    public static final String EMPTY_ARRAY = "[]";

    NotificationService notificationService;

    NetworkModificationTreeService networkModificationTreeService;

    StudyServerExecutionService studyServerExecutionService;

    private final String defaultLoadflowProvider;

    private final String defaultSecurityAnalysisProvider;

    private final String defaultSensitivityAnalysisProvider;

    private final String defaultDynamicSimulationProvider;

    private final StudyRepository studyRepository;
    private final StudyCreationRequestRepository studyCreationRequestRepository;
    private final NetworkService networkStoreService;
    private final NetworkModificationService networkModificationService;
    private final ReportService reportService;
    private final StudyInfosService studyInfosService;
    private final EquipmentInfosService equipmentInfosService;
    private final LoadFlowService loadflowService;
    private final ShortCircuitService shortCircuitService;
    private final VoltageInitService voltageInitService;
    private final SingleLineDiagramService singleLineDiagramService;
    private final NetworkConversionService networkConversionService;
    private final GeoDataService geoDataService;
    private final NetworkMapService networkMapService;
    private final SecurityAnalysisService securityAnalysisService;
    private final DynamicSimulationService dynamicSimulationService;
    private final SensitivityAnalysisService sensitivityAnalysisService;
    private final ActionsService actionsService;
    private final CaseService caseService;
    private final FilterService filterService;
    private final ObjectMapper objectMapper;

    enum ComputationUsingLoadFlow {
        LOAD_FLOW, SECURITY_ANALYSIS, SENSITIVITY_ANALYSIS
    }

    @Autowired
    StudyService self;

    @Autowired
    public StudyService(
            @Value("${loadflow.default-provider}") String defaultLoadflowProvider,
            @Value("${security-analysis.default-provider}") String defaultSecurityAnalysisProvider,
            @Value("${sensitivity-analysis.default-provider}") String defaultSensitivityAnalysisProvider,
            @Value("${dynamic-simulation.default-provider}") String defaultDynamicSimulationProvider,
            StudyRepository studyRepository,
            StudyCreationRequestRepository studyCreationRequestRepository,
            NetworkService networkStoreService,
            NetworkModificationService networkModificationService,
            ReportService reportService,
            StudyInfosService studyInfosService,
            EquipmentInfosService equipmentInfosService,
            NetworkModificationTreeService networkModificationTreeService,
            ObjectMapper objectMapper,
            StudyServerExecutionService studyServerExecutionService,
            NotificationService notificationService,
            LoadFlowService loadflowService,
            ShortCircuitService shortCircuitService,
            SingleLineDiagramService singleLineDiagramService,
            NetworkConversionService networkConversionService,
            GeoDataService geoDataService,
            NetworkMapService networkMapService,
            SecurityAnalysisService securityAnalysisService,
            ActionsService actionsService,
            CaseService caseService,
            FilterService filterService,
            SensitivityAnalysisService sensitivityAnalysisService,
            DynamicSimulationService dynamicSimulationService,
            VoltageInitService voltageInitService) {
        this.defaultLoadflowProvider = defaultLoadflowProvider;
        this.defaultSecurityAnalysisProvider = defaultSecurityAnalysisProvider;
        this.defaultSensitivityAnalysisProvider = defaultSensitivityAnalysisProvider;
        this.defaultDynamicSimulationProvider = defaultDynamicSimulationProvider;
        this.studyRepository = studyRepository;
        this.studyCreationRequestRepository = studyCreationRequestRepository;
        this.networkStoreService = networkStoreService;
        this.networkModificationService = networkModificationService;
        this.reportService = reportService;
        this.studyInfosService = studyInfosService;
        this.equipmentInfosService = equipmentInfosService;
        this.networkModificationTreeService = networkModificationTreeService;
        this.objectMapper = objectMapper;
        this.studyServerExecutionService = studyServerExecutionService;
        this.notificationService = notificationService;
        this.sensitivityAnalysisService = sensitivityAnalysisService;
        this.loadflowService = loadflowService;
        this.shortCircuitService = shortCircuitService;
        this.singleLineDiagramService = singleLineDiagramService;
        this.networkConversionService = networkConversionService;
        this.geoDataService = geoDataService;
        this.networkMapService = networkMapService;
        this.securityAnalysisService = securityAnalysisService;
        this.actionsService = actionsService;
        this.caseService = caseService;
        this.filterService = filterService;
        this.dynamicSimulationService = dynamicSimulationService;
        this.voltageInitService = voltageInitService;
    }

    private static StudyInfos toStudyInfos(StudyEntity entity) {
        return StudyInfos.builder()
                .id(entity.getId())
                .caseFormat(entity.getCaseFormat())
                .build();
    }

    private static BasicStudyInfos toBasicStudyInfos(StudyCreationRequestEntity entity) {
        return BasicStudyInfos.builder()
                .id(entity.getId())
                .build();
    }

    private static CreatedStudyBasicInfos toCreatedStudyBasicInfos(StudyEntity entity) {
        return CreatedStudyBasicInfos.builder()
                .id(entity.getId())
                .caseFormat(entity.getCaseFormat())
                .build();
    }

    public List<CreatedStudyBasicInfos> getStudies() {
        return studyRepository.findAll().stream()
                .map(StudyService::toCreatedStudyBasicInfos)
                .collect(Collectors.toList());
    }

    public String getStudyCaseName(UUID studyUuid) {
        Objects.requireNonNull(studyUuid);
        StudyEntity study = studyRepository.findById(studyUuid).orElseThrow(() -> new StudyException(STUDY_NOT_FOUND));
        return study != null ? study.getCaseName() : "";
    }

    public List<CreatedStudyBasicInfos> getStudiesMetadata(List<UUID> uuids) {
        return studyRepository.findAllById(uuids).stream().map(StudyService::toCreatedStudyBasicInfos)
                .collect(Collectors.toList());

    }

    public List<BasicStudyInfos> getStudiesCreationRequests() {
        return studyCreationRequestRepository.findAll().stream()
                .map(StudyService::toBasicStudyInfos)
                .collect(Collectors.toList());
    }

    public BasicStudyInfos createStudy(UUID caseUuid, String userId, UUID studyUuid, Map<String, Object> importParameters, boolean duplicateCase) {
        BasicStudyInfos basicStudyInfos = StudyService.toBasicStudyInfos(insertStudyCreationRequest(userId, studyUuid));
        UUID importReportUuid = UUID.randomUUID();
        UUID caseUuidToUse = caseUuid;
        try {
            if (duplicateCase) {
                caseUuidToUse = caseService.duplicateCase(caseUuid, true);
            }
            persistentStoreWithNotificationOnError(caseUuidToUse, basicStudyInfos.getId(), userId, importReportUuid, importParameters);
        } catch (Exception e) {
            self.deleteStudyIfNotCreationInProgress(basicStudyInfos.getId(), userId);
            throw e;
        }

        return basicStudyInfos;
    }

    public BasicStudyInfos duplicateStudy(UUID sourceStudyUuid, UUID studyUuid, String userId) {
        Objects.requireNonNull(sourceStudyUuid);

        StudyEntity sourceStudy = studyRepository.findById(sourceStudyUuid).orElse(null);
        if (sourceStudy == null) {
            return null;
        }
        BasicStudyInfos basicStudyInfos = StudyService.toBasicStudyInfos(insertStudyCreationRequest(userId, studyUuid));

        studyServerExecutionService.runAsync(() -> self.duplicateStudyAsync(basicStudyInfos, sourceStudyUuid, userId));

        return basicStudyInfos;
    }

    @Transactional
    public void duplicateStudyAsync(BasicStudyInfos basicStudyInfos, UUID sourceStudyUuid, String userId) {
        AtomicReference<Long> startTime = new AtomicReference<>();
        try {
            startTime.set(System.nanoTime());

            StudyEntity duplicatedStudy = insertDuplicatedStudy(basicStudyInfos, sourceStudyUuid, userId);

            reindexStudy(duplicatedStudy);
        } catch (Exception e) {
            LOGGER.error(e.toString(), e);
        } finally {
            deleteStudyIfNotCreationInProgress(basicStudyInfos.getId(), userId);
            LOGGER.trace("Create study '{}' from source {} : {} seconds", basicStudyInfos.getId(), sourceStudyUuid,
                    TimeUnit.NANOSECONDS.toSeconds(System.nanoTime() - startTime.get()));
        }
    }

    @Transactional(readOnly = true)
    public StudyInfos getStudyInfos(UUID studyUuid) {
        return StudyService.toStudyInfos(studyRepository.findById(studyUuid).orElseThrow(() -> new StudyException(STUDY_NOT_FOUND)));
    }

    public List<CreatedStudyBasicInfos> searchStudies(@NonNull String query) {
        return studyInfosService.search(query);
    }

    public static String escapeLucene(String s) {
        StringBuilder sb = new StringBuilder();

        for (int i = 0; i < s.length(); ++i) {
            char c = s.charAt(i);
            switch (c) {
                case '+':
                case '\\':
                case '-':
                case '!':
                case '(':
                case ')':
                case ':':
                case '^':
                case '[':
                case ']':
                case '"':
                case '{':
                case '}':
                case '~':
                case '*':
                case '?':
                case '|':
                case '&':
                case '/':

                case ' ': // white space has to be escaped, too
                    sb.append('\\');
                    break;
                default:
                    // do nothing but appease sonarlint
            }

            sb.append(c);
        }

        return sb.toString();
    }

    private UUID getNodeUuidToSearchIn(UUID initialNodeUuid, boolean inUpstreamBuiltParentNode) {
        UUID nodeUuidToSearchIn = initialNodeUuid;
        if (inUpstreamBuiltParentNode) {
            nodeUuidToSearchIn = networkModificationTreeService.doGetLastParentNodeBuiltUuid(initialNodeUuid);
        }
        return nodeUuidToSearchIn;
    }

    public List<EquipmentInfos> searchEquipments(@NonNull UUID studyUuid, @NonNull UUID nodeUuid, @NonNull String userInput,
                                                 @NonNull EquipmentInfosService.FieldSelector fieldSelector, String equipmentType,
                                                 boolean inUpstreamBuiltParentNode) {
        UUID nodeUuidToSearchIn = getNodeUuidToSearchIn(nodeUuid, inUpstreamBuiltParentNode);
        UUID networkUuid = networkStoreService.getNetworkUuid(studyUuid);
        String variantId = networkModificationTreeService.getVariantId(nodeUuidToSearchIn);

        if (variantId.isEmpty()) {
            variantId = VariantManagerConstants.INITIAL_VARIANT_ID;
        }

        if (equipmentType == null) {
            BoolQueryBuilder query = buildSearchAllEquipmentsQuery(userInput, fieldSelector, networkUuid,
                    VariantManagerConstants.INITIAL_VARIANT_ID, variantId);
            List<EquipmentInfos> equipmentInfos = equipmentInfosService.searchEquipments(query);

            return variantId.equals(VariantManagerConstants.INITIAL_VARIANT_ID) ? equipmentInfos : cleanRemovedEquipments(networkUuid, variantId, equipmentInfos);
        } else {
            String queryInitialVariant = buildSearchEquipmentsByTypeQuery(userInput, fieldSelector, networkUuid,
                    VariantManagerConstants.INITIAL_VARIANT_ID, equipmentType);

            List<EquipmentInfos> equipmentInfosInInitVariant = equipmentInfosService.searchEquipments(queryInitialVariant);

            return (variantId.equals(VariantManagerConstants.INITIAL_VARIANT_ID)) ? equipmentInfosInInitVariant
                    : completeSearchWithCurrentVariant(networkUuid, variantId, userInput, fieldSelector,
                    equipmentInfosInInitVariant, equipmentType);
        }
    }

    private List<EquipmentInfos> cleanRemovedEquipments(UUID networkUuid, String variantId, List<EquipmentInfos> equipmentInfos) {
        String queryTombstonedEquipments = buildTombstonedEquipmentSearchQuery(networkUuid, variantId);
        Set<String> removedEquipmentIdsInVariant = equipmentInfosService.searchTombstonedEquipments(queryTombstonedEquipments)
                .stream()
                .map(TombstonedEquipmentInfos::getId)
                .collect(Collectors.toSet());

        return equipmentInfos
                .stream()
                .filter(ei -> !removedEquipmentIdsInVariant.contains(ei.getId()))
                .collect(Collectors.toList());
    }

    private List<EquipmentInfos> completeSearchWithCurrentVariant(UUID networkUuid, String variantId, String userInput,
                                                                  EquipmentInfosService.FieldSelector fieldSelector, List<EquipmentInfos> equipmentInfosInInitVariant,
                                                                  String equipmentType) {
        // Clean equipments that have been removed in the current variant
        List<EquipmentInfos> cleanedEquipmentsInInitVariant = cleanRemovedEquipments(networkUuid, variantId, equipmentInfosInInitVariant);

        // Get the equipments of the current variant
        String queryVariant = buildSearchEquipmentsByTypeQuery(userInput, fieldSelector, networkUuid, variantId, equipmentType);
        List<EquipmentInfos> addedEquipmentInfosInVariant = equipmentInfosService.searchEquipments(queryVariant);

        // Add equipments of the current variant to the ones of the init variant
        cleanedEquipmentsInInitVariant.addAll(addedEquipmentInfosInVariant);

        return cleanedEquipmentsInInitVariant;
    }

    private String buildSearchEquipmentsByTypeQuery(String userInput, EquipmentInfosService.FieldSelector fieldSelector, UUID networkUuid, String variantId, String equipmentType) {
        String query = NETWORK_UUID + ":(%s) AND " + VARIANT_ID + ":(%s) AND %s:(*%s*)"
                + (equipmentType == null ? "" : " AND " + EQUIPMENT_TYPE + ":(%s)");
        return String.format(query, networkUuid, variantId,
                fieldSelector == EquipmentInfosService.FieldSelector.NAME ? EQUIPMENT_NAME : EQUIPMENT_ID,
                escapeLucene(userInput), equipmentType);
    }

    private BoolQueryBuilder buildSearchAllEquipmentsQuery(String userInput, EquipmentInfosService.FieldSelector fieldSelector, UUID networkUuid, String initialVariantId, String variantId) {
        WildcardQueryBuilder equipmentSearchQuery = QueryBuilders.wildcardQuery(fieldSelector == EquipmentInfosService.FieldSelector.NAME ? EQUIPMENT_NAME : EQUIPMENT_ID, "*" + escapeLucene(userInput) + "*");
        TermsQueryBuilder networkUuidSearchQuery = termsQuery(NETWORK_UUID, networkUuid.toString());
        TermsQueryBuilder variantIdSearchQuery = variantId.equals(VariantManagerConstants.INITIAL_VARIANT_ID) ?
                termsQuery(VARIANT_ID, initialVariantId)
                : termsQuery(VARIANT_ID, initialVariantId, variantId);

        FunctionScoreQueryBuilder.FilterFunctionBuilder[] filterFunctionsForScoreQueries = new FunctionScoreQueryBuilder.FilterFunctionBuilder[EQUIPMENT_TYPE_SCORES.size() + 1];

        int i = 0;
        filterFunctionsForScoreQueries[i++] = new FunctionScoreQueryBuilder.FilterFunctionBuilder(
                matchQuery(fieldSelector == EquipmentInfosService.FieldSelector.NAME ? EQUIPMENT_NAME : EQUIPMENT_ID, escapeLucene(userInput)),
                ScoreFunctionBuilders.weightFactorFunction(EQUIPMENT_TYPE_SCORES.size()));

        for (Map.Entry<String, Integer> equipmentTypeScore : EQUIPMENT_TYPE_SCORES.entrySet()) {
            filterFunctionsForScoreQueries[i++] =
                    new FunctionScoreQueryBuilder.FilterFunctionBuilder(
                            matchQuery("equipmentType", equipmentTypeScore.getKey()),
                            ScoreFunctionBuilders.weightFactorFunction(equipmentTypeScore.getValue())
                    );
        }

        FunctionScoreQueryBuilder functionScoreBoostQuery = QueryBuilders.functionScoreQuery(filterFunctionsForScoreQueries);

        BoolQueryBuilder esQuery = QueryBuilders.boolQuery();
        esQuery.filter(equipmentSearchQuery).filter(networkUuidSearchQuery).filter(variantIdSearchQuery).must(functionScoreBoostQuery);
        return esQuery;
    }

    private String buildTombstonedEquipmentSearchQuery(UUID networkUuid, String variantId) {
        return String.format(NETWORK_UUID + ":(%s) AND " + VARIANT_ID + ":(%s)", networkUuid, variantId);
    }

    @Transactional
    public Optional<DeleteStudyInfos> doDeleteStudyIfNotCreationInProgress(UUID studyUuid, String userId) {
        Optional<StudyCreationRequestEntity> studyCreationRequestEntity = studyCreationRequestRepository.findById(studyUuid);
        Optional<StudyEntity> studyEntity = studyRepository.findById(studyUuid);
        DeleteStudyInfos deleteStudyInfos = null;
        if (studyCreationRequestEntity.isEmpty()) {
            AtomicReference<UUID> caseUuid = new AtomicReference<>(null);
            UUID networkUuid = networkStoreService.doGetNetworkUuid(studyUuid);
            List<NodeModificationInfos> nodesModificationInfos;
            nodesModificationInfos = networkModificationTreeService.getAllNodesModificationInfos(studyUuid);
            studyEntity.ifPresent(s -> {
                caseUuid.set(studyEntity.get().getCaseUuid());
                networkModificationTreeService.doDeleteTree(studyUuid);
                studyRepository.deleteById(studyUuid);
                studyInfosService.deleteByUuid(studyUuid);
            });
            deleteStudyInfos = new DeleteStudyInfos(networkUuid, caseUuid.get(), nodesModificationInfos);
        } else {
            studyCreationRequestRepository.deleteById(studyCreationRequestEntity.get().getId());
        }

        if (deleteStudyInfos == null) {
            return Optional.empty();
        } else {
            return Optional.of(deleteStudyInfos);
        }
    }

    @Transactional
    public void deleteStudyIfNotCreationInProgress(UUID studyUuid, String userId) {
        AtomicReference<Long> startTime = new AtomicReference<>(null);
        try {
            Optional<DeleteStudyInfos> deleteStudyInfosOpt = doDeleteStudyIfNotCreationInProgress(studyUuid,
                    userId);
            if (deleteStudyInfosOpt.isPresent()) {
                DeleteStudyInfos deleteStudyInfos = deleteStudyInfosOpt.get();
                startTime.set(System.nanoTime());

                CompletableFuture<Void> executeInParallel = CompletableFuture.allOf(
                        studyServerExecutionService.runAsync(() -> deleteStudyInfos.getNodesModificationInfos().stream()
                                .map(NodeModificationInfos::getLoadFlowUuid).filter(Objects::nonNull).forEach(loadflowService::deleteLoadFlowResult)), // TODO delete all with one request only
                        studyServerExecutionService.runAsync(() -> deleteStudyInfos.getNodesModificationInfos().stream()
                                .map(NodeModificationInfos::getSecurityAnalysisUuid).filter(Objects::nonNull).forEach(securityAnalysisService::deleteSaResult)), // TODO delete all with one request only
                        studyServerExecutionService.runAsync(() -> deleteStudyInfos.getNodesModificationInfos().stream()
                                .map(NodeModificationInfos::getSensitivityAnalysisUuid).filter(Objects::nonNull).forEach(sensitivityAnalysisService::deleteSensitivityAnalysisResult)), // TODO delete all with one request only
                        studyServerExecutionService.runAsync(() -> deleteStudyInfos.getNodesModificationInfos().stream()
                                .map(NodeModificationInfos::getShortCircuitAnalysisUuid).filter(Objects::nonNull).forEach(shortCircuitService::deleteShortCircuitAnalysisResult)), // TODO delete all with one request only
                        studyServerExecutionService.runAsync(() -> deleteStudyInfos.getNodesModificationInfos().stream()
                                .map(NodeModificationInfos::getVoltageInitUuid).filter(Objects::nonNull).forEach(voltageInitService::deleteVoltageInitResult)), // TODO delete all with one request only
                        studyServerExecutionService.runAsync(() -> deleteStudyInfos.getNodesModificationInfos().stream()
                                .map(NodeModificationInfos::getDynamicSimulationUuid).filter(Objects::nonNull).forEach(dynamicSimulationService::deleteResult)), // TODO delete all with one request only
                        studyServerExecutionService.runAsync(() -> deleteStudyInfos.getNodesModificationInfos().stream().map(NodeModificationInfos::getModificationGroupUuid).filter(Objects::nonNull).forEach(networkModificationService::deleteModifications)), // TODO delete all with one request only
                        studyServerExecutionService.runAsync(() -> deleteStudyInfos.getNodesModificationInfos().stream().map(NodeModificationInfos::getReportUuid).filter(Objects::nonNull).forEach(reportService::deleteReport)), // TODO delete all with one request only
                        studyServerExecutionService.runAsync(() -> deleteEquipmentIndexes(deleteStudyInfos.getNetworkUuid())),
                        studyServerExecutionService.runAsync(() -> networkStoreService.deleteNetwork(deleteStudyInfos.getNetworkUuid())),
                        studyServerExecutionService.runAsync(deleteStudyInfos.getCaseUuid() != null ? () -> caseService.deleteCase(deleteStudyInfos.getCaseUuid()) : () -> {
                        })
                );

                executeInParallel.get();
                if (startTime.get() != null) {
                    LOGGER.trace("Delete study '{}' : {} seconds", studyUuid, TimeUnit.NANOSECONDS.toSeconds(System.nanoTime() - startTime.get()));
                }
            }
        } catch (Exception e) {
            if (e instanceof InterruptedException) {
                Thread.currentThread().interrupt();
            }
            LOGGER.error(e.toString(), e);
            throw new StudyException(DELETE_STUDY_FAILED, e.getMessage());
        }
    }

    public void deleteEquipmentIndexes(UUID networkUuid) {
        AtomicReference<Long> startTime = new AtomicReference<>();
        startTime.set(System.nanoTime());
        equipmentInfosService.deleteAll(networkUuid);
        LOGGER.trace("Indexes deletion for network '{}' : {} seconds", networkUuid, TimeUnit.NANOSECONDS.toSeconds(System.nanoTime() - startTime.get()));
    }

    public CreatedStudyBasicInfos insertStudy(UUID studyUuid, String userId, NetworkInfos networkInfos, String caseFormat,
                                              UUID caseUuid, String caseName, LoadFlowParametersEntity loadFlowParameters,
                                              ShortCircuitParametersEntity shortCircuitParametersEntity, DynamicSimulationParametersEntity dynamicSimulationParametersEntity, VoltageInitParametersEntity voltageInitParametersEntity, Map<String, String> importParameters, UUID importReportUuid) {
        CreatedStudyBasicInfos createdStudyBasicInfos = StudyService.toCreatedStudyBasicInfos(insertStudyEntity(
                studyUuid, userId, networkInfos.getNetworkUuid(), networkInfos.getNetworkId(), caseFormat, caseUuid, caseName, loadFlowParameters, importReportUuid, shortCircuitParametersEntity, dynamicSimulationParametersEntity, voltageInitParametersEntity, importParameters));
        studyInfosService.add(createdStudyBasicInfos);

        notificationService.emitStudiesChanged(studyUuid, userId);

        return createdStudyBasicInfos;
    }

    private StudyEntity insertDuplicatedStudy(BasicStudyInfos studyInfos, UUID sourceStudyUuid, String userId) {
        Objects.requireNonNull(studyInfos.getId());
        Objects.requireNonNull(userId);

        StudyEntity sourceStudy = studyRepository.findById(sourceStudyUuid).orElseThrow(() -> new StudyException(STUDY_NOT_FOUND));

        List<VariantInfos> networkVariants = networkStoreService.getNetworkVariants(sourceStudy.getNetworkUuid());
        List<String> targetVariantIds = networkVariants.stream().map(VariantInfos::getId).limit(2).collect(Collectors.toList());
        Network clonedNetwork = networkStoreService.cloneNetwork(sourceStudy.getNetworkUuid(), targetVariantIds);
        UUID clonedNetworkUuid = networkStoreService.getNetworkUuid(clonedNetwork);

        UUID clonedCaseUuid = caseService.duplicateCase(sourceStudy.getCaseUuid(), false);

        Map<String, String> newImportParameters = Map.copyOf(sourceStudy.getImportParameters());

        LoadFlowParameters newLoadFlowParameters = LoadFlowService.fromEntity(sourceStudy.getLoadFlowParameters()).copy();
        List<LoadFlowSpecificParameterInfos> sourceSpecificLoadFlowParameters = getAllSpecificLoadFlowParameters(sourceStudy);

        SecurityAnalysisParametersValues securityAnalysisParametersValues = sourceStudy.getSecurityAnalysisParameters() == null ? SecurityAnalysisService.getDefaultSecurityAnalysisParametersValues() : SecurityAnalysisService.fromEntity(sourceStudy.getSecurityAnalysisParameters());

        SensitivityAnalysisParametersValues sensitivityAnalysisParametersValues = sourceStudy.getSensitivityAnalysisParameters() == null ?
                SensitivityAnalysisService.getDefaultSensitivityAnalysisParametersValues() :
                SensitivityAnalysisService.fromEntity(sourceStudy.getSensitivityAnalysisParameters());

        VoltageInitParametersInfos copiedVoltageInitParameters = VoltageInitService.fromEntity(sourceStudy.getVoltageInitParameters());

        ShortCircuitParameters shortCircuitParameters = ShortCircuitService.fromEntity(sourceStudy.getShortCircuitParameters());

        DynamicSimulationParametersInfos dynamicSimulationParameters = sourceStudy.getDynamicSimulationParameters() != null ? DynamicSimulationService.fromEntity(sourceStudy.getDynamicSimulationParameters(), objectMapper) : DynamicSimulationService.getDefaultDynamicSimulationParameters();

        StudyEntity studyEntity = StudyEntity.builder()
                .id(studyInfos.getId())
                .networkUuid(clonedNetworkUuid).networkId(sourceStudy.getNetworkId())
                .caseFormat(sourceStudy.getCaseFormat()).caseUuid(clonedCaseUuid).caseName(sourceStudy.getCaseName())
                .loadFlowProvider(sourceStudy.getLoadFlowProvider())
                .loadFlowParameters(LoadFlowService.toEntity(newLoadFlowParameters, sourceSpecificLoadFlowParameters))
                .securityAnalysisProvider(sourceStudy.getSecurityAnalysisProvider())
                .securityAnalysisParameters(SecurityAnalysisService.toEntity(securityAnalysisParametersValues))
                .sensitivityAnalysisProvider(sourceStudy.getSensitivityAnalysisProvider())
                .dynamicSimulationProvider(sourceStudy.getDynamicSimulationProvider())
                .dynamicSimulationParameters(DynamicSimulationService.toEntity(dynamicSimulationParameters, objectMapper))
                .shortCircuitParameters(ShortCircuitService.toEntity(shortCircuitParameters))
                .voltageInitParameters(VoltageInitService.toEntity(copiedVoltageInitParameters))
                .sensitivityAnalysisParameters(SensitivityAnalysisService.toEntity(sensitivityAnalysisParametersValues))
                .importParameters(newImportParameters)
                .build();
        CreatedStudyBasicInfos createdStudyBasicInfos = StudyService.toCreatedStudyBasicInfos(insertDuplicatedStudy(studyEntity, sourceStudy.getId(), UUID.randomUUID()));

        studyInfosService.add(createdStudyBasicInfos);
        notificationService.emitStudiesChanged(studyInfos.getId(), userId);

        return studyEntity;
    }

    private StudyCreationRequestEntity insertStudyCreationRequest(String userId, UUID studyUuid) {
        StudyCreationRequestEntity newStudy = insertStudyCreationRequestEntity(studyUuid);
        notificationService.emitStudiesChanged(newStudy.getId(), userId);
        return newStudy;
    }

    public byte[] getVoltageLevelSvg(UUID studyUuid, String voltageLevelId, DiagramParameters diagramParameters,
                                     UUID nodeUuid) {
        UUID networkUuid = networkStoreService.getNetworkUuid(studyUuid);
        String variantId = networkModificationTreeService.getVariantId(nodeUuid);
        if (networkStoreService.existVariant(networkUuid, variantId)) {
            return singleLineDiagramService.getVoltageLevelSvg(networkUuid, variantId, voltageLevelId, diagramParameters);
        } else {
            return null;
        }
    }

    public String getVoltageLevelSvgAndMetadata(UUID studyUuid, String voltageLevelId, DiagramParameters diagramParameters,
                                                UUID nodeUuid) {
        UUID networkUuid = networkStoreService.getNetworkUuid(studyUuid);
        String variantId = networkModificationTreeService.getVariantId(nodeUuid);
        if (networkStoreService.existVariant(networkUuid, variantId)) {
            return singleLineDiagramService.getVoltageLevelSvgAndMetadata(networkUuid, variantId, voltageLevelId, diagramParameters);
        } else {
            return null;
        }
    }

    private void persistentStoreWithNotificationOnError(UUID caseUuid, UUID studyUuid, String userId, UUID importReportUuid, Map<String, Object> importParameters) {
        try {
            networkConversionService.persistentStore(caseUuid, studyUuid, userId, importReportUuid, importParameters);
        } catch (HttpStatusCodeException e) {
            throw handleHttpError(e, STUDY_CREATION_FAILED);
        }
    }

    public String getLinesGraphics(UUID networkUuid, UUID nodeUuid, List<String> linesIds) {
        String variantId = networkModificationTreeService.getVariantId(nodeUuid);

        return geoDataService.getLinesGraphics(networkUuid, variantId, linesIds);
    }

    public String getSubstationsGraphics(UUID networkUuid, UUID nodeUuid, List<String> substationsIds) {
        String variantId = networkModificationTreeService.getVariantId(nodeUuid);

        return geoDataService.getSubstationsGraphics(networkUuid, variantId, substationsIds);
    }

    public String getSubstationMapData(UUID studyUuid, UUID nodeUuid, String substationId, boolean inUpstreamBuiltParentNode) {
        UUID nodeUuidToSearchIn = getNodeUuidToSearchIn(nodeUuid, inUpstreamBuiltParentNode);
        return networkMapService.getEquipmentMapData(networkStoreService.getNetworkUuid(studyUuid), networkModificationTreeService.getVariantId(nodeUuidToSearchIn),
                "substations", substationId);
    }

    public String getNetworkElementsInfos(UUID studyUuid, UUID nodeUuid, List<String> substationsIds, String elementType, String infoType, boolean inUpstreamBuiltParentNode) {
        UUID nodeUuidToSearchIn = getNodeUuidToSearchIn(nodeUuid, inUpstreamBuiltParentNode);
        return networkMapService.getElementsInfos(networkStoreService.getNetworkUuid(studyUuid), networkModificationTreeService.getVariantId(nodeUuidToSearchIn),
                substationsIds, elementType, infoType);
    }

    public String getNetworkElementInfos(UUID studyUuid, UUID nodeUuid, String elementType, String infoType, String elementId, boolean inUpstreamBuiltParentNode) {
        UUID nodeUuidToSearchIn = getNodeUuidToSearchIn(nodeUuid, inUpstreamBuiltParentNode);
        return networkMapService.getElementInfos(networkStoreService.getNetworkUuid(studyUuid), networkModificationTreeService.getVariantId(nodeUuidToSearchIn),
                elementType, infoType, elementId);
    }

    public String getVoltageLevelsAndEquipment(UUID studyUuid, UUID nodeUuid, List<String> substationsIds, boolean inUpstreamBuiltParentNode) {
        UUID nodeUuidToSearchIn = getNodeUuidToSearchIn(nodeUuid, inUpstreamBuiltParentNode);
        return networkMapService.getEquipmentsMapData(networkStoreService.getNetworkUuid(studyUuid), networkModificationTreeService.getVariantId(nodeUuidToSearchIn),
                substationsIds, "voltage-levels-equipments");
    }

    public String getVoltageLevelEquipments(UUID studyUuid, UUID nodeUuid, List<String> substationsIds, boolean inUpstreamBuiltParentNode, String voltageLevelId) {
        UUID nodeUuidToSearchIn = getNodeUuidToSearchIn(nodeUuid, inUpstreamBuiltParentNode);
        String equipmentPath = "voltage-level-equipments" + (voltageLevelId == null ? "" : StudyConstants.DELIMITER + voltageLevelId);
        return networkMapService.getEquipmentsMapData(networkStoreService.getNetworkUuid(studyUuid), networkModificationTreeService.getVariantId(nodeUuidToSearchIn),
                substationsIds, equipmentPath);
    }

    public String getHvdcLineShuntCompensators(UUID studyUuid, UUID nodeUuid, boolean inUpstreamBuiltParentNode, String hvdcId) {
        UUID nodeUuidToSearchIn = getNodeUuidToSearchIn(nodeUuid, inUpstreamBuiltParentNode);
        UUID networkUuid = networkStoreService.getNetworkUuid(studyUuid);
        String variantId = networkModificationTreeService.getVariantId(nodeUuidToSearchIn);
        return networkMapService.getHvdcLineShuntCompensators(networkUuid, variantId, hvdcId);
    }

    public String getBranchOrThreeWindingsTransformer(UUID studyUuid, UUID nodeUuid, String equipmentId) {
        UUID networkUuid = networkStoreService.getNetworkUuid(studyUuid);
        String variantId = networkModificationTreeService.getVariantId(nodeUuid);
        return networkMapService.getEquipmentMapData(networkUuid, variantId, "branch-or-3wt", equipmentId);
    }

    public String getAllMapData(UUID studyUuid, UUID nodeUuid, List<String> substationsIds) {
        return networkMapService.getEquipmentsMapData(networkStoreService.getNetworkUuid(studyUuid), networkModificationTreeService.getVariantId(nodeUuid),
                substationsIds, "all");
    }

    public UUID runLoadFlow(UUID studyUuid, UUID nodeUuid, String userId) {
        StudyEntity studyEntity = studyRepository.findById(studyUuid).orElseThrow(() -> new StudyException(STUDY_NOT_FOUND));
        Optional<UUID> prevResultUuidOpt = networkModificationTreeService.getLoadFlowResultUuid(nodeUuid);
        prevResultUuidOpt.ifPresent(loadflowService::deleteLoadFlowResult);

        LoadFlowParametersInfos lfParameters = getLoadFlowParametersInfos(studyEntity);
        UUID result = loadflowService.runLoadFlow(studyUuid, nodeUuid, lfParameters, studyEntity.getLoadFlowProvider(), userId);

        updateLoadFlowResultUuid(nodeUuid, result);
        notificationService.emitStudyChanged(studyUuid, nodeUuid, NotificationService.UPDATE_TYPE_LOADFLOW_STATUS);
        return result;
    }

    public ExportNetworkInfos exportNetwork(UUID studyUuid, UUID nodeUuid, String format, String paramatersJson) {
        UUID networkUuid = networkStoreService.getNetworkUuid(studyUuid);
        String variantId = networkModificationTreeService.getVariantId(nodeUuid);

        return networkConversionService.exportNetwork(networkUuid, variantId, format, paramatersJson);
    }

    private void assertComputationNotRunning(UUID nodeUuid) {
        loadflowService.assertLoadFlowNotRunning(nodeUuid);
        securityAnalysisService.assertSecurityAnalysisNotRunning(nodeUuid);
        dynamicSimulationService.assertDynamicSimulationNotRunning(nodeUuid);
        sensitivityAnalysisService.assertSensitivityAnalysisNotRunning(nodeUuid);
        shortCircuitService.assertShortCircuitAnalysisNotRunning(nodeUuid);
        voltageInitService.assertVoltageInitNotRunning(nodeUuid);
    }

    public void assertIsNodeNotReadOnly(UUID nodeUuid) {
        Boolean isReadOnly = networkModificationTreeService.isReadOnly(nodeUuid).orElse(Boolean.FALSE);
        if (Boolean.TRUE.equals(isReadOnly)) {
            throw new StudyException(NOT_ALLOWED);
        }
    }

    public void assertIsNodeExist(UUID studyUuid, UUID nodeUuid) {
        boolean exists = networkModificationTreeService.getAllNodes(studyUuid).stream()
                .anyMatch(nodeEntity -> nodeUuid.equals(nodeEntity.getIdNode()));

        if (!exists) {
            throw new StudyException(NODE_NOT_FOUND);
        }
    }

    public void assertIsStudyExist(UUID studyUuid) {
        boolean exists = getStudies().stream()
                .anyMatch(study -> studyUuid.equals(study.getId()));
        if (!exists) {
            throw new StudyException(NODE_NOT_FOUND);
        }
    }

    public void assertCanModifyNode(UUID studyUuid, UUID nodeUuid) {
        assertIsNodeNotReadOnly(nodeUuid);
        assertNoBuildNoComputation(studyUuid, nodeUuid);
    }

    public void assertIsStudyAndNodeExist(UUID studyUuid, UUID nodeUuid) {
        assertIsStudyExist(studyUuid);
        assertIsNodeExist(studyUuid, nodeUuid);
    }

    public void assertNoBuildNoComputation(UUID studyUuid, UUID nodeUuid) {
        assertComputationNotRunning(nodeUuid);
        assertNoNodeIsBuilding(studyUuid);
    }

    private void assertNoNodeIsBuilding(UUID studyUuid) {
        networkModificationTreeService.getAllNodes(studyUuid).stream().forEach(node -> {
            if (networkModificationTreeService.getNodeBuildStatus(node.getIdNode()).isBuilding()) {
                throw new StudyException(NOT_ALLOWED, "No modification is allowed during a node building.");
            }
        });
    }

    public void assertRootNodeOrBuiltNode(UUID studyUuid, UUID nodeUuid) {
        if (!(networkModificationTreeService.getStudyRootNodeUuid(studyUuid).equals(nodeUuid)
                || networkModificationTreeService.getNodeBuildStatus(nodeUuid).isBuilt())) {
            throw new StudyException(NODE_NOT_BUILT);
        }
    }

    private LoadFlowParameters getLoadFlowParameters(StudyEntity studyEntity) {
        return LoadFlowService.fromEntity(studyEntity.getLoadFlowParameters());
    }

    public LoadFlowParameters getLoadFlowParameters(UUID studyUuid) {
        return studyRepository.findById(studyUuid)
                .map(this::getLoadFlowParameters)
                .orElse(null);
    }

    public LoadFlowParametersInfos getLoadFlowParametersInfos(StudyEntity study) {
        LoadFlowParameters commonParameters = getLoadFlowParameters(study);
        List<LoadFlowSpecificParameterInfos> specificParameters = getSpecificLoadFlowParameters(study, ComputationUsingLoadFlow.LOAD_FLOW);
        return LoadFlowParametersInfos.builder()
                .commonParameters(commonParameters)
                .specificParameters(specificParameters.stream().collect(Collectors.toMap(LoadFlowSpecificParameterInfos::getName, LoadFlowSpecificParameterInfos::getValue)))
                .build();
    }

    public LoadFlowParametersValues getLoadFlowParametersValues(UUID studyUuid) {
        StudyEntity study = studyRepository.findById(studyUuid).orElseThrow(() -> new StudyException(STUDY_NOT_FOUND));
        LoadFlowParameters commonParameters = getLoadFlowParameters(study);
        List<LoadFlowSpecificParameterInfos> specificParameters = getAllSpecificLoadFlowParameters(study);
        Map<String, Map<String, Object>> specificParametersPerProvider = specificParameters.stream()
            .collect(Collectors.groupingBy(LoadFlowSpecificParameterInfos::getProvider,
                Collectors.toMap(LoadFlowSpecificParameterInfos::getName, LoadFlowSpecificParameterInfos::getValue)));
        return LoadFlowParametersValues.builder()
                .commonParameters(commonParameters)
                .specificParametersPerProvider(specificParametersPerProvider)
                .build();
    }

    private List<LoadFlowSpecificParameterInfos> getSpecificLoadFlowParameters(StudyEntity study, ComputationUsingLoadFlow computation) {
        List<LoadFlowSpecificParameterEntity> params = study.getLoadFlowParameters().getSpecificParameters();
        String lfProvider;
        if (computation == ComputationUsingLoadFlow.SECURITY_ANALYSIS) {
            lfProvider = study.getSecurityAnalysisProvider();
        } else if (computation == ComputationUsingLoadFlow.SENSITIVITY_ANALYSIS) {
            lfProvider = study.getSensitivityAnalysisProvider();
        } else {
            lfProvider = study.getLoadFlowProvider();
        }
        return params.stream()
                .filter(p -> p.getProvider().equalsIgnoreCase(lfProvider))
                .map(LoadFlowSpecificParameterEntity::toLoadFlowSpecificParameterInfos)
                .collect(Collectors.toList());
    }

    private List<LoadFlowSpecificParameterInfos> getAllSpecificLoadFlowParameters(StudyEntity study) {
        List<LoadFlowSpecificParameterEntity> params = study.getLoadFlowParameters().getSpecificParameters();
        return params.stream()
                .map(LoadFlowSpecificParameterEntity::toLoadFlowSpecificParameterInfos)
                .collect(Collectors.toList());
    }

    private List<LoadFlowSpecificParameterInfos> getSpecificLoadFlowParameters(UUID studyUuid, ComputationUsingLoadFlow computation) {
        return studyRepository.findById(studyUuid)
                .map(study -> getSpecificLoadFlowParameters(study, computation))
                .orElse(List.of());
    }

    private LoadFlowParametersEntity createParametersEntity(LoadFlowParametersValues parameters) {
        LoadFlowParameters allCommonValues;
        List<LoadFlowSpecificParameterInfos> allSpecificValues = new ArrayList<>(List.of());
        if (parameters == null) {
            allCommonValues = LoadFlowParameters.load();
        } else {
            allCommonValues = parameters.getCommonParameters();
            if (parameters.getSpecificParametersPerProvider() != null) {
                parameters.getSpecificParametersPerProvider().forEach((provider, paramsMap) -> {
                    if (paramsMap != null) {
                        paramsMap.forEach((paramName, paramValue) -> {
                                if (paramValue != null) {
                                    allSpecificValues.add(LoadFlowSpecificParameterInfos.builder()
                                            .provider(provider)
                                            .value(Objects.toString(paramValue))
                                            .name(paramName)
                                            .build());
                                }
                            }
                        );
                    }
                });
            }
        }
        return LoadFlowService.toEntity(allCommonValues, allSpecificValues);
    }

    private void deleteLoadFlowResult(UUID studyUuid) {
        List<UUID> loadFlowResultUuids = networkModificationTreeService.getLoadFlowResultUuids(studyUuid);
        if (!loadFlowResultUuids.isEmpty()) {
            loadflowService.deleteLoadFlowResults(loadFlowResultUuids);
        }
        networkModificationTreeService.getAllNodes(studyUuid).forEach(node -> networkModificationTreeService.updateLoadFlowResultUuid(node.getIdNode(), null));
    }

    public SecurityAnalysisParametersValues getSecurityAnalysisParametersValues(UUID studyUuid) {
        return studyRepository.findById(studyUuid)
                .map(studyEntity -> studyEntity.getSecurityAnalysisParameters() != null ? SecurityAnalysisService.fromEntity(studyEntity.getSecurityAnalysisParameters()) : SecurityAnalysisService.getDefaultSecurityAnalysisParametersValues())
                .orElse(null);
    }

    @Transactional
    public void setSecurityAnalysisParametersValues(UUID studyUuid, SecurityAnalysisParametersValues parameters, String userId) {
        updateSecurityAnalysisParameters(studyUuid, SecurityAnalysisService.toEntity(parameters != null ? parameters : SecurityAnalysisService.getDefaultSecurityAnalysisParametersValues()));
        notificationService.emitElementUpdated(studyUuid, userId);
    }

    public SensitivityAnalysisParametersValues getSensitivityAnalysisParametersValues(UUID studyUuid) {
        return studyRepository.findById(studyUuid)
                .map(studyEntity -> studyEntity.getSensitivityAnalysisParameters() != null ?
                        SensitivityAnalysisService.fromEntity(studyEntity.getSensitivityAnalysisParameters()) :
                        SensitivityAnalysisService.getDefaultSensitivityAnalysisParametersValues())
                .orElse(null);
    }

    @Transactional
    public void setLoadFlowParameters(UUID studyUuid, LoadFlowParametersValues parameters, String userId) {
        updateLoadFlowParameters(studyUuid, createParametersEntity(parameters));
        invalidateLoadFlowStatusOnAllNodes(studyUuid);
        invalidateSecurityAnalysisStatusOnAllNodes(studyUuid);
        invalidateSensitivityAnalysisStatusOnAllNodes(studyUuid);
        invalidateDynamicSimulationStatusOnAllNodes(studyUuid);
        notificationService.emitStudyChanged(studyUuid, null, NotificationService.UPDATE_TYPE_LOADFLOW_STATUS);
        notificationService.emitStudyChanged(studyUuid, null, NotificationService.UPDATE_TYPE_SECURITY_ANALYSIS_STATUS);
        notificationService.emitStudyChanged(studyUuid, null, NotificationService.UPDATE_TYPE_SENSITIVITY_ANALYSIS_STATUS);
        notificationService.emitStudyChanged(studyUuid, null, NotificationService.UPDATE_TYPE_DYNAMIC_SIMULATION_STATUS);
        notificationService.emitElementUpdated(studyUuid, userId);
    }

    public String getDefaultLoadflowProvider() {
        return defaultLoadflowProvider;
    }

    public String getLoadFlowProvider(UUID studyUuid) {
        return studyRepository.findById(studyUuid)
                .map(StudyEntity::getLoadFlowProvider)
                .orElse("");
    }

    private void updateProvider(UUID studyUuid, String userId, Consumer<StudyEntity> providerSetter) {
        StudyEntity studyEntity = studyRepository.findById(studyUuid).orElseThrow(() -> new StudyException(STUDY_NOT_FOUND));
        providerSetter.accept(studyEntity);
        notificationService.emitElementUpdated(studyUuid, userId);
    }

    @Transactional
    public void updateLoadFlowProvider(UUID studyUuid, String provider, String userId) {
        updateProvider(studyUuid, userId, studyEntity -> {
            studyEntity.setLoadFlowProvider(provider != null ? provider : defaultLoadflowProvider);
            invalidateLoadFlowStatusOnAllNodes(studyUuid);
            notificationService.emitStudyChanged(studyUuid, null, NotificationService.UPDATE_TYPE_LOADFLOW_STATUS);
        });
    }

    public String getDefaultSecurityAnalysisProvider() {
        return defaultSecurityAnalysisProvider;
    }

    public String getSecurityAnalysisProvider(UUID studyUuid) {
        return studyRepository.findById(studyUuid)
                .map(StudyEntity::getSecurityAnalysisProvider)
                .orElse("");
    }

    @Transactional
    public void updateSecurityAnalysisProvider(UUID studyUuid, String provider, String userId) {
        updateProvider(studyUuid, userId, studyEntity -> {
            studyEntity.setSecurityAnalysisProvider(provider != null ? provider : defaultSecurityAnalysisProvider);
            invalidateSecurityAnalysisStatusOnAllNodes(studyUuid);
            notificationService.emitStudyChanged(studyUuid, null, NotificationService.UPDATE_TYPE_SECURITY_ANALYSIS_STATUS);
        });
    }

    public String getDefaultSensitivityAnalysisProvider() {
        return defaultSensitivityAnalysisProvider;
    }

    public String getSensitivityAnalysisProvider(UUID studyUuid) {
        return studyRepository.findById(studyUuid)
                .map(StudyEntity::getSensitivityAnalysisProvider)
                .orElse("");
    }

    @Transactional
    public void updateSensitivityAnalysisProvider(UUID studyUuid, String provider, String userId) {
        updateProvider(studyUuid, userId, studyEntity -> {
            studyEntity.setSensitivityAnalysisProvider(provider != null ? provider : defaultSensitivityAnalysisProvider);
            invalidateSensitivityAnalysisStatusOnAllNodes(studyUuid);
            notificationService.emitStudyChanged(studyUuid, null, NotificationService.UPDATE_TYPE_SENSITIVITY_ANALYSIS_STATUS);
        });
    }

    public String getDefaultDynamicSimulationProvider() {
        return defaultDynamicSimulationProvider;
    }

    public String getDynamicSimulationProvider(UUID studyUuid) {
        return studyRepository.findById(studyUuid)
                .map(StudyEntity::getDynamicSimulationProvider)
                .orElse("");
    }

    @Transactional
    public void updateDynamicSimulationProvider(UUID studyUuid, String provider, String userId) {
        updateProvider(studyUuid, userId, studyEntity -> {
            studyEntity.setDynamicSimulationProvider(provider != null ? provider : defaultDynamicSimulationProvider);
            invalidateDynamicSimulationStatusOnAllNodes(studyUuid);
            notificationService.emitStudyChanged(studyUuid, null, NotificationService.UPDATE_TYPE_DYNAMIC_SIMULATION_STATUS);
        });
    }

    public ShortCircuitParameters getShortCircuitParameters(UUID studyUuid) {
        return studyRepository.findById(studyUuid)
                .map(studyEntity -> ShortCircuitService.fromEntity(studyEntity.getShortCircuitParameters()))
                .orElse(null);
    }

    @Transactional
    public void setShortCircuitParameters(UUID studyUuid, ShortCircuitParameters parameters, String userId) {
        updateShortCircuitParameters(studyUuid, ShortCircuitService.toEntity(parameters != null ? parameters : ShortCircuitService.getDefaultShortCircuitParameters()));
        notificationService.emitElementUpdated(studyUuid, userId);
    }

    @Transactional
    public UUID runSecurityAnalysis(UUID studyUuid, List<String> contingencyListNames, UUID nodeUuid) {
        Objects.requireNonNull(studyUuid);
        Objects.requireNonNull(contingencyListNames);
        Objects.requireNonNull(nodeUuid);

        UUID networkUuid = networkStoreService.getNetworkUuid(studyUuid);
        String provider = getSecurityAnalysisProvider(studyUuid);
        String variantId = networkModificationTreeService.getVariantId(nodeUuid);
        UUID reportUuid = networkModificationTreeService.getReportUuid(nodeUuid);

        String receiver;
        try {
            receiver = URLEncoder.encode(objectMapper.writeValueAsString(new NodeReceiver(nodeUuid)),
                StandardCharsets.UTF_8);
        } catch (JsonProcessingException e) {
            throw new UncheckedIOException(e);
        }

        Optional<UUID> prevResultUuidOpt = networkModificationTreeService.getSecurityAnalysisResultUuid(nodeUuid);
        prevResultUuidOpt.ifPresent(securityAnalysisService::deleteSaResult);

        List<LoadFlowSpecificParameterInfos> specificParameters = null;
        SecurityAnalysisParameters securityAnalysisParameters = getSecurityAnalysisParameters(studyUuid);
        specificParameters = getSpecificLoadFlowParameters(studyUuid, ComputationUsingLoadFlow.SECURITY_ANALYSIS);
        LoadFlowParameters loadFlowParameters = getLoadFlowParameters(studyUuid);
        securityAnalysisParameters.setLoadFlowParameters(loadFlowParameters);

        SecurityAnalysisParametersInfos params = SecurityAnalysisParametersInfos.builder()
                .parameters(securityAnalysisParameters)
                .loadFlowSpecificParameters(specificParameters == null ?
                    Map.of() : specificParameters.stream().collect(Collectors.toMap(LoadFlowSpecificParameterInfos::getName, LoadFlowSpecificParameterInfos::getValue)))
                .build();

        UUID result = securityAnalysisService.runSecurityAnalysis(networkUuid, reportUuid, nodeUuid, variantId, provider, contingencyListNames, params, receiver);

        updateSecurityAnalysisResultUuid(nodeUuid, result);
        notificationService.emitStudyChanged(studyUuid, nodeUuid, NotificationService.UPDATE_TYPE_SECURITY_ANALYSIS_STATUS);
        return result;
    }

    public Integer getContingencyCount(UUID studyUuid, List<String> contingencyListNames, UUID nodeUuid) {
        Objects.requireNonNull(studyUuid);
        Objects.requireNonNull(contingencyListNames);
        Objects.requireNonNull(nodeUuid);

        UUID networkuuid = networkStoreService.getNetworkUuid(studyUuid);
        String variantId = networkModificationTreeService.getVariantId(nodeUuid);

        return actionsService.getContingencyCount(networkuuid, variantId, contingencyListNames);
    }

    public static LimitViolationInfos toLimitViolationInfos(LimitViolation violation) {
        return LimitViolationInfos.builder()
                .subjectId(violation.getSubjectId())
                .acceptableDuration(violation.getAcceptableDuration())
                .limit(violation.getLimit())
                .limitName(violation.getLimitName())
                .value(violation.getValue())
                .side(violation.getSide() != null ? violation.getSide().name() : "")
                .limitType(violation.getLimitType()).build();
    }

    public List<LimitViolationInfos> getLimitViolations(UUID studyUuid, UUID nodeUuid, float limitReduction) {
        Objects.requireNonNull(studyUuid);
        Objects.requireNonNull(nodeUuid);

        UUID networkUuid = networkStoreService.getNetworkUuid(studyUuid);
        Network network = networkStoreService.getNetwork(networkUuid, PreloadingStrategy.COLLECTION, networkModificationTreeService.getVariantId(nodeUuid));
        List<LimitViolation> violations;
        StudyEntity studyEntity = studyRepository.findById(studyUuid).orElseThrow(() -> new StudyException(STUDY_NOT_FOUND));
        LoadFlowParameters lfCommonParams = getLoadFlowParameters(studyEntity);
        if (lfCommonParams.isDc()) {
            violations = Security.checkLimitsDc(network, limitReduction, lfCommonParams.getDcPowerFactor());
        } else {
            violations = Security.checkLimits(network, limitReduction);
        }
        return violations.stream()
                .map(StudyService::toLimitViolationInfos).collect(Collectors.toList());
    }

    public byte[] getSubstationSvg(UUID studyUuid, String substationId, DiagramParameters diagramParameters,
                                   String substationLayout, UUID nodeUuid) {
        UUID networkUuid = networkStoreService.getNetworkUuid(studyUuid);
        String variantId = networkModificationTreeService.getVariantId(nodeUuid);
        if (networkStoreService.existVariant(networkUuid, variantId)) {
            return singleLineDiagramService.getSubstationSvg(networkUuid, variantId, substationId, diagramParameters, substationLayout);
        } else {
            return null;
        }
    }

    public String getSubstationSvgAndMetadata(UUID studyUuid, String substationId, DiagramParameters diagramParameters,
                                              String substationLayout, UUID nodeUuid) {
        UUID networkUuid = networkStoreService.getNetworkUuid(studyUuid);
        String variantId = networkModificationTreeService.getVariantId(nodeUuid);
        if (networkStoreService.existVariant(networkUuid, variantId)) {
            return singleLineDiagramService.getSubstationSvgAndMetadata(networkUuid, variantId, substationId, diagramParameters, substationLayout);
        } else {
            return null;
        }
    }

    public String getNeworkAreaDiagram(UUID studyUuid, UUID nodeUuid, List<String> voltageLevelsIds, int depth) {
        UUID networkUuid = networkStoreService.getNetworkUuid(studyUuid);
        String variantId = networkModificationTreeService.getVariantId(nodeUuid);
        if (networkStoreService.existVariant(networkUuid, variantId)) {
            return singleLineDiagramService.getNetworkAreaDiagram(networkUuid, variantId, voltageLevelsIds, depth);
        } else {
            return null;
        }
    }

    public void invalidateSecurityAnalysisStatusOnAllNodes(UUID studyUuid) {
        securityAnalysisService.invalidateSaStatus(networkModificationTreeService.getStudySecurityAnalysisResultUuids(studyUuid));
    }

    public void invalidateSensitivityAnalysisStatusOnAllNodes(UUID studyUuid) {
        sensitivityAnalysisService.invalidateSensitivityAnalysisStatus(networkModificationTreeService.getStudySensitivityAnalysisResultUuids(studyUuid));
    }

    public void invalidateDynamicSimulationStatusOnAllNodes(UUID studyUuid) {
        dynamicSimulationService.invalidateStatus(networkModificationTreeService.getStudyDynamicSimulationResultUuids(studyUuid));
    }

    public void invalidateLoadFlowStatusOnAllNodes(UUID studyUuid) {
        loadflowService.invalidateLoadFlowStatus(networkModificationTreeService.getLoadFlowResultUuids(studyUuid));
    }

    private StudyEntity insertStudyEntity(UUID uuid, String userId, UUID networkUuid, String networkId,
                                          String caseFormat, UUID caseUuid, String caseName, LoadFlowParametersEntity loadFlowParameters,
                                          UUID importReportUuid, ShortCircuitParametersEntity shortCircuitParameters, DynamicSimulationParametersEntity dynamicSimulationParameters, VoltageInitParametersEntity voltageInitParameters, Map<String, String> importParameters) {
        Objects.requireNonNull(uuid);
        Objects.requireNonNull(userId);
        Objects.requireNonNull(networkUuid);
        Objects.requireNonNull(networkId);
        Objects.requireNonNull(caseFormat);
        Objects.requireNonNull(caseUuid);
        Objects.requireNonNull(loadFlowParameters);
        Objects.requireNonNull(shortCircuitParameters);
        Objects.requireNonNull(importParameters);

        StudyEntity studyEntity = new StudyEntity(uuid, networkUuid, networkId, caseFormat, caseUuid, caseName, defaultLoadflowProvider,
                defaultSecurityAnalysisProvider, defaultSensitivityAnalysisProvider, defaultDynamicSimulationProvider, loadFlowParameters, shortCircuitParameters, dynamicSimulationParameters, voltageInitParameters, null, null, importParameters);
        return self.insertStudy(studyEntity, importReportUuid);
    }

    @Transactional
    public StudyEntity insertStudy(StudyEntity studyEntity, UUID importReportUuid) {
        var study = studyRepository.save(studyEntity);

        networkModificationTreeService.createBasicTree(study, importReportUuid);
        return study;
    }

    @Transactional
    public StudyEntity insertDuplicatedStudy(StudyEntity studyEntity, UUID sourceStudyUuid, UUID reportUuid) {
        var study = studyRepository.save(studyEntity);

        networkModificationTreeService.createRoot(study, reportUuid);
        AbstractNode rootNode = networkModificationTreeService.getStudyTree(sourceStudyUuid);
        networkModificationTreeService.cloneStudyTree(rootNode, null, studyEntity);
        return study;
    }

    void updateSecurityAnalysisResultUuid(UUID nodeUuid, UUID securityAnalysisResultUuid) {
        networkModificationTreeService.updateSecurityAnalysisResultUuid(nodeUuid, securityAnalysisResultUuid);
    }

    void updateDynamicSimulationResultUuid(UUID nodeUuid, UUID dynamicSimulationResultUuid) {
        networkModificationTreeService.updateDynamicSimulationResultUuid(nodeUuid, dynamicSimulationResultUuid);
    }

    void updateSensitivityAnalysisResultUuid(UUID nodeUuid, UUID sensitivityAnalysisResultUuid) {
        networkModificationTreeService.updateSensitivityAnalysisResultUuid(nodeUuid, sensitivityAnalysisResultUuid);
    }

    void updateShortCircuitAnalysisResultUuid(UUID nodeUuid, UUID shortCircuitAnalysisResultUuid) {
        networkModificationTreeService.updateShortCircuitAnalysisResultUuid(nodeUuid, shortCircuitAnalysisResultUuid);
    }

    void updateOneBusShortCircuitAnalysisResultUuid(UUID nodeUuid, UUID shortCircuitAnalysisResultUuid) {
        networkModificationTreeService.updateOneBusShortCircuitAnalysisResultUuid(nodeUuid, shortCircuitAnalysisResultUuid);
    }

    void updateLoadFlowResultUuid(UUID nodeUuid, UUID loadFlowResultUuid) {
        networkModificationTreeService.updateLoadFlowResultUuid(nodeUuid, loadFlowResultUuid);
    }

    void updateVoltageInitResultUuid(UUID nodeUuid, UUID voltageInitResultUuid) {
        networkModificationTreeService.updateVoltageInitResultUuid(nodeUuid, voltageInitResultUuid);
    }

    private StudyCreationRequestEntity insertStudyCreationRequestEntity(UUID studyUuid) {
        StudyCreationRequestEntity studyCreationRequestEntity = new StudyCreationRequestEntity(
                studyUuid == null ? UUID.randomUUID() : studyUuid);
        return studyCreationRequestRepository.save(studyCreationRequestEntity);
    }

    public void updateLoadFlowParameters(UUID studyUuid, LoadFlowParametersEntity loadFlowParametersEntity) {
        Optional<StudyEntity> studyEntity = studyRepository.findById(studyUuid);
        studyEntity.ifPresent(studyEntity1 -> studyEntity1.setLoadFlowParameters(loadFlowParametersEntity));
    }

    public void updateShortCircuitParameters(UUID studyUuid, ShortCircuitParametersEntity shortCircuitParametersEntity) {
        Optional<StudyEntity> studyEntity = studyRepository.findById(studyUuid);
        studyEntity.ifPresent(studyEntity1 -> studyEntity1.setShortCircuitParameters(shortCircuitParametersEntity));
    }

    public void updateDynamicSimulationParameters(UUID studyUuid, DynamicSimulationParametersEntity dynamicSimulationParametersEntity) {
        Optional<StudyEntity> studyEntity = studyRepository.findById(studyUuid);
        studyEntity.ifPresent(studyEntity1 -> {
            studyEntity1.setDynamicSimulationParameters(dynamicSimulationParametersEntity);
            invalidateDynamicSimulationStatusOnAllNodes(studyUuid);
            notificationService.emitStudyChanged(studyUuid, null, NotificationService.UPDATE_TYPE_DYNAMIC_SIMULATION_STATUS);
        });
    }

    public void updateVoltageInitParameters(UUID studyUuid, VoltageInitParametersEntity voltageInitParametersEntity) {
        Optional<StudyEntity> studyEntity = studyRepository.findById(studyUuid);
        studyEntity.ifPresent(studyEntity1 -> studyEntity1.setVoltageInitParameters(voltageInitParametersEntity));
    }

    public void updateSecurityAnalysisParameters(UUID studyUuid, SecurityAnalysisParametersEntity securityAnalysisParametersEntity) {
        Optional<StudyEntity> studyEntity = studyRepository.findById(studyUuid);
        studyEntity.ifPresent(studyEntity1 -> studyEntity1.setSecurityAnalysisParameters(securityAnalysisParametersEntity));
    }

    public void createNetworkModification(UUID studyUuid, String createModificationAttributes, UUID nodeUuid, String userId) {
        List<UUID> childrenUuids = networkModificationTreeService.getChildren(nodeUuid);
        notificationService.emitStartModificationEquipmentNotification(studyUuid, nodeUuid, childrenUuids, NotificationService.MODIFICATIONS_CREATING_IN_PROGRESS);
        try {
            NodeModificationInfos nodeInfos = networkModificationTreeService.getNodeModificationInfos(nodeUuid);
            UUID groupUuid = nodeInfos.getModificationGroupUuid();
            String variantId = nodeInfos.getVariantId();
            UUID reportUuid = nodeInfos.getReportUuid();

            Optional<NetworkModificationResult> networkModificationResult = networkModificationService.createModification(studyUuid, createModificationAttributes, groupUuid, variantId, reportUuid, nodeInfos.getId().toString());
            updateNode(studyUuid, nodeUuid, networkModificationResult);
        } finally {
            notificationService.emitEndModificationEquipmentNotification(studyUuid, nodeUuid, childrenUuids);
        }
        notificationService.emitElementUpdated(studyUuid, userId);
    }

    public void updateNetworkModification(UUID studyUuid, String updateModificationAttributes, UUID nodeUuid, UUID modificationUuid, String userId) {
        List<UUID> childrenUuids = networkModificationTreeService.getChildren(nodeUuid);
        notificationService.emitStartModificationEquipmentNotification(studyUuid, nodeUuid, childrenUuids, NotificationService.MODIFICATIONS_UPDATING_IN_PROGRESS);
        try {
            networkModificationService.updateModification(updateModificationAttributes, modificationUuid);
            updateStatuses(studyUuid, nodeUuid, false);
        } finally {
            notificationService.emitEndModificationEquipmentNotification(studyUuid, nodeUuid, childrenUuids);
        }
        notificationService.emitElementUpdated(studyUuid, userId);
    }

    public List<IdentifiableInfos> getVoltageLevelBusesOrBusbarSections(UUID studyUuid, UUID nodeUuid, String voltageLevelId,
                                                                        String busPath) {
        UUID networkUuid = networkStoreService.getNetworkUuid(studyUuid);
        String variantId = networkModificationTreeService.getVariantId(nodeUuid);

        return networkMapService.getVoltageLevelBusesOrBusbarSections(networkUuid, variantId, voltageLevelId, busPath);
    }

    public List<IdentifiableInfos> getVoltageLevelBuses(UUID studyUuid, UUID nodeUuid, String voltageLevelId, boolean inUpstreamBuiltParentNode) {
        UUID nodeUuidToSearchIn = getNodeUuidToSearchIn(nodeUuid, inUpstreamBuiltParentNode);
        return getVoltageLevelBusesOrBusbarSections(studyUuid, nodeUuidToSearchIn, voltageLevelId, "configured-buses");
    }

    public List<IdentifiableInfos> getVoltageLevelBusbarSections(UUID studyUuid, UUID nodeUuid, String voltageLevelId, boolean inUpstreamBuiltParentNode) {
        UUID nodeUuidToSearchIn = getNodeUuidToSearchIn(nodeUuid, inUpstreamBuiltParentNode);
        return getVoltageLevelBusesOrBusbarSections(studyUuid, nodeUuidToSearchIn, voltageLevelId, "busbar-sections");
    }

    @Transactional(readOnly = true)
    public UUID getStudyUuidFromNodeUuid(UUID nodeUuid) {
        return networkModificationTreeService.getStudyUuidForNodeId(nodeUuid);
    }

    public void buildNode(@NonNull UUID studyUuid, @NonNull UUID nodeUuid) {
        BuildInfos buildInfos = networkModificationTreeService.getBuildInfos(nodeUuid);
        networkModificationTreeService.updateNodeBuildStatus(nodeUuid, NodeBuildStatus.from(BuildStatus.BUILDING));
        reportService.deleteReport(buildInfos.getReportUuid());

        try {
            networkModificationService.buildNode(studyUuid, nodeUuid, buildInfos);
        } catch (Exception e) {
            networkModificationTreeService.updateNodeBuildStatus(nodeUuid, NodeBuildStatus.from(BuildStatus.NOT_BUILT));
            throw new StudyException(NODE_BUILD_ERROR, e.getMessage());
        }

    }

    public void stopBuild(@NonNull UUID nodeUuid) {
        networkModificationService.stopBuild(nodeUuid);
    }

    @Transactional
    public void duplicateStudyNode(UUID sourceStudyUuid, UUID targetStudyUuid, UUID nodeToCopyUuid, UUID referenceNodeUuid, InsertMode insertMode, String userId) {
        checkStudyContainsNode(sourceStudyUuid, nodeToCopyUuid);
        checkStudyContainsNode(targetStudyUuid, referenceNodeUuid);
        UUID duplicatedNodeUuid = networkModificationTreeService.duplicateStudyNode(nodeToCopyUuid, referenceNodeUuid, insertMode);
        boolean invalidateBuild = !EMPTY_ARRAY.equals(networkModificationTreeService.getNetworkModifications(nodeToCopyUuid));
        notificationService.emitNodeInserted(targetStudyUuid, referenceNodeUuid, duplicatedNodeUuid, insertMode);
        updateStatuses(targetStudyUuid, duplicatedNodeUuid, true, invalidateBuild);
        notificationService.emitElementUpdated(targetStudyUuid, userId);
    }

    @Transactional
    public void moveStudyNode(UUID studyUuid, UUID nodeToMoveUuid, UUID referenceNodeUuid, InsertMode insertMode, String userId) {
        List<NodeEntity> oldChildren = null;
        checkStudyContainsNode(studyUuid, nodeToMoveUuid);
        checkStudyContainsNode(studyUuid, referenceNodeUuid);
        boolean shouldInvalidateChildren = !EMPTY_ARRAY.equals(networkModificationTreeService.getNetworkModifications(nodeToMoveUuid));

        //Invalidating previous children if necessary
        if (shouldInvalidateChildren) {
            oldChildren = networkModificationTreeService.getChildrenByParentUuid(nodeToMoveUuid);
        }

        networkModificationTreeService.moveStudyNode(nodeToMoveUuid, referenceNodeUuid, insertMode);

        //Invalidating moved node or new children if necessary
        if (shouldInvalidateChildren) {
            updateStatuses(studyUuid, nodeToMoveUuid, false, true);
            oldChildren.forEach(child -> updateStatuses(studyUuid, child.getIdNode(), false, true));
        } else {
            invalidateBuild(studyUuid, nodeToMoveUuid, false, true);
        }
        notificationService.emitElementUpdated(studyUuid, userId);
    }

    @Transactional
    public void duplicateStudySubtree(UUID sourceStudyUuid, UUID targetStudyUuid, UUID parentNodeToCopyUuid, UUID referenceNodeUuid, String userId) {
        checkStudyContainsNode(sourceStudyUuid, parentNodeToCopyUuid);
        checkStudyContainsNode(targetStudyUuid, referenceNodeUuid);

        UUID duplicatedNodeUuid = networkModificationTreeService.duplicateStudySubtree(parentNodeToCopyUuid, referenceNodeUuid, new HashSet<>());
        notificationService.emitSubtreeInserted(targetStudyUuid, duplicatedNodeUuid, referenceNodeUuid);
        notificationService.emitElementUpdated(targetStudyUuid, userId);
    }

    @Transactional
    public void moveStudySubtree(UUID studyUuid, UUID parentNodeToMoveUuid, UUID referenceNodeUuid, String userId) {
        checkStudyContainsNode(studyUuid, parentNodeToMoveUuid);
        checkStudyContainsNode(studyUuid, referenceNodeUuid);

        List<UUID> allChildren = networkModificationTreeService.getChildren(parentNodeToMoveUuid);
        if (allChildren.contains(referenceNodeUuid)) {
            throw new StudyException(NOT_ALLOWED);
        }
        networkModificationTreeService.moveStudySubtree(parentNodeToMoveUuid, referenceNodeUuid);

        if (networkModificationTreeService.getNodeBuildStatus(parentNodeToMoveUuid).isBuilt()) {
            updateStatuses(studyUuid, parentNodeToMoveUuid, false, true);
        }
        allChildren.stream()
                .filter(childUuid -> networkModificationTreeService.getNodeBuildStatus(childUuid).isBuilt())
                .forEach(childUuid -> updateStatuses(studyUuid, childUuid, false, true));

        notificationService.emitSubtreeMoved(studyUuid, parentNodeToMoveUuid, referenceNodeUuid);
        notificationService.emitElementUpdated(studyUuid, userId);
    }

    private void invalidateBuild(UUID studyUuid, UUID nodeUuid, boolean invalidateOnlyChildrenBuildStatus, boolean invalidateOnlyTargetNode) {
        AtomicReference<Long> startTime = new AtomicReference<>(null);
        startTime.set(System.nanoTime());
        InvalidateNodeInfos invalidateNodeInfos = new InvalidateNodeInfos();
        invalidateNodeInfos.setNetworkUuid(networkStoreService.doGetNetworkUuid(studyUuid));
        // we might want to invalidate target node without impacting other nodes (when moving an empty node for example)
        if (invalidateOnlyTargetNode) {
            networkModificationTreeService.invalidateBuildOfNodeOnly(nodeUuid, invalidateOnlyChildrenBuildStatus, invalidateNodeInfos);
        } else {
            networkModificationTreeService.invalidateBuild(nodeUuid, invalidateOnlyChildrenBuildStatus, invalidateNodeInfos);
        }

        CompletableFuture<Void> executeInParallel = CompletableFuture.allOf(
                studyServerExecutionService.runAsync(() -> invalidateNodeInfos.getReportUuids().forEach(reportService::deleteReport)),  // TODO delete all with one request only
                studyServerExecutionService.runAsync(() -> invalidateNodeInfos.getLoadFlowResultUuids().forEach(loadflowService::deleteLoadFlowResult)),
                studyServerExecutionService.runAsync(() -> invalidateNodeInfos.getSecurityAnalysisResultUuids().forEach(securityAnalysisService::deleteSaResult)),
                studyServerExecutionService.runAsync(() -> invalidateNodeInfos.getSensitivityAnalysisResultUuids().forEach(sensitivityAnalysisService::deleteSensitivityAnalysisResult)),
                studyServerExecutionService.runAsync(() -> invalidateNodeInfos.getShortCircuitAnalysisResultUuids().forEach(shortCircuitService::deleteShortCircuitAnalysisResult)),
                studyServerExecutionService.runAsync(() -> invalidateNodeInfos.getVoltageInitResultUuids().forEach(voltageInitService::deleteVoltageInitResult)),
                studyServerExecutionService.runAsync(() -> invalidateNodeInfos.getDynamicSimulationResultUuids().forEach(dynamicSimulationService::deleteResult)),
                studyServerExecutionService.runAsync(() -> networkStoreService.deleteVariants(invalidateNodeInfos.getNetworkUuid(), invalidateNodeInfos.getVariantIds()))
        );

        try {
            executeInParallel.get();
        } catch (Exception e) {
            if (e instanceof InterruptedException) {
                Thread.currentThread().interrupt();
            }
            LOGGER.error(e.toString(), e);
            throw new StudyException(INVALIDATE_BUILD_FAILED, e.getMessage());
        }

        if (startTime.get() != null) {
            LOGGER.trace("Invalidate node '{}' of study '{}' : {} seconds", nodeUuid, studyUuid,
                    TimeUnit.NANOSECONDS.toSeconds(System.nanoTime() - startTime.get()));
        }
    }

    private void updateStatuses(UUID studyUuid, UUID nodeUuid) {
        updateStatuses(studyUuid, nodeUuid, true);
    }

    private void updateStatuses(UUID studyUuid, UUID nodeUuid, boolean invalidateOnlyChildrenBuildStatus) {
        updateStatuses(studyUuid, nodeUuid, invalidateOnlyChildrenBuildStatus, true);
    }

    private void updateStatuses(UUID studyUuid, UUID nodeUuid, boolean invalidateOnlyChildrenBuildStatus, boolean invalidateBuild) {
        if (invalidateBuild) {
            invalidateBuild(studyUuid, nodeUuid, invalidateOnlyChildrenBuildStatus, false);
        }
        notificationService.emitStudyChanged(studyUuid, nodeUuid, NotificationService.UPDATE_TYPE_LOADFLOW_STATUS);
        notificationService.emitStudyChanged(studyUuid, nodeUuid, NotificationService.UPDATE_TYPE_SECURITY_ANALYSIS_STATUS);
        notificationService.emitStudyChanged(studyUuid, nodeUuid, NotificationService.UPDATE_TYPE_SENSITIVITY_ANALYSIS_STATUS);
        notificationService.emitStudyChanged(studyUuid, nodeUuid, NotificationService.UPDATE_TYPE_SHORT_CIRCUIT_STATUS);
        notificationService.emitStudyChanged(studyUuid, nodeUuid, NotificationService.UPDATE_TYPE_VOLTAGE_INIT_STATUS);
        notificationService.emitStudyChanged(studyUuid, nodeUuid, NotificationService.UPDATE_TYPE_DYNAMIC_SIMULATION_STATUS);
    }

    @Transactional
    public void changeModificationActiveState(@NonNull UUID studyUuid, @NonNull UUID nodeUuid,
                                              @NonNull UUID modificationUuid, boolean active, String userId) {
        if (!networkModificationTreeService.getStudyUuidForNodeId(nodeUuid).equals(studyUuid)) {
            throw new StudyException(NOT_ALLOWED);
        }
        networkModificationTreeService.handleExcludeModification(nodeUuid, modificationUuid, active);
        updateStatuses(studyUuid, nodeUuid, false);
        notificationService.emitElementUpdated(studyUuid, userId);
    }

    @Transactional
    public void deleteNetworkModifications(UUID studyUuid, UUID nodeUuid, List<UUID> modificationsUuids, String userId) {
        List<UUID> childrenUuids = networkModificationTreeService.getChildren(nodeUuid);
        notificationService.emitStartModificationEquipmentNotification(studyUuid, nodeUuid, childrenUuids, NotificationService.MODIFICATIONS_DELETING_IN_PROGRESS);
        try {
            if (!networkModificationTreeService.getStudyUuidForNodeId(nodeUuid).equals(studyUuid)) {
                throw new StudyException(NOT_ALLOWED);
            }
            UUID groupId = networkModificationTreeService.getModificationGroupUuid(nodeUuid);
            networkModificationService.deleteModifications(groupId, modificationsUuids);
            networkModificationTreeService.removeModificationsToExclude(nodeUuid, modificationsUuids);
            updateStatuses(studyUuid, nodeUuid, false);
        } finally {
            notificationService.emitEndModificationEquipmentNotification(studyUuid, nodeUuid, childrenUuids);
        }
        notificationService.emitElementUpdated(studyUuid, userId);
    }

    @Transactional
    public void deleteNode(UUID studyUuid, UUID nodeId, boolean deleteChildren, String userId) {
        AtomicReference<Long> startTime = new AtomicReference<>(null);
        startTime.set(System.nanoTime());
        DeleteNodeInfos deleteNodeInfos = new DeleteNodeInfos();
        deleteNodeInfos.setNetworkUuid(networkStoreService.doGetNetworkUuid(studyUuid));
        boolean invalidateChildrenBuild = !deleteChildren && !EMPTY_ARRAY.equals(networkModificationTreeService.getNetworkModifications(nodeId));
        List<NodeEntity> childrenNodes = networkModificationTreeService.getChildrenByParentUuid(nodeId);
        networkModificationTreeService.doDeleteNode(studyUuid, nodeId, deleteChildren, deleteNodeInfos);

        CompletableFuture<Void> executeInParallel = CompletableFuture.allOf(
                studyServerExecutionService.runAsync(() -> deleteNodeInfos.getModificationGroupUuids().forEach(networkModificationService::deleteModifications)),
                studyServerExecutionService.runAsync(() -> deleteNodeInfos.getReportUuids().forEach(reportService::deleteReport)),
                studyServerExecutionService.runAsync(() -> deleteNodeInfos.getLoadFlowResultUuids().forEach(loadflowService::deleteLoadFlowResult)),
                studyServerExecutionService.runAsync(() -> deleteNodeInfos.getSecurityAnalysisResultUuids().forEach(securityAnalysisService::deleteSaResult)),
                studyServerExecutionService.runAsync(() -> deleteNodeInfos.getSensitivityAnalysisResultUuids().forEach(sensitivityAnalysisService::deleteSensitivityAnalysisResult)),
                studyServerExecutionService.runAsync(() -> deleteNodeInfos.getShortCircuitAnalysisResultUuids().forEach(shortCircuitService::deleteShortCircuitAnalysisResult)),
                studyServerExecutionService.runAsync(() -> deleteNodeInfos.getVoltageInitResultUuids().forEach(voltageInitService::deleteVoltageInitResult)),
                studyServerExecutionService.runAsync(() -> deleteNodeInfos.getDynamicSimulationResultUuids().forEach(dynamicSimulationService::deleteResult)),
                studyServerExecutionService.runAsync(() -> networkStoreService.deleteVariants(deleteNodeInfos.getNetworkUuid(), deleteNodeInfos.getVariantIds()))
        );

        try {
            executeInParallel.get();
        } catch (Exception e) {
            if (e instanceof InterruptedException) {
                Thread.currentThread().interrupt();
            }
            LOGGER.error(e.toString(), e);
            throw new StudyException(DELETE_NODE_FAILED, e.getMessage());
        }

        if (startTime.get() != null) {
            LOGGER.trace("Delete node '{}' of study '{}' : {} seconds", nodeId, studyUuid,
                    TimeUnit.NANOSECONDS.toSeconds(System.nanoTime() - startTime.get()));
        }

        if (invalidateChildrenBuild) {
            childrenNodes.forEach(nodeEntity -> updateStatuses(studyUuid, nodeEntity.getIdNode(), false, true));
        }

        notificationService.emitElementUpdated(studyUuid, userId);
    }

    private void reindexStudy(StudyEntity study) {
        CreatedStudyBasicInfos studyInfos = toCreatedStudyBasicInfos(study);
        // reindex study in elasticsearch
        studyInfosService.recreateStudyInfos(studyInfos);
        try {
            networkConversionService.reindexStudyNetworkEquipments(study.getNetworkUuid());
        } catch (HttpStatusCodeException e) {
            LOGGER.error(e.toString(), e);
            throw e;
        }
        invalidateBuild(study.getId(), networkModificationTreeService.getStudyRootNodeUuid(study.getId()), false, false);
        LOGGER.info("Study with id = '{}' has been reindexed", study.getId());
    }

    public void reindexStudy(UUID studyUuid) {
        reindexStudy(studyRepository.findById(studyUuid).orElseThrow(() -> new StudyException(STUDY_NOT_FOUND)));
    }

    @Transactional
    public void moveModifications(UUID studyUuid, UUID targetNodeUuid, UUID originNodeUuid, List<UUID> modificationUuidList, UUID beforeUuid, String userId) {
        if (originNodeUuid == null) {
            throw new StudyException(MISSING_PARAMETER, "The parameter 'originNodeUuid' must be defined when moving modifications");
        }

        boolean moveBetweenNodes = !targetNodeUuid.equals(originNodeUuid);
        // Target node must not be built (incremental mode) when:
        // - the move is a cut & paste or a position change inside the same node
        // - the move is a cut & paste between 2 nodes and the target node belongs to the source node subtree
        boolean targetNodeBelongsToSourceNodeSubTree = moveBetweenNodes && networkModificationTreeService.hasAncestor(targetNodeUuid, originNodeUuid);
        boolean buildTargetNode = moveBetweenNodes && !targetNodeBelongsToSourceNodeSubTree;

        List<UUID> childrenUuids = networkModificationTreeService.getChildren(targetNodeUuid);
        List<UUID> originNodeChildrenUuids = new ArrayList<>();
        notificationService.emitStartModificationEquipmentNotification(studyUuid, targetNodeUuid, childrenUuids, NotificationService.MODIFICATIONS_UPDATING_IN_PROGRESS);
        if (moveBetweenNodes) {
            originNodeChildrenUuids = networkModificationTreeService.getChildren(originNodeUuid);
            notificationService.emitStartModificationEquipmentNotification(studyUuid, originNodeUuid, originNodeChildrenUuids, NotificationService.MODIFICATIONS_UPDATING_IN_PROGRESS);
        }
        try {
            checkStudyContainsNode(studyUuid, targetNodeUuid);
            UUID originGroupUuid = networkModificationTreeService.getModificationGroupUuid(originNodeUuid);
            NodeModificationInfos nodeInfos = networkModificationTreeService.getNodeModificationInfos(targetNodeUuid);
            UUID networkUuid = networkStoreService.getNetworkUuid(studyUuid);
            Optional<NetworkModificationResult> networkModificationResult = networkModificationService.moveModifications(originGroupUuid, modificationUuidList, beforeUuid, networkUuid, nodeInfos, buildTargetNode);
            if (!targetNodeBelongsToSourceNodeSubTree) {
                // invalidate the whole subtree except maybe the target node itself (depends if we have built this node during the move)
                networkModificationResult.ifPresent(modificationResult -> emitNetworkModificationImpacts(studyUuid, targetNodeUuid, modificationResult));
                updateStatuses(studyUuid, targetNodeUuid, buildTargetNode, true);
            }
            if (moveBetweenNodes) {
                // invalidate the whole subtree including the source node
                networkModificationResult.ifPresent(modificationResult -> emitNetworkModificationImpacts(studyUuid, originNodeUuid, modificationResult));
                updateStatuses(studyUuid, originNodeUuid, false, true);
            }
        } finally {
            notificationService.emitEndModificationEquipmentNotification(studyUuid, targetNodeUuid, childrenUuids);
            if (moveBetweenNodes) {
                notificationService.emitEndModificationEquipmentNotification(studyUuid, originNodeUuid, originNodeChildrenUuids);
            }
        }
        notificationService.emitElementUpdated(studyUuid, userId);
    }

    @Transactional
    public void duplicateModifications(UUID studyUuid, UUID nodeUuid, List<UUID> modificationUuidList, String userId) {
        List<UUID> childrenUuids = networkModificationTreeService.getChildren(nodeUuid);
        notificationService.emitStartModificationEquipmentNotification(studyUuid, nodeUuid, childrenUuids, NotificationService.MODIFICATIONS_UPDATING_IN_PROGRESS);
        try {
            checkStudyContainsNode(studyUuid, nodeUuid);
            NodeModificationInfos nodeInfos = networkModificationTreeService.getNodeModificationInfos(nodeUuid);
            UUID networkUuid = networkStoreService.getNetworkUuid(studyUuid);
            Optional<NetworkModificationResult> networkModificationResult = networkModificationService.duplicateModification(modificationUuidList, networkUuid, nodeInfos);
            // invalidate the whole subtree except the target node (we have built this node during the duplication)
            networkModificationResult.ifPresent(modificationResult -> emitNetworkModificationImpacts(studyUuid, nodeUuid, modificationResult));
            updateStatuses(studyUuid, nodeUuid, true, true);
        } finally {
            notificationService.emitEndModificationEquipmentNotification(studyUuid, nodeUuid, childrenUuids);
        }
        notificationService.emitElementUpdated(studyUuid, userId);
    }

    private void checkStudyContainsNode(UUID studyUuid, UUID nodeUuid) {
        if (!networkModificationTreeService.getStudyUuidForNodeId(nodeUuid).equals(studyUuid)) {
            throw new StudyException(NOT_ALLOWED);
        }
    }

    @Transactional(readOnly = true)
    public List<ReporterModel> getNodeReport(UUID nodeUuid, boolean nodeOnlyReport) {
        return getSubReportersByNodeFrom(nodeUuid, nodeOnlyReport);
    }

    private List<ReporterModel> getSubReportersByNodeFrom(UUID nodeUuid, boolean nodeOnlyReport) {
        List<ReporterModel> subReporters = getSubReportersByNodeFrom(nodeUuid);
        if (subReporters.isEmpty()) {
            return subReporters;
        } else if (nodeOnlyReport) {
            return List.of(subReporters.get(subReporters.size() - 1));
        } else {
            if (subReporters.get(0).getTaskKey().equals(ROOT_NODE_NAME)) {
                return subReporters;
            }
            Optional<UUID> parentUuid = networkModificationTreeService.getParentNodeUuid(UUID.fromString(subReporters.get(0).getTaskKey()));
            return parentUuid.isEmpty() ? subReporters : Stream.concat(getSubReportersByNodeFrom(parentUuid.get(), false).stream(), subReporters.stream()).collect(Collectors.toList());
        }
    }

    private List<ReporterModel> getSubReportersByNodeFrom(UUID nodeUuid) {
        AbstractNode nodeInfos = networkModificationTreeService.getNode(nodeUuid);
        ReporterModel reporter = reportService.getReport(nodeInfos.getReportUuid(), nodeInfos.getId().toString());
        Map<String, List<ReporterModel>> subReportersByNode = new LinkedHashMap<>();
        reporter.getSubReporters().forEach(subReporter -> subReportersByNode.putIfAbsent(getNodeIdFromReportKey(subReporter), new ArrayList<>()));
        reporter.getSubReporters().forEach(subReporter ->
            subReportersByNode.get(getNodeIdFromReportKey(subReporter)).addAll(subReporter.getSubReporters())
        );
        return subReportersByNode.keySet().stream().map(nodeId -> {
            ReporterModel newSubReporter = new ReporterModel(nodeId, nodeId);
            subReportersByNode.get(nodeId).forEach(newSubReporter::addSubReporter);
            return newSubReporter;
        }).collect(Collectors.toList());
    }

    private String getNodeIdFromReportKey(ReporterModel reporter) {
        return Arrays.stream(reporter.getTaskKey().split("@")).findFirst().orElseThrow();
    }

    public void deleteNodeReport(UUID nodeUuid) {
        reportService.deleteReport(networkModificationTreeService.getReportUuid(nodeUuid));
    }

    private void updateNode(UUID studyUuid, UUID nodeUuid, Optional<NetworkModificationResult> networkModificationResult) {
        networkModificationResult.ifPresent(modificationResult -> emitNetworkModificationImpacts(studyUuid, nodeUuid, modificationResult));
        updateStatuses(studyUuid, nodeUuid);
    }

    private void emitNetworkModificationImpacts(UUID studyUuid, UUID nodeUuid, NetworkModificationResult networkModificationResult) {
        //TODO move this / rename parent method when refactoring notifications
        networkModificationTreeService.updateNodeBuildStatus(nodeUuid,
                NodeBuildStatus.from(networkModificationResult.getLastGroupApplicationStatus(), networkModificationResult.getApplicationStatus()));

        Set<org.gridsuite.study.server.notification.dto.EquipmentDeletionInfos> deletionsInfos =
            networkModificationResult.getNetworkImpacts().stream()
                .filter(impact -> impact.getImpactType() == SimpleImpactType.DELETION)
                .map(impact -> new org.gridsuite.study.server.notification.dto.EquipmentDeletionInfos(impact.getElementId(), impact.getElementType().name()))
            .collect(Collectors.toSet());

        notificationService.emitStudyChanged(studyUuid, nodeUuid, NotificationService.UPDATE_TYPE_STUDY,
            NetworkImpactsInfos.builder()
                .deletedEquipments(deletionsInfos)
                .impactedSubstationsIds(networkModificationResult.getImpactedSubstationsIds())
                .build()
        );

        if (networkModificationResult.getNetworkImpacts().stream()
            .filter(impact -> impact.getImpactType() == SimpleImpactType.MODIFICATION)
            .anyMatch(impact -> impact.getElementType() == IdentifiableType.SWITCH)) {
            notificationService.emitStudyChanged(studyUuid, nodeUuid, NotificationService.UPDATE_TYPE_SWITCH);
        }

        if (networkModificationResult.getNetworkImpacts().stream()
            .filter(impact -> impact.getImpactType() == SimpleImpactType.MODIFICATION)
            .anyMatch(impact -> impact.getElementType() == IdentifiableType.LINE)) {
            notificationService.emitStudyChanged(studyUuid, nodeUuid, NotificationService.UPDATE_TYPE_LINE);
        }
    }

    public void notify(@NonNull String notificationName, @NonNull UUID studyUuid) {
        if (notificationName.equals(NotificationService.UPDATE_TYPE_STUDY_METADATA_UPDATED)) {
            notificationService.emitStudyMetadataChanged(studyUuid);
        } else {
            throw new StudyException(UNKNOWN_NOTIFICATION_TYPE);
        }
    }

    @Transactional
    public UUID runSensitivityAnalysis(UUID studyUuid, UUID nodeUuid, String sensitivityAnalysisInput) {
        Objects.requireNonNull(studyUuid);
        Objects.requireNonNull(nodeUuid);
        Objects.requireNonNull(sensitivityAnalysisInput);

        Optional<UUID> prevResultUuidOpt = networkModificationTreeService.getSensitivityAnalysisResultUuid(nodeUuid);
        prevResultUuidOpt.ifPresent(sensitivityAnalysisService::deleteSensitivityAnalysisResult);

        UUID networkUuid = networkStoreService.getNetworkUuid(studyUuid);
        String provider = getSensitivityAnalysisProvider(studyUuid);
        String variantId = networkModificationTreeService.getVariantId(nodeUuid);
        UUID reportUuid = networkModificationTreeService.getReportUuid(nodeUuid);

        SensitivityAnalysisInputData sensitivityAnalysisInputData;
        try {
            sensitivityAnalysisInputData = objectMapper.readValue(sensitivityAnalysisInput, SensitivityAnalysisInputData.class);
            if (sensitivityAnalysisInputData.getParameters() == null) {
                SensitivityAnalysisParameters sensitivityAnalysisParameters = SensitivityAnalysisParameters.load();
                LoadFlowParameters loadFlowParameters = getLoadFlowParameters(studyUuid);
                List<LoadFlowSpecificParameterInfos> specificParameters = getSpecificLoadFlowParameters(studyUuid, ComputationUsingLoadFlow.SENSITIVITY_ANALYSIS);
                sensitivityAnalysisParameters.setLoadFlowParameters(loadFlowParameters);
                sensitivityAnalysisInputData.setParameters(sensitivityAnalysisParameters);
                sensitivityAnalysisInputData.setLoadFlowSpecificParameters(specificParameters == null ?
                    Map.of() : specificParameters.stream().collect(Collectors.toMap(LoadFlowSpecificParameterInfos::getName, LoadFlowSpecificParameterInfos::getValue)));
            }
        } catch (JsonProcessingException e) {
            throw new UncheckedIOException(e);
        }

        UUID result = sensitivityAnalysisService.runSensitivityAnalysis(nodeUuid, networkUuid, variantId, reportUuid, provider, sensitivityAnalysisInputData);

        updateSensitivityAnalysisResultUuid(nodeUuid, result);
        notificationService.emitStudyChanged(studyUuid, nodeUuid, NotificationService.UPDATE_TYPE_SENSITIVITY_ANALYSIS_STATUS);
        return result;
    }

    public UUID runShortCircuit(UUID studyUuid, UUID nodeUuid, String userId) {
        Optional<UUID> prevResultUuidOpt = networkModificationTreeService.getShortCircuitAnalysisResultUuid(nodeUuid, ShortcircuitAnalysisType.ALL_BUSES);
        prevResultUuidOpt.ifPresent(shortCircuitService::deleteShortCircuitAnalysisResult);

        ShortCircuitParameters shortCircuitParameters = getShortCircuitParameters(studyUuid);
        UUID result = shortCircuitService.runShortCircuit(studyUuid, nodeUuid, null, shortCircuitParameters, userId);

        updateShortCircuitAnalysisResultUuid(nodeUuid, result);

        notificationService.emitStudyChanged(studyUuid, nodeUuid, NotificationService.UPDATE_TYPE_SHORT_CIRCUIT_STATUS);
        return result;
    }

    public UUID runShortCircuit(UUID studyUuid, UUID nodeUuid, String userId, String busId) {
        Optional<UUID> prevResultUuidOpt = networkModificationTreeService.getShortCircuitAnalysisResultUuid(nodeUuid, ShortcircuitAnalysisType.ONE_BUS);
        prevResultUuidOpt.ifPresent(shortCircuitService::deleteShortCircuitAnalysisResult);

        ShortCircuitParameters shortCircuitParameters = getShortCircuitParameters(studyUuid);
        UUID result = shortCircuitService.runShortCircuit(studyUuid, nodeUuid, busId, shortCircuitParameters, userId);

        updateOneBusShortCircuitAnalysisResultUuid(nodeUuid, result);

        notificationService.emitStudyChanged(studyUuid, nodeUuid, NotificationService.UPDATE_TYPE_ONE_BUS_SHORT_CIRCUIT_STATUS);
        return result;
    }

    private List<String> toEquipmentIdsList(List<FilterEquipmentsEmbeddable> filters, UUID networkUuid, String variantId) {
        if (filters == null || filters.isEmpty()) {
            return List.of();
        }
        List<FilterEquipments> equipments = filterService.exportFilters(filters.stream().map(filter -> filter.getFilterId()).collect(Collectors.toList()), networkUuid, variantId);
        Set<String> ids = new HashSet<>();
        equipments.forEach(filterEquipment ->
                filterEquipment.getIdentifiableAttributes().forEach(identifiableAttribute ->
                        ids.add(identifiableAttribute.getId())
                )
        );
        return ids.stream().collect(Collectors.toList());
    }

    private OpenReacParameters buildOpenReacParameters(Optional<StudyEntity> studyEntity, UUID networkUuid, String variantId) {
        OpenReacParameters parameters = new OpenReacParameters();
        Map<String, VoltageLimitOverride> specificVoltageLimits = new HashMap<>();
        List<String> constantQGenerators = new ArrayList<>();
        List<String> variableTwoWindingsTransformers = new ArrayList<>();
        List<String> variableShuntCompensators = new ArrayList<>();
        studyEntity.ifPresent(study -> {
            VoltageInitParametersEntity voltageInitParameters = study.getVoltageInitParameters();
            if (voltageInitParameters != null && voltageInitParameters.getVoltageLimits() != null) {
                voltageInitParameters.getVoltageLimits().forEach(voltageLimit -> {
                    var filterEquipments = filterService.exportFilters(voltageLimit.getFilters().stream().map(filter -> filter.getFilterId()).collect(Collectors.toList()), networkUuid, variantId);
                    filterEquipments.forEach(filterEquipment ->
                            filterEquipment.getIdentifiableAttributes().forEach(idenfiableAttribute ->
                                    specificVoltageLimits.put(idenfiableAttribute.getId(), new VoltageLimitOverride(voltageLimit.getLowVoltageLimit(), voltageLimit.getHighVoltageLimit()))
                            )
                    );
                });
                constantQGenerators.addAll(toEquipmentIdsList(voltageInitParameters.getConstantQGenerators(), networkUuid, variantId));
                variableTwoWindingsTransformers.addAll(toEquipmentIdsList(voltageInitParameters.getVariableTwoWindingsTransformers(), networkUuid, variantId));
                variableShuntCompensators.addAll(toEquipmentIdsList(voltageInitParameters.getVariableShuntCompensators(), networkUuid, variantId));
            }
        });
        parameters.addSpecificVoltageLimits(specificVoltageLimits)
                .addConstantQGenerators(constantQGenerators)
                .addVariableTwoWindingsTransformers(variableTwoWindingsTransformers)
                .addVariableShuntCompensators(variableShuntCompensators);

        return parameters;
    }

    public UUID runVoltageInit(UUID studyUuid, UUID nodeUuid, String userId) {
        Optional<UUID> prevResultUuidOpt = networkModificationTreeService.getVoltageInitResultUuid(nodeUuid);
        prevResultUuidOpt.ifPresent(voltageInitService::deleteVoltageInitResult);

        UUID networkUuid = networkStoreService.getNetworkUuid(studyUuid);
        String variantId = networkModificationTreeService.getVariantId(nodeUuid);
        Optional<StudyEntity> studyEntity = studyRepository.findById(studyUuid);

        OpenReacParameters parameters = buildOpenReacParameters(studyEntity, networkUuid, variantId);

        UUID result = voltageInitService.runVoltageInit(networkUuid, variantId, parameters, nodeUuid, userId);

        updateVoltageInitResultUuid(nodeUuid, result);
        notificationService.emitStudyChanged(studyUuid, nodeUuid, NotificationService.UPDATE_TYPE_VOLTAGE_INIT_STATUS);
        return result;
    }

    @Transactional
    public void setVoltageInitParameters(UUID studyUuid, VoltageInitParametersInfos parameters, String userId) {
        updateVoltageInitParameters(studyUuid, VoltageInitService.toEntity(parameters));
        notificationService.emitElementUpdated(studyUuid, userId);
    }

    @Transactional
    public VoltageInitParametersInfos getVoltageInitParameters(UUID studyUuid) {
        return studyRepository.findById(studyUuid)
                .map(studyEntity -> VoltageInitService.fromEntity(studyEntity.getVoltageInitParameters()))
                .orElse(null);
    }

    public List<MappingInfos> getDynamicSimulationMappings(UUID studyUuid) {
        // get mapping from study uuid
        return dynamicSimulationService.getMappings(studyUuid);

    }

    public List<ModelInfos> getDynamicSimulationModels(UUID studyUuid, UUID nodeUuid) {
        // load configured parameters persisted in the study server DB
        DynamicSimulationParametersInfos configuredParameters = getDynamicSimulationParameters(studyUuid);
        String mapping = configuredParameters.getMapping();

        // get model from mapping
        return dynamicSimulationService.getModels(mapping);
    }

    @Transactional
    public void setDynamicSimulationParameters(UUID studyUuid, DynamicSimulationParametersInfos dsParameter, String userId) {
        updateDynamicSimulationParameters(studyUuid, DynamicSimulationService.toEntity(dsParameter != null ? dsParameter : DynamicSimulationService.getDefaultDynamicSimulationParameters(), objectMapper));
        notificationService.emitElementUpdated(studyUuid, userId);
    }

    public DynamicSimulationParametersInfos getDynamicSimulationParameters(UUID studyUuid) {
        return studyRepository.findById(studyUuid)
                .map(studyEntity -> studyEntity.getDynamicSimulationParameters() != null ? DynamicSimulationService.fromEntity(studyEntity.getDynamicSimulationParameters(), objectMapper) : DynamicSimulationService.getDefaultDynamicSimulationParameters())
                .orElse(null);
    }

    @Transactional
    public UUID runDynamicSimulation(UUID studyUuid, UUID nodeUuid, DynamicSimulationParametersInfos parameters) {
        Objects.requireNonNull(studyUuid);
        Objects.requireNonNull(nodeUuid);

        // pre-condition check
        String lfStatus = loadflowService.getLoadFlowStatus(nodeUuid);
        if (!LoadFlowStatus.CONVERGED.name().equals(lfStatus)) {
            throw new StudyException(NOT_ALLOWED, "Load flow must run successfully before running dynamic simulation");
        }

        // create receiver for getting back the notification in rabbitmq
        String receiver;
        try {
            receiver = URLEncoder.encode(objectMapper.writeValueAsString(new NodeReceiver(nodeUuid)),
                    StandardCharsets.UTF_8);
        } catch (JsonProcessingException e) {
            throw new UncheckedIOException(e);
        }

        // get associated network
        UUID networkUuid = networkStoreService.getNetworkUuid(studyUuid);

        // clean previous result if exist
        Optional<UUID> prevResultUuidOpt = networkModificationTreeService.getDynamicSimulationResultUuid(nodeUuid);
        prevResultUuidOpt.ifPresent(dynamicSimulationService::deleteResult);

        // load configured parameters persisted in the study server DB
        DynamicSimulationParametersInfos configuredParameters = getDynamicSimulationParameters(studyUuid);
        // override configured parameters by provided parameters (only provided fields)
        DynamicSimulationParametersInfos mergeParameters = new DynamicSimulationParametersInfos();
        if (configuredParameters != null) {
            PropertyUtils.copyNonNullProperties(configuredParameters, mergeParameters);
        }
        if (parameters != null) {
            PropertyUtils.copyNonNullProperties(parameters, mergeParameters);
        }

        // launch dynamic simulation
        UUID resultUuid = dynamicSimulationService.runDynamicSimulation(getDynamicSimulationProvider(studyUuid), receiver, networkUuid, "", mergeParameters);

        // update result uuid and notification
        updateDynamicSimulationResultUuid(nodeUuid, resultUuid);
        notificationService.emitStudyChanged(studyUuid, nodeUuid, NotificationService.UPDATE_TYPE_DYNAMIC_SIMULATION_STATUS);

        return resultUuid;
    }

    public List<TimeSeriesMetadataInfos> getDynamicSimulationTimeSeriesMetadata(UUID nodeUuid) {
        return dynamicSimulationService.getTimeSeriesMetadataList(nodeUuid);
    }

    public List<DoubleTimeSeries> getDynamicSimulationTimeSeries(UUID nodeUuid, List<String> timeSeriesNames) {
        // get timeseries from node uuid
        return dynamicSimulationService.getTimeSeriesResult(nodeUuid, timeSeriesNames);
    }

    public List<StringTimeSeries> getDynamicSimulationTimeLine(UUID nodeUuid) {
        // get timeline from node uuid
        return dynamicSimulationService.getTimeLineResult(nodeUuid); // timeline has only one element
    }

    public DynamicSimulationStatus getDynamicSimulationStatus(UUID nodeUuid) {
        return dynamicSimulationService.getStatus(nodeUuid);
    }

    public String getNetworkElementsIds(UUID studyUuid, UUID nodeUuid, List<String> substationsIds, boolean inUpstreamBuiltParentNode, String equipmentType) {
        UUID nodeUuidToSearchIn = getNodeUuidToSearchIn(nodeUuid, inUpstreamBuiltParentNode);
        return networkMapService.getElementsIds(networkStoreService.getNetworkUuid(studyUuid), networkModificationTreeService.getVariantId(nodeUuidToSearchIn),
                substationsIds, equipmentType);
    }

    public SecurityAnalysisParameters getSecurityAnalysisParameters(UUID studyUuid) {
        return studyRepository.findById(studyUuid)
                .map(studyEntity -> SecurityAnalysisService.toSecurityAnalysisParameters(studyEntity.getSecurityAnalysisParameters()))
                .orElse(null);
    }

<<<<<<< HEAD
    @Transactional
    public void setSensitivityAnalysisParametersValues(UUID studyUuid, SensitivityAnalysisParametersValues parameters, String userId) {
        updateSensitivityAnalysisParameters(studyUuid,
                SensitivityAnalysisService.toEntity(parameters != null ? parameters :
                        SensitivityAnalysisService.getDefaultSensitivityAnalysisParametersValues()));
        notificationService.emitElementUpdated(studyUuid, userId);
    }

    public void updateSensitivityAnalysisParameters(UUID studyUuid, SensitivityAnalysisParametersEntity sensitivityAnalysisParametersEntity) {
        Optional<StudyEntity> studyEntity = studyRepository.findById(studyUuid);
        studyEntity.ifPresent(studyEntity1 -> studyEntity1.setSensitivityAnalysisParameters(sensitivityAnalysisParametersEntity));
=======
    public void copyVoltageInitModifications(UUID studyUuid, UUID nodeUuid, String userId) {
        // get modifications group uuid associated to voltage init results
        UUID voltageInitModificationsGroupUuid = voltageInitService.getModificationsGroupUuid(nodeUuid);

        List<UUID> childrenUuids = networkModificationTreeService.getChildren(nodeUuid);
        notificationService.emitStartModificationEquipmentNotification(studyUuid, nodeUuid, childrenUuids, NotificationService.MODIFICATIONS_UPDATING_IN_PROGRESS);
        try {
            checkStudyContainsNode(studyUuid, nodeUuid);
            NodeModificationInfos nodeInfos = networkModificationTreeService.getNodeModificationInfos(nodeUuid);
            UUID networkUuid = networkStoreService.getNetworkUuid(studyUuid);
            Optional<NetworkModificationResult> networkModificationResult = networkModificationService.duplicateModificationsInGroup(voltageInitModificationsGroupUuid, networkUuid, nodeInfos);

            // invalidate the whole subtree except the target node (we have built this node during the duplication)
            networkModificationResult.ifPresent(modificationResult -> emitNetworkModificationImpacts(studyUuid, nodeUuid, modificationResult));
            updateStatuses(studyUuid, nodeUuid, true, true);
        } finally {
            notificationService.emitEndModificationEquipmentNotification(studyUuid, nodeUuid, childrenUuids);
        }
        notificationService.emitElementUpdated(studyUuid, userId);
>>>>>>> d69955fa
    }
}<|MERGE_RESOLUTION|>--- conflicted
+++ resolved
@@ -88,6 +88,7 @@
  * @author Franck Lecuyer <franck.lecuyer at rte-france.com>
  * @author Chamseddine Benhamed <chamseddine.benhamed at rte-france.com>
  */
+@SuppressWarnings("checkstyle:RegexpSingleline")
 @Service
 public class StudyService {
 
@@ -1918,19 +1919,6 @@
                 .orElse(null);
     }
 
-<<<<<<< HEAD
-    @Transactional
-    public void setSensitivityAnalysisParametersValues(UUID studyUuid, SensitivityAnalysisParametersValues parameters, String userId) {
-        updateSensitivityAnalysisParameters(studyUuid,
-                SensitivityAnalysisService.toEntity(parameters != null ? parameters :
-                        SensitivityAnalysisService.getDefaultSensitivityAnalysisParametersValues()));
-        notificationService.emitElementUpdated(studyUuid, userId);
-    }
-
-    public void updateSensitivityAnalysisParameters(UUID studyUuid, SensitivityAnalysisParametersEntity sensitivityAnalysisParametersEntity) {
-        Optional<StudyEntity> studyEntity = studyRepository.findById(studyUuid);
-        studyEntity.ifPresent(studyEntity1 -> studyEntity1.setSensitivityAnalysisParameters(sensitivityAnalysisParametersEntity));
-=======
     public void copyVoltageInitModifications(UUID studyUuid, UUID nodeUuid, String userId) {
         // get modifications group uuid associated to voltage init results
         UUID voltageInitModificationsGroupUuid = voltageInitService.getModificationsGroupUuid(nodeUuid);
@@ -1950,6 +1938,18 @@
             notificationService.emitEndModificationEquipmentNotification(studyUuid, nodeUuid, childrenUuids);
         }
         notificationService.emitElementUpdated(studyUuid, userId);
->>>>>>> d69955fa
+    }
+
+    @Transactional
+    public void setSensitivityAnalysisParametersValues(UUID studyUuid, SensitivityAnalysisParametersValues parameters, String userId) {
+        updateSensitivityAnalysisParameters(studyUuid,
+                SensitivityAnalysisService.toEntity(parameters != null ? parameters :
+                        SensitivityAnalysisService.getDefaultSensitivityAnalysisParametersValues()));
+        notificationService.emitElementUpdated(studyUuid, userId);
+    }
+
+    public void updateSensitivityAnalysisParameters(UUID studyUuid, SensitivityAnalysisParametersEntity sensitivityAnalysisParametersEntity) {
+        Optional<StudyEntity> studyEntity = studyRepository.findById(studyUuid);
+        studyEntity.ifPresent(studyEntity1 -> studyEntity1.setSensitivityAnalysisParameters(sensitivityAnalysisParametersEntity));
     }
 }