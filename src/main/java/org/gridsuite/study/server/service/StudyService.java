/**
 * Copyright (c) 2021, RTE (http://www.rte-france.com)
 * This Source Code Form is subject to the terms of the Mozilla Public
 * License, v. 2.0. If a copy of the MPL was not distributed with this
 * file, You can obtain one at http://mozilla.org/MPL/2.0/.
 */
package org.gridsuite.study.server.service;

import com.fasterxml.jackson.core.JsonProcessingException;
import com.fasterxml.jackson.databind.ObjectMapper;
import com.powsybl.commons.reporter.ReporterModel;
import com.powsybl.iidm.network.IdentifiableType;
import com.powsybl.iidm.network.Network;
import com.powsybl.iidm.network.VariantManagerConstants;
import com.powsybl.loadflow.LoadFlowParameters;
import com.powsybl.network.store.model.VariantInfos;
import com.powsybl.security.SecurityAnalysisParameters;
import com.powsybl.sensitivity.SensitivityAnalysisParameters;
import com.powsybl.shortcircuit.ShortCircuitParameters;
import com.powsybl.timeseries.DoubleTimeSeries;
import com.powsybl.timeseries.StringTimeSeries;
import lombok.NonNull;
import org.apache.commons.lang3.StringUtils;
import org.elasticsearch.index.query.BoolQueryBuilder;
import org.elasticsearch.index.query.QueryBuilders;
import org.elasticsearch.index.query.TermsQueryBuilder;
import org.elasticsearch.index.query.WildcardQueryBuilder;
import org.elasticsearch.index.query.functionscore.FunctionScoreQueryBuilder;
import org.elasticsearch.index.query.functionscore.ScoreFunctionBuilders;
import org.gridsuite.study.server.StudyConstants;
import org.gridsuite.study.server.StudyException;
import org.gridsuite.study.server.dto.*;
import org.gridsuite.study.server.dto.dynamicmapping.MappingInfos;
import org.gridsuite.study.server.dto.dynamicsimulation.DynamicSimulationParametersInfos;
import org.gridsuite.study.server.dto.dynamicsimulation.DynamicSimulationStatus;
import org.gridsuite.study.server.dto.modification.NetworkModificationResult;
import org.gridsuite.study.server.dto.modification.SimpleElementImpact.SimpleImpactType;
import org.gridsuite.study.server.dto.timeseries.TimeSeriesMetadataInfos;
import org.gridsuite.study.server.elasticsearch.EquipmentInfosService;
import org.gridsuite.study.server.elasticsearch.StudyInfosService;
import org.gridsuite.study.server.networkmodificationtree.dto.AbstractNode;
import org.gridsuite.study.server.networkmodificationtree.dto.BuildStatus;
import org.gridsuite.study.server.networkmodificationtree.dto.InsertMode;
import org.gridsuite.study.server.networkmodificationtree.entities.NodeEntity;
import org.gridsuite.study.server.notification.NotificationService;
import org.gridsuite.study.server.notification.dto.NetworkImpactsInfos;
import org.gridsuite.study.server.repository.*;
import org.gridsuite.study.server.service.dynamicsimulation.DynamicSimulationService;
import org.gridsuite.study.server.utils.PropertyUtils;
import org.slf4j.Logger;
import org.slf4j.LoggerFactory;
import org.springframework.beans.factory.annotation.Autowired;
import org.springframework.beans.factory.annotation.Value;
import org.springframework.stereotype.Service;
import org.springframework.transaction.annotation.Transactional;
import org.springframework.web.client.HttpStatusCodeException;

import java.io.UncheckedIOException;
import java.net.URLEncoder;
import java.nio.charset.StandardCharsets;
import java.util.*;
import java.util.concurrent.CompletableFuture;
import java.util.concurrent.TimeUnit;
import java.util.concurrent.atomic.AtomicReference;
import java.util.function.Consumer;
import java.util.stream.Collectors;
import java.util.stream.Stream;

import static org.elasticsearch.index.query.QueryBuilders.matchQuery;
import static org.elasticsearch.index.query.QueryBuilders.termsQuery;
import static org.gridsuite.study.server.StudyException.Type.*;
import static org.gridsuite.study.server.elasticsearch.EquipmentInfosService.EQUIPMENT_TYPE_SCORES;
import static org.gridsuite.study.server.service.NetworkModificationTreeService.ROOT_NODE_NAME;
import static org.gridsuite.study.server.utils.StudyUtils.handleHttpError;

/**
 * @author Abdelsalem Hedhili <abdelsalem.hedhili at rte-france.com>
 * @author Franck Lecuyer <franck.lecuyer at rte-france.com>
 * @author Chamseddine Benhamed <chamseddine.benhamed at rte-france.com>
 */
@Service
public class StudyService {

    private static final Logger LOGGER = LoggerFactory.getLogger(StudyService.class);

    static final String EQUIPMENT_NAME = "equipmentName.fullascii";

    static final String EQUIPMENT_ID = "equipmentId.fullascii";

    static final String NETWORK_UUID = "networkUuid.keyword";

    static final String VARIANT_ID = "variantId.keyword";

    static final String EQUIPMENT_TYPE = "equipmentType.keyword";
    public static final String EMPTY_ARRAY = "[]";

    NotificationService notificationService;

    NetworkModificationTreeService networkModificationTreeService;

    StudyServerExecutionService studyServerExecutionService;

    private final String defaultLoadflowProvider;

    private final String defaultSecurityAnalysisProvider;

    private final String defaultSensitivityAnalysisProvider;

    private final String defaultDynamicSimulationProvider;

    private final StudyRepository studyRepository;
    private final StudyCreationRequestRepository studyCreationRequestRepository;
    private final NetworkService networkStoreService;
    private final NetworkModificationService networkModificationService;
    private final ReportService reportService;
    private final StudyInfosService studyInfosService;
    private final EquipmentInfosService equipmentInfosService;
    private final LoadflowService loadflowService;
    private final ShortCircuitService shortCircuitService;

    private final SingleLineDiagramService singleLineDiagramService;
    private final NetworkConversionService networkConversionService;
    private final GeoDataService geoDataService;
    private final NetworkMapService networkMapService;
    private final SecurityAnalysisService securityAnalysisService;
    private final DynamicSimulationService dynamicSimulationService;
    private final SensitivityAnalysisService sensitivityAnalysisService;
    private final ActionsService actionsService;
    private final CaseService caseService;

    private final ObjectMapper objectMapper;

    @Autowired
    StudyService self;

    @Autowired
    public StudyService(
            @Value("${loadflow.default-provider}") String defaultLoadflowProvider,
            @Value("${security-analysis.default-provider}") String defaultSecurityAnalysisProvider,
            @Value("${sensitivity-analysis.default-provider}") String defaultSensitivityAnalysisProvider,
            @Value("${dynamic-simulation.default-provider}") String defaultDynamicSimulationProvider,
            StudyRepository studyRepository,
            StudyCreationRequestRepository studyCreationRequestRepository,
            NetworkService networkStoreService,
            NetworkModificationService networkModificationService,
            ReportService reportService,
            StudyInfosService studyInfosService,
            EquipmentInfosService equipmentInfosService,
            NetworkModificationTreeService networkModificationTreeService,
            ObjectMapper objectMapper,
            StudyServerExecutionService studyServerExecutionService,
            NotificationService notificationService,
            LoadflowService loadflowService,
            ShortCircuitService shortCircuitService,
            SingleLineDiagramService singleLineDiagramService,
            NetworkConversionService networkConversionService,
            GeoDataService geoDataService,
            NetworkMapService networkMapService,
            SecurityAnalysisService securityAnalysisService,
            ActionsService actionsService,
            CaseService caseService,
            SensitivityAnalysisService sensitivityAnalysisService,
            DynamicSimulationService dynamicSimulationService) {
        this.defaultLoadflowProvider = defaultLoadflowProvider;
        this.defaultSecurityAnalysisProvider = defaultSecurityAnalysisProvider;
        this.defaultSensitivityAnalysisProvider = defaultSensitivityAnalysisProvider;
        this.defaultDynamicSimulationProvider = defaultDynamicSimulationProvider;
        this.studyRepository = studyRepository;
        this.studyCreationRequestRepository = studyCreationRequestRepository;
        this.networkStoreService = networkStoreService;
        this.networkModificationService = networkModificationService;
        this.reportService = reportService;
        this.studyInfosService = studyInfosService;
        this.equipmentInfosService = equipmentInfosService;
        this.networkModificationTreeService = networkModificationTreeService;
        this.objectMapper = objectMapper;
        this.studyServerExecutionService = studyServerExecutionService;
        this.notificationService = notificationService;
        this.sensitivityAnalysisService = sensitivityAnalysisService;
        this.loadflowService = loadflowService;
        this.shortCircuitService = shortCircuitService;
        this.singleLineDiagramService = singleLineDiagramService;
        this.networkConversionService = networkConversionService;
        this.geoDataService = geoDataService;
        this.networkMapService = networkMapService;
        this.securityAnalysisService = securityAnalysisService;
        this.actionsService = actionsService;
        this.caseService = caseService;
        this.dynamicSimulationService = dynamicSimulationService;
    }

    private static StudyInfos toStudyInfos(StudyEntity entity) {
        return StudyInfos.builder()
                .id(entity.getId())
                .caseFormat(entity.getCaseFormat())
                .build();
    }

    private static BasicStudyInfos toBasicStudyInfos(StudyCreationRequestEntity entity) {
        return BasicStudyInfos.builder()
                .id(entity.getId())
                .build();
    }

    private static CreatedStudyBasicInfos toCreatedStudyBasicInfos(StudyEntity entity) {
        return CreatedStudyBasicInfos.builder()
                .id(entity.getId())
                .caseFormat(entity.getCaseFormat())
                .build();
    }

    public List<CreatedStudyBasicInfos> getStudies() {
        return studyRepository.findAll().stream()
                .map(StudyService::toCreatedStudyBasicInfos)
                .collect(Collectors.toList());
    }

    public String getStudyCaseName(UUID studyUuid) {
        Objects.requireNonNull(studyUuid);
        StudyEntity study = studyRepository.findById(studyUuid).orElseThrow(() -> new StudyException(STUDY_NOT_FOUND));
        return study != null ? study.getCaseName() : "";
    }

    public List<CreatedStudyBasicInfos> getStudiesMetadata(List<UUID> uuids) {
        return studyRepository.findAllById(uuids).stream().map(StudyService::toCreatedStudyBasicInfos)
                .collect(Collectors.toList());

    }

    public List<BasicStudyInfos> getStudiesCreationRequests() {
        return studyCreationRequestRepository.findAll().stream()
                .map(StudyService::toBasicStudyInfos)
                .collect(Collectors.toList());
    }

    public BasicStudyInfos createStudy(UUID caseUuid, String userId, UUID studyUuid, Map<String, Object> importParameters, boolean duplicateCase) {
        BasicStudyInfos basicStudyInfos = StudyService.toBasicStudyInfos(insertStudyCreationRequest(userId, studyUuid));
        UUID importReportUuid = UUID.randomUUID();
        UUID caseUuidToUse = caseUuid;
        try {
            if (duplicateCase) {
                caseUuidToUse = caseService.duplicateCase(caseUuid, true);
            }
            persistentStoreWithNotificationOnError(caseUuidToUse, basicStudyInfos.getId(), userId, importReportUuid, importParameters);
        } catch (Exception e) {
            self.deleteStudyIfNotCreationInProgress(basicStudyInfos.getId(), userId);
            throw e;
        }

        return basicStudyInfos;
    }

    public BasicStudyInfos duplicateStudy(UUID sourceStudyUuid, UUID studyUuid, String userId) {
        Objects.requireNonNull(sourceStudyUuid);

        StudyEntity sourceStudy = studyRepository.findById(sourceStudyUuid).orElse(null);
        if (sourceStudy == null) {
            return null;
        }
        LoadFlowParameters sourceLoadFlowParameters = LoadflowService.fromEntity(sourceStudy.getLoadFlowParameters());
        ShortCircuitParameters copiedShortCircuitParameters = ShortCircuitService.fromEntity(sourceStudy.getShortCircuitParameters());
        DynamicSimulationParametersInfos copiedDynamicSimulationParameters = DynamicSimulationService.fromEntity(sourceStudy.getDynamicSimulationParameters());

        BasicStudyInfos basicStudyInfos = StudyService.toBasicStudyInfos(insertStudyCreationRequest(userId, studyUuid));
        studyServerExecutionService.runAsync(() -> duplicateStudyAsync(basicStudyInfos, sourceStudy, sourceLoadFlowParameters, copiedShortCircuitParameters, copiedDynamicSimulationParameters, userId));
        return basicStudyInfos;
    }

    private void duplicateStudyAsync(BasicStudyInfos basicStudyInfos, StudyEntity sourceStudy, LoadFlowParameters sourceLoadFlowParameters, ShortCircuitParameters copiedShortCircuitParameters, DynamicSimulationParametersInfos copiedDynamicSimulationParameters, String userId) {
        AtomicReference<Long> startTime = new AtomicReference<>();
        try {
            startTime.set(System.nanoTime());

            List<VariantInfos> networkVariants = networkStoreService.getNetworkVariants(sourceStudy.getNetworkUuid());
            List<String> targetVariantIds = networkVariants.stream().map(VariantInfos::getId).limit(2).collect(Collectors.toList());
            Network clonedNetwork = networkStoreService.cloneNetwork(sourceStudy.getNetworkUuid(), targetVariantIds);
            UUID clonedNetworkUuid = networkStoreService.getNetworkUuid(clonedNetwork);
            UUID clonedCaseUuid = caseService.duplicateCase(sourceStudy.getCaseUuid(), false);

            LoadFlowParameters newLoadFlowParameters = sourceLoadFlowParameters != null ? sourceLoadFlowParameters.copy() : new LoadFlowParameters();
            ShortCircuitParameters shortCircuitParameters = copiedShortCircuitParameters != null ? copiedShortCircuitParameters : ShortCircuitService.getDefaultShortCircuitParameters();
            DynamicSimulationParametersInfos dynamicSimulationParameters = copiedDynamicSimulationParameters != null ? copiedDynamicSimulationParameters : DynamicSimulationService.getDefaultDynamicSimulationParameters();
            StudyEntity duplicatedStudy = insertDuplicatedStudy(basicStudyInfos, sourceStudy, LoadflowService.toEntity(newLoadFlowParameters), ShortCircuitService.toEntity(shortCircuitParameters), DynamicSimulationService.toEntity(dynamicSimulationParameters), userId, clonedNetworkUuid, clonedCaseUuid);
            reindexStudy(duplicatedStudy);
        } catch (Exception e) {
            LOGGER.error(e.toString(), e);
        } finally {
            deleteStudyIfNotCreationInProgress(basicStudyInfos.getId(), userId);
            LOGGER.trace("Create study '{}' from source {} : {} seconds", basicStudyInfos.getId(), sourceStudy.getId(),
                    TimeUnit.NANOSECONDS.toSeconds(System.nanoTime() - startTime.get()));
        }
    }

    @Transactional(readOnly = true)
    public StudyInfos getStudyInfos(UUID studyUuid) {
        return StudyService.toStudyInfos(studyRepository.findById(studyUuid).orElseThrow(() -> new StudyException(STUDY_NOT_FOUND)));
    }

    public List<CreatedStudyBasicInfos> searchStudies(@NonNull String query) {
        return studyInfosService.search(query);
    }

    public static String escapeLucene(String s) {
        StringBuilder sb = new StringBuilder();

        for (int i = 0; i < s.length(); ++i) {
            char c = s.charAt(i);
            switch (c) {
                case '+':
                case '\\':
                case '-':
                case '!':
                case '(':
                case ')':
                case ':':
                case '^':
                case '[':
                case ']':
                case '"':
                case '{':
                case '}':
                case '~':
                case '*':
                case '?':
                case '|':
                case '&':
                case '/':

                case ' ': // white space has to be escaped, too
                    sb.append('\\');
                    break;
                default:
                    // do nothing but appease sonarlint
            }

            sb.append(c);
        }

        return sb.toString();
    }

    private UUID getNodeUuidToSearchIn(UUID initialNodeUuid, boolean inUpstreamBuiltParentNode) {
        UUID nodeUuidToSearchIn = initialNodeUuid;
        if (inUpstreamBuiltParentNode) {
            nodeUuidToSearchIn = networkModificationTreeService.doGetLastParentNodeBuiltUuid(initialNodeUuid);
        }
        return nodeUuidToSearchIn;
    }

    public List<EquipmentInfos> searchEquipments(@NonNull UUID studyUuid, @NonNull UUID nodeUuid, @NonNull String userInput,
                                                 @NonNull EquipmentInfosService.FieldSelector fieldSelector, String equipmentType,
                                                 boolean inUpstreamBuiltParentNode) {
        UUID nodeUuidToSearchIn = getNodeUuidToSearchIn(nodeUuid, inUpstreamBuiltParentNode);
        UUID networkUuid = networkStoreService.getNetworkUuid(studyUuid);
        String variantId = networkModificationTreeService.getVariantId(nodeUuidToSearchIn);

        if (variantId.isEmpty()) {
            variantId = VariantManagerConstants.INITIAL_VARIANT_ID;
        }

        if (equipmentType == null) {
            BoolQueryBuilder query = buildSearchAllEquipmentsQuery(userInput, fieldSelector, networkUuid,
                    VariantManagerConstants.INITIAL_VARIANT_ID, variantId);
            List<EquipmentInfos> equipmentInfos = equipmentInfosService.searchEquipments(query);

            return variantId.equals(VariantManagerConstants.INITIAL_VARIANT_ID) ? equipmentInfos : cleanRemovedEquipments(networkUuid, variantId, equipmentInfos);
        } else {
            String queryInitialVariant = buildSearchEquipmentsByTypeQuery(userInput, fieldSelector, networkUuid,
                    VariantManagerConstants.INITIAL_VARIANT_ID, equipmentType);

            List<EquipmentInfos> equipmentInfosInInitVariant = equipmentInfosService.searchEquipments(queryInitialVariant);

            return (variantId.equals(VariantManagerConstants.INITIAL_VARIANT_ID)) ? equipmentInfosInInitVariant
                    : completeSearchWithCurrentVariant(networkUuid, variantId, userInput, fieldSelector,
                    equipmentInfosInInitVariant, equipmentType);
        }
    }

    private List<EquipmentInfos> cleanRemovedEquipments(UUID networkUuid, String variantId, List<EquipmentInfos> equipmentInfos) {
        String queryTombstonedEquipments = buildTombstonedEquipmentSearchQuery(networkUuid, variantId);
        Set<String> removedEquipmentIdsInVariant = equipmentInfosService.searchTombstonedEquipments(queryTombstonedEquipments)
                .stream()
                .map(TombstonedEquipmentInfos::getId)
                .collect(Collectors.toSet());

        return equipmentInfos
                .stream()
                .filter(ei -> !removedEquipmentIdsInVariant.contains(ei.getId()))
                .collect(Collectors.toList());
    }

    private List<EquipmentInfos> completeSearchWithCurrentVariant(UUID networkUuid, String variantId, String userInput,
                                                                  EquipmentInfosService.FieldSelector fieldSelector, List<EquipmentInfos> equipmentInfosInInitVariant,
                                                                  String equipmentType) {
        // Clean equipments that have been removed in the current variant
        List<EquipmentInfos> cleanedEquipmentsInInitVariant = cleanRemovedEquipments(networkUuid, variantId, equipmentInfosInInitVariant);

        // Get the equipments of the current variant
        String queryVariant = buildSearchEquipmentsByTypeQuery(userInput, fieldSelector, networkUuid, variantId, equipmentType);
        List<EquipmentInfos> addedEquipmentInfosInVariant = equipmentInfosService.searchEquipments(queryVariant);

        // Add equipments of the current variant to the ones of the init variant
        cleanedEquipmentsInInitVariant.addAll(addedEquipmentInfosInVariant);

        return cleanedEquipmentsInInitVariant;
    }

    private String buildSearchEquipmentsByTypeQuery(String userInput, EquipmentInfosService.FieldSelector fieldSelector, UUID networkUuid, String variantId, String equipmentType) {
        String query = NETWORK_UUID + ":(%s) AND " + VARIANT_ID + ":(%s) AND %s:(*%s*)"
                + (equipmentType == null ? "" : " AND " + EQUIPMENT_TYPE + ":(%s)");
        return String.format(query, networkUuid, variantId,
                fieldSelector == EquipmentInfosService.FieldSelector.NAME ? EQUIPMENT_NAME : EQUIPMENT_ID,
                escapeLucene(userInput), equipmentType);
    }

    private BoolQueryBuilder buildSearchAllEquipmentsQuery(String userInput, EquipmentInfosService.FieldSelector fieldSelector, UUID networkUuid, String initialVariantId, String variantId) {
        WildcardQueryBuilder equipmentSearchQuery = QueryBuilders.wildcardQuery(fieldSelector == EquipmentInfosService.FieldSelector.NAME ? EQUIPMENT_NAME : EQUIPMENT_ID, "*" + escapeLucene(userInput) + "*");
        TermsQueryBuilder networkUuidSearchQuery = termsQuery(NETWORK_UUID, networkUuid.toString());
        TermsQueryBuilder variantIdSearchQuery = variantId.equals(VariantManagerConstants.INITIAL_VARIANT_ID) ?
                termsQuery(VARIANT_ID, initialVariantId)
                : termsQuery(VARIANT_ID, initialVariantId, variantId);

        FunctionScoreQueryBuilder.FilterFunctionBuilder[] filterFunctionsForScoreQueries = new FunctionScoreQueryBuilder.FilterFunctionBuilder[EQUIPMENT_TYPE_SCORES.size() + 1];

        int i = 0;
        filterFunctionsForScoreQueries[i++] = new FunctionScoreQueryBuilder.FilterFunctionBuilder(
                matchQuery(fieldSelector == EquipmentInfosService.FieldSelector.NAME ? EQUIPMENT_NAME : EQUIPMENT_ID, escapeLucene(userInput)),
                ScoreFunctionBuilders.weightFactorFunction(EQUIPMENT_TYPE_SCORES.size()));

        for (Map.Entry<String, Integer> equipmentTypeScore : EQUIPMENT_TYPE_SCORES.entrySet()) {
            filterFunctionsForScoreQueries[i++] =
                    new FunctionScoreQueryBuilder.FilterFunctionBuilder(
                            matchQuery("equipmentType", equipmentTypeScore.getKey()),
                            ScoreFunctionBuilders.weightFactorFunction(equipmentTypeScore.getValue())
                    );
        }

        FunctionScoreQueryBuilder functionScoreBoostQuery = QueryBuilders.functionScoreQuery(filterFunctionsForScoreQueries);

        BoolQueryBuilder esQuery = QueryBuilders.boolQuery();
        esQuery.filter(equipmentSearchQuery).filter(networkUuidSearchQuery).filter(variantIdSearchQuery).must(functionScoreBoostQuery);
        return esQuery;
    }

    private String buildTombstonedEquipmentSearchQuery(UUID networkUuid, String variantId) {
        return String.format(NETWORK_UUID + ":(%s) AND " + VARIANT_ID + ":(%s)", networkUuid, variantId);
    }

    @Transactional
    public Optional<DeleteStudyInfos> doDeleteStudyIfNotCreationInProgress(UUID studyUuid, String userId) {
        Optional<StudyCreationRequestEntity> studyCreationRequestEntity = studyCreationRequestRepository.findById(studyUuid);
        Optional<StudyEntity> studyEntity = studyRepository.findById(studyUuid);
        DeleteStudyInfos deleteStudyInfos = null;
        if (studyCreationRequestEntity.isEmpty()) {
            AtomicReference<UUID> caseUuid = new AtomicReference<>(null);
            UUID networkUuid = networkStoreService.doGetNetworkUuid(studyUuid);
            List<NodeModificationInfos> nodesModificationInfos;
            nodesModificationInfos = networkModificationTreeService.getAllNodesModificationInfos(studyUuid);
            studyEntity.ifPresent(s -> {
                caseUuid.set(studyEntity.get().getCaseUuid());
                networkModificationTreeService.doDeleteTree(studyUuid);
                studyRepository.deleteById(studyUuid);
                studyInfosService.deleteByUuid(studyUuid);
            });
            deleteStudyInfos = new DeleteStudyInfos(networkUuid, caseUuid.get(), nodesModificationInfos);
        } else {
            studyCreationRequestRepository.deleteById(studyCreationRequestEntity.get().getId());
        }

        if (deleteStudyInfos == null) {
            return Optional.empty();
        } else {
            return Optional.of(deleteStudyInfos);
        }
    }

    @Transactional
    public void deleteStudyIfNotCreationInProgress(UUID studyUuid, String userId) {
        AtomicReference<Long> startTime = new AtomicReference<>(null);
        try {
            Optional<DeleteStudyInfos> deleteStudyInfosOpt = doDeleteStudyIfNotCreationInProgress(studyUuid,
                    userId);
            if (deleteStudyInfosOpt.isPresent()) {
                DeleteStudyInfos deleteStudyInfos = deleteStudyInfosOpt.get();
                startTime.set(System.nanoTime());

                CompletableFuture<Void> executeInParallel = CompletableFuture.allOf(
                        studyServerExecutionService.runAsync(() -> deleteStudyInfos.getNodesModificationInfos().stream()
                                .map(NodeModificationInfos::getSecurityAnalysisUuid).filter(Objects::nonNull).forEach(securityAnalysisService::deleteSaResult)), // TODO delete all with one request only
                        studyServerExecutionService.runAsync(() -> deleteStudyInfos.getNodesModificationInfos().stream()
                                .map(NodeModificationInfos::getSensitivityAnalysisUuid).filter(Objects::nonNull).forEach(sensitivityAnalysisService::deleteSensitivityAnalysisResult)), // TODO delete all with one request only
                        studyServerExecutionService.runAsync(() -> deleteStudyInfos.getNodesModificationInfos().stream()
                                .map(NodeModificationInfos::getShortCircuitAnalysisUuid).filter(Objects::nonNull).forEach(shortCircuitService::deleteShortCircuitAnalysisResult)), // TODO delete all with one request only
                        studyServerExecutionService.runAsync(() -> deleteStudyInfos.getNodesModificationInfos().stream()
                                .map(NodeModificationInfos::getDynamicSimulationUuid).filter(Objects::nonNull).forEach(dynamicSimulationService::deleteResult)), // TODO delete all with one request only
                        studyServerExecutionService.runAsync(() -> deleteStudyInfos.getNodesModificationInfos().stream().map(NodeModificationInfos::getModificationGroupUuid).filter(Objects::nonNull).forEach(networkModificationService::deleteModifications)), // TODO delete all with one request only
                        studyServerExecutionService.runAsync(() -> deleteStudyInfos.getNodesModificationInfos().stream().map(NodeModificationInfos::getReportUuid).filter(Objects::nonNull).forEach(reportService::deleteReport)), // TODO delete all with one request only
                        studyServerExecutionService.runAsync(() -> deleteEquipmentIndexes(deleteStudyInfos.getNetworkUuid())),
                        studyServerExecutionService.runAsync(() -> networkStoreService.deleteNetwork(deleteStudyInfos.getNetworkUuid())),
                        studyServerExecutionService.runAsync(deleteStudyInfos.getCaseUuid() != null ? () -> caseService.deleteCase(deleteStudyInfos.getCaseUuid()) : () -> {
                        })
                );

                executeInParallel.get();
                if (startTime.get() != null) {
                    LOGGER.trace("Delete study '{}' : {} seconds", studyUuid, TimeUnit.NANOSECONDS.toSeconds(System.nanoTime() - startTime.get()));
                }
            }
        } catch (Exception e) {
            if (e instanceof InterruptedException) {
                Thread.currentThread().interrupt();
            }
            LOGGER.error(e.toString(), e);
            throw new StudyException(DELETE_STUDY_FAILED, e.getMessage());
        }
    }

    public void deleteEquipmentIndexes(UUID networkUuid) {
        AtomicReference<Long> startTime = new AtomicReference<>();
        startTime.set(System.nanoTime());
        equipmentInfosService.deleteAll(networkUuid);
        LOGGER.trace("Indexes deletion for network '{}' : {} seconds", networkUuid, TimeUnit.NANOSECONDS.toSeconds(System.nanoTime() - startTime.get()));
    }

    public CreatedStudyBasicInfos insertStudy(UUID studyUuid, String userId, NetworkInfos networkInfos, String caseFormat,
                                              UUID caseUuid, String caseName, LoadFlowParametersEntity loadFlowParameters,
                                              ShortCircuitParametersEntity shortCircuitParametersEntity, DynamicSimulationParametersEntity dynamicSimulationParametersEntity, UUID importReportUuid) {
        CreatedStudyBasicInfos createdStudyBasicInfos = StudyService.toCreatedStudyBasicInfos(insertStudyEntity(
                studyUuid, userId, networkInfos.getNetworkUuid(), networkInfos.getNetworkId(), caseFormat, caseUuid, caseName, loadFlowParameters, importReportUuid, shortCircuitParametersEntity, dynamicSimulationParametersEntity));
        studyInfosService.add(createdStudyBasicInfos);

        notificationService.emitStudiesChanged(studyUuid, userId);

        return createdStudyBasicInfos;
    }

    @Transactional
    public StudyEntity insertDuplicatedStudy(BasicStudyInfos studyInfos, StudyEntity sourceStudy, LoadFlowParametersEntity newLoadFlowParameters, ShortCircuitParametersEntity newShortCircuitParameters, DynamicSimulationParametersEntity newDynamicSimulationParameters, String userId, UUID clonedNetworkUuid, UUID clonedCaseUuid) {
        Objects.requireNonNull(studyInfos.getId());
        Objects.requireNonNull(userId);
        Objects.requireNonNull(clonedNetworkUuid);
        Objects.requireNonNull(clonedCaseUuid);
        Objects.requireNonNull(sourceStudy.getNetworkId());
        Objects.requireNonNull(sourceStudy.getCaseFormat());
        Objects.requireNonNull(sourceStudy.getCaseUuid());
        Objects.requireNonNull(newLoadFlowParameters);

        UUID reportUuid = UUID.randomUUID();
        StudyEntity studyEntity = new StudyEntity(studyInfos.getId(), clonedNetworkUuid, sourceStudy.getNetworkId(), sourceStudy.getCaseFormat(),
                clonedCaseUuid, sourceStudy.getCaseName(), sourceStudy.getLoadFlowProvider(), sourceStudy.getSecurityAnalysisProvider(),
                sourceStudy.getSensitivityAnalysisProvider(), sourceStudy.getDynamicSimulationProvider(), newLoadFlowParameters, newShortCircuitParameters, newDynamicSimulationParameters);
        CreatedStudyBasicInfos createdStudyBasicInfos = StudyService.toCreatedStudyBasicInfos(insertDuplicatedStudy(studyEntity, sourceStudy.getId(), reportUuid));

        studyInfosService.add(createdStudyBasicInfos);
        notificationService.emitStudiesChanged(studyInfos.getId(), userId);

        return studyEntity;
    }

    private StudyCreationRequestEntity insertStudyCreationRequest(String userId, UUID studyUuid) {
        StudyCreationRequestEntity newStudy = insertStudyCreationRequestEntity(studyUuid);
        notificationService.emitStudiesChanged(newStudy.getId(), userId);
        return newStudy;
    }

    public byte[] getVoltageLevelSvg(UUID studyUuid, String voltageLevelId, DiagramParameters diagramParameters,
                                     UUID nodeUuid) {
        UUID networkUuid = networkStoreService.getNetworkUuid(studyUuid);
        String variantId = networkModificationTreeService.getVariantId(nodeUuid);
        if (networkStoreService.existVariant(networkUuid, variantId)) {
            return singleLineDiagramService.getVoltageLevelSvg(networkUuid, variantId, voltageLevelId, diagramParameters);
        } else {
            return null;
        }
    }

    public String getVoltageLevelSvgAndMetadata(UUID studyUuid, String voltageLevelId, DiagramParameters diagramParameters,
                                                UUID nodeUuid) {
        UUID networkUuid = networkStoreService.getNetworkUuid(studyUuid);
        String variantId = networkModificationTreeService.getVariantId(nodeUuid);
        if (networkStoreService.existVariant(networkUuid, variantId)) {
            return singleLineDiagramService.getVoltageLevelSvgAndMetadata(networkUuid, variantId, voltageLevelId, diagramParameters);
        } else {
            return null;
        }
    }

    private void persistentStoreWithNotificationOnError(UUID caseUuid, UUID studyUuid, String userId, UUID importReportUuid, Map<String, Object> importParameters) {
        try {
            networkConversionService.persistentStore(caseUuid, studyUuid, userId, importReportUuid, importParameters);
        } catch (HttpStatusCodeException e) {
            throw handleHttpError(e, STUDY_CREATION_FAILED);
        }
    }

    public String getLinesGraphics(UUID networkUuid, UUID nodeUuid, List<String> linesIds) {
        String variantId = networkModificationTreeService.getVariantId(nodeUuid);

        return geoDataService.getLinesGraphics(networkUuid, variantId, linesIds);
    }

    public String getSubstationsGraphics(UUID networkUuid, UUID nodeUuid, List<String> substationsIds) {
        String variantId = networkModificationTreeService.getVariantId(nodeUuid);

        return geoDataService.getSubstationsGraphics(networkUuid, variantId, substationsIds);
    }

    public String getSubstationsMapData(UUID studyUuid, UUID nodeUuid, List<String> substationsIds, boolean inUpstreamBuiltParentNode) {
        UUID nodeUuidToSearchIn = getNodeUuidToSearchIn(nodeUuid, inUpstreamBuiltParentNode);
        return networkMapService.getEquipmentsMapData(networkStoreService.getNetworkUuid(studyUuid), networkModificationTreeService.getVariantId(nodeUuidToSearchIn),
                substationsIds, "substations");
    }

    public String getSubstationMapData(UUID studyUuid, UUID nodeUuid, String substationId, boolean inUpstreamBuiltParentNode) {
        UUID nodeUuidToSearchIn = getNodeUuidToSearchIn(nodeUuid, inUpstreamBuiltParentNode);
        return networkMapService.getEquipmentMapData(networkStoreService.getNetworkUuid(studyUuid), networkModificationTreeService.getVariantId(nodeUuidToSearchIn),
                "substations", substationId);
    }

    public String getLinesMapData(UUID studyUuid, UUID nodeUuid, List<String> substationsIds, boolean inUpstreamBuiltParentNode) {
        UUID nodeUuidToSearchIn = getNodeUuidToSearchIn(nodeUuid, inUpstreamBuiltParentNode);
        return networkMapService.getEquipmentsMapData(networkStoreService.getNetworkUuid(studyUuid), networkModificationTreeService.getVariantId(nodeUuidToSearchIn),
                substationsIds, "lines");
    }

    public String getLineMapData(UUID studyUuid, UUID nodeUuid, String lineId, boolean inUpstreamBuiltParentNode) {
        UUID nodeUuidToSearchIn = getNodeUuidToSearchIn(nodeUuid, inUpstreamBuiltParentNode);
        return networkMapService.getEquipmentMapData(networkStoreService.getNetworkUuid(studyUuid), networkModificationTreeService.getVariantId(nodeUuidToSearchIn),
                "lines", lineId);
    }

    public String getHvdcLineMapData(UUID studyUuid, UUID nodeUuid, String hvdcLineId, boolean inUpstreamBuiltParentNode) {
        UUID nodeUuidToSearchIn = getNodeUuidToSearchIn(nodeUuid, inUpstreamBuiltParentNode);
        return networkMapService.getEquipmentMapData(networkStoreService.getNetworkUuid(studyUuid), networkModificationTreeService.getVariantId(nodeUuidToSearchIn),
                "hvdc-lines", hvdcLineId);
    }

    public String getTwoWindingsTransformersMapData(UUID studyUuid, UUID nodeUuid, List<String> substationsIds, boolean inUpstreamBuiltParentNode) {
        UUID nodeUuidToSearchIn = getNodeUuidToSearchIn(nodeUuid, inUpstreamBuiltParentNode);
        return networkMapService.getEquipmentsMapData(networkStoreService.getNetworkUuid(studyUuid), networkModificationTreeService.getVariantId(nodeUuidToSearchIn),
                substationsIds, "2-windings-transformers");
    }

    public String getTwoWindingsTransformerMapData(UUID studyUuid, UUID nodeUuid, String twoWindingsTransformerId,
                                                   boolean inUpstreamBuiltParentNode) {
        UUID nodeUuidToSearchIn = getNodeUuidToSearchIn(nodeUuid, inUpstreamBuiltParentNode);
        return networkMapService.getEquipmentMapData(networkStoreService.getNetworkUuid(studyUuid), networkModificationTreeService.getVariantId(nodeUuidToSearchIn),
                "2-windings-transformers", twoWindingsTransformerId);
    }

    public String getThreeWindingsTransformersMapData(UUID studyUuid, UUID nodeUuid, List<String> substationsIds, boolean inUpstreamBuiltParentNode) {
        UUID nodeUuidToSearchIn = getNodeUuidToSearchIn(nodeUuid, inUpstreamBuiltParentNode);
        return networkMapService.getEquipmentsMapData(networkStoreService.getNetworkUuid(studyUuid), networkModificationTreeService.getVariantId(nodeUuidToSearchIn),
                substationsIds, "3-windings-transformers");
    }

    public String getGeneratorsMapData(UUID studyUuid, UUID nodeUuid, List<String> substationsIds, boolean inUpstreamBuiltParentNode) {
        UUID nodeUuidToSearchIn = getNodeUuidToSearchIn(nodeUuid, inUpstreamBuiltParentNode);
        return networkMapService.getEquipmentsMapData(networkStoreService.getNetworkUuid(studyUuid), networkModificationTreeService.getVariantId(nodeUuidToSearchIn),
                substationsIds, "generators");
    }

    public String getGeneratorMapData(UUID studyUuid, UUID nodeUuid, String generatorId, boolean inUpstreamBuiltParentNode) {
        UUID nodeUuidToSearchIn = getNodeUuidToSearchIn(nodeUuid, inUpstreamBuiltParentNode);
        return networkMapService.getEquipmentMapData(networkStoreService.getNetworkUuid(studyUuid), networkModificationTreeService.getVariantId(nodeUuidToSearchIn),
                "generators", generatorId);
    }

    public String getBatteriesMapData(UUID studyUuid, UUID nodeUuid, List<String> substationsIds, boolean inUpstreamBuiltParentNode) {
        UUID nodeUuidToSearchIn = getNodeUuidToSearchIn(nodeUuid, inUpstreamBuiltParentNode);
        return networkMapService.getEquipmentsMapData(networkStoreService.getNetworkUuid(studyUuid), networkModificationTreeService.getVariantId(nodeUuidToSearchIn),
                substationsIds, "batteries");
    }

    public String getDanglingLinesMapData(UUID studyUuid, UUID nodeUuid, List<String> substationsIds, boolean inUpstreamBuiltParentNode) {
        UUID nodeUuidToSearchIn = getNodeUuidToSearchIn(nodeUuid, inUpstreamBuiltParentNode);
        return networkMapService.getEquipmentsMapData(networkStoreService.getNetworkUuid(studyUuid), networkModificationTreeService.getVariantId(nodeUuidToSearchIn),
                substationsIds, "dangling-lines");
    }

    public String getHvdcLinesMapData(UUID studyUuid, UUID nodeUuid, List<String> substationsIds, boolean inUpstreamBuiltParentNode) {
        UUID nodeUuidToSearchIn = getNodeUuidToSearchIn(nodeUuid, inUpstreamBuiltParentNode);
        return networkMapService.getEquipmentsMapData(networkStoreService.getNetworkUuid(studyUuid), networkModificationTreeService.getVariantId(nodeUuidToSearchIn),
                substationsIds, "hvdc-lines");
    }

    public String getLccConverterStationsMapData(UUID studyUuid, UUID nodeUuid, List<String> substationsIds, boolean inUpstreamBuiltParentNode) {
        UUID nodeUuidToSearchIn = getNodeUuidToSearchIn(nodeUuid, inUpstreamBuiltParentNode);
        return networkMapService.getEquipmentsMapData(networkStoreService.getNetworkUuid(studyUuid), networkModificationTreeService.getVariantId(nodeUuidToSearchIn),
                substationsIds, "lcc-converter-stations");
    }

    public String getVscConverterStationsMapData(UUID studyUuid, UUID nodeUuid, List<String> substationsIds, boolean inUpstreamBuiltParentNode) {
        UUID nodeUuidToSearchIn = getNodeUuidToSearchIn(nodeUuid, inUpstreamBuiltParentNode);
        return networkMapService.getEquipmentsMapData(networkStoreService.getNetworkUuid(studyUuid), networkModificationTreeService.getVariantId(nodeUuidToSearchIn),
                substationsIds, "vsc-converter-stations");
    }

    public String getLoadsMapData(UUID studyUuid, UUID nodeUuid, List<String> substationsIds,
                                  boolean inUpstreamBuiltParentNode) {
        UUID nodeUuidToSearchIn = getNodeUuidToSearchIn(nodeUuid, inUpstreamBuiltParentNode);
        return networkMapService.getEquipmentsMapData(networkStoreService.getNetworkUuid(studyUuid), networkModificationTreeService.getVariantId(nodeUuidToSearchIn),
                substationsIds, "loads");
    }

    public String getLoadMapData(UUID studyUuid, UUID nodeUuid, String loadId, boolean inUpstreamBuiltParentNode) {
        UUID nodeUuidToSearchIn = getNodeUuidToSearchIn(nodeUuid, inUpstreamBuiltParentNode);
        return networkMapService.getEquipmentMapData(networkStoreService.getNetworkUuid(studyUuid), networkModificationTreeService.getVariantId(nodeUuidToSearchIn),
                "loads", loadId);
    }

    public String getShuntCompensatorsMapData(UUID studyUuid, UUID nodeUuid, List<String> substationsIds, boolean inUpstreamBuiltParentNode) {
        UUID nodeUuidToSearchIn = getNodeUuidToSearchIn(nodeUuid, inUpstreamBuiltParentNode);
        return networkMapService.getEquipmentsMapData(networkStoreService.getNetworkUuid(studyUuid), networkModificationTreeService.getVariantId(nodeUuidToSearchIn),
                substationsIds, "shunt-compensators");
    }

    public String getShuntCompensatorMapData(UUID studyUuid, UUID nodeUuid, String shuntCompensatorId,
                                             boolean inUpstreamBuiltParentNode) {
        UUID nodeUuidToSearchIn = getNodeUuidToSearchIn(nodeUuid, inUpstreamBuiltParentNode);
        return networkMapService.getEquipmentMapData(networkStoreService.getNetworkUuid(studyUuid), networkModificationTreeService.getVariantId(nodeUuidToSearchIn),
                "shunt-compensators", shuntCompensatorId);
    }

    public String getStaticVarCompensatorsMapData(UUID studyUuid, UUID nodeUuid, List<String> substationsIds, boolean inUpstreamBuiltParentNode) {
        UUID nodeUuidToSearchIn = getNodeUuidToSearchIn(nodeUuid, inUpstreamBuiltParentNode);
        return networkMapService.getEquipmentsMapData(networkStoreService.getNetworkUuid(studyUuid), networkModificationTreeService.getVariantId(nodeUuidToSearchIn),
                substationsIds, "static-var-compensators");
    }

    public String getVoltageLevelMapData(UUID studyUuid, UUID nodeUuid, String voltageLevelId,
                                         boolean inUpstreamBuiltParentNode) {
        UUID nodeUuidToSearchIn = getNodeUuidToSearchIn(nodeUuid, inUpstreamBuiltParentNode);
        return networkMapService.getEquipmentMapData(networkStoreService.getNetworkUuid(studyUuid), networkModificationTreeService.getVariantId(nodeUuidToSearchIn),
                "voltage-levels", voltageLevelId);
    }

    public String getVoltageLevelsMapData(UUID studyUuid, UUID nodeUuid, List<String> substationsIds, boolean inUpstreamBuiltParentNode) {
        UUID nodeUuidToSearchIn = getNodeUuidToSearchIn(nodeUuid, inUpstreamBuiltParentNode);
        return networkMapService.getEquipmentsMapData(networkStoreService.getNetworkUuid(studyUuid), networkModificationTreeService.getVariantId(nodeUuidToSearchIn),
                substationsIds, "voltage-levels");
    }

    public String getVoltageLevelsIdAndTopology(UUID studyUuid, UUID nodeUuid, List<String> substationsIds, boolean inUpstreamBuiltParentNode) {
        UUID nodeUuidToSearchIn = getNodeUuidToSearchIn(nodeUuid, inUpstreamBuiltParentNode);
        return networkMapService.getEquipmentsMapData(networkStoreService.getNetworkUuid(studyUuid), networkModificationTreeService.getVariantId(nodeUuidToSearchIn),
                substationsIds, "voltage-levels-topology");
    }

    public String getVoltageLevelsAndEquipment(UUID studyUuid, UUID nodeUuid, List<String> substationsIds, boolean inUpstreamBuiltParentNode) {
        UUID nodeUuidToSearchIn = getNodeUuidToSearchIn(nodeUuid, inUpstreamBuiltParentNode);
        return networkMapService.getEquipmentsMapData(networkStoreService.getNetworkUuid(studyUuid), networkModificationTreeService.getVariantId(nodeUuidToSearchIn),
                substationsIds, "voltage-levels-equipments");
    }

    public String getVoltageLevelEquipments(UUID studyUuid, UUID nodeUuid, List<String> substationsIds, boolean inUpstreamBuiltParentNode, String voltageLevelId) {
        UUID nodeUuidToSearchIn = getNodeUuidToSearchIn(nodeUuid, inUpstreamBuiltParentNode);
        String equipmentPath = "voltage-level-equipments" + (voltageLevelId == null ? "" : StudyConstants.DELIMITER + voltageLevelId);
        return networkMapService.getEquipmentsMapData(networkStoreService.getNetworkUuid(studyUuid), networkModificationTreeService.getVariantId(nodeUuidToSearchIn),
                substationsIds, equipmentPath);
    }

    public String getAllMapData(UUID studyUuid, UUID nodeUuid, List<String> substationsIds) {
        return networkMapService.getEquipmentsMapData(networkStoreService.getNetworkUuid(studyUuid), networkModificationTreeService.getVariantId(nodeUuid),
                substationsIds, "all");
    }

    public void runLoadFlow(UUID studyUuid, UUID nodeUuid) {
        String provider = getLoadFlowProvider(studyUuid);
        LoadFlowParameters loadflowParameters = getLoadFlowParameters(studyUuid);

        loadflowService.runLoadFlow(studyUuid, nodeUuid, loadflowParameters, provider);
    }

    public ExportNetworkInfos exportNetwork(UUID studyUuid, UUID nodeUuid, String format, String paramatersJson) {
        UUID networkUuid = networkStoreService.getNetworkUuid(studyUuid);
        String variantId = networkModificationTreeService.getVariantId(nodeUuid);

        return networkConversionService.exportNetwork(networkUuid, variantId, format, paramatersJson);
    }

    public void assertLoadFlowRunnable(UUID nodeUuid) {
        LoadFlowStatus lfStatus = getLoadFlowStatus(nodeUuid);

        if (!LoadFlowStatus.NOT_DONE.equals(lfStatus)) {
            throw new StudyException(LOADFLOW_NOT_RUNNABLE);
        }
    }

    private void assertLoadFlowNotRunning(UUID nodeUuid) {
        LoadFlowStatus lfStatus = getLoadFlowStatus(nodeUuid);

        if (LoadFlowStatus.RUNNING.equals(lfStatus)) {
            throw new StudyException(LOADFLOW_RUNNING);
        }
    }

    private void assertComputationNotRunning(UUID nodeUuid) {
        assertLoadFlowNotRunning(nodeUuid);
        securityAnalysisService.assertSecurityAnalysisNotRunning(nodeUuid);
        dynamicSimulationService.assertDynamicSimulationNotRunning(nodeUuid);
        sensitivityAnalysisService.assertSensitivityAnalysisNotRunning(nodeUuid);
        shortCircuitService.assertShortCircuitAnalysisNotRunning(nodeUuid);
    }

    public void assertIsNodeNotReadOnly(UUID nodeUuid) {
        Boolean isReadOnly = networkModificationTreeService.isReadOnly(nodeUuid).orElse(Boolean.FALSE);
        if (Boolean.TRUE.equals(isReadOnly)) {
            throw new StudyException(NOT_ALLOWED);
        }
    }

    public void assertCanModifyNode(UUID studyUuid, UUID nodeUuid) {
        assertIsNodeNotReadOnly(nodeUuid);
        assertNoBuildNoComputation(studyUuid, nodeUuid);
    }

    public void assertNoBuildNoComputation(UUID studyUuid, UUID nodeUuid) {
        assertComputationNotRunning(nodeUuid);
        assertNoNodeIsBuilding(studyUuid);
    }

    private void assertNoNodeIsBuilding(UUID studyUuid) {
        networkModificationTreeService.getAllNodes(studyUuid).stream().forEach(node -> {
            if (networkModificationTreeService.getBuildStatus(node.getIdNode()) == BuildStatus.BUILDING) {
                throw new StudyException(NOT_ALLOWED, "No modification is allowed during a node building.");
            }
        });
    }

    public void assertRootNodeOrBuiltNode(UUID studyUuid, UUID nodeUuid) {
        if (!(networkModificationTreeService.getStudyRootNodeUuid(studyUuid).equals(nodeUuid)
                || networkModificationTreeService.getBuildStatus(nodeUuid).isBuilt())) {
            throw new StudyException(NODE_NOT_BUILT);
        }
    }

    public LoadFlowParameters getLoadFlowParameters(UUID studyUuid) {
        return studyRepository.findById(studyUuid)
                .map(studyEntity -> LoadflowService.fromEntity(studyEntity.getLoadFlowParameters()))
                .orElse(null);
    }

    @Transactional
    public void setLoadFlowParameters(UUID studyUuid, LoadFlowParameters parameters, String userId) {
        updateLoadFlowParameters(studyUuid, LoadflowService.toEntity(parameters != null ? parameters : LoadFlowParameters.load()));
        invalidateLoadFlowStatusOnAllNodes(studyUuid);
        notificationService.emitStudyChanged(studyUuid, null, NotificationService.UPDATE_TYPE_LOADFLOW_STATUS);
        invalidateSecurityAnalysisStatusOnAllNodes(studyUuid);
        invalidateSensitivityAnalysisStatusOnAllNodes(studyUuid);
        invalidateDynamicSimulationStatusOnAllNodes(studyUuid);
        notificationService.emitStudyChanged(studyUuid, null, NotificationService.UPDATE_TYPE_SECURITY_ANALYSIS_STATUS);
        notificationService.emitStudyChanged(studyUuid, null, NotificationService.UPDATE_TYPE_SENSITIVITY_ANALYSIS_STATUS);
        notificationService.emitStudyChanged(studyUuid, null, NotificationService.UPDATE_TYPE_SHORT_CIRCUIT_STATUS);
        notificationService.emitStudyChanged(studyUuid, null, NotificationService.UPDATE_TYPE_DYNAMIC_SIMULATION_STATUS);
        notificationService.emitElementUpdated(studyUuid, userId);
    }

    public void invalidateLoadFlowStatusOnAllNodes(UUID studyUuid) {
        networkModificationTreeService.updateStudyLoadFlowStatus(studyUuid, LoadFlowStatus.NOT_DONE);
    }

    public String getDefaultLoadflowProvider() {
        return defaultLoadflowProvider;
    }

    public String getLoadFlowProvider(UUID studyUuid) {
        return studyRepository.findById(studyUuid)
                .map(StudyEntity::getLoadFlowProvider)
                .orElse("");
    }

    private void updateProvider(UUID studyUuid, String userId, Consumer<StudyEntity> providerSetter) {
        StudyEntity studyEntity = studyRepository.findById(studyUuid).orElseThrow(() -> new StudyException(STUDY_NOT_FOUND));
        providerSetter.accept(studyEntity);
        notificationService.emitElementUpdated(studyUuid, userId);
    }

    @Transactional
    public void updateLoadFlowProvider(UUID studyUuid, String provider, String userId) {
        updateProvider(studyUuid, userId, studyEntity -> {
            studyEntity.setLoadFlowProvider(provider != null ? provider : defaultLoadflowProvider);
            networkModificationTreeService.updateStudyLoadFlowStatus(studyUuid, LoadFlowStatus.NOT_DONE);
            notificationService.emitStudyChanged(studyUuid, null, NotificationService.UPDATE_TYPE_LOADFLOW_STATUS);
        });
    }

    public String getDefaultSecurityAnalysisProvider() {
        return defaultSecurityAnalysisProvider;
    }

    public String getSecurityAnalysisProvider(UUID studyUuid) {
        return studyRepository.findById(studyUuid)
                .map(StudyEntity::getSecurityAnalysisProvider)
                .orElse("");
    }

    @Transactional
    public void updateSecurityAnalysisProvider(UUID studyUuid, String provider, String userId) {
        updateProvider(studyUuid, userId, studyEntity -> {
            studyEntity.setSecurityAnalysisProvider(provider != null ? provider : defaultSecurityAnalysisProvider);
            invalidateSecurityAnalysisStatusOnAllNodes(studyUuid);
            notificationService.emitStudyChanged(studyUuid, null, NotificationService.UPDATE_TYPE_SECURITY_ANALYSIS_STATUS);
        });
    }

    public String getDefaultSensitivityAnalysisProvider() {
        return defaultSensitivityAnalysisProvider;
    }

    public String getSensitivityAnalysisProvider(UUID studyUuid) {
        return studyRepository.findById(studyUuid)
                .map(StudyEntity::getSensitivityAnalysisProvider)
                .orElse("");
    }

    @Transactional
    public void updateSensitivityAnalysisProvider(UUID studyUuid, String provider, String userId) {
        updateProvider(studyUuid, userId, studyEntity -> {
            studyEntity.setSensitivityAnalysisProvider(provider != null ? provider : defaultSensitivityAnalysisProvider);
            invalidateSensitivityAnalysisStatusOnAllNodes(studyUuid);
            notificationService.emitStudyChanged(studyUuid, null, NotificationService.UPDATE_TYPE_SENSITIVITY_ANALYSIS_STATUS);
        });
    }

    public String getDefaultDynamicSimulationProvider() {
        return defaultDynamicSimulationProvider;
    }

    public String getDynamicSimulationProvider(UUID studyUuid) {
        return studyRepository.findById(studyUuid)
                .map(StudyEntity::getDynamicSimulationProvider)
                .orElse("");
    }

    @Transactional
    public void updateDynamicSimulationProvider(UUID studyUuid, String provider, String userId) {
        updateProvider(studyUuid, userId, studyEntity -> {
            studyEntity.setDynamicSimulationProvider(provider != null ? provider : defaultDynamicSimulationProvider);
            invalidateDynamicSimulationStatusOnAllNodes(studyUuid);
            notificationService.emitStudyChanged(studyUuid, null, NotificationService.UPDATE_TYPE_DYNAMIC_SIMULATION_STATUS);
        });
    }

    public ShortCircuitParameters getShortCircuitParameters(UUID studyUuid) {
        return studyRepository.findById(studyUuid)
                .map(studyEntity -> ShortCircuitService.fromEntity(studyEntity.getShortCircuitParameters()))
                .orElse(null);
    }

    @Transactional
    public void setShortCircuitParameters(UUID studyUuid, ShortCircuitParameters parameters, String userId) {
        updateShortCircuitParameters(studyUuid, ShortCircuitService.toEntity(parameters != null ? parameters : ShortCircuitService.getDefaultShortCircuitParameters()));
        notificationService.emitElementUpdated(studyUuid, userId);
    }

    @Transactional
    public UUID runSecurityAnalysis(UUID studyUuid, List<String> contingencyListNames, String parameters, UUID nodeUuid) {
        Objects.requireNonNull(studyUuid);
        Objects.requireNonNull(contingencyListNames);
        Objects.requireNonNull(parameters);
        Objects.requireNonNull(nodeUuid);

        UUID networkUuid = networkStoreService.getNetworkUuid(studyUuid);
        String provider = getSecurityAnalysisProvider(studyUuid);
        String variantId = networkModificationTreeService.getVariantId(nodeUuid);
        UUID reportUuid = networkModificationTreeService.getReportUuid(nodeUuid);

        String receiver;
        try {
            receiver = URLEncoder.encode(objectMapper.writeValueAsString(new NodeReceiver(nodeUuid)),
                StandardCharsets.UTF_8);
        } catch (JsonProcessingException e) {
            throw new UncheckedIOException(e);
        }

        Optional<UUID> prevResultUuidOpt = networkModificationTreeService.getSecurityAnalysisResultUuid(nodeUuid);
        prevResultUuidOpt.ifPresent(securityAnalysisService::deleteSaResult);

        SecurityAnalysisParameters securityAnalysisParameters = SecurityAnalysisParameters.load();
        if (StringUtils.isEmpty(parameters)) {
            LoadFlowParameters loadFlowParameters = getLoadFlowParameters(studyUuid);
            securityAnalysisParameters.setLoadFlowParameters(loadFlowParameters);
        } else {
            try {
                securityAnalysisParameters = objectMapper.readValue(parameters, SecurityAnalysisParameters.class);
            } catch (JsonProcessingException e) {
                throw new UncheckedIOException(e);
            }
        }

        UUID result = securityAnalysisService.runSecurityAnalysis(networkUuid, reportUuid, nodeUuid, variantId, provider, contingencyListNames, securityAnalysisParameters, receiver);

        updateSecurityAnalysisResultUuid(nodeUuid, result);
        notificationService.emitStudyChanged(studyUuid, nodeUuid, NotificationService.UPDATE_TYPE_SECURITY_ANALYSIS_STATUS);
        return result;
    }

    public Integer getContingencyCount(UUID studyUuid, List<String> contingencyListNames, UUID nodeUuid) {
        Objects.requireNonNull(studyUuid);
        Objects.requireNonNull(contingencyListNames);
        Objects.requireNonNull(nodeUuid);

        UUID networkuuid = networkStoreService.getNetworkUuid(studyUuid);
        String variantId = networkModificationTreeService.getVariantId(nodeUuid);

        return actionsService.getContingencyCount(networkuuid, variantId, contingencyListNames);
    }

    public byte[] getSubstationSvg(UUID studyUuid, String substationId, DiagramParameters diagramParameters,
                                   String substationLayout, UUID nodeUuid) {
        UUID networkUuid = networkStoreService.getNetworkUuid(studyUuid);
        String variantId = networkModificationTreeService.getVariantId(nodeUuid);
        if (networkStoreService.existVariant(networkUuid, variantId)) {
            return singleLineDiagramService.getSubstationSvg(networkUuid, variantId, substationId, diagramParameters, substationLayout);
        } else {
            return null;
        }
    }

    public String getSubstationSvgAndMetadata(UUID studyUuid, String substationId, DiagramParameters diagramParameters,
                                              String substationLayout, UUID nodeUuid) {
        UUID networkUuid = networkStoreService.getNetworkUuid(studyUuid);
        String variantId = networkModificationTreeService.getVariantId(nodeUuid);
        if (networkStoreService.existVariant(networkUuid, variantId)) {
            return singleLineDiagramService.getSubstationSvgAndMetadata(networkUuid, variantId, substationId, diagramParameters, substationLayout);
        } else {
            return null;
        }
    }

    public String getNeworkAreaDiagram(UUID studyUuid, UUID nodeUuid, List<String> voltageLevelsIds, int depth) {
        UUID networkUuid = networkStoreService.getNetworkUuid(studyUuid);
        String variantId = networkModificationTreeService.getVariantId(nodeUuid);
        if (networkStoreService.existVariant(networkUuid, variantId)) {
            return singleLineDiagramService.getNeworkAreaDiagram(networkUuid, variantId, voltageLevelsIds, depth);
        } else {
            return null;
        }
    }

    public void invalidateSecurityAnalysisStatusOnAllNodes(UUID studyUuid) {
        securityAnalysisService.invalidateSaStatus(networkModificationTreeService.getStudySecurityAnalysisResultUuids(studyUuid));
    }

    public void invalidateSensitivityAnalysisStatusOnAllNodes(UUID studyUuid) {
        sensitivityAnalysisService.invalidateSensitivityAnalysisStatus(networkModificationTreeService.getStudySensitivityAnalysisResultUuids(studyUuid));
    }

    public void invalidateDynamicSimulationStatusOnAllNodes(UUID studyUuid) {
        dynamicSimulationService.invalidateStatus(networkModificationTreeService.getStudyDynamicSimulationResultUuids(studyUuid));
    }

    private StudyEntity insertStudyEntity(UUID uuid, String userId, UUID networkUuid, String networkId,
                                          String caseFormat, UUID caseUuid, String caseName, LoadFlowParametersEntity loadFlowParameters,
                                          UUID importReportUuid, ShortCircuitParametersEntity shortCircuitParameters, DynamicSimulationParametersEntity dynamicSimulationParameters) {
        Objects.requireNonNull(uuid);
        Objects.requireNonNull(userId);
        Objects.requireNonNull(networkUuid);
        Objects.requireNonNull(networkId);
        Objects.requireNonNull(caseFormat);
        Objects.requireNonNull(caseUuid);
        Objects.requireNonNull(loadFlowParameters);
        Objects.requireNonNull(shortCircuitParameters);

        StudyEntity studyEntity = new StudyEntity(uuid, networkUuid, networkId, caseFormat, caseUuid, caseName, defaultLoadflowProvider,
                defaultSecurityAnalysisProvider, defaultSensitivityAnalysisProvider, defaultDynamicSimulationProvider, loadFlowParameters, shortCircuitParameters, dynamicSimulationParameters);
        return self.insertStudy(studyEntity, importReportUuid);
    }

    @Transactional
    public StudyEntity insertStudy(StudyEntity studyEntity, UUID importReportUuid) {
        var study = studyRepository.save(studyEntity);

        networkModificationTreeService.createBasicTree(study, importReportUuid);
        return study;
    }

    @Transactional
    public StudyEntity insertDuplicatedStudy(StudyEntity studyEntity, UUID sourceStudyUuid, UUID reportUuid) {
        var study = studyRepository.save(studyEntity);

        networkModificationTreeService.createRoot(study, reportUuid);
        AbstractNode rootNode = networkModificationTreeService.getStudyTree(sourceStudyUuid);
        networkModificationTreeService.cloneStudyTree(rootNode, null, studyEntity);
        return study;
    }

    void updateSecurityAnalysisResultUuid(UUID nodeUuid, UUID securityAnalysisResultUuid) {
        networkModificationTreeService.updateSecurityAnalysisResultUuid(nodeUuid, securityAnalysisResultUuid);
    }

    void updateDynamicSimulationResultUuid(UUID nodeUuid, UUID dynamicSimulationResultUuid) {
        networkModificationTreeService.updateDynamicSimulationResultUuid(nodeUuid, dynamicSimulationResultUuid);
    }

    void updateSensitivityAnalysisResultUuid(UUID nodeUuid, UUID sensitivityAnalysisResultUuid) {
        networkModificationTreeService.updateSensitivityAnalysisResultUuid(nodeUuid, sensitivityAnalysisResultUuid);
    }

    void updateShortCircuitAnalysisResultUuid(UUID nodeUuid, UUID shortCircuitAnalysisResultUuid) {
        networkModificationTreeService.updateShortCircuitAnalysisResultUuid(nodeUuid, shortCircuitAnalysisResultUuid);
    }

    private StudyCreationRequestEntity insertStudyCreationRequestEntity(UUID studyUuid) {
        StudyCreationRequestEntity studyCreationRequestEntity = new StudyCreationRequestEntity(
                studyUuid == null ? UUID.randomUUID() : studyUuid);
        return studyCreationRequestRepository.save(studyCreationRequestEntity);
    }

    public void updateLoadFlowParameters(UUID studyUuid, LoadFlowParametersEntity loadFlowParametersEntity) {
        Optional<StudyEntity> studyEntity = studyRepository.findById(studyUuid);
        studyEntity.ifPresent(studyEntity1 -> studyEntity1.setLoadFlowParameters(loadFlowParametersEntity));
    }

    public void updateShortCircuitParameters(UUID studyUuid, ShortCircuitParametersEntity shortCircuitParametersEntity) {
        Optional<StudyEntity> studyEntity = studyRepository.findById(studyUuid);
        studyEntity.ifPresent(studyEntity1 -> studyEntity1.setShortCircuitParameters(shortCircuitParametersEntity));
    }

    public void updateDynamicSimulationParameters(UUID studyUuid, DynamicSimulationParametersEntity dynamicSimulationParametersEntity) {
        Optional<StudyEntity> studyEntity = studyRepository.findById(studyUuid);
        studyEntity.ifPresent(studyEntity1 -> {
            studyEntity1.setDynamicSimulationParameters(dynamicSimulationParametersEntity);
            invalidateDynamicSimulationStatusOnAllNodes(studyUuid);
            notificationService.emitStudyChanged(studyUuid, null, NotificationService.UPDATE_TYPE_DYNAMIC_SIMULATION_STATUS);
        });
    }

    public void createNetworkModification(UUID studyUuid, String createModificationAttributes, UUID nodeUuid, String userId) {
        List<UUID> childrenUuids = networkModificationTreeService.getChildren(nodeUuid);
        notificationService.emitStartModificationEquipmentNotification(studyUuid, nodeUuid, childrenUuids, NotificationService.MODIFICATIONS_CREATING_IN_PROGRESS);
        try {
            NodeModificationInfos nodeInfos = networkModificationTreeService.getNodeModificationInfos(nodeUuid);
            UUID groupUuid = nodeInfos.getModificationGroupUuid();
            String variantId = nodeInfos.getVariantId();
            UUID reportUuid = nodeInfos.getReportUuid();

            Optional<NetworkModificationResult> networkModificationResult = networkModificationService.createModification(studyUuid, createModificationAttributes, groupUuid, variantId, reportUuid, nodeInfos.getId().toString());
            networkModificationResult.ifPresent(modificationResult -> updateNode(studyUuid, nodeUuid, modificationResult));
        } finally {
            notificationService.emitEndModificationEquipmentNotification(studyUuid, nodeUuid, childrenUuids);
        }
        notificationService.emitElementUpdated(studyUuid, userId);
    }

    public void updateNetworkModification(UUID studyUuid, String updateModificationAttributes, UUID nodeUuid, UUID modificationUuid, String userId) {
        List<UUID> childrenUuids = networkModificationTreeService.getChildren(nodeUuid);
        notificationService.emitStartModificationEquipmentNotification(studyUuid, nodeUuid, childrenUuids, NotificationService.MODIFICATIONS_UPDATING_IN_PROGRESS);
        try {
            networkModificationService.updateModification(updateModificationAttributes, modificationUuid);
            updateStatuses(studyUuid, nodeUuid, false);
        } finally {
            notificationService.emitEndModificationEquipmentNotification(studyUuid, nodeUuid, childrenUuids);
        }
        notificationService.emitElementUpdated(studyUuid, userId);
    }

    public List<VoltageLevelInfos> getVoltageLevels(UUID studyUuid, UUID nodeUuid) {
        UUID networkUuid = networkStoreService.getNetworkUuid(studyUuid);
        String variantId = networkModificationTreeService.getVariantId(nodeUuid);

        List<VoltageLevelMapData> voltageLevelsMapData = networkMapService.getVoltageLevelMapData(networkUuid, variantId);

        return voltageLevelsMapData != null ?
                voltageLevelsMapData.stream().map(e -> VoltageLevelInfos.builder().id(e.getId()).name(e.getName())
                        .substationId(e.getSubstationId()).build()).collect(Collectors.toList())
                : null;
    }

    public List<IdentifiableInfos> getVoltageLevelBusesOrBusbarSections(UUID studyUuid, UUID nodeUuid, String voltageLevelId,
                                                                        String busPath) {
        UUID networkUuid = networkStoreService.getNetworkUuid(studyUuid);
        String variantId = networkModificationTreeService.getVariantId(nodeUuid);

        return networkMapService.getVoltageLevelBusesOrBusbarSections(networkUuid, variantId, voltageLevelId, busPath);
    }

    public List<IdentifiableInfos> getVoltageLevelBuses(UUID studyUuid, UUID nodeUuid, String voltageLevelId, boolean inUpstreamBuiltParentNode) {
        UUID nodeUuidToSearchIn = getNodeUuidToSearchIn(nodeUuid, inUpstreamBuiltParentNode);
        return getVoltageLevelBusesOrBusbarSections(studyUuid, nodeUuidToSearchIn, voltageLevelId, "configured-buses");
    }

    public List<IdentifiableInfos> getVoltageLevelBusbarSections(UUID studyUuid, UUID nodeUuid, String voltageLevelId, boolean inUpstreamBuiltParentNode) {
        UUID nodeUuidToSearchIn = getNodeUuidToSearchIn(nodeUuid, inUpstreamBuiltParentNode);
        return getVoltageLevelBusesOrBusbarSections(studyUuid, nodeUuidToSearchIn, voltageLevelId, "busbar-sections");
    }

    public LoadFlowStatus getLoadFlowStatus(UUID nodeUuid) {
        return networkModificationTreeService.getLoadFlowStatus(nodeUuid).orElseThrow(() -> new StudyException(ELEMENT_NOT_FOUND));
    }

    @Transactional(readOnly = true)
    public UUID getStudyUuidFromNodeUuid(UUID nodeUuid) {
        return networkModificationTreeService.getStudyUuidForNodeId(nodeUuid);
    }

    public LoadFlowInfos getLoadFlowInfos(UUID studyUuid, UUID nodeUuid) {
        Objects.requireNonNull(studyUuid);
        Objects.requireNonNull(nodeUuid);

        return networkModificationTreeService.getLoadFlowInfos(nodeUuid);
    }

    public void buildNode(@NonNull UUID studyUuid, @NonNull UUID nodeUuid) {
        BuildInfos buildInfos = networkModificationTreeService.getBuildInfos(nodeUuid);
        networkModificationTreeService.updateBuildStatus(nodeUuid, BuildStatus.BUILDING);
        reportService.deleteReport(buildInfos.getReportUuid());

        try {
            networkModificationService.buildNode(studyUuid, nodeUuid, buildInfos);
        } catch (Exception e) {
            networkModificationTreeService.updateBuildStatus(nodeUuid, BuildStatus.NOT_BUILT);
            throw new StudyException(NODE_BUILD_ERROR, e.getMessage());
        }

    }

    public void stopBuild(@NonNull UUID nodeUuid) {
        networkModificationService.stopBuild(nodeUuid);
    }

    @Transactional
    public void duplicateStudyNode(UUID sourceStudyUuid, UUID targetStudyUuid, UUID nodeToCopyUuid, UUID referenceNodeUuid, InsertMode insertMode, String userId) {
        checkStudyContainsNode(sourceStudyUuid, nodeToCopyUuid);
        checkStudyContainsNode(targetStudyUuid, referenceNodeUuid);
        UUID duplicatedNodeUuid = networkModificationTreeService.duplicateStudyNode(nodeToCopyUuid, referenceNodeUuid, insertMode);
        boolean invalidateBuild = !EMPTY_ARRAY.equals(networkModificationTreeService.getNetworkModifications(nodeToCopyUuid));
        updateStatuses(targetStudyUuid, duplicatedNodeUuid, true, invalidateBuild);
        notificationService.emitElementUpdated(targetStudyUuid, userId);
    }

    @Transactional
    public void moveStudyNode(UUID studyUuid, UUID nodeToMoveUuid, UUID referenceNodeUuid, InsertMode insertMode, String userId) {
        List<NodeEntity> oldChildren = null;
        checkStudyContainsNode(studyUuid, nodeToMoveUuid);
        checkStudyContainsNode(studyUuid, referenceNodeUuid);
        boolean shouldInvalidateChildren = !EMPTY_ARRAY.equals(networkModificationTreeService.getNetworkModifications(nodeToMoveUuid));

        //Invalidating previous children if necessary
        if (shouldInvalidateChildren) {
            oldChildren = networkModificationTreeService.getChildrenByParentUuid(nodeToMoveUuid);
        }

        networkModificationTreeService.moveStudyNode(nodeToMoveUuid, referenceNodeUuid, insertMode);

        //Invalidating moved node or new children if necessary
        if (shouldInvalidateChildren) {
            updateStatuses(studyUuid, nodeToMoveUuid, false, true);
            oldChildren.forEach(child -> updateStatuses(studyUuid, child.getIdNode(), false, true));
        } else {
            invalidateBuild(studyUuid, nodeToMoveUuid, false, true);
        }
        notificationService.emitElementUpdated(studyUuid, userId);
    }

    private void invalidateBuild(UUID studyUuid, UUID nodeUuid, boolean invalidateOnlyChildrenBuildStatus, boolean invalidateOnlyTargetNode) {
        AtomicReference<Long> startTime = new AtomicReference<>(null);
        startTime.set(System.nanoTime());
        InvalidateNodeInfos invalidateNodeInfos = new InvalidateNodeInfos();
        invalidateNodeInfos.setNetworkUuid(networkStoreService.doGetNetworkUuid(studyUuid));
        // we might want to invalidate target node without impacting other nodes (when moving an empty node for example)
        if (invalidateOnlyTargetNode) {
            networkModificationTreeService.invalidateBuildOfNodeOnly(nodeUuid, invalidateOnlyChildrenBuildStatus, invalidateNodeInfos);
        } else {
            networkModificationTreeService.invalidateBuild(nodeUuid, invalidateOnlyChildrenBuildStatus, invalidateNodeInfos);
        }

        CompletableFuture<Void> executeInParallel = CompletableFuture.allOf(
                studyServerExecutionService.runAsync(() -> invalidateNodeInfos.getReportUuids().forEach(reportService::deleteReport)),  // TODO delete all with one request only
                studyServerExecutionService.runAsync(() -> invalidateNodeInfos.getSecurityAnalysisResultUuids().forEach(securityAnalysisService::deleteSaResult)),
                studyServerExecutionService.runAsync(() -> invalidateNodeInfos.getSensitivityAnalysisResultUuids().forEach(sensitivityAnalysisService::deleteSensitivityAnalysisResult)),
                studyServerExecutionService.runAsync(() -> invalidateNodeInfos.getShortCircuitAnalysisResultUuids().forEach(shortCircuitService::deleteShortCircuitAnalysisResult)),
                studyServerExecutionService.runAsync(() -> invalidateNodeInfos.getDynamicSimulationResultUuids().forEach(dynamicSimulationService::deleteResult)),
                studyServerExecutionService.runAsync(() -> networkStoreService.deleteVariants(invalidateNodeInfos.getNetworkUuid(), invalidateNodeInfos.getVariantIds()))
        );

        try {
            executeInParallel.get();
        } catch (Exception e) {
            if (e instanceof InterruptedException) {
                Thread.currentThread().interrupt();
            }
            LOGGER.error(e.toString(), e);
            throw new StudyException(INVALIDATE_BUILD_FAILED, e.getMessage());
        }

        if (startTime.get() != null) {
            LOGGER.trace("Invalidate node '{}' of study '{}' : {} seconds", nodeUuid, studyUuid,
                    TimeUnit.NANOSECONDS.toSeconds(System.nanoTime() - startTime.get()));
        }
    }

    private void updateStatuses(UUID studyUuid, UUID nodeUuid) {
        updateStatuses(studyUuid, nodeUuid, true);
    }

    private void updateStatuses(UUID studyUuid, UUID nodeUuid, boolean invalidateOnlyChildrenBuildStatus) {
        updateStatuses(studyUuid, nodeUuid, invalidateOnlyChildrenBuildStatus, true);
    }

    private void updateStatuses(UUID studyUuid, UUID nodeUuid, boolean invalidateOnlyChildrenBuildStatus, boolean invalidateBuild) {
        if (invalidateBuild) {
            invalidateBuild(studyUuid, nodeUuid, invalidateOnlyChildrenBuildStatus, false);
        }
        notificationService.emitStudyChanged(studyUuid, nodeUuid, NotificationService.UPDATE_TYPE_LOADFLOW_STATUS);
        notificationService.emitStudyChanged(studyUuid, nodeUuid, NotificationService.UPDATE_TYPE_SECURITY_ANALYSIS_STATUS);
        notificationService.emitStudyChanged(studyUuid, nodeUuid, NotificationService.UPDATE_TYPE_SENSITIVITY_ANALYSIS_STATUS);
        notificationService.emitStudyChanged(studyUuid, nodeUuid, NotificationService.UPDATE_TYPE_SHORT_CIRCUIT_STATUS);
        notificationService.emitStudyChanged(studyUuid, nodeUuid, NotificationService.UPDATE_TYPE_DYNAMIC_SIMULATION_STATUS);
    }

    @Transactional
    public void changeModificationActiveState(@NonNull UUID studyUuid, @NonNull UUID nodeUuid,
                                              @NonNull UUID modificationUuid, boolean active, String userId) {
        if (!networkModificationTreeService.getStudyUuidForNodeId(nodeUuid).equals(studyUuid)) {
            throw new StudyException(NOT_ALLOWED);
        }
        networkModificationTreeService.handleExcludeModification(nodeUuid, modificationUuid, active);
        updateStatuses(studyUuid, nodeUuid, false);
        notificationService.emitElementUpdated(studyUuid, userId);
    }

    @Transactional
    public void deleteNetworkModifications(UUID studyUuid, UUID nodeUuid, List<UUID> modificationsUuids, String userId) {
        List<UUID> childrenUuids = networkModificationTreeService.getChildren(nodeUuid);
        notificationService.emitStartModificationEquipmentNotification(studyUuid, nodeUuid, childrenUuids, NotificationService.MODIFICATIONS_DELETING_IN_PROGRESS);
        try {
            if (!networkModificationTreeService.getStudyUuidForNodeId(nodeUuid).equals(studyUuid)) {
                throw new StudyException(NOT_ALLOWED);
            }
            UUID groupId = networkModificationTreeService.getModificationGroupUuid(nodeUuid);
            networkModificationService.deleteModifications(groupId, modificationsUuids);
            networkModificationTreeService.removeModificationsToExclude(nodeUuid, modificationsUuids);
            updateStatuses(studyUuid, nodeUuid, false);
        } finally {
            notificationService.emitEndModificationEquipmentNotification(studyUuid, nodeUuid, childrenUuids);
        }
        notificationService.emitElementUpdated(studyUuid, userId);
    }

    @Transactional
    public void deleteNode(UUID studyUuid, UUID nodeId, boolean deleteChildren, String userId) {
        AtomicReference<Long> startTime = new AtomicReference<>(null);
        startTime.set(System.nanoTime());
        DeleteNodeInfos deleteNodeInfos = new DeleteNodeInfos();
        deleteNodeInfos.setNetworkUuid(networkStoreService.doGetNetworkUuid(studyUuid));
        boolean invalidateChildrenBuild = !EMPTY_ARRAY.equals(networkModificationTreeService.getNetworkModifications(nodeId));
        List<NodeEntity> childrenNodes = networkModificationTreeService.getChildrenByParentUuid(nodeId);
        networkModificationTreeService.doDeleteNode(studyUuid, nodeId, deleteChildren, deleteNodeInfos);

        CompletableFuture<Void> executeInParallel = CompletableFuture.allOf(
                studyServerExecutionService.runAsync(() -> deleteNodeInfos.getModificationGroupUuids().forEach(networkModificationService::deleteModifications)),
                studyServerExecutionService.runAsync(() -> deleteNodeInfos.getReportUuids().forEach(reportService::deleteReport)),
                studyServerExecutionService.runAsync(() -> deleteNodeInfos.getSecurityAnalysisResultUuids().forEach(securityAnalysisService::deleteSaResult)),
                studyServerExecutionService.runAsync(() -> deleteNodeInfos.getSensitivityAnalysisResultUuids().forEach(sensitivityAnalysisService::deleteSensitivityAnalysisResult)),
                studyServerExecutionService.runAsync(() -> deleteNodeInfos.getShortCircuitAnalysisResultUuids().forEach(shortCircuitService::deleteShortCircuitAnalysisResult)),
                studyServerExecutionService.runAsync(() -> deleteNodeInfos.getDynamicSimulationResultUuids().forEach(dynamicSimulationService::deleteResult)),
                studyServerExecutionService.runAsync(() -> networkStoreService.deleteVariants(deleteNodeInfos.getNetworkUuid(), deleteNodeInfos.getVariantIds()))
        );

        try {
            executeInParallel.get();
        } catch (Exception e) {
            if (e instanceof InterruptedException) {
                Thread.currentThread().interrupt();
            }
            LOGGER.error(e.toString(), e);
            throw new StudyException(DELETE_NODE_FAILED, e.getMessage());
        }

        if (startTime.get() != null) {
            LOGGER.trace("Delete node '{}' of study '{}' : {} seconds", nodeId, studyUuid,
                    TimeUnit.NANOSECONDS.toSeconds(System.nanoTime() - startTime.get()));
        }

        if (invalidateChildrenBuild) {
            childrenNodes.forEach(nodeEntity -> updateStatuses(studyUuid, nodeEntity.getIdNode(), false, true));
        }

        notificationService.emitElementUpdated(studyUuid, userId);
    }

    private void reindexStudy(StudyEntity study) {
        CreatedStudyBasicInfos studyInfos = toCreatedStudyBasicInfos(study);
        // reindex study in elasticsearch
        studyInfosService.recreateStudyInfos(studyInfos);
        try {
            networkConversionService.reindexStudyNetworkEquipments(study.getNetworkUuid());
        } catch (HttpStatusCodeException e) {
            LOGGER.error(e.toString(), e);
            throw e;
        }
        invalidateBuild(study.getId(), networkModificationTreeService.getStudyRootNodeUuid(study.getId()), false, false);
        LOGGER.info("Study with id = '{}' has been reindexed", study.getId());
    }

    public void reindexStudy(UUID studyUuid) {
        reindexStudy(studyRepository.findById(studyUuid).orElseThrow(() -> new StudyException(STUDY_NOT_FOUND)));
    }

    @Transactional
    public void moveModifications(UUID studyUuid, UUID targetNodeUuid, UUID originNodeUuid, List<UUID> modificationUuidList, UUID beforeUuid, String userId) {
        if (originNodeUuid == null) {
            throw new StudyException(MISSING_PARAMETER, "The parameter 'originNodeUuid' must be defined when moving modifications");
        }

        boolean moveBetweenNodes = !targetNodeUuid.equals(originNodeUuid);
        // Target node must not be built (incremental mode) when:
        // - the move is a cut & paste or a position change inside the same node
        // - the move is a cut & paste between 2 nodes and the target node belongs to the source node subtree
        boolean targetNodeBelongsToSourceNodeSubTree = moveBetweenNodes && networkModificationTreeService.hasAncestor(targetNodeUuid, originNodeUuid);
        boolean buildTargetNode = moveBetweenNodes && !targetNodeBelongsToSourceNodeSubTree;

        List<UUID> childrenUuids = networkModificationTreeService.getChildren(targetNodeUuid);
        List<UUID> originNodeChildrenUuids = new ArrayList<>();
        notificationService.emitStartModificationEquipmentNotification(studyUuid, targetNodeUuid, childrenUuids, NotificationService.MODIFICATIONS_UPDATING_IN_PROGRESS);
        if (moveBetweenNodes) {
            originNodeChildrenUuids = networkModificationTreeService.getChildren(originNodeUuid);
            notificationService.emitStartModificationEquipmentNotification(studyUuid, originNodeUuid, originNodeChildrenUuids, NotificationService.MODIFICATIONS_UPDATING_IN_PROGRESS);
        }
        try {
            checkStudyContainsNode(studyUuid, targetNodeUuid);
            UUID originGroupUuid = networkModificationTreeService.getModificationGroupUuid(originNodeUuid);
            NodeModificationInfos nodeInfos = networkModificationTreeService.getNodeModificationInfos(targetNodeUuid);
            UUID networkUuid = networkStoreService.getNetworkUuid(studyUuid);
            Optional<NetworkModificationResult> networkModificationResult = networkModificationService.moveModifications(originGroupUuid, modificationUuidList, beforeUuid, networkUuid, nodeInfos, buildTargetNode);
            if (!targetNodeBelongsToSourceNodeSubTree) {
                // invalidate the whole subtree except maybe the target node itself (depends if we have built this node during the move)
                networkModificationResult.ifPresent(modificationResult -> emitNetworkModificationImpacts(studyUuid, targetNodeUuid, modificationResult));
                updateStatuses(studyUuid, targetNodeUuid, buildTargetNode, true);
            }
            if (moveBetweenNodes) {
                // invalidate the whole subtree including the source node
                networkModificationResult.ifPresent(modificationResult -> emitNetworkModificationImpacts(studyUuid, originNodeUuid, modificationResult));
                updateStatuses(studyUuid, originNodeUuid, false, true);
            }
        } finally {
            notificationService.emitEndModificationEquipmentNotification(studyUuid, targetNodeUuid, childrenUuids);
            if (moveBetweenNodes) {
                notificationService.emitEndModificationEquipmentNotification(studyUuid, originNodeUuid, originNodeChildrenUuids);
            }
        }
        notificationService.emitElementUpdated(studyUuid, userId);
    }

    @Transactional
    public void duplicateModifications(UUID studyUuid, UUID nodeUuid, List<UUID> modificationUuidList, String userId) {
        List<UUID> childrenUuids = networkModificationTreeService.getChildren(nodeUuid);
        notificationService.emitStartModificationEquipmentNotification(studyUuid, nodeUuid, childrenUuids, NotificationService.MODIFICATIONS_UPDATING_IN_PROGRESS);
        try {
            checkStudyContainsNode(studyUuid, nodeUuid);
            NodeModificationInfos nodeInfos = networkModificationTreeService.getNodeModificationInfos(nodeUuid);
            UUID networkUuid = networkStoreService.getNetworkUuid(studyUuid);
            Optional<NetworkModificationResult> networkModificationResult = networkModificationService.duplicateModification(modificationUuidList, networkUuid, nodeInfos);
            // invalidate the whole subtree except the target node (we have built this node during the duplication)
            networkModificationResult.ifPresent(modificationResult -> emitNetworkModificationImpacts(studyUuid, nodeUuid, modificationResult));
            updateStatuses(studyUuid, nodeUuid, true, true);
        } finally {
            notificationService.emitEndModificationEquipmentNotification(studyUuid, nodeUuid, childrenUuids);
        }
        notificationService.emitElementUpdated(studyUuid, userId);
    }

    private void checkStudyContainsNode(UUID studyUuid, UUID nodeUuid) {
        if (!networkModificationTreeService.getStudyUuidForNodeId(nodeUuid).equals(studyUuid)) {
            throw new StudyException(NOT_ALLOWED);
        }
    }

    @Transactional(readOnly = true)
    public List<ReporterModel> getNodeReport(UUID nodeUuid, boolean nodeOnlyReport) {
        return getSubReportersByNodeFrom(nodeUuid, nodeOnlyReport);
    }

    private List<ReporterModel> getSubReportersByNodeFrom(UUID nodeUuid, boolean nodeOnlyReport) {
        List<ReporterModel> subReporters = getSubReportersByNodeFrom(nodeUuid);
        if (subReporters.isEmpty()) {
            return subReporters;
        } else if (nodeOnlyReport) {
            return List.of(subReporters.get(subReporters.size() - 1));
        } else {
            if (subReporters.get(0).getTaskKey().equals(ROOT_NODE_NAME)) {
                return subReporters;
            }
            Optional<UUID> parentUuid = networkModificationTreeService.getParentNodeUuid(UUID.fromString(subReporters.get(0).getTaskKey()));
            return parentUuid.isEmpty() ? subReporters : Stream.concat(getSubReportersByNodeFrom(parentUuid.get(), false).stream(), subReporters.stream()).collect(Collectors.toList());
        }
    }

    private List<ReporterModel> getSubReportersByNodeFrom(UUID nodeUuid) {
        AbstractNode nodeInfos = networkModificationTreeService.getNode(nodeUuid);
        ReporterModel reporter = reportService.getReport(nodeInfos.getReportUuid(), nodeInfos.getId().toString());
        Map<String, List<ReporterModel>> subReportersByNode = new LinkedHashMap<>();
        reporter.getSubReporters().forEach(subReporter -> subReportersByNode.putIfAbsent(getNodeIdFromReportKey(subReporter), new ArrayList<>()));
        reporter.getSubReporters().forEach(subReporter ->
            subReportersByNode.get(getNodeIdFromReportKey(subReporter)).addAll(subReporter.getSubReporters())
        );
        return subReportersByNode.keySet().stream().map(nodeId -> {
            ReporterModel newSubReporter = new ReporterModel(nodeId, nodeId);
            subReportersByNode.get(nodeId).forEach(newSubReporter::addSubReporter);
            return newSubReporter;
        }).collect(Collectors.toList());
    }

    private String getNodeIdFromReportKey(ReporterModel reporter) {
        return Arrays.stream(reporter.getTaskKey().split("@")).findFirst().orElseThrow();
    }

    public void deleteNodeReport(UUID nodeUuid) {
        reportService.deleteReport(networkModificationTreeService.getReportUuid(nodeUuid));
    }

    private void updateNode(UUID studyUuid, UUID nodeUuid, NetworkModificationResult networkModificationResult) {
        emitNetworkModificationImpacts(studyUuid, nodeUuid, networkModificationResult);
        updateStatuses(studyUuid, nodeUuid);
    }

    private void emitNetworkModificationImpacts(UUID studyUuid, UUID nodeUuid, NetworkModificationResult networkModificationResult) {
        //TODO move this / rename parent method when refactoring notifications
        networkModificationTreeService.updateBuildStatus(nodeUuid, networkModificationResult.getApplicationStatus());
        Set<org.gridsuite.study.server.notification.dto.EquipmentDeletionInfos> deletionsInfos =
            networkModificationResult.getNetworkImpacts().stream()
                .filter(impact -> impact.getImpactType() == SimpleImpactType.DELETION)
                .map(impact -> new org.gridsuite.study.server.notification.dto.EquipmentDeletionInfos(impact.getElementId(), impact.getElementType().name()))
            .collect(Collectors.toSet());

        notificationService.emitStudyChanged(studyUuid, nodeUuid, NotificationService.UPDATE_TYPE_STUDY,
            NetworkImpactsInfos.builder()
                .deletedEquipments(deletionsInfos)
                .impactedSubstationsIds(networkModificationResult.getImpactedSubstationsIds())
                .build()
        );

        if (networkModificationResult.getNetworkImpacts().stream()
            .filter(impact -> impact.getImpactType() == SimpleImpactType.MODIFICATION)
            .anyMatch(impact -> impact.getElementType() == IdentifiableType.SWITCH)) {
            notificationService.emitStudyChanged(studyUuid, nodeUuid, NotificationService.UPDATE_TYPE_SWITCH);
        }

        if (networkModificationResult.getNetworkImpacts().stream()
            .filter(impact -> impact.getImpactType() == SimpleImpactType.MODIFICATION)
            .anyMatch(impact -> impact.getElementType() == IdentifiableType.LINE)) {
            notificationService.emitStudyChanged(studyUuid, nodeUuid, NotificationService.UPDATE_TYPE_LINE);
        }
    }

    public void notify(@NonNull String notificationName, @NonNull UUID studyUuid) {
        if (notificationName.equals(NotificationService.UPDATE_TYPE_STUDY_METADATA_UPDATED)) {
            notificationService.emitStudyMetadataChanged(studyUuid);
        } else {
            throw new StudyException(UNKNOWN_NOTIFICATION_TYPE);
        }
    }

    @Transactional
    public UUID runSensitivityAnalysis(UUID studyUuid, UUID nodeUuid, String sensitivityAnalysisInput) {
        Objects.requireNonNull(studyUuid);
        Objects.requireNonNull(nodeUuid);
        Objects.requireNonNull(sensitivityAnalysisInput);

        Optional<UUID> prevResultUuidOpt = networkModificationTreeService.getSensitivityAnalysisResultUuid(nodeUuid);
        prevResultUuidOpt.ifPresent(sensitivityAnalysisService::deleteSensitivityAnalysisResult);

        UUID networkUuid = networkStoreService.getNetworkUuid(studyUuid);
        String provider = getSensitivityAnalysisProvider(studyUuid);
        String variantId = networkModificationTreeService.getVariantId(nodeUuid);
        UUID reportUuid = networkModificationTreeService.getReportUuid(nodeUuid);

        SensitivityAnalysisInputData sensitivityAnalysisInputData;
        try {
            sensitivityAnalysisInputData = objectMapper.readValue(sensitivityAnalysisInput, SensitivityAnalysisInputData.class);
            if (sensitivityAnalysisInputData.getParameters() == null) {
                SensitivityAnalysisParameters sensitivityAnalysisParameters = SensitivityAnalysisParameters.load();
                LoadFlowParameters loadFlowParameters = getLoadFlowParameters(studyUuid);
                sensitivityAnalysisParameters.setLoadFlowParameters(loadFlowParameters);
                sensitivityAnalysisInputData.setParameters(sensitivityAnalysisParameters);
            }
        } catch (JsonProcessingException e) {
            throw new UncheckedIOException(e);
        }

        UUID result = sensitivityAnalysisService.runSensitivityAnalysis(nodeUuid, networkUuid, variantId, reportUuid, provider, sensitivityAnalysisInputData);

        updateSensitivityAnalysisResultUuid(nodeUuid, result);
        notificationService.emitStudyChanged(studyUuid, nodeUuid, NotificationService.UPDATE_TYPE_SENSITIVITY_ANALYSIS_STATUS);
        return result;
    }

    public UUID runShortCircuit(UUID studyUuid, UUID nodeUuid, String userId) {
        Optional<UUID> prevResultUuidOpt = networkModificationTreeService.getShortCircuitAnalysisResultUuid(nodeUuid);
        prevResultUuidOpt.ifPresent(shortCircuitService::deleteShortCircuitAnalysisResult);

        ShortCircuitParameters shortCircuitParameters = getShortCircuitParameters(studyUuid);
        UUID result = shortCircuitService.runShortCircuit(studyUuid, nodeUuid, shortCircuitParameters, userId);

        updateShortCircuitAnalysisResultUuid(nodeUuid, result);
        notificationService.emitStudyChanged(studyUuid, nodeUuid, NotificationService.UPDATE_TYPE_SHORT_CIRCUIT_STATUS);
        return result;
    }

    public String getMapSubstations(UUID studyUuid, UUID nodeUuid, List<String> substationsIds, boolean inUpstreamBuiltParentNode) {
        UUID nodeUuidToSearchIn = nodeUuid;
        if (inUpstreamBuiltParentNode) {
            nodeUuidToSearchIn = networkModificationTreeService.doGetLastParentNodeBuiltUuid(nodeUuid);
        }
        return networkMapService.getEquipmentsMapData(networkStoreService.getNetworkUuid(studyUuid), networkModificationTreeService.getVariantId(nodeUuidToSearchIn), substationsIds, "map-substations");
    }

    public String getMapLines(UUID studyUuid, UUID nodeUuid, List<String> substationsIds, boolean inUpstreamBuiltParentNode) {
        UUID nodeUuidToSearchIn = nodeUuid;
        if (inUpstreamBuiltParentNode) {
            nodeUuidToSearchIn = networkModificationTreeService.doGetLastParentNodeBuiltUuid(nodeUuid);
        }
        return networkMapService.getEquipmentsMapData(networkStoreService.getNetworkUuid(studyUuid), networkModificationTreeService.getVariantId(nodeUuidToSearchIn), substationsIds, "map-lines");
    }

<<<<<<< HEAD
    public String getMapHvdcLines(UUID studyUuid, UUID nodeUuid, List<String> substationsIds, boolean inUpstreamBuiltParentNode) {
        UUID nodeUuidToSearchIn = nodeUuid;
        if (inUpstreamBuiltParentNode) {
            nodeUuidToSearchIn = networkModificationTreeService.doGetLastParentNodeBuiltUuid(nodeUuid);
        }
        return networkMapService.getEquipmentsMapData(networkStoreService.getNetworkUuid(studyUuid), networkModificationTreeService.getVariantId(nodeUuidToSearchIn), substationsIds, "map-hvdc-lines");
    }

    private ModificationType getModificationType(String modificationAttributes) {
        try {
            return objectMapper.readValue(modificationAttributes, ModificationInfos.class).getType();
        } catch (InvalidTypeIdException e) {
            throw new StudyException(BAD_MODIFICATION_TYPE, e.getMessage());
        } catch (JsonProcessingException e) {
            throw new StudyException(BAD_JSON_FORMAT, e.getMessage());
        }
=======
    public List<MappingInfos> getDynamicSimulationMappings(UUID studyUuid) {
        // get mapping from study uuid
        return dynamicSimulationService.getMappings(studyUuid);
>>>>>>> 8f6e760b
    }

    @Transactional
    public void setDynamicSimulationParameters(UUID studyUuid, DynamicSimulationParametersInfos dsParameter, String userId) {
        updateDynamicSimulationParameters(studyUuid, DynamicSimulationService.toEntity(dsParameter != null ? dsParameter : DynamicSimulationService.getDefaultDynamicSimulationParameters()));
        notificationService.emitElementUpdated(studyUuid, userId);
    }

    public DynamicSimulationParametersInfos getDynamicSimulationParameters(UUID studyUuid) {
        return studyRepository.findById(studyUuid)
                .map(studyEntity -> studyEntity.getDynamicSimulationParameters() != null ? DynamicSimulationService.fromEntity(studyEntity.getDynamicSimulationParameters()) : DynamicSimulationService.getDefaultDynamicSimulationParameters())
                .orElse(null);
    }

    @Transactional
    public UUID runDynamicSimulation(UUID studyUuid, UUID nodeUuid, DynamicSimulationParametersInfos parameters) {
        Objects.requireNonNull(studyUuid);
        Objects.requireNonNull(nodeUuid);

        // pre-condition check
        LoadFlowStatus lfStatus = getLoadFlowStatus(nodeUuid);
        if (lfStatus != LoadFlowStatus.CONVERGED) {
            throw new StudyException(NOT_ALLOWED, "Load flow must run successfully before running dynamic simulation");
        }

        // create receiver for getting back the notification in rabbitmq
        String receiver;
        try {
            receiver = URLEncoder.encode(objectMapper.writeValueAsString(new NodeReceiver(nodeUuid)),
                    StandardCharsets.UTF_8);
        } catch (JsonProcessingException e) {
            throw new UncheckedIOException(e);
        }

        // get associated network
        UUID networkUuid = networkStoreService.getNetworkUuid(studyUuid);

        // clean previous result if exist
        Optional<UUID> prevResultUuidOpt = networkModificationTreeService.getDynamicSimulationResultUuid(nodeUuid);
        prevResultUuidOpt.ifPresent(dynamicSimulationService::deleteResult);

        // load configured parameters persisted in the study server DB
        DynamicSimulationParametersInfos configuredParameters = getDynamicSimulationParameters(studyUuid);
        // override configured parameters by provided parameters (only provided fields)
        DynamicSimulationParametersInfos mergeParameters = new DynamicSimulationParametersInfos();
        if (configuredParameters != null) {
            PropertyUtils.copyNonNullProperties(configuredParameters, mergeParameters);
        }
        if (parameters != null) {
            PropertyUtils.copyNonNullProperties(parameters, mergeParameters);
        }

        // launch dynamic simulation
        UUID resultUuid = dynamicSimulationService.runDynamicSimulation(getDynamicSimulationProvider(studyUuid), receiver, networkUuid, "", mergeParameters);

        // update result uuid and notification
        updateDynamicSimulationResultUuid(nodeUuid, resultUuid);
        notificationService.emitStudyChanged(studyUuid, nodeUuid, NotificationService.UPDATE_TYPE_DYNAMIC_SIMULATION_STATUS);

        return resultUuid;
    }

    public List<TimeSeriesMetadataInfos> getDynamicSimulationTimeSeriesMetadata(UUID nodeUuid) {
        return dynamicSimulationService.getTimeSeriesMetadataList(nodeUuid);
    }

    public List<DoubleTimeSeries> getDynamicSimulationTimeSeries(UUID nodeUuid, List<String> timeSeriesNames) {
        // get timeseries from node uuid
        return dynamicSimulationService.getTimeSeriesResult(nodeUuid, timeSeriesNames);
    }

    public List<StringTimeSeries> getDynamicSimulationTimeLine(UUID nodeUuid) {
        // get timeline from node uuid
        return dynamicSimulationService.getTimeLineResult(nodeUuid); // timeline has only one element
    }

    public DynamicSimulationStatus getDynamicSimulationStatus(UUID nodeUuid) {
        return dynamicSimulationService.getStatus(nodeUuid);
    }

    public String getEquipmentsIds(UUID studyUuid, UUID nodeUuid, List<String> substationsIds, boolean inUpstreamBuiltParentNode, String equipmentType) {
        UUID nodeUuidToSearchIn = getNodeUuidToSearchIn(nodeUuid, inUpstreamBuiltParentNode);
        return networkMapService.getEquipmentsIds(networkStoreService.getNetworkUuid(studyUuid), networkModificationTreeService.getVariantId(nodeUuidToSearchIn),
                substationsIds, equipmentType);
    }

}<|MERGE_RESOLUTION|>--- conflicted
+++ resolved
@@ -1615,7 +1615,6 @@
         return networkMapService.getEquipmentsMapData(networkStoreService.getNetworkUuid(studyUuid), networkModificationTreeService.getVariantId(nodeUuidToSearchIn), substationsIds, "map-lines");
     }
 
-<<<<<<< HEAD
     public String getMapHvdcLines(UUID studyUuid, UUID nodeUuid, List<String> substationsIds, boolean inUpstreamBuiltParentNode) {
         UUID nodeUuidToSearchIn = nodeUuid;
         if (inUpstreamBuiltParentNode) {
@@ -1624,19 +1623,10 @@
         return networkMapService.getEquipmentsMapData(networkStoreService.getNetworkUuid(studyUuid), networkModificationTreeService.getVariantId(nodeUuidToSearchIn), substationsIds, "map-hvdc-lines");
     }
 
-    private ModificationType getModificationType(String modificationAttributes) {
-        try {
-            return objectMapper.readValue(modificationAttributes, ModificationInfos.class).getType();
-        } catch (InvalidTypeIdException e) {
-            throw new StudyException(BAD_MODIFICATION_TYPE, e.getMessage());
-        } catch (JsonProcessingException e) {
-            throw new StudyException(BAD_JSON_FORMAT, e.getMessage());
-        }
-=======
     public List<MappingInfos> getDynamicSimulationMappings(UUID studyUuid) {
         // get mapping from study uuid
         return dynamicSimulationService.getMappings(studyUuid);
->>>>>>> 8f6e760b
+
     }
 
     @Transactional
