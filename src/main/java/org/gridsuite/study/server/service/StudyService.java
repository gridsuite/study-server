--- conflicted
+++ resolved
@@ -157,11 +157,6 @@
         SENSITIVITY_ANALYSIS("SensitivityAnalysis"),
         NON_EVACUATED_ENERGY("NonEvacuatedEnergy"),
         VOLTAGE_INIT("VoltageInit");
-<<<<<<< HEAD
-
-        private final String name;
-=======
->>>>>>> 851ac6ff
 
         public final String reportKey;
 
