/**
 * Copyright (c) 2021, RTE (http://www.rte-france.com)
 * This Source Code Form is subject to the terms of the Mozilla Public
 * License, v. 2.0. If a copy of the MPL was not distributed with this
 * file, You can obtain one at http://mozilla.org/MPL/2.0/.
 */
package org.gridsuite.study.server.service;

import com.fasterxml.jackson.core.JsonProcessingException;
import com.fasterxml.jackson.databind.ObjectMapper;
import com.powsybl.commons.reporter.ReporterModel;
import com.powsybl.iidm.network.IdentifiableType;
import com.powsybl.iidm.network.*;
import com.powsybl.security.LimitViolation;
import com.powsybl.security.Security;
import com.powsybl.iidm.network.VariantManagerConstants;
import com.powsybl.loadflow.LoadFlowParameters;
import com.powsybl.network.store.client.PreloadingStrategy;
import com.powsybl.network.store.model.VariantInfos;
import com.powsybl.security.SecurityAnalysisParameters;
import com.powsybl.sensitivity.SensitivityAnalysisParameters;
import com.powsybl.shortcircuit.ShortCircuitParameters;
import com.powsybl.timeseries.DoubleTimeSeries;
import com.powsybl.timeseries.StringTimeSeries;
import lombok.NonNull;
import org.elasticsearch.index.query.BoolQueryBuilder;
import org.elasticsearch.index.query.QueryBuilders;
import org.elasticsearch.index.query.TermsQueryBuilder;
import org.elasticsearch.index.query.WildcardQueryBuilder;
import org.elasticsearch.index.query.functionscore.FunctionScoreQueryBuilder;
import org.elasticsearch.index.query.functionscore.ScoreFunctionBuilders;
import org.gridsuite.study.server.StudyConstants;
import org.gridsuite.study.server.StudyException;
import org.gridsuite.study.server.dto.*;
import org.gridsuite.study.server.dto.dynamicmapping.MappingInfos;
import org.gridsuite.study.server.dto.dynamicmapping.ModelInfos;
import org.gridsuite.study.server.dto.dynamicsimulation.DynamicSimulationParametersInfos;
import org.gridsuite.study.server.dto.dynamicsimulation.DynamicSimulationStatus;
import org.gridsuite.study.server.dto.modification.NetworkModificationResult;
import org.gridsuite.study.server.dto.modification.SimpleElementImpact.SimpleImpactType;
import org.gridsuite.study.server.dto.timeseries.TimeSeriesMetadataInfos;
import org.gridsuite.study.server.elasticsearch.EquipmentInfosService;
import org.gridsuite.study.server.elasticsearch.StudyInfosService;
import org.gridsuite.study.server.networkmodificationtree.dto.AbstractNode;
import org.gridsuite.study.server.networkmodificationtree.dto.BuildStatus;
import org.gridsuite.study.server.networkmodificationtree.dto.InsertMode;
import org.gridsuite.study.server.networkmodificationtree.dto.NodeBuildStatus;
import org.gridsuite.study.server.networkmodificationtree.entities.NodeEntity;
import org.gridsuite.study.server.notification.NotificationService;
import org.gridsuite.study.server.notification.dto.NetworkImpactsInfos;
import org.gridsuite.study.server.repository.*;
import org.gridsuite.study.server.service.dynamicsimulation.DynamicSimulationService;
import org.gridsuite.study.server.service.shortcircuit.ShortCircuitService;
import org.gridsuite.study.server.service.shortcircuit.ShortcircuitAnalysisType;
import org.gridsuite.study.server.utils.PropertyUtils;
import org.slf4j.Logger;
import org.slf4j.LoggerFactory;
import org.springframework.beans.factory.annotation.Autowired;
import org.springframework.beans.factory.annotation.Value;
import org.springframework.stereotype.Service;
import org.springframework.transaction.annotation.Transactional;
import org.springframework.web.client.HttpStatusCodeException;

import java.io.UncheckedIOException;
import java.net.URLEncoder;
import java.nio.charset.StandardCharsets;
import java.util.*;
import java.util.concurrent.CompletableFuture;
import java.util.concurrent.TimeUnit;
import java.util.concurrent.atomic.AtomicReference;
import java.util.function.Consumer;
import java.util.stream.Collectors;
import java.util.stream.Stream;

import javax.json.JsonValue;

import static org.elasticsearch.index.query.QueryBuilders.matchQuery;
import static org.elasticsearch.index.query.QueryBuilders.termsQuery;
import static org.gridsuite.study.server.StudyException.Type.*;
import static org.gridsuite.study.server.elasticsearch.EquipmentInfosService.EQUIPMENT_TYPE_SCORES;
import static org.gridsuite.study.server.service.NetworkModificationTreeService.ROOT_NODE_NAME;
import static org.gridsuite.study.server.utils.StudyUtils.handleHttpError;

/**
 * @author Abdelsalem Hedhili <abdelsalem.hedhili at rte-france.com>
 * @author Franck Lecuyer <franck.lecuyer at rte-france.com>
 * @author Chamseddine Benhamed <chamseddine.benhamed at rte-france.com>
 */
@SuppressWarnings("checkstyle:RegexpSingleline")
@Service
public class StudyService {

    private static final Logger LOGGER = LoggerFactory.getLogger(StudyService.class);

    static final String EQUIPMENT_NAME = "equipmentName.fullascii";

    static final String EQUIPMENT_ID = "equipmentId.fullascii";

    static final String NETWORK_UUID = "networkUuid.keyword";

    static final String VARIANT_ID = "variantId.keyword";

    static final String EQUIPMENT_TYPE = "equipmentType.keyword";
    public static final String EMPTY_ARRAY = "[]";

    NotificationService notificationService;

    NetworkModificationTreeService networkModificationTreeService;

    StudyServerExecutionService studyServerExecutionService;

    private final String defaultLoadflowProvider;

    private final String defaultSecurityAnalysisProvider;

    private final String defaultSensitivityAnalysisProvider;

    private final String defaultDynamicSimulationProvider;

    private final StudyRepository studyRepository;
    private final StudyCreationRequestRepository studyCreationRequestRepository;
    private final NetworkService networkStoreService;
    private final NetworkModificationService networkModificationService;
    private final ReportService reportService;
    private final StudyInfosService studyInfosService;
    private final EquipmentInfosService equipmentInfosService;
    private final LoadFlowService loadflowService;
    private final ShortCircuitService shortCircuitService;
    private final VoltageInitService voltageInitService;
    private final SingleLineDiagramService singleLineDiagramService;
    private final NetworkConversionService networkConversionService;
    private final GeoDataService geoDataService;
    private final NetworkMapService networkMapService;
    private final SecurityAnalysisService securityAnalysisService;
    private final DynamicSimulationService dynamicSimulationService;
    private final SensitivityAnalysisService sensitivityAnalysisService;
    private final ActionsService actionsService;
    private final CaseService caseService;
    private final ObjectMapper objectMapper;

    enum ComputationUsingLoadFlow {
        LOAD_FLOW, SECURITY_ANALYSIS, SENSITIVITY_ANALYSIS
    }

    @Autowired
    StudyService self;

    @Autowired
    public StudyService(
            @Value("${loadflow.default-provider}") String defaultLoadflowProvider,
            @Value("${security-analysis.default-provider}") String defaultSecurityAnalysisProvider,
            @Value("${sensitivity-analysis.default-provider}") String defaultSensitivityAnalysisProvider,
            @Value("${dynamic-simulation.default-provider}") String defaultDynamicSimulationProvider,
            StudyRepository studyRepository,
            StudyCreationRequestRepository studyCreationRequestRepository,
            NetworkService networkStoreService,
            NetworkModificationService networkModificationService,
            ReportService reportService,
            StudyInfosService studyInfosService,
            EquipmentInfosService equipmentInfosService,
            NetworkModificationTreeService networkModificationTreeService,
            ObjectMapper objectMapper,
            StudyServerExecutionService studyServerExecutionService,
            NotificationService notificationService,
            LoadFlowService loadflowService,
            ShortCircuitService shortCircuitService,
            SingleLineDiagramService singleLineDiagramService,
            NetworkConversionService networkConversionService,
            GeoDataService geoDataService,
            NetworkMapService networkMapService,
            SecurityAnalysisService securityAnalysisService,
            ActionsService actionsService,
            CaseService caseService,
            SensitivityAnalysisService sensitivityAnalysisService,
            DynamicSimulationService dynamicSimulationService,
            VoltageInitService voltageInitService) {
        this.defaultLoadflowProvider = defaultLoadflowProvider;
        this.defaultSecurityAnalysisProvider = defaultSecurityAnalysisProvider;
        this.defaultSensitivityAnalysisProvider = defaultSensitivityAnalysisProvider;
        this.defaultDynamicSimulationProvider = defaultDynamicSimulationProvider;
        this.studyRepository = studyRepository;
        this.studyCreationRequestRepository = studyCreationRequestRepository;
        this.networkStoreService = networkStoreService;
        this.networkModificationService = networkModificationService;
        this.reportService = reportService;
        this.studyInfosService = studyInfosService;
        this.equipmentInfosService = equipmentInfosService;
        this.networkModificationTreeService = networkModificationTreeService;
        this.objectMapper = objectMapper;
        this.studyServerExecutionService = studyServerExecutionService;
        this.notificationService = notificationService;
        this.sensitivityAnalysisService = sensitivityAnalysisService;
        this.loadflowService = loadflowService;
        this.shortCircuitService = shortCircuitService;
        this.singleLineDiagramService = singleLineDiagramService;
        this.networkConversionService = networkConversionService;
        this.geoDataService = geoDataService;
        this.networkMapService = networkMapService;
        this.securityAnalysisService = securityAnalysisService;
        this.actionsService = actionsService;
        this.caseService = caseService;
        this.dynamicSimulationService = dynamicSimulationService;
        this.voltageInitService = voltageInitService;
    }

    private static StudyInfos toStudyInfos(StudyEntity entity) {
        return StudyInfos.builder()
                .id(entity.getId())
                .caseFormat(entity.getCaseFormat())
                .build();
    }

    private static BasicStudyInfos toBasicStudyInfos(StudyCreationRequestEntity entity) {
        return BasicStudyInfos.builder()
                .id(entity.getId())
                .build();
    }

    private static CreatedStudyBasicInfos toCreatedStudyBasicInfos(StudyEntity entity) {
        return CreatedStudyBasicInfos.builder()
                .id(entity.getId())
                .caseFormat(entity.getCaseFormat())
                .build();
    }

    public List<CreatedStudyBasicInfos> getStudies() {
        return studyRepository.findAll().stream()
                .map(StudyService::toCreatedStudyBasicInfos)
                .collect(Collectors.toList());
    }

    public String getStudyCaseName(UUID studyUuid) {
        Objects.requireNonNull(studyUuid);
        StudyEntity study = studyRepository.findById(studyUuid).orElseThrow(() -> new StudyException(STUDY_NOT_FOUND));
        return study != null ? study.getCaseName() : "";
    }

    public List<CreatedStudyBasicInfos> getStudiesMetadata(List<UUID> uuids) {
        return studyRepository.findAllById(uuids).stream().map(StudyService::toCreatedStudyBasicInfos)
                .collect(Collectors.toList());

    }

    public List<BasicStudyInfos> getStudiesCreationRequests() {
        return studyCreationRequestRepository.findAll().stream()
                .map(StudyService::toBasicStudyInfos)
                .collect(Collectors.toList());
    }

    public BasicStudyInfos createStudy(UUID caseUuid, String userId, UUID studyUuid, Map<String, Object> importParameters, boolean duplicateCase) {
        BasicStudyInfos basicStudyInfos = StudyService.toBasicStudyInfos(insertStudyCreationRequest(userId, studyUuid));
        UUID importReportUuid = UUID.randomUUID();
        UUID caseUuidToUse = caseUuid;
        try {
            if (duplicateCase) {
                caseUuidToUse = caseService.duplicateCase(caseUuid, true);
            }
            persistentStoreWithNotificationOnError(caseUuidToUse, basicStudyInfos.getId(), userId, importReportUuid, importParameters);
        } catch (Exception e) {
            self.deleteStudyIfNotCreationInProgress(basicStudyInfos.getId(), userId);
            throw e;
        }

        return basicStudyInfos;
    }

    @Transactional(readOnly = true)
    public Map<String, String> getStudyImportParameters(UUID studyUuid) {
        return studyRepository.findById(studyUuid).orElseThrow(() -> new StudyException(STUDY_NOT_FOUND)).getImportParameters();
    }

    /**
     * Recreates study network from <caseUuid> and <importParameters>
     * @param caseUuid
     * @param userId
     * @param studyUuid
     * @param importParameters
     */
    public void recreateStudyRootNetwork(UUID caseUuid, String userId, UUID studyUuid, Map<String, Object> importParameters) {
        recreateStudyRootNetwork(caseUuid, userId, studyUuid, importParameters, false);
    }

    /**
     * Recreates study network from existing case and import parameters
     * @param userId
     * @param studyUuid
     */
    public void recreateStudyRootNetwork(String userId, UUID studyUuid) {
        UUID caseUuid = self.getStudyCaseUuid(studyUuid);
        recreateStudyRootNetwork(caseUuid, userId, studyUuid, null, true);
    }

    private void recreateStudyRootNetwork(UUID caseUuid, String userId, UUID studyUuid, Map<String, Object> importParameters, boolean shouldLoadPreviousImportParameters) {
        caseService.assertCaseExists(caseUuid);
        UUID importReportUuid = UUID.randomUUID();
        Map<String, Object> importParametersToUse = shouldLoadPreviousImportParameters
            ? new HashMap<>(self.getStudyImportParameters(studyUuid))
            : importParameters;

        persistentStoreWithNotificationOnError(caseUuid, studyUuid, userId, importReportUuid, importParametersToUse);
    }

    public BasicStudyInfos duplicateStudy(UUID sourceStudyUuid, UUID studyUuid, String userId) {
        Objects.requireNonNull(sourceStudyUuid);

        StudyEntity sourceStudy = studyRepository.findById(sourceStudyUuid).orElse(null);
        if (sourceStudy == null) {
            return null;
        }
        BasicStudyInfos basicStudyInfos = StudyService.toBasicStudyInfos(insertStudyCreationRequest(userId, studyUuid));

        studyServerExecutionService.runAsync(() -> self.duplicateStudyAsync(basicStudyInfos, sourceStudyUuid, userId));

        return basicStudyInfos;
    }

    @Transactional
    public void duplicateStudyAsync(BasicStudyInfos basicStudyInfos, UUID sourceStudyUuid, String userId) {
        AtomicReference<Long> startTime = new AtomicReference<>();
        try {
            startTime.set(System.nanoTime());

            StudyEntity duplicatedStudy = insertDuplicatedStudy(basicStudyInfos, sourceStudyUuid, userId);

            reindexStudy(duplicatedStudy);
        } catch (Exception e) {
            LOGGER.error(e.toString(), e);
        } finally {
            deleteStudyIfNotCreationInProgress(basicStudyInfos.getId(), userId);
            LOGGER.trace("Create study '{}' from source {} : {} seconds", basicStudyInfos.getId(), sourceStudyUuid,
                    TimeUnit.NANOSECONDS.toSeconds(System.nanoTime() - startTime.get()));
        }
    }

    @Transactional(readOnly = true)
    public StudyInfos getStudyInfos(UUID studyUuid) {
        return StudyService.toStudyInfos(studyRepository.findById(studyUuid).orElseThrow(() -> new StudyException(STUDY_NOT_FOUND)));
    }

    @Transactional(readOnly = true)
    public UUID getStudyCaseUuid(UUID studyUuid) {
        return studyRepository.findById(studyUuid).orElseThrow(() -> new StudyException(STUDY_NOT_FOUND)).getCaseUuid();
    }

    public List<CreatedStudyBasicInfos> searchStudies(@NonNull String query) {
        return studyInfosService.search(query);
    }

    public static String escapeLucene(String s) {
        StringBuilder sb = new StringBuilder();

        for (int i = 0; i < s.length(); ++i) {
            char c = s.charAt(i);
            switch (c) {
                case '+':
                case '\\':
                case '-':
                case '!':
                case '(':
                case ')':
                case ':':
                case '^':
                case '[':
                case ']':
                case '"':
                case '{':
                case '}':
                case '~':
                case '*':
                case '?':
                case '|':
                case '&':
                case '/':

                case ' ': // white space has to be escaped, too
                    sb.append('\\');
                    break;
                default:
                    // do nothing but appease sonarlint
            }

            sb.append(c);
        }

        return sb.toString();
    }

    private UUID getNodeUuidToSearchIn(UUID initialNodeUuid, boolean inUpstreamBuiltParentNode) {
        UUID nodeUuidToSearchIn = initialNodeUuid;
        if (inUpstreamBuiltParentNode) {
            nodeUuidToSearchIn = networkModificationTreeService.doGetLastParentNodeBuiltUuid(initialNodeUuid);
        }
        return nodeUuidToSearchIn;
    }

    public List<EquipmentInfos> searchEquipments(@NonNull UUID studyUuid, @NonNull UUID nodeUuid, @NonNull String userInput,
                                                 @NonNull EquipmentInfosService.FieldSelector fieldSelector, String equipmentType,
                                                 boolean inUpstreamBuiltParentNode) {
        UUID nodeUuidToSearchIn = getNodeUuidToSearchIn(nodeUuid, inUpstreamBuiltParentNode);
        UUID networkUuid = networkStoreService.getNetworkUuid(studyUuid);
        String variantId = networkModificationTreeService.getVariantId(nodeUuidToSearchIn);

        if (variantId.isEmpty()) {
            variantId = VariantManagerConstants.INITIAL_VARIANT_ID;
        }

        if (equipmentType == null) {
            BoolQueryBuilder query = buildSearchAllEquipmentsQuery(userInput, fieldSelector, networkUuid,
                    VariantManagerConstants.INITIAL_VARIANT_ID, variantId);
            List<EquipmentInfos> equipmentInfos = equipmentInfosService.searchEquipments(query);

            return variantId.equals(VariantManagerConstants.INITIAL_VARIANT_ID) ? equipmentInfos : cleanRemovedEquipments(networkUuid, variantId, equipmentInfos);
        } else {
            String queryInitialVariant = buildSearchEquipmentsByTypeQuery(userInput, fieldSelector, networkUuid,
                    VariantManagerConstants.INITIAL_VARIANT_ID, equipmentType);

            List<EquipmentInfos> equipmentInfosInInitVariant = equipmentInfosService.searchEquipments(queryInitialVariant);

            return (variantId.equals(VariantManagerConstants.INITIAL_VARIANT_ID)) ? equipmentInfosInInitVariant
                    : completeSearchWithCurrentVariant(networkUuid, variantId, userInput, fieldSelector,
                    equipmentInfosInInitVariant, equipmentType);
        }
    }

    private List<EquipmentInfos> cleanRemovedEquipments(UUID networkUuid, String variantId, List<EquipmentInfos> equipmentInfos) {
        String queryTombstonedEquipments = buildTombstonedEquipmentSearchQuery(networkUuid, variantId);
        Set<String> removedEquipmentIdsInVariant = equipmentInfosService.searchTombstonedEquipments(queryTombstonedEquipments)
                .stream()
                .map(TombstonedEquipmentInfos::getId)
                .collect(Collectors.toSet());

        return equipmentInfos
                .stream()
                .filter(ei -> !removedEquipmentIdsInVariant.contains(ei.getId()))
                .collect(Collectors.toList());
    }

    private List<EquipmentInfos> completeSearchWithCurrentVariant(UUID networkUuid, String variantId, String userInput,
                                                                  EquipmentInfosService.FieldSelector fieldSelector, List<EquipmentInfos> equipmentInfosInInitVariant,
                                                                  String equipmentType) {
        // Clean equipments that have been removed in the current variant
        List<EquipmentInfos> cleanedEquipmentsInInitVariant = cleanRemovedEquipments(networkUuid, variantId, equipmentInfosInInitVariant);

        // Get the equipments of the current variant
        String queryVariant = buildSearchEquipmentsByTypeQuery(userInput, fieldSelector, networkUuid, variantId, equipmentType);
        List<EquipmentInfos> addedEquipmentInfosInVariant = equipmentInfosService.searchEquipments(queryVariant);

        // Add equipments of the current variant to the ones of the init variant
        cleanedEquipmentsInInitVariant.addAll(addedEquipmentInfosInVariant);

        return cleanedEquipmentsInInitVariant;
    }

    private String buildSearchEquipmentsByTypeQuery(String userInput, EquipmentInfosService.FieldSelector fieldSelector, UUID networkUuid, String variantId, String equipmentType) {
        String query = NETWORK_UUID + ":(%s) AND " + VARIANT_ID + ":(%s) AND %s:(*%s*)"
                + (equipmentType == null ? "" : " AND " + EQUIPMENT_TYPE + ":(%s)");
        return String.format(query, networkUuid, variantId,
                fieldSelector == EquipmentInfosService.FieldSelector.NAME ? EQUIPMENT_NAME : EQUIPMENT_ID,
                escapeLucene(userInput), equipmentType);
    }

    private BoolQueryBuilder buildSearchAllEquipmentsQuery(String userInput, EquipmentInfosService.FieldSelector fieldSelector, UUID networkUuid, String initialVariantId, String variantId) {
        WildcardQueryBuilder equipmentSearchQuery = QueryBuilders.wildcardQuery(fieldSelector == EquipmentInfosService.FieldSelector.NAME ? EQUIPMENT_NAME : EQUIPMENT_ID, "*" + escapeLucene(userInput) + "*");
        TermsQueryBuilder networkUuidSearchQuery = termsQuery(NETWORK_UUID, networkUuid.toString());
        TermsQueryBuilder variantIdSearchQuery = variantId.equals(VariantManagerConstants.INITIAL_VARIANT_ID) ?
                termsQuery(VARIANT_ID, initialVariantId)
                : termsQuery(VARIANT_ID, initialVariantId, variantId);

        FunctionScoreQueryBuilder.FilterFunctionBuilder[] filterFunctionsForScoreQueries = new FunctionScoreQueryBuilder.FilterFunctionBuilder[EQUIPMENT_TYPE_SCORES.size() + 1];

        int i = 0;
        filterFunctionsForScoreQueries[i++] = new FunctionScoreQueryBuilder.FilterFunctionBuilder(
                matchQuery(fieldSelector == EquipmentInfosService.FieldSelector.NAME ? EQUIPMENT_NAME : EQUIPMENT_ID, escapeLucene(userInput)),
                ScoreFunctionBuilders.weightFactorFunction(EQUIPMENT_TYPE_SCORES.size()));

        for (Map.Entry<String, Integer> equipmentTypeScore : EQUIPMENT_TYPE_SCORES.entrySet()) {
            filterFunctionsForScoreQueries[i++] =
                    new FunctionScoreQueryBuilder.FilterFunctionBuilder(
                            matchQuery("equipmentType", equipmentTypeScore.getKey()),
                            ScoreFunctionBuilders.weightFactorFunction(equipmentTypeScore.getValue())
                    );
        }

        FunctionScoreQueryBuilder functionScoreBoostQuery = QueryBuilders.functionScoreQuery(filterFunctionsForScoreQueries);

        BoolQueryBuilder esQuery = QueryBuilders.boolQuery();
        esQuery.filter(equipmentSearchQuery).filter(networkUuidSearchQuery).filter(variantIdSearchQuery).must(functionScoreBoostQuery);
        return esQuery;
    }

    private String buildTombstonedEquipmentSearchQuery(UUID networkUuid, String variantId) {
        return String.format(NETWORK_UUID + ":(%s) AND " + VARIANT_ID + ":(%s)", networkUuid, variantId);
    }

    @Transactional
    public Optional<DeleteStudyInfos> doDeleteStudyIfNotCreationInProgress(UUID studyUuid, String userId) {
        Optional<StudyCreationRequestEntity> studyCreationRequestEntity = studyCreationRequestRepository.findById(studyUuid);
        Optional<StudyEntity> studyEntity = studyRepository.findById(studyUuid);
        DeleteStudyInfos deleteStudyInfos = null;
        if (studyCreationRequestEntity.isEmpty()) {
            AtomicReference<UUID> caseUuid = new AtomicReference<>(null);
            UUID networkUuid = networkStoreService.doGetNetworkUuid(studyUuid);
            List<NodeModificationInfos> nodesModificationInfos;
            nodesModificationInfos = networkModificationTreeService.getAllNodesModificationInfos(studyUuid);
            studyEntity.ifPresent(s -> {
                caseUuid.set(studyEntity.get().getCaseUuid());
                networkModificationTreeService.doDeleteTree(studyUuid);
                studyRepository.deleteById(studyUuid);
                studyInfosService.deleteByUuid(studyUuid);
            });
            deleteStudyInfos = new DeleteStudyInfos(networkUuid, caseUuid.get(), nodesModificationInfos);
        } else {
            studyCreationRequestRepository.deleteById(studyCreationRequestEntity.get().getId());
        }

        if (deleteStudyInfos == null) {
            return Optional.empty();
        } else {
            return Optional.of(deleteStudyInfos);
        }
    }

    @Transactional
    public void deleteStudyIfNotCreationInProgress(UUID studyUuid, String userId) {
        AtomicReference<Long> startTime = new AtomicReference<>(null);
        try {
            Optional<DeleteStudyInfos> deleteStudyInfosOpt = doDeleteStudyIfNotCreationInProgress(studyUuid,
                    userId);
            if (deleteStudyInfosOpt.isPresent()) {
                DeleteStudyInfos deleteStudyInfos = deleteStudyInfosOpt.get();
                startTime.set(System.nanoTime());

                CompletableFuture<Void> executeInParallel = CompletableFuture.allOf(
                        studyServerExecutionService.runAsync(() -> deleteStudyInfos.getNodesModificationInfos().stream()
                                .map(NodeModificationInfos::getLoadFlowUuid).filter(Objects::nonNull).forEach(loadflowService::deleteLoadFlowResult)), // TODO delete all with one request only
                        studyServerExecutionService.runAsync(() -> deleteStudyInfos.getNodesModificationInfos().stream()
                                .map(NodeModificationInfos::getSecurityAnalysisUuid).filter(Objects::nonNull).forEach(securityAnalysisService::deleteSaResult)), // TODO delete all with one request only
                        studyServerExecutionService.runAsync(() -> deleteStudyInfos.getNodesModificationInfos().stream()
                                .map(NodeModificationInfos::getSensitivityAnalysisUuid).filter(Objects::nonNull).forEach(sensitivityAnalysisService::deleteSensitivityAnalysisResult)), // TODO delete all with one request only
                        studyServerExecutionService.runAsync(() -> deleteStudyInfos.getNodesModificationInfos().stream()
                                .map(NodeModificationInfos::getShortCircuitAnalysisUuid).filter(Objects::nonNull).forEach(shortCircuitService::deleteShortCircuitAnalysisResult)), // TODO delete all with one request only
                        studyServerExecutionService.runAsync(() -> deleteStudyInfos.getNodesModificationInfos().stream()
                                .map(NodeModificationInfos::getVoltageInitUuid).filter(Objects::nonNull).forEach(voltageInitService::deleteVoltageInitResult)), // TODO delete all with one request only
                        studyServerExecutionService.runAsync(() -> deleteStudyInfos.getNodesModificationInfos().stream()
                                .map(NodeModificationInfos::getDynamicSimulationUuid).filter(Objects::nonNull).forEach(dynamicSimulationService::deleteResult)), // TODO delete all with one request only
                        studyServerExecutionService.runAsync(() -> deleteStudyInfos.getNodesModificationInfos().stream().map(NodeModificationInfos::getModificationGroupUuid).filter(Objects::nonNull).forEach(networkModificationService::deleteModifications)), // TODO delete all with one request only
                        studyServerExecutionService.runAsync(() -> deleteStudyInfos.getNodesModificationInfos().stream().map(NodeModificationInfos::getReportUuid).filter(Objects::nonNull).forEach(reportService::deleteReport)), // TODO delete all with one request only
                        studyServerExecutionService.runAsync(() -> deleteEquipmentIndexes(deleteStudyInfos.getNetworkUuid())),
                        studyServerExecutionService.runAsync(() -> networkStoreService.deleteNetwork(deleteStudyInfos.getNetworkUuid())),
                        studyServerExecutionService.runAsync(deleteStudyInfos.getCaseUuid() != null ? () -> caseService.deleteCase(deleteStudyInfos.getCaseUuid()) : () -> {
                        })
                );

                executeInParallel.get();
                if (startTime.get() != null) {
                    LOGGER.trace("Delete study '{}' : {} seconds", studyUuid, TimeUnit.NANOSECONDS.toSeconds(System.nanoTime() - startTime.get()));
                }
            }
        } catch (Exception e) {
            if (e instanceof InterruptedException) {
                Thread.currentThread().interrupt();
            }
            LOGGER.error(e.toString(), e);
            throw new StudyException(DELETE_STUDY_FAILED, e.getMessage());
        }
    }

    public void deleteEquipmentIndexes(UUID networkUuid) {
        AtomicReference<Long> startTime = new AtomicReference<>();
        startTime.set(System.nanoTime());
        equipmentInfosService.deleteAll(networkUuid);
        LOGGER.trace("Indexes deletion for network '{}' : {} seconds", networkUuid, TimeUnit.NANOSECONDS.toSeconds(System.nanoTime() - startTime.get()));
    }

    public CreatedStudyBasicInfos insertStudy(UUID studyUuid, String userId, NetworkInfos networkInfos, String caseFormat,
                                              UUID caseUuid, String caseName, LoadFlowParametersEntity loadFlowParameters,
<<<<<<< HEAD
                                              ShortCircuitParametersEntity shortCircuitParametersEntity, DynamicSimulationParametersEntity dynamicSimulationParametersEntity, UUID voltageInitSettingUuid, Map<String, String> importParameters, UUID importReportUuid) {
        CreatedStudyBasicInfos createdStudyBasicInfos = StudyService.toCreatedStudyBasicInfos(insertStudyEntity(
                studyUuid, userId, networkInfos.getNetworkUuid(), networkInfos.getNetworkId(), caseFormat, caseUuid, caseName, loadFlowParameters, importReportUuid, shortCircuitParametersEntity, dynamicSimulationParametersEntity, voltageInitSettingUuid, importParameters));
=======
                                              ShortCircuitParametersEntity shortCircuitParametersEntity, DynamicSimulationParametersEntity dynamicSimulationParametersEntity, VoltageInitParametersEntity voltageInitParametersEntity, Map<String, String> importParameters, UUID importReportUuid) {
        StudyEntity studyEntity = insertStudyEntity(studyUuid, userId, networkInfos.getNetworkUuid(), networkInfos.getNetworkId(), caseFormat, caseUuid, caseName, loadFlowParameters, importReportUuid, shortCircuitParametersEntity, dynamicSimulationParametersEntity, voltageInitParametersEntity, importParameters);
        CreatedStudyBasicInfos createdStudyBasicInfos = StudyService.toCreatedStudyBasicInfos(studyEntity);
>>>>>>> fab106e7
        studyInfosService.add(createdStudyBasicInfos);

        notificationService.emitStudiesChanged(studyUuid, userId);

        return createdStudyBasicInfos;
    }

    public CreatedStudyBasicInfos updateStudyNetwork(StudyEntity studyEntity, String userId, NetworkInfos networkInfos) {
        self.updateStudyEntityNetwork(studyEntity, networkInfos);

        CreatedStudyBasicInfos createdStudyBasicInfos = StudyService.toCreatedStudyBasicInfos(studyEntity);
        studyInfosService.add(createdStudyBasicInfos);

        notificationService.emitStudyNetworkRecreationDone(studyEntity.getId(), userId);

        return createdStudyBasicInfos;
    }

    private StudyEntity insertDuplicatedStudy(BasicStudyInfos studyInfos, UUID sourceStudyUuid, String userId) {
        Objects.requireNonNull(studyInfos.getId());
        Objects.requireNonNull(userId);

        StudyEntity sourceStudy = studyRepository.findById(sourceStudyUuid).orElseThrow(() -> new StudyException(STUDY_NOT_FOUND));

        List<VariantInfos> networkVariants = networkStoreService.getNetworkVariants(sourceStudy.getNetworkUuid());
        List<String> targetVariantIds = networkVariants.stream().map(VariantInfos::getId).limit(2).collect(Collectors.toList());
        Network clonedNetwork = networkStoreService.cloneNetwork(sourceStudy.getNetworkUuid(), targetVariantIds);
        UUID clonedNetworkUuid = networkStoreService.getNetworkUuid(clonedNetwork);

        UUID clonedCaseUuid = caseService.duplicateCase(sourceStudy.getCaseUuid(), false);

        Map<String, String> newImportParameters = Map.copyOf(sourceStudy.getImportParameters());

        LoadFlowParameters newLoadFlowParameters = LoadFlowService.fromEntity(sourceStudy.getLoadFlowParameters()).copy();
        List<LoadFlowSpecificParameterInfos> sourceSpecificLoadFlowParameters = getAllSpecificLoadFlowParameters(sourceStudy);

        SecurityAnalysisParametersValues securityAnalysisParametersValues = sourceStudy.getSecurityAnalysisParameters() == null ? SecurityAnalysisService.getDefaultSecurityAnalysisParametersValues() : SecurityAnalysisService.fromEntity(sourceStudy.getSecurityAnalysisParameters());

        SensitivityAnalysisParametersValues sensitivityAnalysisParametersValues = sourceStudy.getSensitivityAnalysisParameters() == null ?
                SensitivityAnalysisService.getDefaultSensitivityAnalysisParametersValues() :
                SensitivityAnalysisService.fromEntity(sourceStudy.getSensitivityAnalysisParameters());

        UUID copiedVoltageInitSettingUuid = sourceStudy.getVoltageInitSettingUuid();

        ShortCircuitParameters shortCircuitParameters = ShortCircuitService.fromEntity(sourceStudy.getShortCircuitParameters());

        DynamicSimulationParametersInfos dynamicSimulationParameters = sourceStudy.getDynamicSimulationParameters() != null ? DynamicSimulationService.fromEntity(sourceStudy.getDynamicSimulationParameters(), objectMapper) : DynamicSimulationService.getDefaultDynamicSimulationParameters();

        StudyEntity studyEntity = StudyEntity.builder()
                .id(studyInfos.getId())
                .networkUuid(clonedNetworkUuid).networkId(sourceStudy.getNetworkId())
                .caseFormat(sourceStudy.getCaseFormat()).caseUuid(clonedCaseUuid).caseName(sourceStudy.getCaseName())
                .loadFlowProvider(sourceStudy.getLoadFlowProvider())
                .loadFlowParameters(LoadFlowService.toEntity(newLoadFlowParameters, sourceSpecificLoadFlowParameters))
                .securityAnalysisProvider(sourceStudy.getSecurityAnalysisProvider())
                .securityAnalysisParameters(SecurityAnalysisService.toEntity(securityAnalysisParametersValues))
                .sensitivityAnalysisProvider(sourceStudy.getSensitivityAnalysisProvider())
                .dynamicSimulationProvider(sourceStudy.getDynamicSimulationProvider())
                .dynamicSimulationParameters(DynamicSimulationService.toEntity(dynamicSimulationParameters, objectMapper))
                .shortCircuitParameters(ShortCircuitService.toEntity(shortCircuitParameters))
                .voltageInitSettingUuid(copiedVoltageInitSettingUuid)
                .sensitivityAnalysisParameters(SensitivityAnalysisService.toEntity(sensitivityAnalysisParametersValues))
                .importParameters(newImportParameters)
                .build();
        CreatedStudyBasicInfos createdStudyBasicInfos = StudyService.toCreatedStudyBasicInfos(insertDuplicatedStudy(studyEntity, sourceStudy.getId(), UUID.randomUUID()));

        studyInfosService.add(createdStudyBasicInfos);
        notificationService.emitStudiesChanged(studyInfos.getId(), userId);

        return studyEntity;
    }

    private StudyCreationRequestEntity insertStudyCreationRequest(String userId, UUID studyUuid) {
        StudyCreationRequestEntity newStudy = insertStudyCreationRequestEntity(studyUuid);
        notificationService.emitStudiesChanged(newStudy.getId(), userId);
        return newStudy;
    }

    public byte[] getVoltageLevelSvg(UUID studyUuid, String voltageLevelId, DiagramParameters diagramParameters,
                                     UUID nodeUuid) {
        UUID networkUuid = networkStoreService.getNetworkUuid(studyUuid);
        String variantId = networkModificationTreeService.getVariantId(nodeUuid);
        if (networkStoreService.existVariant(networkUuid, variantId)) {
            return singleLineDiagramService.getVoltageLevelSvg(networkUuid, variantId, voltageLevelId, diagramParameters);
        } else {
            return null;
        }
    }

    public String getVoltageLevelSvgAndMetadata(UUID studyUuid, String voltageLevelId, DiagramParameters diagramParameters,
                                                UUID nodeUuid) {
        UUID networkUuid = networkStoreService.getNetworkUuid(studyUuid);
        String variantId = networkModificationTreeService.getVariantId(nodeUuid);
        if (networkStoreService.existVariant(networkUuid, variantId)) {
            return singleLineDiagramService.getVoltageLevelSvgAndMetadata(networkUuid, variantId, voltageLevelId, diagramParameters);
        } else {
            return null;
        }
    }

    private void persistentStoreWithNotificationOnError(UUID caseUuid, UUID studyUuid, String userId, UUID importReportUuid, Map<String, Object> importParameters) {
        try {
            networkConversionService.persistentStore(caseUuid, studyUuid, userId, importReportUuid, importParameters);
        } catch (HttpStatusCodeException e) {
            throw handleHttpError(e, STUDY_CREATION_FAILED);
        }
    }

    public String getLinesGraphics(UUID networkUuid, UUID nodeUuid, List<String> linesIds) {
        String variantId = networkModificationTreeService.getVariantId(nodeUuid);

        return geoDataService.getLinesGraphics(networkUuid, variantId, linesIds);
    }

    public String getSubstationsGraphics(UUID networkUuid, UUID nodeUuid, List<String> substationsIds) {
        String variantId = networkModificationTreeService.getVariantId(nodeUuid);

        return geoDataService.getSubstationsGraphics(networkUuid, variantId, substationsIds);
    }

    public String getSubstationMapData(UUID studyUuid, UUID nodeUuid, String substationId, boolean inUpstreamBuiltParentNode) {
        UUID nodeUuidToSearchIn = getNodeUuidToSearchIn(nodeUuid, inUpstreamBuiltParentNode);
        return networkMapService.getEquipmentMapData(networkStoreService.getNetworkUuid(studyUuid), networkModificationTreeService.getVariantId(nodeUuidToSearchIn),
                "substations", substationId);
    }

    public String getNetworkElementsInfos(UUID studyUuid, UUID nodeUuid, List<String> substationsIds, String elementType, String infoType, boolean inUpstreamBuiltParentNode) {
        UUID nodeUuidToSearchIn = getNodeUuidToSearchIn(nodeUuid, inUpstreamBuiltParentNode);
        return networkMapService.getElementsInfos(networkStoreService.getNetworkUuid(studyUuid), networkModificationTreeService.getVariantId(nodeUuidToSearchIn),
                substationsIds, elementType, infoType);
    }

    public String getNetworkElementInfos(UUID studyUuid, UUID nodeUuid, String elementType, String infoType, String elementId, boolean inUpstreamBuiltParentNode) {
        UUID nodeUuidToSearchIn = getNodeUuidToSearchIn(nodeUuid, inUpstreamBuiltParentNode);
        return networkMapService.getElementInfos(networkStoreService.getNetworkUuid(studyUuid), networkModificationTreeService.getVariantId(nodeUuidToSearchIn),
                elementType, infoType, elementId);
    }

    public String getVoltageLevelsAndEquipment(UUID studyUuid, UUID nodeUuid, List<String> substationsIds, boolean inUpstreamBuiltParentNode) {
        UUID nodeUuidToSearchIn = getNodeUuidToSearchIn(nodeUuid, inUpstreamBuiltParentNode);
        return networkMapService.getEquipmentsMapData(networkStoreService.getNetworkUuid(studyUuid), networkModificationTreeService.getVariantId(nodeUuidToSearchIn),
                substationsIds, "voltage-levels-equipments");
    }

    public String getVoltageLevelEquipments(UUID studyUuid, UUID nodeUuid, List<String> substationsIds, boolean inUpstreamBuiltParentNode, String voltageLevelId) {
        UUID nodeUuidToSearchIn = getNodeUuidToSearchIn(nodeUuid, inUpstreamBuiltParentNode);
        String equipmentPath = "voltage-level-equipments" + (voltageLevelId == null ? "" : StudyConstants.DELIMITER + voltageLevelId);
        return networkMapService.getEquipmentsMapData(networkStoreService.getNetworkUuid(studyUuid), networkModificationTreeService.getVariantId(nodeUuidToSearchIn),
                substationsIds, equipmentPath);
    }

    public String getHvdcLineShuntCompensators(UUID studyUuid, UUID nodeUuid, boolean inUpstreamBuiltParentNode, String hvdcId) {
        UUID nodeUuidToSearchIn = getNodeUuidToSearchIn(nodeUuid, inUpstreamBuiltParentNode);
        UUID networkUuid = networkStoreService.getNetworkUuid(studyUuid);
        String variantId = networkModificationTreeService.getVariantId(nodeUuidToSearchIn);
        return networkMapService.getHvdcLineShuntCompensators(networkUuid, variantId, hvdcId);
    }

    public String getBranchOrThreeWindingsTransformer(UUID studyUuid, UUID nodeUuid, String equipmentId) {
        UUID networkUuid = networkStoreService.getNetworkUuid(studyUuid);
        String variantId = networkModificationTreeService.getVariantId(nodeUuid);
        return networkMapService.getEquipmentMapData(networkUuid, variantId, "branch-or-3wt", equipmentId);
    }

    public String getAllMapData(UUID studyUuid, UUID nodeUuid, List<String> substationsIds) {
        return networkMapService.getEquipmentsMapData(networkStoreService.getNetworkUuid(studyUuid), networkModificationTreeService.getVariantId(nodeUuid),
                substationsIds, "all");
    }

    public UUID runLoadFlow(UUID studyUuid, UUID nodeUuid, String userId) {
        StudyEntity studyEntity = studyRepository.findById(studyUuid).orElseThrow(() -> new StudyException(STUDY_NOT_FOUND));
        Optional<UUID> prevResultUuidOpt = networkModificationTreeService.getLoadFlowResultUuid(nodeUuid);
        prevResultUuidOpt.ifPresent(loadflowService::deleteLoadFlowResult);

        LoadFlowParametersInfos lfParameters = getLoadFlowParametersInfos(studyEntity);
        UUID result = loadflowService.runLoadFlow(studyUuid, nodeUuid, lfParameters, studyEntity.getLoadFlowProvider(), userId);

        updateLoadFlowResultUuid(nodeUuid, result);
        notificationService.emitStudyChanged(studyUuid, nodeUuid, NotificationService.UPDATE_TYPE_LOADFLOW_STATUS);
        return result;
    }

    public ExportNetworkInfos exportNetwork(UUID studyUuid, UUID nodeUuid, String format, String paramatersJson) {
        UUID networkUuid = networkStoreService.getNetworkUuid(studyUuid);
        String variantId = networkModificationTreeService.getVariantId(nodeUuid);

        return networkConversionService.exportNetwork(networkUuid, variantId, format, paramatersJson);
    }

    private void assertComputationNotRunning(UUID nodeUuid) {
        loadflowService.assertLoadFlowNotRunning(nodeUuid);
        securityAnalysisService.assertSecurityAnalysisNotRunning(nodeUuid);
        dynamicSimulationService.assertDynamicSimulationNotRunning(nodeUuid);
        sensitivityAnalysisService.assertSensitivityAnalysisNotRunning(nodeUuid);
        shortCircuitService.assertShortCircuitAnalysisNotRunning(nodeUuid);
        voltageInitService.assertVoltageInitNotRunning(nodeUuid);
    }

    public void assertIsNodeNotReadOnly(UUID nodeUuid) {
        Boolean isReadOnly = networkModificationTreeService.isReadOnly(nodeUuid).orElse(Boolean.FALSE);
        if (Boolean.TRUE.equals(isReadOnly)) {
            throw new StudyException(NOT_ALLOWED);
        }
    }

    public void assertIsNodeExist(UUID studyUuid, UUID nodeUuid) {
        boolean exists = networkModificationTreeService.getAllNodes(studyUuid).stream()
                .anyMatch(nodeEntity -> nodeUuid.equals(nodeEntity.getIdNode()));

        if (!exists) {
            throw new StudyException(NODE_NOT_FOUND);
        }
    }

    public void assertIsStudyExist(UUID studyUuid) {
        boolean exists = getStudies().stream()
                .anyMatch(study -> studyUuid.equals(study.getId()));
        if (!exists) {
            throw new StudyException(NODE_NOT_FOUND);
        }
    }

    public void assertCanModifyNode(UUID studyUuid, UUID nodeUuid) {
        assertIsNodeNotReadOnly(nodeUuid);
        assertNoBuildNoComputation(studyUuid, nodeUuid);
    }

    public void assertIsStudyAndNodeExist(UUID studyUuid, UUID nodeUuid) {
        assertIsStudyExist(studyUuid);
        assertIsNodeExist(studyUuid, nodeUuid);
    }

    public void assertNoBuildNoComputation(UUID studyUuid, UUID nodeUuid) {
        assertComputationNotRunning(nodeUuid);
        assertNoNodeIsBuilding(studyUuid);
    }

    private void assertNoNodeIsBuilding(UUID studyUuid) {
        networkModificationTreeService.getAllNodes(studyUuid).stream().forEach(node -> {
            if (networkModificationTreeService.getNodeBuildStatus(node.getIdNode()).isBuilding()) {
                throw new StudyException(NOT_ALLOWED, "No modification is allowed during a node building.");
            }
        });
    }

    public void assertRootNodeOrBuiltNode(UUID studyUuid, UUID nodeUuid) {
        if (!(networkModificationTreeService.getStudyRootNodeUuid(studyUuid).equals(nodeUuid)
                || networkModificationTreeService.getNodeBuildStatus(nodeUuid).isBuilt())) {
            throw new StudyException(NODE_NOT_BUILT);
        }
    }

    private LoadFlowParameters getLoadFlowParameters(StudyEntity studyEntity) {
        return LoadFlowService.fromEntity(studyEntity.getLoadFlowParameters());
    }

    public LoadFlowParameters getLoadFlowParameters(UUID studyUuid) {
        return studyRepository.findById(studyUuid)
                .map(this::getLoadFlowParameters)
                .orElse(null);
    }

    public LoadFlowParametersInfos getLoadFlowParametersInfos(StudyEntity study) {
        LoadFlowParameters commonParameters = getLoadFlowParameters(study);
        List<LoadFlowSpecificParameterInfos> specificParameters = getSpecificLoadFlowParameters(study, ComputationUsingLoadFlow.LOAD_FLOW);
        return LoadFlowParametersInfos.builder()
                .commonParameters(commonParameters)
                .specificParameters(specificParameters.stream().collect(Collectors.toMap(LoadFlowSpecificParameterInfos::getName, LoadFlowSpecificParameterInfos::getValue)))
                .build();
    }

    public LoadFlowParametersValues getLoadFlowParametersValues(UUID studyUuid) {
        StudyEntity study = studyRepository.findById(studyUuid).orElseThrow(() -> new StudyException(STUDY_NOT_FOUND));
        LoadFlowParameters commonParameters = getLoadFlowParameters(study);
        List<LoadFlowSpecificParameterInfos> specificParameters = getAllSpecificLoadFlowParameters(study);
        Map<String, Map<String, Object>> specificParametersPerProvider = specificParameters.stream()
            .collect(Collectors.groupingBy(LoadFlowSpecificParameterInfos::getProvider,
                Collectors.toMap(LoadFlowSpecificParameterInfos::getName, LoadFlowSpecificParameterInfos::getValue)));
        return LoadFlowParametersValues.builder()
                .commonParameters(commonParameters)
                .specificParametersPerProvider(specificParametersPerProvider)
                .build();
    }

    private List<LoadFlowSpecificParameterInfos> getSpecificLoadFlowParameters(StudyEntity study, ComputationUsingLoadFlow computation) {
        List<LoadFlowSpecificParameterEntity> params = study.getLoadFlowParameters().getSpecificParameters();
        String lfProvider;
        if (computation == ComputationUsingLoadFlow.SECURITY_ANALYSIS) {
            lfProvider = study.getSecurityAnalysisProvider();
        } else if (computation == ComputationUsingLoadFlow.SENSITIVITY_ANALYSIS) {
            lfProvider = study.getSensitivityAnalysisProvider();
        } else {
            lfProvider = study.getLoadFlowProvider();
        }
        return params.stream()
                .filter(p -> p.getProvider().equalsIgnoreCase(lfProvider))
                .map(LoadFlowSpecificParameterEntity::toLoadFlowSpecificParameterInfos)
                .collect(Collectors.toList());
    }

    private List<LoadFlowSpecificParameterInfos> getAllSpecificLoadFlowParameters(StudyEntity study) {
        List<LoadFlowSpecificParameterEntity> params = study.getLoadFlowParameters().getSpecificParameters();
        return params.stream()
                .map(LoadFlowSpecificParameterEntity::toLoadFlowSpecificParameterInfos)
                .collect(Collectors.toList());
    }

    private List<LoadFlowSpecificParameterInfos> getSpecificLoadFlowParameters(UUID studyUuid, ComputationUsingLoadFlow computation) {
        return studyRepository.findById(studyUuid)
                .map(study -> getSpecificLoadFlowParameters(study, computation))
                .orElse(List.of());
    }

    private LoadFlowParametersEntity createParametersEntity(LoadFlowParametersValues parameters) {
        LoadFlowParameters allCommonValues;
        List<LoadFlowSpecificParameterInfos> allSpecificValues = new ArrayList<>(List.of());
        if (parameters == null) {
            allCommonValues = LoadFlowParameters.load();
        } else {
            allCommonValues = parameters.getCommonParameters();
            if (parameters.getSpecificParametersPerProvider() != null) {
                parameters.getSpecificParametersPerProvider().forEach((provider, paramsMap) -> {
                    if (paramsMap != null) {
                        paramsMap.forEach((paramName, paramValue) -> {
                                if (paramValue != null) {
                                    allSpecificValues.add(LoadFlowSpecificParameterInfos.builder()
                                            .provider(provider)
                                            .value(Objects.toString(paramValue))
                                            .name(paramName)
                                            .build());
                                }
                            }
                        );
                    }
                });
            }
        }
        return LoadFlowService.toEntity(allCommonValues, allSpecificValues);
    }

    private void deleteLoadFlowResult(UUID studyUuid) {
        List<UUID> loadFlowResultUuids = networkModificationTreeService.getLoadFlowResultUuids(studyUuid);
        if (!loadFlowResultUuids.isEmpty()) {
            loadflowService.deleteLoadFlowResults(loadFlowResultUuids);
        }
        networkModificationTreeService.getAllNodes(studyUuid).forEach(node -> networkModificationTreeService.updateLoadFlowResultUuid(node.getIdNode(), null));
    }

    public SecurityAnalysisParametersValues getSecurityAnalysisParametersValues(UUID studyUuid) {
        return studyRepository.findById(studyUuid)
                .map(studyEntity -> studyEntity.getSecurityAnalysisParameters() != null ? SecurityAnalysisService.fromEntity(studyEntity.getSecurityAnalysisParameters()) : SecurityAnalysisService.getDefaultSecurityAnalysisParametersValues())
                .orElse(null);
    }

    @Transactional
    public void setSecurityAnalysisParametersValues(UUID studyUuid, SecurityAnalysisParametersValues parameters, String userId) {
        updateSecurityAnalysisParameters(studyUuid, SecurityAnalysisService.toEntity(parameters != null ? parameters : SecurityAnalysisService.getDefaultSecurityAnalysisParametersValues()));
        notificationService.emitElementUpdated(studyUuid, userId);
    }

    public SensitivityAnalysisParametersValues getSensitivityAnalysisParametersValues(UUID studyUuid) {
        return studyRepository.findById(studyUuid)
                .map(studyEntity -> studyEntity.getSensitivityAnalysisParameters() != null ?
                        SensitivityAnalysisService.fromEntity(studyEntity.getSensitivityAnalysisParameters()) :
                        SensitivityAnalysisService.getDefaultSensitivityAnalysisParametersValues())
                .orElse(null);
    }

    @Transactional
    public void setLoadFlowParameters(UUID studyUuid, LoadFlowParametersValues parameters, String userId) {
        updateLoadFlowParameters(studyUuid, createParametersEntity(parameters));
        invalidateLoadFlowStatusOnAllNodes(studyUuid);
        invalidateSecurityAnalysisStatusOnAllNodes(studyUuid);
        invalidateSensitivityAnalysisStatusOnAllNodes(studyUuid);
        invalidateDynamicSimulationStatusOnAllNodes(studyUuid);
        notificationService.emitStudyChanged(studyUuid, null, NotificationService.UPDATE_TYPE_LOADFLOW_STATUS);
        notificationService.emitStudyChanged(studyUuid, null, NotificationService.UPDATE_TYPE_SECURITY_ANALYSIS_STATUS);
        notificationService.emitStudyChanged(studyUuid, null, NotificationService.UPDATE_TYPE_SENSITIVITY_ANALYSIS_STATUS);
        notificationService.emitStudyChanged(studyUuid, null, NotificationService.UPDATE_TYPE_DYNAMIC_SIMULATION_STATUS);
        notificationService.emitElementUpdated(studyUuid, userId);
    }

    public String getDefaultLoadflowProvider() {
        return defaultLoadflowProvider;
    }

    public String getLoadFlowProvider(UUID studyUuid) {
        return studyRepository.findById(studyUuid)
                .map(StudyEntity::getLoadFlowProvider)
                .orElse("");
    }

    private void updateProvider(UUID studyUuid, String userId, Consumer<StudyEntity> providerSetter) {
        StudyEntity studyEntity = studyRepository.findById(studyUuid).orElseThrow(() -> new StudyException(STUDY_NOT_FOUND));
        providerSetter.accept(studyEntity);
        notificationService.emitElementUpdated(studyUuid, userId);
    }

    @Transactional
    public void updateLoadFlowProvider(UUID studyUuid, String provider, String userId) {
        updateProvider(studyUuid, userId, studyEntity -> {
            studyEntity.setLoadFlowProvider(provider != null ? provider : defaultLoadflowProvider);
            invalidateLoadFlowStatusOnAllNodes(studyUuid);
            notificationService.emitStudyChanged(studyUuid, null, NotificationService.UPDATE_TYPE_LOADFLOW_STATUS);
        });
    }

    public String getDefaultSecurityAnalysisProvider() {
        return defaultSecurityAnalysisProvider;
    }

    public String getSecurityAnalysisProvider(UUID studyUuid) {
        return studyRepository.findById(studyUuid)
                .map(StudyEntity::getSecurityAnalysisProvider)
                .orElse("");
    }

    @Transactional
    public void updateSecurityAnalysisProvider(UUID studyUuid, String provider, String userId) {
        updateProvider(studyUuid, userId, studyEntity -> {
            studyEntity.setSecurityAnalysisProvider(provider != null ? provider : defaultSecurityAnalysisProvider);
            invalidateSecurityAnalysisStatusOnAllNodes(studyUuid);
            notificationService.emitStudyChanged(studyUuid, null, NotificationService.UPDATE_TYPE_SECURITY_ANALYSIS_STATUS);
        });
    }

    public String getDefaultSensitivityAnalysisProvider() {
        return defaultSensitivityAnalysisProvider;
    }

    public String getSensitivityAnalysisProvider(UUID studyUuid) {
        return studyRepository.findById(studyUuid)
                .map(StudyEntity::getSensitivityAnalysisProvider)
                .orElse("");
    }

    @Transactional
    public void updateSensitivityAnalysisProvider(UUID studyUuid, String provider, String userId) {
        updateProvider(studyUuid, userId, studyEntity -> {
            studyEntity.setSensitivityAnalysisProvider(provider != null ? provider : defaultSensitivityAnalysisProvider);
            invalidateSensitivityAnalysisStatusOnAllNodes(studyUuid);
            notificationService.emitStudyChanged(studyUuid, null, NotificationService.UPDATE_TYPE_SENSITIVITY_ANALYSIS_STATUS);
        });
    }

    public String getDefaultDynamicSimulationProvider() {
        return defaultDynamicSimulationProvider;
    }

    public String getDynamicSimulationProvider(UUID studyUuid) {
        return studyRepository.findById(studyUuid)
                .map(StudyEntity::getDynamicSimulationProvider)
                .orElse("");
    }

    @Transactional
    public void updateDynamicSimulationProvider(UUID studyUuid, String provider, String userId) {
        updateProvider(studyUuid, userId, studyEntity -> {
            studyEntity.setDynamicSimulationProvider(provider != null ? provider : defaultDynamicSimulationProvider);
            invalidateDynamicSimulationStatusOnAllNodes(studyUuid);
            notificationService.emitStudyChanged(studyUuid, null, NotificationService.UPDATE_TYPE_DYNAMIC_SIMULATION_STATUS);
        });
    }

    public ShortCircuitParameters getShortCircuitParameters(UUID studyUuid) {
        return studyRepository.findById(studyUuid)
                .map(studyEntity -> ShortCircuitService.fromEntity(studyEntity.getShortCircuitParameters()))
                .orElse(null);
    }

    @Transactional
    public void setShortCircuitParameters(UUID studyUuid, ShortCircuitParameters parameters, String userId) {
        updateShortCircuitParameters(studyUuid, ShortCircuitService.toEntity(parameters != null ? parameters : ShortCircuitService.getDefaultShortCircuitParameters()));
        notificationService.emitElementUpdated(studyUuid, userId);
    }

    @Transactional
    public UUID runSecurityAnalysis(UUID studyUuid, List<String> contingencyListNames, UUID nodeUuid) {
        Objects.requireNonNull(studyUuid);
        Objects.requireNonNull(contingencyListNames);
        Objects.requireNonNull(nodeUuid);

        UUID networkUuid = networkStoreService.getNetworkUuid(studyUuid);
        String provider = getSecurityAnalysisProvider(studyUuid);
        String variantId = networkModificationTreeService.getVariantId(nodeUuid);
        UUID reportUuid = networkModificationTreeService.getReportUuid(nodeUuid);

        String receiver;
        try {
            receiver = URLEncoder.encode(objectMapper.writeValueAsString(new NodeReceiver(nodeUuid)),
                StandardCharsets.UTF_8);
        } catch (JsonProcessingException e) {
            throw new UncheckedIOException(e);
        }

        Optional<UUID> prevResultUuidOpt = networkModificationTreeService.getSecurityAnalysisResultUuid(nodeUuid);
        prevResultUuidOpt.ifPresent(securityAnalysisService::deleteSaResult);

        List<LoadFlowSpecificParameterInfos> specificParameters = null;
        SecurityAnalysisParameters securityAnalysisParameters = getSecurityAnalysisParameters(studyUuid);
        specificParameters = getSpecificLoadFlowParameters(studyUuid, ComputationUsingLoadFlow.SECURITY_ANALYSIS);
        LoadFlowParameters loadFlowParameters = getLoadFlowParameters(studyUuid);
        securityAnalysisParameters.setLoadFlowParameters(loadFlowParameters);

        SecurityAnalysisParametersInfos params = SecurityAnalysisParametersInfos.builder()
                .parameters(securityAnalysisParameters)
                .loadFlowSpecificParameters(specificParameters == null ?
                    Map.of() : specificParameters.stream().collect(Collectors.toMap(LoadFlowSpecificParameterInfos::getName, LoadFlowSpecificParameterInfos::getValue)))
                .build();

        UUID result = securityAnalysisService.runSecurityAnalysis(networkUuid, reportUuid, nodeUuid, variantId, provider, contingencyListNames, params, receiver);

        updateSecurityAnalysisResultUuid(nodeUuid, result);
        notificationService.emitStudyChanged(studyUuid, nodeUuid, NotificationService.UPDATE_TYPE_SECURITY_ANALYSIS_STATUS);
        return result;
    }

    public Integer getContingencyCount(UUID studyUuid, List<String> contingencyListNames, UUID nodeUuid) {
        Objects.requireNonNull(studyUuid);
        Objects.requireNonNull(contingencyListNames);
        Objects.requireNonNull(nodeUuid);

        UUID networkuuid = networkStoreService.getNetworkUuid(studyUuid);
        String variantId = networkModificationTreeService.getVariantId(nodeUuid);

        return actionsService.getContingencyCount(networkuuid, variantId, contingencyListNames);
    }

    public static LimitViolationInfos toLimitViolationInfos(LimitViolation violation) {
        return LimitViolationInfos.builder()
                .subjectId(violation.getSubjectId())
                .acceptableDuration(violation.getAcceptableDuration())
                .limit(violation.getLimit())
                .limitName(violation.getLimitName())
                .value(violation.getValue())
                .side(violation.getSide() != null ? violation.getSide().name() : "")
                .limitType(violation.getLimitType()).build();
    }

    public List<LimitViolationInfos> getLimitViolations(UUID studyUuid, UUID nodeUuid, float limitReduction) {
        Objects.requireNonNull(studyUuid);
        Objects.requireNonNull(nodeUuid);

        UUID networkUuid = networkStoreService.getNetworkUuid(studyUuid);
        Network network = networkStoreService.getNetwork(networkUuid, PreloadingStrategy.COLLECTION, networkModificationTreeService.getVariantId(nodeUuid));
        List<LimitViolation> violations;
        StudyEntity studyEntity = studyRepository.findById(studyUuid).orElseThrow(() -> new StudyException(STUDY_NOT_FOUND));
        LoadFlowParameters lfCommonParams = getLoadFlowParameters(studyEntity);
        if (lfCommonParams.isDc()) {
            violations = Security.checkLimitsDc(network, limitReduction, lfCommonParams.getDcPowerFactor());
        } else {
            violations = Security.checkLimits(network, limitReduction);
        }
        return violations.stream()
                .map(StudyService::toLimitViolationInfos).collect(Collectors.toList());
    }

    public byte[] getSubstationSvg(UUID studyUuid, String substationId, DiagramParameters diagramParameters,
                                   String substationLayout, UUID nodeUuid) {
        UUID networkUuid = networkStoreService.getNetworkUuid(studyUuid);
        String variantId = networkModificationTreeService.getVariantId(nodeUuid);
        if (networkStoreService.existVariant(networkUuid, variantId)) {
            return singleLineDiagramService.getSubstationSvg(networkUuid, variantId, substationId, diagramParameters, substationLayout);
        } else {
            return null;
        }
    }

    public String getSubstationSvgAndMetadata(UUID studyUuid, String substationId, DiagramParameters diagramParameters,
                                              String substationLayout, UUID nodeUuid) {
        UUID networkUuid = networkStoreService.getNetworkUuid(studyUuid);
        String variantId = networkModificationTreeService.getVariantId(nodeUuid);
        if (networkStoreService.existVariant(networkUuid, variantId)) {
            return singleLineDiagramService.getSubstationSvgAndMetadata(networkUuid, variantId, substationId, diagramParameters, substationLayout);
        } else {
            return null;
        }
    }

    public String getNeworkAreaDiagram(UUID studyUuid, UUID nodeUuid, List<String> voltageLevelsIds, int depth) {
        UUID networkUuid = networkStoreService.getNetworkUuid(studyUuid);
        String variantId = networkModificationTreeService.getVariantId(nodeUuid);
        if (networkStoreService.existVariant(networkUuid, variantId)) {
            return singleLineDiagramService.getNetworkAreaDiagram(networkUuid, variantId, voltageLevelsIds, depth);
        } else {
            return null;
        }
    }

    public void invalidateSecurityAnalysisStatusOnAllNodes(UUID studyUuid) {
        securityAnalysisService.invalidateSaStatus(networkModificationTreeService.getStudySecurityAnalysisResultUuids(studyUuid));
    }

    public void invalidateSensitivityAnalysisStatusOnAllNodes(UUID studyUuid) {
        sensitivityAnalysisService.invalidateSensitivityAnalysisStatus(networkModificationTreeService.getStudySensitivityAnalysisResultUuids(studyUuid));
    }

    public void invalidateDynamicSimulationStatusOnAllNodes(UUID studyUuid) {
        dynamicSimulationService.invalidateStatus(networkModificationTreeService.getStudyDynamicSimulationResultUuids(studyUuid));
    }

    public void invalidateLoadFlowStatusOnAllNodes(UUID studyUuid) {
        loadflowService.invalidateLoadFlowStatus(networkModificationTreeService.getLoadFlowResultUuids(studyUuid));
    }

    private StudyEntity insertStudyEntity(UUID uuid, String userId, UUID networkUuid, String networkId,
                                          String caseFormat, UUID caseUuid, String caseName, LoadFlowParametersEntity loadFlowParameters,
                                          UUID importReportUuid, ShortCircuitParametersEntity shortCircuitParameters, DynamicSimulationParametersEntity dynamicSimulationParameters, UUID voltageInitSettingUuid, Map<String, String> importParameters) {
        Objects.requireNonNull(uuid);
        Objects.requireNonNull(userId);
        Objects.requireNonNull(networkUuid);
        Objects.requireNonNull(networkId);
        Objects.requireNonNull(caseFormat);
        Objects.requireNonNull(caseUuid);
        Objects.requireNonNull(loadFlowParameters);
        Objects.requireNonNull(shortCircuitParameters);
        Objects.requireNonNull(importParameters);

        StudyEntity studyEntity = new StudyEntity(uuid, networkUuid, networkId, caseFormat, caseUuid, caseName, defaultLoadflowProvider,
<<<<<<< HEAD
                defaultSecurityAnalysisProvider, defaultSensitivityAnalysisProvider, defaultDynamicSimulationProvider, loadFlowParameters, shortCircuitParameters, dynamicSimulationParameters, voltageInitSettingUuid, null, null, importParameters);
        return self.insertStudy(studyEntity, importReportUuid);
=======
                defaultSecurityAnalysisProvider, defaultSensitivityAnalysisProvider, defaultDynamicSimulationProvider, loadFlowParameters, shortCircuitParameters, dynamicSimulationParameters, voltageInitParameters, null, null, importParameters);
        return self.saveStudyThenCreateBasicTree(studyEntity, importReportUuid);
    }

    @Transactional
    public StudyEntity updateStudyEntityNetwork(StudyEntity studyEntity, NetworkInfos networkInfos) {
        if (networkInfos != null) {
            studyEntity.setNetworkId(networkInfos.getNetworkId());
            studyEntity.setNetworkUuid(networkInfos.getNetworkUuid());

            studyRepository.save(studyEntity);
        }

        return studyEntity;
>>>>>>> fab106e7
    }

    @Transactional
    public StudyEntity saveStudyThenCreateBasicTree(StudyEntity studyEntity, UUID importReportUuid) {
        var study = studyRepository.save(studyEntity);

        networkModificationTreeService.createBasicTree(study, importReportUuid);
        return study;
    }

    @Transactional
    public StudyEntity insertDuplicatedStudy(StudyEntity studyEntity, UUID sourceStudyUuid, UUID reportUuid) {
        var study = studyRepository.save(studyEntity);

        networkModificationTreeService.createRoot(study, reportUuid);
        AbstractNode rootNode = networkModificationTreeService.getStudyTree(sourceStudyUuid);
        networkModificationTreeService.cloneStudyTree(rootNode, null, studyEntity);
        return study;
    }

    void updateSecurityAnalysisResultUuid(UUID nodeUuid, UUID securityAnalysisResultUuid) {
        networkModificationTreeService.updateSecurityAnalysisResultUuid(nodeUuid, securityAnalysisResultUuid);
    }

    void updateDynamicSimulationResultUuid(UUID nodeUuid, UUID dynamicSimulationResultUuid) {
        networkModificationTreeService.updateDynamicSimulationResultUuid(nodeUuid, dynamicSimulationResultUuid);
    }

    void updateSensitivityAnalysisResultUuid(UUID nodeUuid, UUID sensitivityAnalysisResultUuid) {
        networkModificationTreeService.updateSensitivityAnalysisResultUuid(nodeUuid, sensitivityAnalysisResultUuid);
    }

    void updateShortCircuitAnalysisResultUuid(UUID nodeUuid, UUID shortCircuitAnalysisResultUuid) {
        networkModificationTreeService.updateShortCircuitAnalysisResultUuid(nodeUuid, shortCircuitAnalysisResultUuid);
    }

    void updateOneBusShortCircuitAnalysisResultUuid(UUID nodeUuid, UUID shortCircuitAnalysisResultUuid) {
        networkModificationTreeService.updateOneBusShortCircuitAnalysisResultUuid(nodeUuid, shortCircuitAnalysisResultUuid);
    }

    void updateLoadFlowResultUuid(UUID nodeUuid, UUID loadFlowResultUuid) {
        networkModificationTreeService.updateLoadFlowResultUuid(nodeUuid, loadFlowResultUuid);
    }

    void updateVoltageInitResultUuid(UUID nodeUuid, UUID voltageInitResultUuid) {
        networkModificationTreeService.updateVoltageInitResultUuid(nodeUuid, voltageInitResultUuid);
    }

    private StudyCreationRequestEntity insertStudyCreationRequestEntity(UUID studyUuid) {
        StudyCreationRequestEntity studyCreationRequestEntity = new StudyCreationRequestEntity(
                studyUuid == null ? UUID.randomUUID() : studyUuid);
        return studyCreationRequestRepository.save(studyCreationRequestEntity);
    }

    public void updateLoadFlowParameters(UUID studyUuid, LoadFlowParametersEntity loadFlowParametersEntity) {
        Optional<StudyEntity> studyEntity = studyRepository.findById(studyUuid);
        studyEntity.ifPresent(studyEntity1 -> studyEntity1.setLoadFlowParameters(loadFlowParametersEntity));
    }

    public void updateShortCircuitParameters(UUID studyUuid, ShortCircuitParametersEntity shortCircuitParametersEntity) {
        Optional<StudyEntity> studyEntity = studyRepository.findById(studyUuid);
        studyEntity.ifPresent(studyEntity1 -> studyEntity1.setShortCircuitParameters(shortCircuitParametersEntity));
    }

    public void updateDynamicSimulationParameters(UUID studyUuid, DynamicSimulationParametersEntity dynamicSimulationParametersEntity) {
        Optional<StudyEntity> studyEntity = studyRepository.findById(studyUuid);
        studyEntity.ifPresent(studyEntity1 -> {
            studyEntity1.setDynamicSimulationParameters(dynamicSimulationParametersEntity);
            invalidateDynamicSimulationStatusOnAllNodes(studyUuid);
            notificationService.emitStudyChanged(studyUuid, null, NotificationService.UPDATE_TYPE_DYNAMIC_SIMULATION_STATUS);
        });
    }

    public void createOrUpdateVoltageInitSetting(UUID studyUuid, String setting) {
        StudyEntity studyEntity = studyRepository.findById(studyUuid).orElseThrow(() -> new StudyException(STUDY_NOT_FOUND));
        UUID voltageInitSettingUuid = studyEntity.getVoltageInitSettingUuid();
        if (voltageInitSettingUuid == null) {
            voltageInitSettingUuid = voltageInitService.createVoltageInitSetting(setting);
            studyEntity.setVoltageInitSettingUuid(voltageInitSettingUuid);
        } else {
            voltageInitService.updateVoltageInitSetting(voltageInitSettingUuid, setting);
        }
    }

    public void updateSecurityAnalysisParameters(UUID studyUuid, SecurityAnalysisParametersEntity securityAnalysisParametersEntity) {
        Optional<StudyEntity> studyEntity = studyRepository.findById(studyUuid);
        studyEntity.ifPresent(studyEntity1 -> studyEntity1.setSecurityAnalysisParameters(securityAnalysisParametersEntity));
    }

    public void createNetworkModification(UUID studyUuid, String createModificationAttributes, UUID nodeUuid, String userId) {
        List<UUID> childrenUuids = networkModificationTreeService.getChildren(nodeUuid);
        notificationService.emitStartModificationEquipmentNotification(studyUuid, nodeUuid, childrenUuids, NotificationService.MODIFICATIONS_CREATING_IN_PROGRESS);
        try {
            NodeModificationInfos nodeInfos = networkModificationTreeService.getNodeModificationInfos(nodeUuid);
            UUID groupUuid = nodeInfos.getModificationGroupUuid();
            String variantId = nodeInfos.getVariantId();
            UUID reportUuid = nodeInfos.getReportUuid();

            Optional<NetworkModificationResult> networkModificationResult = networkModificationService.createModification(studyUuid, createModificationAttributes, groupUuid, variantId, reportUuid, nodeInfos.getId().toString());
            updateNode(studyUuid, nodeUuid, networkModificationResult);
        } finally {
            notificationService.emitEndModificationEquipmentNotification(studyUuid, nodeUuid, childrenUuids);
        }
        notificationService.emitElementUpdated(studyUuid, userId);
    }

    public void updateNetworkModification(UUID studyUuid, String updateModificationAttributes, UUID nodeUuid, UUID modificationUuid, String userId) {
        List<UUID> childrenUuids = networkModificationTreeService.getChildren(nodeUuid);
        notificationService.emitStartModificationEquipmentNotification(studyUuid, nodeUuid, childrenUuids, NotificationService.MODIFICATIONS_UPDATING_IN_PROGRESS);
        try {
            networkModificationService.updateModification(updateModificationAttributes, modificationUuid);
            updateStatuses(studyUuid, nodeUuid, false);
        } finally {
            notificationService.emitEndModificationEquipmentNotification(studyUuid, nodeUuid, childrenUuids);
        }
        notificationService.emitElementUpdated(studyUuid, userId);
    }

    public List<IdentifiableInfos> getVoltageLevelBusesOrBusbarSections(UUID studyUuid, UUID nodeUuid, String voltageLevelId,
                                                                        String busPath) {
        UUID networkUuid = networkStoreService.getNetworkUuid(studyUuid);
        String variantId = networkModificationTreeService.getVariantId(nodeUuid);

        return networkMapService.getVoltageLevelBusesOrBusbarSections(networkUuid, variantId, voltageLevelId, busPath);
    }

    public List<IdentifiableInfos> getVoltageLevelBuses(UUID studyUuid, UUID nodeUuid, String voltageLevelId, boolean inUpstreamBuiltParentNode) {
        UUID nodeUuidToSearchIn = getNodeUuidToSearchIn(nodeUuid, inUpstreamBuiltParentNode);
        return getVoltageLevelBusesOrBusbarSections(studyUuid, nodeUuidToSearchIn, voltageLevelId, "configured-buses");
    }

    public List<IdentifiableInfos> getVoltageLevelBusbarSections(UUID studyUuid, UUID nodeUuid, String voltageLevelId, boolean inUpstreamBuiltParentNode) {
        UUID nodeUuidToSearchIn = getNodeUuidToSearchIn(nodeUuid, inUpstreamBuiltParentNode);
        return getVoltageLevelBusesOrBusbarSections(studyUuid, nodeUuidToSearchIn, voltageLevelId, "busbar-sections");
    }

    @Transactional(readOnly = true)
    public UUID getStudyUuidFromNodeUuid(UUID nodeUuid) {
        return networkModificationTreeService.getStudyUuidForNodeId(nodeUuid);
    }

    public void buildNode(@NonNull UUID studyUuid, @NonNull UUID nodeUuid) {
        BuildInfos buildInfos = networkModificationTreeService.getBuildInfos(nodeUuid);
        networkModificationTreeService.updateNodeBuildStatus(nodeUuid, NodeBuildStatus.from(BuildStatus.BUILDING));
        reportService.deleteReport(buildInfos.getReportUuid());

        try {
            networkModificationService.buildNode(studyUuid, nodeUuid, buildInfos);
        } catch (Exception e) {
            networkModificationTreeService.updateNodeBuildStatus(nodeUuid, NodeBuildStatus.from(BuildStatus.NOT_BUILT));
            throw new StudyException(NODE_BUILD_ERROR, e.getMessage());
        }

    }

    public void stopBuild(@NonNull UUID nodeUuid) {
        networkModificationService.stopBuild(nodeUuid);
    }

    @Transactional
    public void duplicateStudyNode(UUID sourceStudyUuid, UUID targetStudyUuid, UUID nodeToCopyUuid, UUID referenceNodeUuid, InsertMode insertMode, String userId) {
        checkStudyContainsNode(sourceStudyUuid, nodeToCopyUuid);
        checkStudyContainsNode(targetStudyUuid, referenceNodeUuid);
        UUID duplicatedNodeUuid = networkModificationTreeService.duplicateStudyNode(nodeToCopyUuid, referenceNodeUuid, insertMode);
        boolean invalidateBuild = !EMPTY_ARRAY.equals(networkModificationTreeService.getNetworkModifications(nodeToCopyUuid));
        notificationService.emitNodeInserted(targetStudyUuid, referenceNodeUuid, duplicatedNodeUuid, insertMode, referenceNodeUuid);
        updateStatuses(targetStudyUuid, duplicatedNodeUuid, true, invalidateBuild);
        notificationService.emitElementUpdated(targetStudyUuid, userId);
    }

    @Transactional
    public void moveStudyNode(UUID studyUuid, UUID nodeToMoveUuid, UUID referenceNodeUuid, InsertMode insertMode, String userId) {
        List<NodeEntity> oldChildren = null;
        checkStudyContainsNode(studyUuid, nodeToMoveUuid);
        checkStudyContainsNode(studyUuid, referenceNodeUuid);
        boolean shouldInvalidateChildren = !EMPTY_ARRAY.equals(networkModificationTreeService.getNetworkModifications(nodeToMoveUuid));

        //Invalidating previous children if necessary
        if (shouldInvalidateChildren) {
            oldChildren = networkModificationTreeService.getChildrenByParentUuid(nodeToMoveUuid);
        }

        networkModificationTreeService.moveStudyNode(nodeToMoveUuid, referenceNodeUuid, insertMode);

        //Invalidating moved node or new children if necessary
        if (shouldInvalidateChildren) {
            updateStatuses(studyUuid, nodeToMoveUuid, false, true);
            oldChildren.forEach(child -> updateStatuses(studyUuid, child.getIdNode(), false, true));
        } else {
            invalidateBuild(studyUuid, nodeToMoveUuid, false, true);
        }
        notificationService.emitElementUpdated(studyUuid, userId);
    }

    @Transactional
    public void duplicateStudySubtree(UUID sourceStudyUuid, UUID targetStudyUuid, UUID parentNodeToCopyUuid, UUID referenceNodeUuid, String userId) {
        checkStudyContainsNode(sourceStudyUuid, parentNodeToCopyUuid);
        checkStudyContainsNode(targetStudyUuid, referenceNodeUuid);

        UUID duplicatedNodeUuid = networkModificationTreeService.duplicateStudySubtree(parentNodeToCopyUuid, referenceNodeUuid, new HashSet<>());
        notificationService.emitSubtreeInserted(targetStudyUuid, duplicatedNodeUuid, referenceNodeUuid);
        notificationService.emitElementUpdated(targetStudyUuid, userId);
    }

    @Transactional
    public void moveStudySubtree(UUID studyUuid, UUID parentNodeToMoveUuid, UUID referenceNodeUuid, String userId) {
        checkStudyContainsNode(studyUuid, parentNodeToMoveUuid);
        checkStudyContainsNode(studyUuid, referenceNodeUuid);

        List<UUID> allChildren = networkModificationTreeService.getChildren(parentNodeToMoveUuid);
        if (allChildren.contains(referenceNodeUuid)) {
            throw new StudyException(NOT_ALLOWED);
        }
        networkModificationTreeService.moveStudySubtree(parentNodeToMoveUuid, referenceNodeUuid);

        if (networkModificationTreeService.getNodeBuildStatus(parentNodeToMoveUuid).isBuilt()) {
            updateStatuses(studyUuid, parentNodeToMoveUuid, false, true);
        }
        allChildren.stream()
                .filter(childUuid -> networkModificationTreeService.getNodeBuildStatus(childUuid).isBuilt())
                .forEach(childUuid -> updateStatuses(studyUuid, childUuid, false, true));

        notificationService.emitSubtreeMoved(studyUuid, parentNodeToMoveUuid, referenceNodeUuid);
        notificationService.emitElementUpdated(studyUuid, userId);
    }

    private void invalidateBuild(UUID studyUuid, UUID nodeUuid, boolean invalidateOnlyChildrenBuildStatus, boolean invalidateOnlyTargetNode) {
        AtomicReference<Long> startTime = new AtomicReference<>(null);
        startTime.set(System.nanoTime());
        InvalidateNodeInfos invalidateNodeInfos = new InvalidateNodeInfos();
        invalidateNodeInfos.setNetworkUuid(networkStoreService.doGetNetworkUuid(studyUuid));
        // we might want to invalidate target node without impacting other nodes (when moving an empty node for example)
        if (invalidateOnlyTargetNode) {
            networkModificationTreeService.invalidateBuildOfNodeOnly(nodeUuid, invalidateOnlyChildrenBuildStatus, invalidateNodeInfos);
        } else {
            networkModificationTreeService.invalidateBuild(nodeUuid, invalidateOnlyChildrenBuildStatus, invalidateNodeInfos);
        }

        CompletableFuture<Void> executeInParallel = CompletableFuture.allOf(
                studyServerExecutionService.runAsync(() -> invalidateNodeInfos.getReportUuids().forEach(reportService::deleteReport)),  // TODO delete all with one request only
                studyServerExecutionService.runAsync(() -> invalidateNodeInfos.getLoadFlowResultUuids().forEach(loadflowService::deleteLoadFlowResult)),
                studyServerExecutionService.runAsync(() -> invalidateNodeInfos.getSecurityAnalysisResultUuids().forEach(securityAnalysisService::deleteSaResult)),
                studyServerExecutionService.runAsync(() -> invalidateNodeInfos.getSensitivityAnalysisResultUuids().forEach(sensitivityAnalysisService::deleteSensitivityAnalysisResult)),
                studyServerExecutionService.runAsync(() -> invalidateNodeInfos.getShortCircuitAnalysisResultUuids().forEach(shortCircuitService::deleteShortCircuitAnalysisResult)),
                studyServerExecutionService.runAsync(() -> invalidateNodeInfos.getVoltageInitResultUuids().forEach(voltageInitService::deleteVoltageInitResult)),
                studyServerExecutionService.runAsync(() -> invalidateNodeInfos.getDynamicSimulationResultUuids().forEach(dynamicSimulationService::deleteResult)),
                studyServerExecutionService.runAsync(() -> networkStoreService.deleteVariants(invalidateNodeInfos.getNetworkUuid(), invalidateNodeInfos.getVariantIds()))
        );

        try {
            executeInParallel.get();
        } catch (Exception e) {
            if (e instanceof InterruptedException) {
                Thread.currentThread().interrupt();
            }
            LOGGER.error(e.toString(), e);
            throw new StudyException(INVALIDATE_BUILD_FAILED, e.getMessage());
        }

        if (startTime.get() != null) {
            LOGGER.trace("Invalidate node '{}' of study '{}' : {} seconds", nodeUuid, studyUuid,
                    TimeUnit.NANOSECONDS.toSeconds(System.nanoTime() - startTime.get()));
        }
    }

    private void updateStatuses(UUID studyUuid, UUID nodeUuid) {
        updateStatuses(studyUuid, nodeUuid, true);
    }

    private void updateStatuses(UUID studyUuid, UUID nodeUuid, boolean invalidateOnlyChildrenBuildStatus) {
        updateStatuses(studyUuid, nodeUuid, invalidateOnlyChildrenBuildStatus, true);
    }

    private void updateStatuses(UUID studyUuid, UUID nodeUuid, boolean invalidateOnlyChildrenBuildStatus, boolean invalidateBuild) {
        if (invalidateBuild) {
            invalidateBuild(studyUuid, nodeUuid, invalidateOnlyChildrenBuildStatus, false);
        }
        notificationService.emitStudyChanged(studyUuid, nodeUuid, NotificationService.UPDATE_TYPE_LOADFLOW_STATUS);
        notificationService.emitStudyChanged(studyUuid, nodeUuid, NotificationService.UPDATE_TYPE_SECURITY_ANALYSIS_STATUS);
        notificationService.emitStudyChanged(studyUuid, nodeUuid, NotificationService.UPDATE_TYPE_SENSITIVITY_ANALYSIS_STATUS);
        notificationService.emitStudyChanged(studyUuid, nodeUuid, NotificationService.UPDATE_TYPE_SHORT_CIRCUIT_STATUS);
        notificationService.emitStudyChanged(studyUuid, nodeUuid, NotificationService.UPDATE_TYPE_VOLTAGE_INIT_STATUS);
        notificationService.emitStudyChanged(studyUuid, nodeUuid, NotificationService.UPDATE_TYPE_DYNAMIC_SIMULATION_STATUS);
    }

    @Transactional
    public void changeModificationActiveState(@NonNull UUID studyUuid, @NonNull UUID nodeUuid,
                                              @NonNull UUID modificationUuid, boolean active, String userId) {
        if (!networkModificationTreeService.getStudyUuidForNodeId(nodeUuid).equals(studyUuid)) {
            throw new StudyException(NOT_ALLOWED);
        }
        networkModificationTreeService.handleExcludeModification(nodeUuid, modificationUuid, active);
        updateStatuses(studyUuid, nodeUuid, false);
        notificationService.emitElementUpdated(studyUuid, userId);
    }

    @Transactional
    public void deleteNetworkModifications(UUID studyUuid, UUID nodeUuid, List<UUID> modificationsUuids, String userId) {
        List<UUID> childrenUuids = networkModificationTreeService.getChildren(nodeUuid);
        notificationService.emitStartModificationEquipmentNotification(studyUuid, nodeUuid, childrenUuids, NotificationService.MODIFICATIONS_DELETING_IN_PROGRESS);
        try {
            if (!networkModificationTreeService.getStudyUuidForNodeId(nodeUuid).equals(studyUuid)) {
                throw new StudyException(NOT_ALLOWED);
            }
            UUID groupId = networkModificationTreeService.getModificationGroupUuid(nodeUuid);
            networkModificationService.deleteModifications(groupId, modificationsUuids);
            networkModificationTreeService.removeModificationsToExclude(nodeUuid, modificationsUuids);
            updateStatuses(studyUuid, nodeUuid, false);
        } finally {
            notificationService.emitEndModificationEquipmentNotification(studyUuid, nodeUuid, childrenUuids);
        }
        notificationService.emitElementUpdated(studyUuid, userId);
    }

    @Transactional
    public void deleteNode(UUID studyUuid, UUID nodeId, boolean deleteChildren, String userId) {
        AtomicReference<Long> startTime = new AtomicReference<>(null);
        startTime.set(System.nanoTime());
        DeleteNodeInfos deleteNodeInfos = new DeleteNodeInfos();
        deleteNodeInfos.setNetworkUuid(networkStoreService.doGetNetworkUuid(studyUuid));
        boolean invalidateChildrenBuild = !deleteChildren && !EMPTY_ARRAY.equals(networkModificationTreeService.getNetworkModifications(nodeId));
        List<NodeEntity> childrenNodes = networkModificationTreeService.getChildrenByParentUuid(nodeId);
        networkModificationTreeService.doDeleteNode(studyUuid, nodeId, deleteChildren, deleteNodeInfos);

        CompletableFuture<Void> executeInParallel = CompletableFuture.allOf(
                studyServerExecutionService.runAsync(() -> deleteNodeInfos.getModificationGroupUuids().forEach(networkModificationService::deleteModifications)),
                studyServerExecutionService.runAsync(() -> deleteNodeInfos.getReportUuids().forEach(reportService::deleteReport)),
                studyServerExecutionService.runAsync(() -> deleteNodeInfos.getLoadFlowResultUuids().forEach(loadflowService::deleteLoadFlowResult)),
                studyServerExecutionService.runAsync(() -> deleteNodeInfos.getSecurityAnalysisResultUuids().forEach(securityAnalysisService::deleteSaResult)),
                studyServerExecutionService.runAsync(() -> deleteNodeInfos.getSensitivityAnalysisResultUuids().forEach(sensitivityAnalysisService::deleteSensitivityAnalysisResult)),
                studyServerExecutionService.runAsync(() -> deleteNodeInfos.getShortCircuitAnalysisResultUuids().forEach(shortCircuitService::deleteShortCircuitAnalysisResult)),
                studyServerExecutionService.runAsync(() -> deleteNodeInfos.getVoltageInitResultUuids().forEach(voltageInitService::deleteVoltageInitResult)),
                studyServerExecutionService.runAsync(() -> deleteNodeInfos.getDynamicSimulationResultUuids().forEach(dynamicSimulationService::deleteResult)),
                studyServerExecutionService.runAsync(() -> networkStoreService.deleteVariants(deleteNodeInfos.getNetworkUuid(), deleteNodeInfos.getVariantIds()))
        );

        try {
            executeInParallel.get();
        } catch (Exception e) {
            if (e instanceof InterruptedException) {
                Thread.currentThread().interrupt();
            }
            LOGGER.error(e.toString(), e);
            throw new StudyException(DELETE_NODE_FAILED, e.getMessage());
        }

        if (startTime.get() != null) {
            LOGGER.trace("Delete node '{}' of study '{}' : {} seconds", nodeId, studyUuid,
                    TimeUnit.NANOSECONDS.toSeconds(System.nanoTime() - startTime.get()));
        }

        if (invalidateChildrenBuild) {
            childrenNodes.forEach(nodeEntity -> updateStatuses(studyUuid, nodeEntity.getIdNode(), false, true));
        }

        notificationService.emitElementUpdated(studyUuid, userId);
    }

    private void reindexStudy(StudyEntity study) {
        CreatedStudyBasicInfos studyInfos = toCreatedStudyBasicInfos(study);
        // reindex study in elasticsearch
        studyInfosService.recreateStudyInfos(studyInfos);
        try {
            networkConversionService.reindexStudyNetworkEquipments(study.getNetworkUuid());
        } catch (HttpStatusCodeException e) {
            LOGGER.error(e.toString(), e);
            throw e;
        }
        invalidateBuild(study.getId(), networkModificationTreeService.getStudyRootNodeUuid(study.getId()), false, false);
        LOGGER.info("Study with id = '{}' has been reindexed", study.getId());
    }

    public void reindexStudy(UUID studyUuid) {
        reindexStudy(studyRepository.findById(studyUuid).orElseThrow(() -> new StudyException(STUDY_NOT_FOUND)));
    }

    @Transactional
    public void moveModifications(UUID studyUuid, UUID targetNodeUuid, UUID originNodeUuid, List<UUID> modificationUuidList, UUID beforeUuid, String userId) {
        if (originNodeUuid == null) {
            throw new StudyException(MISSING_PARAMETER, "The parameter 'originNodeUuid' must be defined when moving modifications");
        }

        boolean moveBetweenNodes = !targetNodeUuid.equals(originNodeUuid);
        // Target node must not be built (incremental mode) when:
        // - the move is a cut & paste or a position change inside the same node
        // - the move is a cut & paste between 2 nodes and the target node belongs to the source node subtree
        boolean targetNodeBelongsToSourceNodeSubTree = moveBetweenNodes && networkModificationTreeService.hasAncestor(targetNodeUuid, originNodeUuid);
        boolean buildTargetNode = moveBetweenNodes && !targetNodeBelongsToSourceNodeSubTree;

        List<UUID> childrenUuids = networkModificationTreeService.getChildren(targetNodeUuid);
        List<UUID> originNodeChildrenUuids = new ArrayList<>();
        notificationService.emitStartModificationEquipmentNotification(studyUuid, targetNodeUuid, childrenUuids, NotificationService.MODIFICATIONS_UPDATING_IN_PROGRESS);
        if (moveBetweenNodes) {
            originNodeChildrenUuids = networkModificationTreeService.getChildren(originNodeUuid);
            notificationService.emitStartModificationEquipmentNotification(studyUuid, originNodeUuid, originNodeChildrenUuids, NotificationService.MODIFICATIONS_UPDATING_IN_PROGRESS);
        }
        try {
            checkStudyContainsNode(studyUuid, targetNodeUuid);
            UUID originGroupUuid = networkModificationTreeService.getModificationGroupUuid(originNodeUuid);
            NodeModificationInfos nodeInfos = networkModificationTreeService.getNodeModificationInfos(targetNodeUuid);
            UUID networkUuid = networkStoreService.getNetworkUuid(studyUuid);
            Optional<NetworkModificationResult> networkModificationResult = networkModificationService.moveModifications(originGroupUuid, modificationUuidList, beforeUuid, networkUuid, nodeInfos, buildTargetNode);
            if (!targetNodeBelongsToSourceNodeSubTree) {
                // invalidate the whole subtree except maybe the target node itself (depends if we have built this node during the move)
                networkModificationResult.ifPresent(modificationResult -> emitNetworkModificationImpacts(studyUuid, targetNodeUuid, modificationResult));
                updateStatuses(studyUuid, targetNodeUuid, buildTargetNode, true);
            }
            if (moveBetweenNodes) {
                // invalidate the whole subtree including the source node
                networkModificationResult.ifPresent(modificationResult -> emitNetworkModificationImpacts(studyUuid, originNodeUuid, modificationResult));
                updateStatuses(studyUuid, originNodeUuid, false, true);
            }
        } finally {
            notificationService.emitEndModificationEquipmentNotification(studyUuid, targetNodeUuid, childrenUuids);
            if (moveBetweenNodes) {
                notificationService.emitEndModificationEquipmentNotification(studyUuid, originNodeUuid, originNodeChildrenUuids);
            }
        }
        notificationService.emitElementUpdated(studyUuid, userId);
    }

    @Transactional
    public void duplicateModifications(UUID studyUuid, UUID nodeUuid, List<UUID> modificationUuidList, String userId) {
        List<UUID> childrenUuids = networkModificationTreeService.getChildren(nodeUuid);
        notificationService.emitStartModificationEquipmentNotification(studyUuid, nodeUuid, childrenUuids, NotificationService.MODIFICATIONS_UPDATING_IN_PROGRESS);
        try {
            checkStudyContainsNode(studyUuid, nodeUuid);
            NodeModificationInfos nodeInfos = networkModificationTreeService.getNodeModificationInfos(nodeUuid);
            UUID networkUuid = networkStoreService.getNetworkUuid(studyUuid);
            Optional<NetworkModificationResult> networkModificationResult = networkModificationService.duplicateModification(modificationUuidList, networkUuid, nodeInfos);
            // invalidate the whole subtree except the target node (we have built this node during the duplication)
            networkModificationResult.ifPresent(modificationResult -> emitNetworkModificationImpacts(studyUuid, nodeUuid, modificationResult));
            updateStatuses(studyUuid, nodeUuid, true, true);
        } finally {
            notificationService.emitEndModificationEquipmentNotification(studyUuid, nodeUuid, childrenUuids);
        }
        notificationService.emitElementUpdated(studyUuid, userId);
    }

    private void checkStudyContainsNode(UUID studyUuid, UUID nodeUuid) {
        if (!networkModificationTreeService.getStudyUuidForNodeId(nodeUuid).equals(studyUuid)) {
            throw new StudyException(NOT_ALLOWED);
        }
    }

    @Transactional(readOnly = true)
    public List<ReporterModel> getNodeReport(UUID nodeUuid, boolean nodeOnlyReport) {
        return getSubReportersByNodeFrom(nodeUuid, nodeOnlyReport);
    }

    private List<ReporterModel> getSubReportersByNodeFrom(UUID nodeUuid, boolean nodeOnlyReport) {
        List<ReporterModel> subReporters = getSubReportersByNodeFrom(nodeUuid);
        if (subReporters.isEmpty()) {
            return subReporters;
        } else if (nodeOnlyReport) {
            return List.of(subReporters.get(subReporters.size() - 1));
        } else {
            if (subReporters.get(0).getTaskKey().equals(ROOT_NODE_NAME)) {
                return subReporters;
            }
            Optional<UUID> parentUuid = networkModificationTreeService.getParentNodeUuid(UUID.fromString(subReporters.get(0).getTaskKey()));
            return parentUuid.isEmpty() ? subReporters : Stream.concat(getSubReportersByNodeFrom(parentUuid.get(), false).stream(), subReporters.stream()).collect(Collectors.toList());
        }
    }

    private List<ReporterModel> getSubReportersByNodeFrom(UUID nodeUuid) {
        AbstractNode nodeInfos = networkModificationTreeService.getNode(nodeUuid);
        ReporterModel reporter = reportService.getReport(nodeInfos.getReportUuid(), nodeInfos.getId().toString());
        Map<String, List<ReporterModel>> subReportersByNode = new LinkedHashMap<>();
        reporter.getSubReporters().forEach(subReporter -> subReportersByNode.putIfAbsent(getNodeIdFromReportKey(subReporter), new ArrayList<>()));
        reporter.getSubReporters().forEach(subReporter ->
            subReportersByNode.get(getNodeIdFromReportKey(subReporter)).addAll(subReporter.getSubReporters())
        );
        return subReportersByNode.keySet().stream().map(nodeId -> {
            ReporterModel newSubReporter = new ReporterModel(nodeId, nodeId);
            subReportersByNode.get(nodeId).forEach(newSubReporter::addSubReporter);
            return newSubReporter;
        }).collect(Collectors.toList());
    }

    private String getNodeIdFromReportKey(ReporterModel reporter) {
        return Arrays.stream(reporter.getTaskKey().split("@")).findFirst().orElseThrow();
    }

    public void deleteNodeReport(UUID nodeUuid) {
        reportService.deleteReport(networkModificationTreeService.getReportUuid(nodeUuid));
    }

    private void updateNode(UUID studyUuid, UUID nodeUuid, Optional<NetworkModificationResult> networkModificationResult) {
        networkModificationResult.ifPresent(modificationResult -> emitNetworkModificationImpacts(studyUuid, nodeUuid, modificationResult));
        updateStatuses(studyUuid, nodeUuid);
    }

    private void emitNetworkModificationImpacts(UUID studyUuid, UUID nodeUuid, NetworkModificationResult networkModificationResult) {
        //TODO move this / rename parent method when refactoring notifications
        networkModificationTreeService.updateNodeBuildStatus(nodeUuid,
                NodeBuildStatus.from(networkModificationResult.getLastGroupApplicationStatus(), networkModificationResult.getApplicationStatus()));

        Set<org.gridsuite.study.server.notification.dto.EquipmentDeletionInfos> deletionsInfos =
            networkModificationResult.getNetworkImpacts().stream()
                .filter(impact -> impact.getImpactType() == SimpleImpactType.DELETION)
                .map(impact -> new org.gridsuite.study.server.notification.dto.EquipmentDeletionInfos(impact.getElementId(), impact.getElementType().name()))
            .collect(Collectors.toSet());

        notificationService.emitStudyChanged(studyUuid, nodeUuid, NotificationService.UPDATE_TYPE_STUDY,
            NetworkImpactsInfos.builder()
                .deletedEquipments(deletionsInfos)
                .impactedSubstationsIds(networkModificationResult.getImpactedSubstationsIds())
                .build()
        );

        if (networkModificationResult.getNetworkImpacts().stream()
            .filter(impact -> impact.getImpactType() == SimpleImpactType.MODIFICATION)
            .anyMatch(impact -> impact.getElementType() == IdentifiableType.SWITCH)) {
            notificationService.emitStudyChanged(studyUuid, nodeUuid, NotificationService.UPDATE_TYPE_SWITCH);
        }

        if (networkModificationResult.getNetworkImpacts().stream()
            .filter(impact -> impact.getImpactType() == SimpleImpactType.MODIFICATION)
            .anyMatch(impact -> impact.getElementType() == IdentifiableType.LINE)) {
            notificationService.emitStudyChanged(studyUuid, nodeUuid, NotificationService.UPDATE_TYPE_LINE);
        }
    }

    public void notify(@NonNull String notificationName, @NonNull UUID studyUuid) {
        if (notificationName.equals(NotificationService.UPDATE_TYPE_STUDY_METADATA_UPDATED)) {
            notificationService.emitStudyMetadataChanged(studyUuid);
        } else {
            throw new StudyException(UNKNOWN_NOTIFICATION_TYPE);
        }
    }

    @Transactional
    public UUID runSensitivityAnalysis(UUID studyUuid, UUID nodeUuid, String sensitivityAnalysisInput) {
        Objects.requireNonNull(studyUuid);
        Objects.requireNonNull(nodeUuid);
        Objects.requireNonNull(sensitivityAnalysisInput);

        Optional<UUID> prevResultUuidOpt = networkModificationTreeService.getSensitivityAnalysisResultUuid(nodeUuid);
        prevResultUuidOpt.ifPresent(sensitivityAnalysisService::deleteSensitivityAnalysisResult);

        UUID networkUuid = networkStoreService.getNetworkUuid(studyUuid);
        String provider = getSensitivityAnalysisProvider(studyUuid);
        String variantId = networkModificationTreeService.getVariantId(nodeUuid);
        UUID reportUuid = networkModificationTreeService.getReportUuid(nodeUuid);

        SensitivityAnalysisInputData sensitivityAnalysisInputData;
        try {
            sensitivityAnalysisInputData = objectMapper.readValue(sensitivityAnalysisInput, SensitivityAnalysisInputData.class);
            if (sensitivityAnalysisInputData.getParameters() == null) {
                SensitivityAnalysisParametersValues sensitivityAnalysisParametersValues = getSensitivityAnalysisParametersValues(studyUuid);
                SensitivityAnalysisParameters sensitivityAnalysisParameters = SensitivityAnalysisParameters.load();
                sensitivityAnalysisParameters.setAngleFlowSensitivityValueThreshold(sensitivityAnalysisParametersValues.getAngleFlowSensitivityValueThreshold());
                sensitivityAnalysisParameters.setFlowFlowSensitivityValueThreshold(sensitivityAnalysisParametersValues.getFlowFlowSensitivityValueThreshold());
                sensitivityAnalysisParameters.setFlowVoltageSensitivityValueThreshold(sensitivityAnalysisParametersValues.getFlowVoltageSensitivityValueThreshold());

                LoadFlowParameters loadFlowParameters = getLoadFlowParameters(studyUuid);
                List<LoadFlowSpecificParameterInfos> specificParameters = getSpecificLoadFlowParameters(studyUuid, ComputationUsingLoadFlow.SENSITIVITY_ANALYSIS);
                sensitivityAnalysisParameters.setLoadFlowParameters(loadFlowParameters);
                sensitivityAnalysisInputData.setParameters(sensitivityAnalysisParameters);
                sensitivityAnalysisInputData.setLoadFlowSpecificParameters(specificParameters == null ?
                    Map.of() : specificParameters.stream().collect(Collectors.toMap(LoadFlowSpecificParameterInfos::getName, LoadFlowSpecificParameterInfos::getValue)));
            }
        } catch (JsonProcessingException e) {
            throw new UncheckedIOException(e);
        }

        UUID result = sensitivityAnalysisService.runSensitivityAnalysis(nodeUuid, networkUuid, variantId, reportUuid, provider, sensitivityAnalysisInputData);

        updateSensitivityAnalysisResultUuid(nodeUuid, result);
        notificationService.emitStudyChanged(studyUuid, nodeUuid, NotificationService.UPDATE_TYPE_SENSITIVITY_ANALYSIS_STATUS);
        return result;
    }

    public UUID runShortCircuit(UUID studyUuid, UUID nodeUuid, String userId) {
        Optional<UUID> prevResultUuidOpt = networkModificationTreeService.getShortCircuitAnalysisResultUuid(nodeUuid, ShortcircuitAnalysisType.ALL_BUSES);
        prevResultUuidOpt.ifPresent(shortCircuitService::deleteShortCircuitAnalysisResult);

        ShortCircuitParameters shortCircuitParameters = getShortCircuitParameters(studyUuid);
        UUID result = shortCircuitService.runShortCircuit(studyUuid, nodeUuid, null, shortCircuitParameters, userId);

        updateShortCircuitAnalysisResultUuid(nodeUuid, result);

        notificationService.emitStudyChanged(studyUuid, nodeUuid, NotificationService.UPDATE_TYPE_SHORT_CIRCUIT_STATUS);
        return result;
    }

    public UUID runShortCircuit(UUID studyUuid, UUID nodeUuid, String userId, String busId) {
        Optional<UUID> prevResultUuidOpt = networkModificationTreeService.getShortCircuitAnalysisResultUuid(nodeUuid, ShortcircuitAnalysisType.ONE_BUS);
        prevResultUuidOpt.ifPresent(shortCircuitService::deleteShortCircuitAnalysisResult);

        ShortCircuitParameters shortCircuitParameters = getShortCircuitParameters(studyUuid);
        UUID result = shortCircuitService.runShortCircuit(studyUuid, nodeUuid, busId, shortCircuitParameters, userId);

        updateOneBusShortCircuitAnalysisResultUuid(nodeUuid, result);

        notificationService.emitStudyChanged(studyUuid, nodeUuid, NotificationService.UPDATE_TYPE_ONE_BUS_SHORT_CIRCUIT_STATUS);
        return result;
    }

    public UUID runVoltageInit(UUID studyUuid, UUID nodeUuid, String userId) {
        Optional<UUID> prevResultUuidOpt = networkModificationTreeService.getVoltageInitResultUuid(nodeUuid);
        prevResultUuidOpt.ifPresent(voltageInitService::deleteVoltageInitResult);

        UUID networkUuid = networkStoreService.getNetworkUuid(studyUuid);
        String variantId = networkModificationTreeService.getVariantId(nodeUuid);
        StudyEntity studyEntity = studyRepository.findById(studyUuid).orElseThrow(() -> new StudyException(STUDY_NOT_FOUND));
        UUID result = voltageInitService.runVoltageInit(networkUuid, variantId, studyEntity.getVoltageInitSettingUuid(), nodeUuid, userId);

        updateVoltageInitResultUuid(nodeUuid, result);
        notificationService.emitStudyChanged(studyUuid, nodeUuid, NotificationService.UPDATE_TYPE_VOLTAGE_INIT_STATUS);
        return result;
    }

    @Transactional
    public void setVoltageInitSetting(UUID studyUuid, String setting, String userId) {
        createOrUpdateVoltageInitSetting(studyUuid, setting);
        notificationService.emitElementUpdated(studyUuid, userId);
    }

    @Transactional
    public String getVoltageInitSetting(UUID studyUuid) {
        StudyEntity studyEntity = studyRepository.findById(studyUuid).orElseThrow(() -> new StudyException(STUDY_NOT_FOUND));
        UUID voltageInitSettingUuid = studyEntity.getVoltageInitSettingUuid();
        if (voltageInitSettingUuid == null) {
            return JsonValue.EMPTY_JSON_OBJECT.toString();
        }
        return voltageInitService.getVoltageInitSetting(studyEntity.getVoltageInitSettingUuid());
    }

    public List<MappingInfos> getDynamicSimulationMappings(UUID studyUuid) {
        // get mapping from study uuid
        return dynamicSimulationService.getMappings(studyUuid);

    }

    public List<ModelInfos> getDynamicSimulationModels(UUID studyUuid, UUID nodeUuid) {
        // load configured parameters persisted in the study server DB
        DynamicSimulationParametersInfos configuredParameters = getDynamicSimulationParameters(studyUuid);
        String mapping = configuredParameters.getMapping();

        // get model from mapping
        return dynamicSimulationService.getModels(mapping);
    }

    @Transactional
    public void setDynamicSimulationParameters(UUID studyUuid, DynamicSimulationParametersInfos dsParameter, String userId) {
        updateDynamicSimulationParameters(studyUuid, DynamicSimulationService.toEntity(dsParameter != null ? dsParameter : DynamicSimulationService.getDefaultDynamicSimulationParameters(), objectMapper));
        notificationService.emitElementUpdated(studyUuid, userId);
    }

    public DynamicSimulationParametersInfos getDynamicSimulationParameters(UUID studyUuid) {
        return studyRepository.findById(studyUuid)
                .map(studyEntity -> studyEntity.getDynamicSimulationParameters() != null ? DynamicSimulationService.fromEntity(studyEntity.getDynamicSimulationParameters(), objectMapper) : DynamicSimulationService.getDefaultDynamicSimulationParameters())
                .orElse(null);
    }

    @Transactional
    public UUID runDynamicSimulation(UUID studyUuid, UUID nodeUuid, DynamicSimulationParametersInfos parameters) {
        Objects.requireNonNull(studyUuid);
        Objects.requireNonNull(nodeUuid);

        // pre-condition check
        String lfStatus = loadflowService.getLoadFlowStatus(nodeUuid);
        if (!LoadFlowStatus.CONVERGED.name().equals(lfStatus)) {
            throw new StudyException(NOT_ALLOWED, "Load flow must run successfully before running dynamic simulation");
        }

        // create receiver for getting back the notification in rabbitmq
        String receiver;
        try {
            receiver = URLEncoder.encode(objectMapper.writeValueAsString(new NodeReceiver(nodeUuid)),
                    StandardCharsets.UTF_8);
        } catch (JsonProcessingException e) {
            throw new UncheckedIOException(e);
        }

        // get associated network
        UUID networkUuid = networkStoreService.getNetworkUuid(studyUuid);

        // clean previous result if exist
        Optional<UUID> prevResultUuidOpt = networkModificationTreeService.getDynamicSimulationResultUuid(nodeUuid);
        prevResultUuidOpt.ifPresent(dynamicSimulationService::deleteResult);

        // load configured parameters persisted in the study server DB
        DynamicSimulationParametersInfos configuredParameters = getDynamicSimulationParameters(studyUuid);
        // override configured parameters by provided parameters (only provided fields)
        DynamicSimulationParametersInfos mergeParameters = new DynamicSimulationParametersInfos();
        if (configuredParameters != null) {
            PropertyUtils.copyNonNullProperties(configuredParameters, mergeParameters);
        }
        if (parameters != null) {
            PropertyUtils.copyNonNullProperties(parameters, mergeParameters);
        }

        // launch dynamic simulation
        UUID resultUuid = dynamicSimulationService.runDynamicSimulation(getDynamicSimulationProvider(studyUuid), receiver, networkUuid, "", mergeParameters);

        // update result uuid and notification
        updateDynamicSimulationResultUuid(nodeUuid, resultUuid);
        notificationService.emitStudyChanged(studyUuid, nodeUuid, NotificationService.UPDATE_TYPE_DYNAMIC_SIMULATION_STATUS);

        return resultUuid;
    }

    public List<TimeSeriesMetadataInfos> getDynamicSimulationTimeSeriesMetadata(UUID nodeUuid) {
        return dynamicSimulationService.getTimeSeriesMetadataList(nodeUuid);
    }

    public List<DoubleTimeSeries> getDynamicSimulationTimeSeries(UUID nodeUuid, List<String> timeSeriesNames) {
        // get timeseries from node uuid
        return dynamicSimulationService.getTimeSeriesResult(nodeUuid, timeSeriesNames);
    }

    public List<StringTimeSeries> getDynamicSimulationTimeLine(UUID nodeUuid) {
        // get timeline from node uuid
        return dynamicSimulationService.getTimeLineResult(nodeUuid); // timeline has only one element
    }

    public DynamicSimulationStatus getDynamicSimulationStatus(UUID nodeUuid) {
        return dynamicSimulationService.getStatus(nodeUuid);
    }

    public String getNetworkElementsIds(UUID studyUuid, UUID nodeUuid, List<String> substationsIds, boolean inUpstreamBuiltParentNode, String equipmentType) {
        UUID nodeUuidToSearchIn = getNodeUuidToSearchIn(nodeUuid, inUpstreamBuiltParentNode);
        return networkMapService.getElementsIds(networkStoreService.getNetworkUuid(studyUuid), networkModificationTreeService.getVariantId(nodeUuidToSearchIn),
                substationsIds, equipmentType);
    }

    public SecurityAnalysisParameters getSecurityAnalysisParameters(UUID studyUuid) {
        return studyRepository.findById(studyUuid)
                .map(studyEntity -> SecurityAnalysisService.toSecurityAnalysisParameters(studyEntity.getSecurityAnalysisParameters()))
                .orElse(null);
    }

    public void copyVoltageInitModifications(UUID studyUuid, UUID nodeUuid, String userId) {
        // get modifications group uuid associated to voltage init results
        UUID voltageInitModificationsGroupUuid = voltageInitService.getModificationsGroupUuid(nodeUuid);

        List<UUID> childrenUuids = networkModificationTreeService.getChildren(nodeUuid);
        notificationService.emitStartModificationEquipmentNotification(studyUuid, nodeUuid, childrenUuids, NotificationService.MODIFICATIONS_UPDATING_IN_PROGRESS);
        try {
            checkStudyContainsNode(studyUuid, nodeUuid);
            NodeModificationInfos nodeInfos = networkModificationTreeService.getNodeModificationInfos(nodeUuid);
            UUID networkUuid = networkStoreService.getNetworkUuid(studyUuid);
            Optional<NetworkModificationResult> networkModificationResult = networkModificationService.duplicateModificationsInGroup(voltageInitModificationsGroupUuid, networkUuid, nodeInfos);

            // invalidate the whole subtree except the target node (we have built this node during the duplication)
            networkModificationResult.ifPresent(modificationResult -> emitNetworkModificationImpacts(studyUuid, nodeUuid, modificationResult));
            updateStatuses(studyUuid, nodeUuid, true, true);
        } finally {
            notificationService.emitEndModificationEquipmentNotification(studyUuid, nodeUuid, childrenUuids);
        }
        notificationService.emitElementUpdated(studyUuid, userId);
    }

    @Transactional
    public void setSensitivityAnalysisParametersValues(UUID studyUuid, SensitivityAnalysisParametersValues parameters, String userId) {
        updateSensitivityAnalysisParameters(studyUuid,
                SensitivityAnalysisService.toEntity(parameters != null ? parameters :
                        SensitivityAnalysisService.getDefaultSensitivityAnalysisParametersValues()));
        notificationService.emitElementUpdated(studyUuid, userId);
    }

    public void updateSensitivityAnalysisParameters(UUID studyUuid, SensitivityAnalysisParametersEntity sensitivityAnalysisParametersEntity) {
        Optional<StudyEntity> studyEntity = studyRepository.findById(studyUuid);
        studyEntity.ifPresent(studyEntity1 -> studyEntity1.setSensitivityAnalysisParameters(sensitivityAnalysisParametersEntity));
    }
}<|MERGE_RESOLUTION|>--- conflicted
+++ resolved
@@ -574,15 +574,9 @@
 
     public CreatedStudyBasicInfos insertStudy(UUID studyUuid, String userId, NetworkInfos networkInfos, String caseFormat,
                                               UUID caseUuid, String caseName, LoadFlowParametersEntity loadFlowParameters,
-<<<<<<< HEAD
                                               ShortCircuitParametersEntity shortCircuitParametersEntity, DynamicSimulationParametersEntity dynamicSimulationParametersEntity, UUID voltageInitSettingUuid, Map<String, String> importParameters, UUID importReportUuid) {
-        CreatedStudyBasicInfos createdStudyBasicInfos = StudyService.toCreatedStudyBasicInfos(insertStudyEntity(
-                studyUuid, userId, networkInfos.getNetworkUuid(), networkInfos.getNetworkId(), caseFormat, caseUuid, caseName, loadFlowParameters, importReportUuid, shortCircuitParametersEntity, dynamicSimulationParametersEntity, voltageInitSettingUuid, importParameters));
-=======
-                                              ShortCircuitParametersEntity shortCircuitParametersEntity, DynamicSimulationParametersEntity dynamicSimulationParametersEntity, VoltageInitParametersEntity voltageInitParametersEntity, Map<String, String> importParameters, UUID importReportUuid) {
-        StudyEntity studyEntity = insertStudyEntity(studyUuid, userId, networkInfos.getNetworkUuid(), networkInfos.getNetworkId(), caseFormat, caseUuid, caseName, loadFlowParameters, importReportUuid, shortCircuitParametersEntity, dynamicSimulationParametersEntity, voltageInitParametersEntity, importParameters);
+        StudyEntity studyEntity = insertStudyEntity(studyUuid, userId, networkInfos.getNetworkUuid(), networkInfos.getNetworkId(), caseFormat, caseUuid, caseName, loadFlowParameters, importReportUuid, shortCircuitParametersEntity, dynamicSimulationParametersEntity, voltageInitSettingUuid, importParameters);
         CreatedStudyBasicInfos createdStudyBasicInfos = StudyService.toCreatedStudyBasicInfos(studyEntity);
->>>>>>> fab106e7
         studyInfosService.add(createdStudyBasicInfos);
 
         notificationService.emitStudiesChanged(studyUuid, userId);
@@ -1202,11 +1196,7 @@
         Objects.requireNonNull(importParameters);
 
         StudyEntity studyEntity = new StudyEntity(uuid, networkUuid, networkId, caseFormat, caseUuid, caseName, defaultLoadflowProvider,
-<<<<<<< HEAD
                 defaultSecurityAnalysisProvider, defaultSensitivityAnalysisProvider, defaultDynamicSimulationProvider, loadFlowParameters, shortCircuitParameters, dynamicSimulationParameters, voltageInitSettingUuid, null, null, importParameters);
-        return self.insertStudy(studyEntity, importReportUuid);
-=======
-                defaultSecurityAnalysisProvider, defaultSensitivityAnalysisProvider, defaultDynamicSimulationProvider, loadFlowParameters, shortCircuitParameters, dynamicSimulationParameters, voltageInitParameters, null, null, importParameters);
         return self.saveStudyThenCreateBasicTree(studyEntity, importReportUuid);
     }
 
@@ -1220,7 +1210,6 @@
         }
 
         return studyEntity;
->>>>>>> fab106e7
     }
 
     @Transactional
