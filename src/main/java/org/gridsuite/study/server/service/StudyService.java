/**
 * Copyright (c) 2021, RTE (http://www.rte-france.com)
 * This Source Code Form is subject to the terms of the Mozilla Public
 * License, v. 2.0. If a copy of the MPL was not distributed with this
 * file, You can obtain one at http://mozilla.org/MPL/2.0/.
 */
package org.gridsuite.study.server.service;

import com.fasterxml.jackson.core.JsonProcessingException;
import com.fasterxml.jackson.databind.JsonNode;
import com.fasterxml.jackson.databind.ObjectMapper;
import com.powsybl.commons.reporter.ReporterModel;
import com.powsybl.iidm.network.Network;
import com.powsybl.iidm.network.VariantManagerConstants;
import com.powsybl.loadflow.LoadFlowParameters;
import com.powsybl.network.store.model.VariantInfos;
import lombok.NonNull;
import org.apache.commons.lang3.tuple.Pair;
import org.gridsuite.study.server.StudyException;
import org.gridsuite.study.server.TempFileService;
import org.gridsuite.study.server.dto.*;
import org.gridsuite.study.server.dto.modification.EquipmentDeletionInfos;
import org.gridsuite.study.server.dto.modification.EquipmentModificationInfos;
import org.gridsuite.study.server.dto.modification.ModificationInfos;
import org.gridsuite.study.server.dto.modification.ModificationType;
import org.gridsuite.study.server.elasticsearch.EquipmentInfosService;
import org.gridsuite.study.server.elasticsearch.StudyInfosService;
import org.gridsuite.study.server.networkmodificationtree.dto.AbstractNode;
import org.gridsuite.study.server.networkmodificationtree.dto.BuildStatus;
import org.gridsuite.study.server.repository.*;
import org.slf4j.Logger;
import org.slf4j.LoggerFactory;
import org.springframework.beans.factory.annotation.Autowired;
import org.springframework.beans.factory.annotation.Value;
import org.springframework.context.annotation.Lazy;
import org.springframework.http.*;
import org.springframework.stereotype.Service;
import org.springframework.transaction.annotation.Transactional;
import org.springframework.web.client.HttpClientErrorException;
import org.springframework.web.client.HttpStatusCodeException;
import org.springframework.web.multipart.MultipartFile;

import java.io.File;
import java.io.IOException;
import java.io.UncheckedIOException;
import java.net.URLEncoder;
import java.nio.charset.StandardCharsets;
import java.nio.file.Files;
import java.time.LocalDateTime;
import java.time.ZoneOffset;
import java.time.ZonedDateTime;
import java.util.*;
import java.util.concurrent.CompletableFuture;
import java.util.concurrent.TimeUnit;
import java.util.concurrent.atomic.AtomicReference;
import java.util.stream.Collectors;

import static org.gridsuite.study.server.StudyException.Type.*;

/**
 * @author Abdelsalem Hedhili <abdelsalem.hedhili at rte-france.com>
 * @author Franck Lecuyer <franck.lecuyer at rte-france.com>
 * @author Chamseddine Benhamed <chamseddine.benhamed at rte-france.com>
 */
@Service
public class StudyService {

    private static final Logger LOGGER = LoggerFactory.getLogger(StudyService.class);

    @Autowired
    NotificationService notificationService;

    NetworkModificationTreeService networkModificationTreeService;

    StudyServerExecutionService studyServerExecutionService;

    private String defaultLoadflowProvider;

    private final StudyRepository studyRepository;
    private final StudyCreationRequestRepository studyCreationRequestRepository;
    private final NetworkService networkStoreService;
    private final NetworkModificationService networkModificationService;
    private final ReportService reportService;
    private final StudyInfosService studyInfosService;
    private final EquipmentInfosService equipmentInfosService;
    private final LoadflowService loadflowService;
    private final CaseService caseService;
    private final SingleLineDiagramService singleLineDiagramService;
    private final NetworkConversionService networkConversionService;
    private final GeoDataService geoDataService;
    private final NetworkMapService networkMapService;
    private final SecurityAnalysisService securityAnalysisService;
    private final ActionsService actionsService;

    private final ObjectMapper objectMapper;

    @Autowired
    private TempFileService tempFileService;

    @Autowired
    StudyService self;

    @Autowired
    public StudyService(
        @Value("${loadflow.default-provider}") String defaultLoadflowProvider,
        StudyRepository studyRepository,
        StudyCreationRequestRepository studyCreationRequestRepository,
        NetworkService networkStoreService,
        NetworkModificationService networkModificationService,
        ReportService reportService,
        @Lazy StudyInfosService studyInfosService,
        @Lazy EquipmentInfosService equipmentInfosService,
        NetworkModificationTreeService networkModificationTreeService,
        ObjectMapper objectMapper,
        StudyServerExecutionService studyServerExecutionService,
        LoadflowService loadflowService,
        CaseService caseService,
        SingleLineDiagramService singleLineDiagramService,
        NetworkConversionService networkConversionService,
        GeoDataService geoDataService,
        NetworkMapService networkMapService,
        SecurityAnalysisService securityAnalysisService,
        ActionsService actionsService) {
        this.studyRepository = studyRepository;
        this.studyCreationRequestRepository = studyCreationRequestRepository;
        this.networkStoreService = networkStoreService;
        this.networkModificationService = networkModificationService;
        this.reportService = reportService;
        this.studyInfosService = studyInfosService;
        this.equipmentInfosService = equipmentInfosService;
        this.networkModificationTreeService = networkModificationTreeService;
        this.defaultLoadflowProvider = defaultLoadflowProvider;
        this.objectMapper = objectMapper;
        this.studyServerExecutionService = studyServerExecutionService;
        this.loadflowService = loadflowService;
        this.caseService = caseService;
        this.singleLineDiagramService = singleLineDiagramService;
        this.networkConversionService = networkConversionService;
        this.geoDataService = geoDataService;
        this.networkMapService = networkMapService;
        this.securityAnalysisService = securityAnalysisService;
        this.actionsService = actionsService;
    }

    private static StudyInfos toStudyInfos(StudyEntity entity) {
        return StudyInfos.builder()
                .id(entity.getId())
                .creationDate(ZonedDateTime.ofInstant(entity.getDate().toInstant(ZoneOffset.UTC), ZoneOffset.UTC))
                .userId(entity.getUserId())
                .caseFormat(entity.getCaseFormat())
                .build();
    }

    private static BasicStudyInfos toBasicStudyInfos(StudyCreationRequestEntity entity) {
        return BasicStudyInfos.builder()
                .creationDate(ZonedDateTime.now(ZoneOffset.UTC))
                .userId(entity.getUserId())
                .id(entity.getId())
                .build();
    }

    private static CreatedStudyBasicInfos toCreatedStudyBasicInfos(StudyEntity entity) {
        return CreatedStudyBasicInfos.builder()
                .creationDate(ZonedDateTime.now(ZoneOffset.UTC))
                .userId(entity.getUserId())
                .id(entity.getId())
                .caseFormat(entity.getCaseFormat())
                .build();
    }

    @Transactional(readOnly = true)
    public List<CreatedStudyBasicInfos> getStudies() {
        return studyRepository.findAll().stream()
                .map(StudyService::toCreatedStudyBasicInfos)
                .sorted(Comparator.comparing(CreatedStudyBasicInfos::getCreationDate).reversed())
                .collect(Collectors.toList());
    }

    @Transactional(readOnly = true)
    public String getCaseName(UUID studyUuid) {
        StudyEntity study = studyRepository.findById(studyUuid).orElseThrow(() -> new StudyException(STUDY_NOT_FOUND));

        return caseService.getCaseName(study.getCaseUuid());
    }

    @Transactional(readOnly = true)
    public List<CreatedStudyBasicInfos> getStudiesMetadata(List<UUID> uuids) {
        return studyRepository.findAllById(uuids).stream().map(StudyService::toCreatedStudyBasicInfos)
                .collect(Collectors.toList());

    }

    @Transactional(readOnly = true)
    public List<BasicStudyInfos> getStudiesCreationRequests() {
        return studyCreationRequestRepository.findAll().stream()
                .map(StudyService::toBasicStudyInfos)
                .sorted(Comparator.comparing(BasicStudyInfos::getCreationDate).reversed()).collect(Collectors.toList());
    }

    @Transactional
    public BasicStudyInfos createStudy(UUID caseUuid, String userId, UUID studyUuid, Map<String, Object> importParameters) {
        BasicStudyInfos basicStudyInfos = StudyService.toBasicStudyInfos(insertStudyCreationRequest(userId, studyUuid));
        studyServerExecutionService.runAsync(() -> self.createStudyAsync(caseUuid, userId, basicStudyInfos, importParameters));
        return basicStudyInfos;
    }

    @Transactional
    public void createStudyAsync(UUID caseUuid, String userId, BasicStudyInfos basicStudyInfos, Map<String, Object> importParameters) {
        AtomicReference<Long> startTime = new AtomicReference<>();
        startTime.set(System.nanoTime());
        try {
            UUID importReportUuid = UUID.randomUUID();
            String caseFormat = getCaseFormatWithNotificationOnError(caseUuid, basicStudyInfos.getId(), userId);
            NetworkInfos networkInfos = persistentStoreWithNotificationOnError(caseUuid, basicStudyInfos.getId(), userId, importReportUuid, importParameters);
            LoadFlowParameters loadFlowParameters = LoadFlowParameters.load();
            insertStudy(basicStudyInfos.getId(), userId, networkInfos, caseFormat, caseUuid, false, LoadflowService.toEntity(loadFlowParameters), importReportUuid);
        } catch (Exception e) {
            LOGGER.error(e.toString(), e);
        } finally {
            self.deleteStudyIfNotCreationInProgress(basicStudyInfos.getId(), userId);
            LOGGER.trace("Create study '{}' : {} seconds", basicStudyInfos.getId(),
                    TimeUnit.NANOSECONDS.toSeconds(System.nanoTime() - startTime.get()));
        }
    }

    public BasicStudyInfos createStudy(MultipartFile caseFile, String userId, UUID studyUuid) {
        BasicStudyInfos basicStudyInfos = StudyService.toBasicStudyInfos(insertStudyCreationRequest(userId, studyUuid));
        // Using temp file to store caseFile here because multipartfile are deleted once the request using it is over
        // Since the next action is asynchronous, the multipartfile could be deleted before being read and cause exceptions
        File tempFile = createTempFile(caseFile, basicStudyInfos);
        studyServerExecutionService.runAsync(() -> createStudyAsync(tempFile, caseFile.getOriginalFilename(), userId, basicStudyInfos));
        return basicStudyInfos;
    }

    private File createTempFile(MultipartFile caseFile, BasicStudyInfos basicStudyInfos) {
        File tempFile = null;
        try {
            tempFile = tempFileService.createTempFile(caseFile.getOriginalFilename());
            caseFile.transferTo(tempFile);
            return tempFile;
        } catch (IOException e) {
            LOGGER.error(e.toString(), e);
            deleteStudyIfNotCreationInProgress(basicStudyInfos.getId(), basicStudyInfos.getUserId());
            if (tempFile != null) {
                deleteFile(tempFile);
            }
            throw new StudyException(STUDY_CREATION_FAILED, e.getMessage());
        }
    }

    private void deleteFile(@NonNull File file) {
        try {
            Files.delete(file.toPath());
        } catch (Exception e) {
            LOGGER.error(e.toString(), e);
        }
    }

    private void createStudyAsync(File caseFile, String originalFilename, String userId, BasicStudyInfos basicStudyInfos) {
        AtomicReference<Long> startTime = new AtomicReference<>();
        startTime.set(System.nanoTime());
        try {
            UUID importReportUuid = UUID.randomUUID();
            UUID caseUuid = importCaseWithNotificationOnError(caseFile, originalFilename, basicStudyInfos.getId(), userId);

            if (caseUuid != null) {
                String caseFormat = getCaseFormatWithNotificationOnError(caseUuid, basicStudyInfos.getId(), userId);
                NetworkInfos networkInfos = persistentStoreWithNotificationOnError(caseUuid, basicStudyInfos.getId(), userId, importReportUuid, null);
                LoadFlowParameters loadFlowParameters = LoadFlowParameters.load();
                insertStudy(basicStudyInfos.getId(), userId, networkInfos, caseFormat, caseUuid, false, LoadflowService.toEntity(loadFlowParameters), importReportUuid);
            }
        } catch (Exception e) {
            LOGGER.error(e.toString(), e);
        } finally {
            deleteFile(caseFile);
            deleteStudyIfNotCreationInProgress(basicStudyInfos.getId(), userId);
            LOGGER.trace("Create study '{}' : {} seconds", basicStudyInfos.getId(),
                    TimeUnit.NANOSECONDS.toSeconds(System.nanoTime() - startTime.get()));
        }
    }

    private UUID importCaseWithNotificationOnError(File caseFile, String originalFilename, UUID studyUuid, String userId) {
        try {
            return caseService.importCase(caseFile, originalFilename);
        } catch (StudyException e) {
            notificationService.emitStudyCreationError(studyUuid, userId, e.getMessage());
            throw e;
        }
    }

    public BasicStudyInfos createStudy(UUID sourceStudyUuid, UUID studyUuid, String userId) {
        Objects.requireNonNull(sourceStudyUuid);

        StudyEntity sourceStudy = studyRepository.findById(sourceStudyUuid).orElse(null);
        if (sourceStudy == null) {
            return null;
        }
        LoadFlowParameters sourceLoadFlowParameters = LoadflowService.fromEntity(sourceStudy.getLoadFlowParameters());

        BasicStudyInfos basicStudyInfos = StudyService.toBasicStudyInfos(insertStudyCreationRequest(userId, studyUuid));
        studyServerExecutionService.runAsync(() -> duplicateStudyAsync(basicStudyInfos, sourceStudy, sourceLoadFlowParameters, userId));
        return basicStudyInfos;
    }

    private void duplicateStudyAsync(BasicStudyInfos basicStudyInfos, StudyEntity sourceStudy, LoadFlowParameters sourceLoadFlowParameters, String userId) {
        AtomicReference<Long> startTime = new AtomicReference<>();
        try {
            startTime.set(System.nanoTime());

            List<VariantInfos> networkVariants = networkStoreService.getNetworkVariants(sourceStudy.getNetworkUuid());
            List<String> targetVariantIds = networkVariants.stream().map(VariantInfos::getId).limit(2).collect(Collectors.toList());
            Network clonedNetwork = networkStoreService.cloneNetwork(sourceStudy.getNetworkUuid(), targetVariantIds);
            UUID clonedNetworkUuid = networkStoreService.getNetworkUuid(clonedNetwork);

            LoadFlowParameters newLoadFlowParameters = sourceLoadFlowParameters != null ? sourceLoadFlowParameters.copy() : new LoadFlowParameters();
            insertDuplicatedStudy(basicStudyInfos, sourceStudy, LoadflowService.toEntity(newLoadFlowParameters), userId, clonedNetworkUuid);
        } catch (Exception e) {
            LOGGER.error(e.toString(), e);
        } finally {
            deleteStudyIfNotCreationInProgress(basicStudyInfos.getId(), userId);
            LOGGER.trace("Create study '{}' from source {} : {} seconds", basicStudyInfos.getId(), sourceStudy.getId(),
                    TimeUnit.NANOSECONDS.toSeconds(System.nanoTime() - startTime.get()));
        }
    }

    @Transactional(readOnly = true)
    public StudyInfos getStudyInfos(UUID studyUuid) {
        return StudyService.toStudyInfos(studyRepository.findById(studyUuid).orElseThrow(() -> new StudyException(STUDY_NOT_FOUND)));
    }

    public List<CreatedStudyBasicInfos> searchStudies(@NonNull String query) {
        return studyInfosService.search(query);
    }

    public static String escapeLucene(String s) {
        StringBuilder sb = new StringBuilder();

        for (int i = 0; i < s.length(); ++i) {
            char c = s.charAt(i);
            switch (c) {
                case '+':
                case '\\':
                case '-':
                case '!':
                case '(':
                case ')':
                case ':':
                case '^':
                case '[':
                case ']':
                case '"':
                case '{':
                case '}':
                case '~':
                case '*':
                case '?':
                case '|':
                case '&':
                case '/':

                case ' ': // white space has to be escaped, too
                    sb.append('\\');
                    break;
                default:
                    // do nothing but appease sonarlint
            }

            sb.append(c);
        }

        return sb.toString();
    }

    @Transactional(readOnly = true)
    public List<EquipmentInfos> searchEquipments(@NonNull UUID studyUuid, @NonNull UUID nodeUuid, @NonNull String userInput,
                                          @NonNull EquipmentInfosService.FieldSelector fieldSelector, String equipmentType,
                                          boolean inUpstreamBuiltParentNode) {
        UUID nodeUuidToSearchIn = nodeUuid;
        if (inUpstreamBuiltParentNode) {
            nodeUuidToSearchIn = networkModificationTreeService.doGetLastParentNodeBuilt(nodeUuid);
        }
        UUID networkUuid = networkStoreService.getNetworkUuid(studyUuid);
        String variantId = networkModificationTreeService.getVariantId(nodeUuidToSearchIn);

        if (variantId.isEmpty()) {
            variantId = VariantManagerConstants.INITIAL_VARIANT_ID;
        }

        String queryInitialVariant = buildEquipmentSearchQuery(userInput, fieldSelector, networkUuid,
                VariantManagerConstants.INITIAL_VARIANT_ID, equipmentType);
        List<EquipmentInfos> equipmentInfosInInitVariant = equipmentInfosService.searchEquipments(queryInitialVariant);

        return (variantId.equals(VariantManagerConstants.INITIAL_VARIANT_ID)) ? equipmentInfosInInitVariant
                : completeSearchWithCurrentVariant(networkUuid, variantId, userInput, fieldSelector,
                        equipmentInfosInInitVariant, equipmentType);
    }

    private List<EquipmentInfos> completeSearchWithCurrentVariant(UUID networkUuid, String variantId, String userInput,
                                                                  EquipmentInfosService.FieldSelector fieldSelector, List<EquipmentInfos> equipmentInfosInInitVariant,
                                                                  String equipmentType) {
        String queryTombstonedEquipments = buildTombstonedEquipmentSearchQuery(networkUuid, variantId);
        Set<String> removedEquipmentIdsInVariant = equipmentInfosService.searchTombstonedEquipments(queryTombstonedEquipments)
                .stream()
                .map(TombstonedEquipmentInfos::getId)
                .collect(Collectors.toSet());

        String queryVariant = buildEquipmentSearchQuery(userInput, fieldSelector, networkUuid, variantId,
                equipmentType);
        List<EquipmentInfos> addedEquipmentInfosInVariant = equipmentInfosService.searchEquipments(queryVariant);

        List<EquipmentInfos> equipmentInfos = equipmentInfosInInitVariant
                .stream()
                .filter(ei -> !removedEquipmentIdsInVariant.contains(ei.getId()))
                .collect(Collectors.toList());

        equipmentInfos.addAll(addedEquipmentInfosInVariant);

        return equipmentInfos;
    }

    private String buildEquipmentSearchQuery(String userInput, EquipmentInfosService.FieldSelector fieldSelector, UUID networkUuid, String variantId, String equipmentType) {
        String query = "networkUuid.keyword:(%s) AND variantId.keyword:(%s) AND %s:(*%s*)"
                + (equipmentType == null ? "" : " AND equipmentType.keyword:(%s)");
        return String.format(query, networkUuid, variantId,
                fieldSelector == EquipmentInfosService.FieldSelector.NAME ? "equipmentName.fullascii" : "equipmentId.fullascii",
                escapeLucene(userInput), equipmentType);
    }

    private String buildTombstonedEquipmentSearchQuery(UUID networkUuid, String variantId) {
        return String.format("networkUuid.keyword:(%s) AND variantId.keyword:(%s)", networkUuid, variantId);
    }

    @Transactional
    public Optional<DeleteStudyInfos> doDeleteStudyIfNotCreationInProgress(UUID studyUuid, String userId) {
        Optional<StudyCreationRequestEntity> studyCreationRequestEntity = studyCreationRequestRepository.findById(studyUuid);
        UUID networkUuid = null;
        List<NodeModificationInfos> nodesModificationInfos = new ArrayList<>();
        if (studyCreationRequestEntity.isEmpty()) {
            networkUuid = networkStoreService.doGetNetworkUuid(studyUuid);
            nodesModificationInfos = networkModificationTreeService.getAllNodesModificationInfos(studyUuid);
            studyRepository.findById(studyUuid).ifPresent(s -> {
                networkModificationTreeService.doDeleteTree(studyUuid);
                studyRepository.deleteById(studyUuid);
                studyInfosService.deleteByUuid(studyUuid);
            });
        } else {
            studyCreationRequestRepository.deleteById(studyCreationRequestEntity.get().getId());
        }
        notificationService.emitStudyDelete(studyUuid, userId);

        return networkUuid != null ? Optional.of(new DeleteStudyInfos(networkUuid, nodesModificationInfos)) : Optional.empty();
    }

    @Transactional
    public void deleteStudyIfNotCreationInProgress(UUID studyUuid, String userId) {
        AtomicReference<Long> startTime = new AtomicReference<>(null);
        try {
            Optional<DeleteStudyInfos> deleteStudyInfosOpt = doDeleteStudyIfNotCreationInProgress(studyUuid,
                    userId);
            if (deleteStudyInfosOpt.isPresent()) {
                DeleteStudyInfos deleteStudyInfos = deleteStudyInfosOpt.get();
                startTime.set(System.nanoTime());

                CompletableFuture<Void> executeInParallel = CompletableFuture.allOf(
                    studyServerExecutionService.runAsync(() -> deleteStudyInfos.getNodesModificationInfos().stream().map(NodeModificationInfos::getModificationGroupUuid).filter(Objects::nonNull).forEach(networkModificationService::deleteModifications)), // TODO delete all with one request only
                    studyServerExecutionService.runAsync(() -> deleteStudyInfos.getNodesModificationInfos().stream().map(NodeModificationInfos::getReportUuid).filter(Objects::nonNull).forEach(reportService::deleteReport)), // TODO delete all with one request only
                    studyServerExecutionService.runAsync(() -> deleteEquipmentIndexes(deleteStudyInfos.getNetworkUuid())),
                    studyServerExecutionService.runAsync(() -> networkStoreService.deleteNetwork(deleteStudyInfos.getNetworkUuid()))
                );

                executeInParallel.get();
                if (startTime.get() != null) {
                    LOGGER.trace("Delete study '{}' : {} seconds", studyUuid, TimeUnit.NANOSECONDS.toSeconds(System.nanoTime() - startTime.get()));
                }
            }
        } catch (Exception e) {
            if (e instanceof InterruptedException) {
                Thread.currentThread().interrupt();
            }
            LOGGER.error(e.toString(), e);
            throw new StudyException(DELETE_STUDY_FAILED, e.getMessage());
        }
    }

    public void deleteEquipmentIndexes(UUID networkUuid) {
        AtomicReference<Long> startTime = new AtomicReference<>();
        startTime.set(System.nanoTime());
        equipmentInfosService.deleteAll(networkUuid);
        LOGGER.trace("Indexes deletion for network '{}' : {} seconds", networkUuid, TimeUnit.NANOSECONDS.toSeconds(System.nanoTime() - startTime.get()));
    }

    private CreatedStudyBasicInfos insertStudy(UUID studyUuid, String userId, NetworkInfos networkInfos,
            String caseFormat, UUID caseUuid, boolean casePrivate, LoadFlowParametersEntity loadFlowParameters, UUID importReportUuid) {
        CreatedStudyBasicInfos createdStudyBasicInfos = StudyService.toCreatedStudyBasicInfos(insertStudyEntity(
                studyUuid, userId, networkInfos.getNetworkUuid(), networkInfos.getNetworkId(), caseFormat, caseUuid, casePrivate, loadFlowParameters, importReportUuid));
        studyInfosService.add(createdStudyBasicInfos);

        notificationService.emitStudiesChanged(studyUuid, userId);

        return createdStudyBasicInfos;
    }

    @Transactional
    public CreatedStudyBasicInfos insertDuplicatedStudy(BasicStudyInfos studyInfos, StudyEntity sourceStudy, LoadFlowParametersEntity newLoadFlowParameters, String userId, UUID clonedNetworkUuid) {
        Objects.requireNonNull(studyInfos.getId());
        Objects.requireNonNull(userId);
        Objects.requireNonNull(clonedNetworkUuid);
        Objects.requireNonNull(sourceStudy.getNetworkId());
        Objects.requireNonNull(sourceStudy.getCaseFormat());
        Objects.requireNonNull(sourceStudy.getCaseUuid());
        Objects.requireNonNull(newLoadFlowParameters);

        UUID reportUuid = UUID.randomUUID();
        StudyEntity studyEntity = new StudyEntity(studyInfos.getId(), userId, LocalDateTime.now(ZoneOffset.UTC), clonedNetworkUuid, sourceStudy.getNetworkId(), sourceStudy.getCaseFormat(), sourceStudy.getCaseUuid(), sourceStudy.isCasePrivate(), sourceStudy.getLoadFlowProvider(), newLoadFlowParameters);
        CreatedStudyBasicInfos createdStudyBasicInfos = StudyService.toCreatedStudyBasicInfos(insertDuplicatedStudy(studyEntity, sourceStudy.getId(), reportUuid));

        studyInfosService.add(createdStudyBasicInfos);
        notificationService.emitStudiesChanged(studyInfos.getId(), userId);

        return createdStudyBasicInfos;
    }

    private StudyCreationRequestEntity insertStudyCreationRequest(String userId, UUID studyUuid) {
        StudyCreationRequestEntity newStudy = insertStudyCreationRequestEntity(userId, studyUuid);
        notificationService.emitStudiesChanged(newStudy.getId(), userId);
        return newStudy;
    }

    public String getCaseFormatWithNotificationOnError(UUID caseUuid, UUID studyUuid, String userId) {
        try {
            return caseService.getCaseFormat(caseUuid);
        } catch (HttpStatusCodeException e) {
            throw handleStudyCreationError(studyUuid, userId, e, "case-server");
        }
    }

    private StudyException handleStudyCreationError(UUID studyUuid, String userId, HttpStatusCodeException httpException, String serverName) {
        HttpStatus httpStatusCode = httpException.getStatusCode();
        String errorMessage = httpException.getResponseBodyAsString();
        String errorToParse = errorMessage.isEmpty() ? "{\"message\": \"" + serverName + ": " + httpStatusCode + "\"}"
                : errorMessage;

        try {
            JsonNode node = new ObjectMapper().readTree(errorToParse).path("message");
            if (!node.isMissingNode()) {
                notificationService.emitStudyCreationError(studyUuid, userId, node.asText());
            } else {
                notificationService.emitStudyCreationError(studyUuid, userId, errorToParse);
            }
        } catch (JsonProcessingException e) {
            if (!errorToParse.isEmpty()) {
                notificationService.emitStudyCreationError(studyUuid, userId, errorToParse);
            }
        }

        LOGGER.error(errorToParse, httpException);

        return new StudyException(STUDY_CREATION_FAILED, errorToParse);
    }

    @Transactional(readOnly = true)
    public byte[] getVoltageLevelSvg(UUID studyUuid, String voltageLevelId, DiagramParameters diagramParameters,
            UUID nodeUuid) {
        UUID networkUuid = networkStoreService.getNetworkUuid(studyUuid);
        String variantId = networkModificationTreeService.getVariantId(nodeUuid);

        return singleLineDiagramService.getVoltageLevelSvg(networkUuid, variantId, voltageLevelId, diagramParameters);
    }

    @Transactional(readOnly = true)
    public String getVoltageLevelSvgAndMetadata(UUID studyUuid, String voltageLevelId, DiagramParameters diagramParameters,
            UUID nodeUuid) {
        UUID networkUuid = networkStoreService.getNetworkUuid(studyUuid);
        String variantId = networkModificationTreeService.getVariantId(nodeUuid);

        return singleLineDiagramService.getVoltageLevelSvgAndMetadata(networkUuid, variantId, voltageLevelId, diagramParameters);
    }

    private NetworkInfos persistentStoreWithNotificationOnError(UUID caseUuid, UUID studyUuid, String userId, UUID importReportUuid, Map<String, Object> importParameters) {
        try {
            NetworkInfos networkInfos = networkConversionService.persistentStore(caseUuid, importReportUuid, importParameters);
            if (networkInfos == null) {
                throw handleStudyCreationError(studyUuid, userId, new HttpClientErrorException(HttpStatus.BAD_REQUEST), "network-conversion-server");
            }
            return networkInfos;
        } catch (HttpStatusCodeException e) {
            throw handleStudyCreationError(studyUuid, userId, e, "network-conversion-server");
        } catch (Exception e) {
            if (!(e instanceof StudyException)) {
                notificationService.emitStudyCreationError(studyUuid, userId, e.getMessage());
            }
            throw e;
        }
    }

    @Transactional(readOnly = true)
    public String getLinesGraphics(UUID networkUuid, UUID nodeUuid) {
        String variantId = networkModificationTreeService.getVariantId(nodeUuid);

        return geoDataService.getLinesGraphics(networkUuid, variantId);
    }

    @Transactional(readOnly = true)
    public String getSubstationsGraphics(UUID networkUuid, UUID nodeUuid) {
        String variantId = networkModificationTreeService.getVariantId(nodeUuid);

        return geoDataService.getSubstationsGraphics(networkUuid, variantId);
    }

    @Transactional(readOnly = true)
    public String getSubstationsMapData(UUID studyUuid, UUID nodeUuid, List<String> substationsIds, boolean inUpstreamBuiltParentNode) {
        UUID nodeUuidToSearchIn = nodeUuid;
        if (inUpstreamBuiltParentNode) {
            nodeUuidToSearchIn = networkModificationTreeService.doGetLastParentNodeBuilt(nodeUuid);
        }
        return networkMapService.getEquipmentsMapData(networkStoreService.getNetworkUuid(studyUuid), networkModificationTreeService.getVariantId(nodeUuidToSearchIn),
                substationsIds, "substations");
    }

    public String getSubstationMapData(UUID studyUuid, UUID nodeUuid, String substationId, boolean inUpstreamBuiltParentNode) {
        UUID nodeUuidToSearchIn = nodeUuid;
        if (inUpstreamBuiltParentNode) {
            nodeUuidToSearchIn = networkModificationTreeService.doGetLastParentNodeBuilt(nodeUuid);
        }
        return networkMapService.getEquipmentMapData(networkStoreService.getNetworkUuid(studyUuid), networkModificationTreeService.getVariantId(nodeUuidToSearchIn),
                "substations", substationId);
    }

    @Transactional(readOnly = true)
    public String getLinesMapData(UUID studyUuid, UUID nodeUuid, List<String> substationsIds, boolean inUpstreamBuiltParentNode) {
        UUID nodeUuidToSearchIn = nodeUuid;
        if (inUpstreamBuiltParentNode) {
            nodeUuidToSearchIn = networkModificationTreeService.doGetLastParentNodeBuilt(nodeUuid);
        }
        return networkMapService.getEquipmentsMapData(networkStoreService.getNetworkUuid(studyUuid), networkModificationTreeService.getVariantId(nodeUuidToSearchIn),
                substationsIds, "lines");
    }

    public String getLineMapData(UUID studyUuid, UUID nodeUuid, String lineId, boolean inUpstreamBuiltParentNode) {
        UUID nodeUuidToSearchIn = nodeUuid;
        if (inUpstreamBuiltParentNode) {
            nodeUuidToSearchIn = networkModificationTreeService.doGetLastParentNodeBuilt(nodeUuid);
        }

        return networkMapService.getEquipmentMapData(networkStoreService.getNetworkUuid(studyUuid), networkModificationTreeService.getVariantId(nodeUuidToSearchIn),
                "lines", lineId);
    }

    @Transactional(readOnly = true)
    public String getTwoWindingsTransformersMapData(UUID studyUuid, UUID nodeUuid, List<String> substationsIds) {
        return networkMapService.getEquipmentsMapData(networkStoreService.getNetworkUuid(studyUuid), networkModificationTreeService.getVariantId(nodeUuid),
                substationsIds, "2-windings-transformers");
    }

    public String getTwoWindingsTransformerMapData(UUID studyUuid, UUID nodeUuid, String twoWindingsTransformerId,
            boolean inUpstreamBuiltParentNode) {
        UUID nodeUuidToSearchIn = nodeUuid;
        if (inUpstreamBuiltParentNode) {
            nodeUuidToSearchIn = networkModificationTreeService.doGetLastParentNodeBuilt(nodeUuid);
        }
        return networkMapService.getEquipmentMapData(networkStoreService.getNetworkUuid(studyUuid), networkModificationTreeService.getVariantId(nodeUuidToSearchIn),
                "2-windings-transformers", twoWindingsTransformerId);
    }

    @Transactional(readOnly = true)
    public String getThreeWindingsTransformersMapData(UUID studyUuid, UUID nodeUuid, List<String> substationsIds) {
        return networkMapService.getEquipmentsMapData(networkStoreService.getNetworkUuid(studyUuid), networkModificationTreeService.getVariantId(nodeUuid),
                substationsIds, "3-windings-transformers");
    }

    @Transactional(readOnly = true)
    public String getGeneratorsMapData(UUID studyUuid, UUID nodeUuid, List<String> substationsIds, boolean inUpstreamBuiltParentNode) {
        UUID nodeUuidToSearchIn = nodeUuid;
        if (inUpstreamBuiltParentNode) {
            nodeUuidToSearchIn = networkModificationTreeService.doGetLastParentNodeBuilt(nodeUuid);
        }
        return networkMapService.getEquipmentsMapData(networkStoreService.getNetworkUuid(studyUuid), networkModificationTreeService.getVariantId(nodeUuidToSearchIn),
                substationsIds, "generators");
    }

    @Transactional(readOnly = true)
    public String getGeneratorMapData(UUID studyUuid, UUID nodeUuid, String generatorId, boolean inUpstreamBuiltParentNode) {
        UUID nodeUuidToSearchIn = nodeUuid;
        if (inUpstreamBuiltParentNode) {
            nodeUuidToSearchIn = networkModificationTreeService.doGetLastParentNodeBuilt(nodeUuid);
        }

        return networkMapService.getEquipmentMapData(networkStoreService.getNetworkUuid(studyUuid), networkModificationTreeService.getVariantId(nodeUuidToSearchIn),
                "generators", generatorId);
    }

    @Transactional(readOnly = true)
    public String getBatteriesMapData(UUID studyUuid, UUID nodeUuid, List<String> substationsIds) {
        return networkMapService.getEquipmentsMapData(networkStoreService.getNetworkUuid(studyUuid), networkModificationTreeService.getVariantId(nodeUuid),
                substationsIds, "batteries");
    }

    @Transactional(readOnly = true)
    public String getDanglingLinesMapData(UUID studyUuid, UUID nodeUuid, List<String> substationsIds) {
        return networkMapService.getEquipmentsMapData(networkStoreService.getNetworkUuid(studyUuid), networkModificationTreeService.getVariantId(nodeUuid),
                substationsIds, "dangling-lines");
    }

    @Transactional(readOnly = true)
    public String getHvdcLinesMapData(UUID studyUuid, UUID nodeUuid, List<String> substationsIds) {
        return networkMapService.getEquipmentsMapData(networkStoreService.getNetworkUuid(studyUuid), networkModificationTreeService.getVariantId(nodeUuid),
                substationsIds, "hvdc-lines");
    }

    @Transactional(readOnly = true)
    public String getLccConverterStationsMapData(UUID studyUuid, UUID nodeUuid, List<String> substationsIds) {
        return networkMapService.getEquipmentsMapData(networkStoreService.getNetworkUuid(studyUuid), networkModificationTreeService.getVariantId(nodeUuid),
                substationsIds, "lcc-converter-stations");
    }

    @Transactional(readOnly = true)
    public String getVscConverterStationsMapData(UUID studyUuid, UUID nodeUuid, List<String> substationsIds) {
        return networkMapService.getEquipmentsMapData(networkStoreService.getNetworkUuid(studyUuid), networkModificationTreeService.getVariantId(nodeUuid),
                substationsIds, "vsc-converter-stations");
    }

    @Transactional(readOnly = true)
    public String getLoadsMapData(UUID studyUuid, UUID nodeUuid, List<String> substationsIds,
            boolean inUpstreamBuiltParentNode) {
        UUID nodeUuidToSearchIn = nodeUuid;
        if (inUpstreamBuiltParentNode) {
            nodeUuidToSearchIn = networkModificationTreeService.doGetLastParentNodeBuilt(nodeUuid);
        }

        return networkMapService.getEquipmentsMapData(networkStoreService.getNetworkUuid(studyUuid), networkModificationTreeService.getVariantId(nodeUuidToSearchIn),
                substationsIds, "loads");
    }

    public String getLoadMapData(UUID studyUuid, UUID nodeUuid, String loadId, boolean inUpstreamBuiltParentNode) {
        UUID nodeUuidToSearchIn = nodeUuid;
        if (inUpstreamBuiltParentNode) {
            nodeUuidToSearchIn = networkModificationTreeService.doGetLastParentNodeBuilt(nodeUuid);
        }

        return networkMapService.getEquipmentMapData(networkStoreService.getNetworkUuid(studyUuid), networkModificationTreeService.getVariantId(nodeUuidToSearchIn),
                "loads", loadId);
    }

    @Transactional(readOnly = true)
    public String getShuntCompensatorsMapData(UUID studyUuid, UUID nodeUuid, List<String> substationsIds) {
        return networkMapService.getEquipmentsMapData(networkStoreService.getNetworkUuid(studyUuid), networkModificationTreeService.getVariantId(nodeUuid),
                substationsIds, "shunt-compensators");
    }

    @Transactional(readOnly = true)
    public String getShuntCompensatorMapData(UUID studyUuid, UUID nodeUuid, String shuntCompensatorId,
            boolean inUpstreamBuiltParentNode) {
        UUID nodeUuidToSearchIn = nodeUuid;
        if (inUpstreamBuiltParentNode) {
            nodeUuidToSearchIn = networkModificationTreeService.doGetLastParentNodeBuilt(nodeUuid);
        }

        return networkMapService.getEquipmentMapData(networkStoreService.getNetworkUuid(studyUuid), networkModificationTreeService.getVariantId(nodeUuidToSearchIn),
                "shunt-compensators", shuntCompensatorId);
    }

    @Transactional(readOnly = true)
    public String getStaticVarCompensatorsMapData(UUID studyUuid, UUID nodeUuid, List<String> substationsIds) {
        return networkMapService.getEquipmentsMapData(networkStoreService.getNetworkUuid(studyUuid), networkModificationTreeService.getVariantId(nodeUuid),
                substationsIds, "static-var-compensators");
    }

    @Transactional(readOnly = true)
    public String getVoltageLevelMapData(UUID studyUuid, UUID nodeUuid, String voltageLevelId,
            boolean inUpstreamBuiltParentNode) {
        UUID nodeUuidToSearchIn = nodeUuid;
        if (inUpstreamBuiltParentNode) {
            nodeUuidToSearchIn = networkModificationTreeService.doGetLastParentNodeBuilt(nodeUuid);
        }
        return networkMapService.getEquipmentMapData(networkStoreService.getNetworkUuid(studyUuid), networkModificationTreeService.getVariantId(nodeUuidToSearchIn),
                "voltage-levels", voltageLevelId);
    }

    @Transactional(readOnly = true)
    public String getVoltageLevelsMapData(UUID studyUuid, UUID nodeUuid, List<String> substationsIds, boolean inUpstreamBuiltParentNode) {
        UUID nodeUuidToSearchIn = nodeUuid;
        if (inUpstreamBuiltParentNode) {
            nodeUuidToSearchIn = networkModificationTreeService.doGetLastParentNodeBuilt(nodeUuid);
        }
        return networkMapService.getEquipmentsMapData(networkStoreService.getNetworkUuid(studyUuid), networkModificationTreeService.getVariantId(nodeUuidToSearchIn),
                substationsIds, "voltage-levels");
    }

    @Transactional(readOnly = true)
    public String getAllMapData(UUID studyUuid, UUID nodeUuid, List<String> substationsIds) {
        return networkMapService.getEquipmentsMapData(networkStoreService.getNetworkUuid(studyUuid), networkModificationTreeService.getVariantId(nodeUuid),
                substationsIds, "all");
    }

    @Transactional
    public void changeSwitchState(UUID studyUuid, String switchId, boolean open, UUID nodeUuid) {
        assertCanModifyNode(studyUuid, nodeUuid);

        notificationService.emitStartModificationEquipmentNotification(studyUuid, nodeUuid, NotificationService.MODIFICATIONS_CREATING_IN_PROGRESS);
        try {
            NodeModificationInfos nodeInfos = networkModificationTreeService.getNodeModificationInfos(nodeUuid);
            UUID groupUuid = nodeInfos.getModificationGroupUuid();
            String variantId = nodeInfos.getVariantId();
            UUID reportUuid = nodeInfos.getReportUuid();

            List<EquipmentModificationInfos> equipmentModificationsInfos = networkModificationService
                    .changeSwitchState(studyUuid, switchId, open, groupUuid, variantId, reportUuid);
            Set<String> substationIds = getSubstationIds(equipmentModificationsInfos);

            notificationService.emitStudyChanged(studyUuid, nodeUuid, NotificationService.UPDATE_TYPE_STUDY, substationIds);
            updateStatuses(studyUuid, nodeUuid);
            notificationService.emitStudyChanged(studyUuid, nodeUuid, NotificationService.UPDATE_TYPE_SWITCH);
        } finally {
            notificationService.emitEndModificationEquipmentNotification(studyUuid, nodeUuid);
        }
    }

    @Transactional
    public void applyGroovyScript(UUID studyUuid, String groovyScript, UUID nodeUuid) {
        assertCanModifyNode(studyUuid, nodeUuid);
        notificationService.emitStartModificationEquipmentNotification(studyUuid, nodeUuid, NotificationService.MODIFICATIONS_CREATING_IN_PROGRESS);
        try {
            NodeModificationInfos nodeInfos = networkModificationTreeService.getNodeModificationInfos(nodeUuid);
            UUID groupUuid = nodeInfos.getModificationGroupUuid();
            String variantId = nodeInfos.getVariantId();
            UUID reportUuid = nodeInfos.getReportUuid();

            List<ModificationInfos> modificationsInfos = networkModificationService.applyGroovyScript(studyUuid,
                    groovyScript, groupUuid, variantId, reportUuid);

            Set<String> substationIds = getSubstationIds(modificationsInfos);

            notificationService.emitStudyChanged(studyUuid, nodeUuid, NotificationService.UPDATE_TYPE_STUDY, substationIds);
            updateStatuses(studyUuid, nodeUuid);
        } finally {
            notificationService.emitEndModificationEquipmentNotification(studyUuid, nodeUuid);
        }
    }

    @Transactional
    public void runLoadFlow(UUID studyUuid, UUID nodeUuid) {
        assertIsNodeNotReadOnly(nodeUuid);
        assertLoadFlowRunnable(nodeUuid);

        String provider = getLoadFlowProvider(studyUuid);
        LoadFlowParameters loadflowParameters = getLoadFlowParameters(studyUuid);

        loadflowService.runLoadFlow(studyUuid, nodeUuid, loadflowParameters, provider);
    }

    public ExportNetworkInfos exportNetwork(UUID studyUuid, UUID nodeUuid, String format, String paramatersJson) {
        assertRootNodeOrBuiltNode(studyUuid, nodeUuid);

        UUID networkUuid = networkStoreService.getNetworkUuid(studyUuid);
        String variantId = networkModificationTreeService.getVariantId(nodeUuid);

        return networkConversionService.exportNetwork(networkUuid, variantId, format, paramatersJson);
    }

    @Transactional
    public void changeLineStatus(@NonNull UUID studyUuid, @NonNull String lineId, @NonNull String status,
            @NonNull UUID nodeUuid) {
        assertCanModifyNode(studyUuid, nodeUuid);
        notificationService.emitStartModificationEquipmentNotification(studyUuid, nodeUuid, NotificationService.MODIFICATIONS_CREATING_IN_PROGRESS);
        try {
            NodeModificationInfos nodeInfos = networkModificationTreeService.getNodeModificationInfos(nodeUuid);
            UUID groupUuid = nodeInfos.getModificationGroupUuid();
            String variantId = nodeInfos.getVariantId();
            UUID reportUuid = nodeInfos.getReportUuid();

            List<ModificationInfos> modificationInfosList = networkModificationService.changeLineStatus(studyUuid, lineId,
                    status, groupUuid, variantId, reportUuid);

            Set<String> substationIds = getSubstationIds(modificationInfosList);

            notificationService.emitStudyChanged(studyUuid, nodeUuid, NotificationService.UPDATE_TYPE_STUDY, substationIds);
            updateStatuses(studyUuid, nodeUuid);
            notificationService.emitStudyChanged(studyUuid, nodeUuid, NotificationService.UPDATE_TYPE_LINE);
        } finally {
            notificationService.emitEndModificationEquipmentNotification(studyUuid, nodeUuid);
        }
    }

    public void assertLoadFlowRunnable(UUID nodeUuid) {
        LoadFlowStatus lfStatus = getLoadFlowStatus(nodeUuid);

        if (!LoadFlowStatus.NOT_DONE.equals(lfStatus)) {
            throw new StudyException(LOADFLOW_NOT_RUNNABLE);
        }
    }

    private void assertLoadFlowNotRunning(UUID nodeUuid) {
        LoadFlowStatus lfStatus = getLoadFlowStatus(nodeUuid);

        if (LoadFlowStatus.RUNNING.equals(lfStatus)) {
            throw new StudyException(LOADFLOW_RUNNING);
        }
    }

    public void assertComputationNotRunning(UUID nodeUuid) {
        assertLoadFlowNotRunning(nodeUuid);
        securityAnalysisService.assertSecurityAnalysisNotRunning(nodeUuid);
    }

    public void assertIsNodeNotReadOnly(UUID nodeUuid) {
        Boolean isReadOnly = networkModificationTreeService.isReadOnly(nodeUuid).orElse(Boolean.FALSE);
        if (Boolean.TRUE.equals(isReadOnly)) {
            throw new StudyException(NOT_ALLOWED);
        }
    }

    public void assertCanModifyNode(UUID studyUuid, UUID nodeUuid) {
        assertIsNodeNotReadOnly(nodeUuid);
        assertNoBuildNoComputation(studyUuid, nodeUuid);
    }

    public void assertNoBuildNoComputation(UUID studyUuid, UUID nodeUuid) {
        assertComputationNotRunning(nodeUuid);
        assertNoNodeIsBuilding(studyUuid);
    }

    public void assertNoNodeIsBuilding(UUID studyUuid) {
        networkModificationTreeService.getAllNodes(studyUuid).stream().forEach(node -> {
            if (networkModificationTreeService.getBuildStatus(node.getIdNode()) == BuildStatus.BUILDING) {
                throw new StudyException(NOT_ALLOWED, "No modification is allowed during a node building.");
            }
        });
    }

    public void assertRootNodeOrBuiltNode(UUID studyUuid, UUID nodeUuid) {
        if (!(networkModificationTreeService.getStudyRootNodeUuid(studyUuid).equals(nodeUuid)
                || networkModificationTreeService.getBuildStatus(nodeUuid) == BuildStatus.BUILT)) {
            throw new StudyException(NODE_NOT_BUILT);
        }
    }

    @Transactional(readOnly = true)
    public LoadFlowParameters getLoadFlowParameters(UUID studyUuid) {
        return studyRepository.findById(studyUuid)
            .map(studyEntity -> LoadflowService.fromEntity(studyEntity.getLoadFlowParameters()))
            .orElse(null);
    }

    public void setLoadFlowParameters(UUID studyUuid, LoadFlowParameters parameters) {
        self.updateLoadFlowParameters(studyUuid, LoadflowService.toEntity(parameters != null ? parameters : LoadFlowParameters.load()));
        invalidateLoadFlowStatusOnAllNodes(studyUuid);
        notificationService.emitStudyChanged(studyUuid, null, NotificationService.UPDATE_TYPE_LOADFLOW_STATUS);
        invalidateSecurityAnalysisStatusOnAllNodes(studyUuid);
        notificationService.emitStudyChanged(studyUuid, null, NotificationService.UPDATE_TYPE_SECURITY_ANALYSIS_STATUS);
    }

    public void invalidateLoadFlowStatusOnAllNodes(UUID studyUuid) {
        networkModificationTreeService.updateStudyLoadFlowStatus(studyUuid, LoadFlowStatus.NOT_DONE);
    }

    @Transactional(readOnly = true)
    public String getLoadFlowProvider(UUID studyUuid) {
        return studyRepository.findById(studyUuid)
            .map(StudyEntity::getLoadFlowProvider)
            .orElse("");
    }

    @Transactional
    public void updateLoadFlowProvider(UUID studyUuid, String provider) {
        Optional<StudyEntity> studyEntity = studyRepository.findById(studyUuid);
        studyEntity.ifPresent(studyEntity1 -> studyEntity1.setLoadFlowProvider(provider != null ? provider : defaultLoadflowProvider));
        networkModificationTreeService.updateStudyLoadFlowStatus(studyUuid, LoadFlowStatus.NOT_DONE);
        notificationService.emitStudyChanged(studyUuid, null, NotificationService.UPDATE_TYPE_LOADFLOW_STATUS);
    }

    @Transactional
    public UUID runSecurityAnalysis(UUID studyUuid, List<String> contingencyListNames, String parameters,
            UUID nodeUuid) {
        assertIsNodeNotReadOnly(nodeUuid);
        Objects.requireNonNull(studyUuid);
        Objects.requireNonNull(contingencyListNames);
        Objects.requireNonNull(parameters);
        Objects.requireNonNull(nodeUuid);

        UUID networkUuid = networkStoreService.getNetworkUuid(studyUuid);
        String provider = getLoadFlowProvider(studyUuid);
        String variantId = networkModificationTreeService.getVariantId(nodeUuid);
        UUID reportUuid = networkModificationTreeService.getReportUuid(nodeUuid);

        String receiver;
        try {
            receiver = URLEncoder.encode(objectMapper.writeValueAsString(new Receiver(nodeUuid)),
                    StandardCharsets.UTF_8);
        } catch (JsonProcessingException e) {
            throw new UncheckedIOException(e);
        }

        UUID result = securityAnalysisService.runSecurityAnalysis(networkUuid, reportUuid, variantId, provider, contingencyListNames, parameters, receiver);

        updateSecurityAnalysisResultUuid(nodeUuid, result);
        notificationService.emitStudyChanged(studyUuid, nodeUuid, NotificationService.UPDATE_TYPE_SECURITY_ANALYSIS_STATUS);
        return result;
    }

    @Transactional(readOnly = true)
    public Integer getContingencyCount(UUID studyUuid, List<String> contingencyListNames, UUID nodeUuid) {
        Objects.requireNonNull(studyUuid);
        Objects.requireNonNull(contingencyListNames);
        Objects.requireNonNull(nodeUuid);

        UUID networkuuid = networkStoreService.getNetworkUuid(studyUuid);
        String variantId = networkModificationTreeService.getVariantId(nodeUuid);

        return actionsService.getContingencyCount(networkuuid, variantId, contingencyListNames);
    }

    @Transactional(readOnly = true)
    public byte[] getSubstationSvg(UUID studyUuid, String substationId, DiagramParameters diagramParameters,
            String substationLayout, UUID nodeUuid) {
        UUID networkUuid = networkStoreService.getNetworkUuid(studyUuid);
        String variantId = networkModificationTreeService.getVariantId(nodeUuid);

        return singleLineDiagramService.getSubstationSvg(networkUuid, variantId, substationId, diagramParameters, substationLayout);
    }

    @Transactional(readOnly = true)
    public String getSubstationSvgAndMetadata(UUID studyUuid, String substationId, DiagramParameters diagramParameters,
            String substationLayout, UUID nodeUuid) {
        UUID networkUuid = networkStoreService.getNetworkUuid(studyUuid);
        String variantId = networkModificationTreeService.getVariantId(nodeUuid);

        return singleLineDiagramService.getSubstationSvgAndMetadata(networkUuid, variantId, substationId, diagramParameters, substationLayout);
    }

    @Transactional(readOnly = true)
    public String getNeworkAreaDiagram(UUID studyUuid, UUID nodeUuid, List<String> voltageLevelsIds, int depth) {
        UUID networkUuid = networkStoreService.getNetworkUuid(studyUuid);
        String variantId = networkModificationTreeService.getVariantId(nodeUuid);

        return singleLineDiagramService.getNeworkAreaDiagram(networkUuid, variantId, voltageLevelsIds, depth);
    }

<<<<<<< HEAD
    @Transactional(readOnly = true)
    public String getSecurityAnalysisStatus(UUID nodeUuid) {
        String result = null;
        Optional<UUID> resultUuidOpt = getSecurityAnalysisResultUuid(nodeUuid);

        if (resultUuidOpt.isEmpty()) {
            return null;
        }

        try {
            result = securityAnalysisService.getSecurityAnalysisStatus(resultUuidOpt.get());
        } catch (HttpStatusCodeException e) {
            if (HttpStatus.NOT_FOUND.equals(e.getStatusCode())) {
                throw new StudyException(SECURITY_ANALYSIS_NOT_FOUND);
            }
            throw e;
        }

        return result;
    }

=======
>>>>>>> 035090d9
    public void invalidateSecurityAnalysisStatus(UUID nodeUuid) {
        securityAnalysisService.invalidateSaStatus(networkModificationTreeService.getSecurityAnalysisResultUuidsFromNode(nodeUuid));
    }

    public void invalidateSecurityAnalysisStatusOnAllNodes(UUID studyUuid) {
        securityAnalysisService.invalidateSaStatus(networkModificationTreeService.getStudySecurityAnalysisResultUuids(studyUuid));
    }

    private StudyEntity insertStudyEntity(UUID uuid, String userId, UUID networkUuid, String networkId,
            String caseFormat, UUID caseUuid, boolean casePrivate, LoadFlowParametersEntity loadFlowParameters,
            UUID importReportUuid) {
        Objects.requireNonNull(uuid);
        Objects.requireNonNull(userId);
        Objects.requireNonNull(networkUuid);
        Objects.requireNonNull(networkId);
        Objects.requireNonNull(caseFormat);
        Objects.requireNonNull(caseUuid);
        Objects.requireNonNull(loadFlowParameters);

        StudyEntity studyEntity = new StudyEntity(uuid, userId, LocalDateTime.now(ZoneOffset.UTC), networkUuid, networkId, caseFormat, caseUuid, casePrivate, defaultLoadflowProvider, loadFlowParameters);
        return self.insertStudy(studyEntity, importReportUuid);
    }

    @Transactional
    public StudyEntity insertStudy(StudyEntity studyEntity, UUID importReportUuid) {
        var study = studyRepository.save(studyEntity);

        networkModificationTreeService.createBasicTree(study, importReportUuid);
        return study;
    }

    @Transactional
    public StudyEntity insertDuplicatedStudy(StudyEntity studyEntity, UUID sourceStudyUuid, UUID reportUuid) {
        var study = studyRepository.save(studyEntity);

        networkModificationTreeService.createRoot(study, reportUuid);
        AbstractNode rootNode = networkModificationTreeService.getStudyTree(sourceStudyUuid);
        networkModificationTreeService.cloneStudyTree(rootNode, null, studyEntity);
        return study;
    }

    void updateSecurityAnalysisResultUuid(UUID nodeUuid, UUID securityAnalysisResultUuid) {
        networkModificationTreeService.updateSecurityAnalysisResultUuid(nodeUuid, securityAnalysisResultUuid);
    }

    private StudyCreationRequestEntity insertStudyCreationRequestEntity(String userId, UUID studyUuid) {
        StudyCreationRequestEntity studyCreationRequestEntity = new StudyCreationRequestEntity(
                studyUuid == null ? UUID.randomUUID() : studyUuid, userId, LocalDateTime.now(ZoneOffset.UTC));
        return studyCreationRequestRepository.save(studyCreationRequestEntity);
    }

    @Transactional(readOnly = true)
    public void updateLoadFlowParameters(UUID studyUuid, LoadFlowParametersEntity loadFlowParametersEntity) {
        Optional<StudyEntity> studyEntity = studyRepository.findById(studyUuid);
        studyEntity.ifPresent(studyEntity1 -> studyEntity1.setLoadFlowParameters(loadFlowParametersEntity));
    }

    @Transactional
    public void createEquipment(UUID studyUuid, String createEquipmentAttributes, ModificationType modificationType,
            UUID nodeUuid) {
        assertCanModifyNode(studyUuid, nodeUuid);
        notificationService.emitStartModificationEquipmentNotification(studyUuid, nodeUuid, NotificationService.MODIFICATIONS_CREATING_IN_PROGRESS);
        try {
            NodeModificationInfos nodeInfos = networkModificationTreeService.getNodeModificationInfos(nodeUuid);
            UUID groupUuid = nodeInfos.getModificationGroupUuid();
            String variantId = nodeInfos.getVariantId();
            UUID reportUuid = nodeInfos.getReportUuid();
            List<EquipmentModificationInfos> equipmentModificationInfosList = networkModificationService
                    .createEquipment(studyUuid, createEquipmentAttributes, groupUuid, modificationType, variantId, reportUuid);
            Set<String> substationIds = getSubstationIds(equipmentModificationInfosList);
            notificationService.emitStudyChanged(studyUuid, nodeUuid, NotificationService.UPDATE_TYPE_STUDY, substationIds);
            updateStatuses(studyUuid, nodeUuid);
        } finally {
            notificationService.emitEndModificationEquipmentNotification(studyUuid, nodeUuid);
        }
    }

    @Transactional
    public void modifyEquipment(UUID studyUuid, String modifyEquipmentAttributes, ModificationType modificationType,
            UUID nodeUuid) {
        assertCanModifyNode(studyUuid, nodeUuid);
        notificationService.emitStartModificationEquipmentNotification(studyUuid, nodeUuid, NotificationService.MODIFICATIONS_CREATING_IN_PROGRESS);
        try {
            NodeModificationInfos nodeInfos = networkModificationTreeService.getNodeModificationInfos(nodeUuid);
            UUID groupUuid = nodeInfos.getModificationGroupUuid();
            String variantId = nodeInfos.getVariantId();
            UUID reportUuid = nodeInfos.getReportUuid();

            List<EquipmentModificationInfos> equipmentModificationInfosList = networkModificationService
                    .modifyEquipment(studyUuid, modifyEquipmentAttributes, groupUuid, modificationType, variantId, reportUuid);
            Set<String> substationIds = getSubstationIds(equipmentModificationInfosList);

            notificationService.emitStudyChanged(studyUuid, nodeUuid, NotificationService.UPDATE_TYPE_STUDY, substationIds);
            updateStatuses(studyUuid, nodeUuid);
        } finally {
            notificationService.emitEndModificationEquipmentNotification(studyUuid, nodeUuid);
        }
    }

    @Transactional
    public void updateEquipmentCreation(UUID studyUuid, String createEquipmentAttributes,
            ModificationType modificationType, UUID nodeUuid, UUID modificationUuid) {
        assertNoBuildNoComputation(studyUuid, nodeUuid);
        notificationService.emitStartModificationEquipmentNotification(studyUuid, nodeUuid, NotificationService.MODIFICATIONS_UPDATING_IN_PROGRESS);
        try {
            networkModificationService.updateEquipmentCreation(createEquipmentAttributes, modificationType,
                    modificationUuid);
            updateStatuses(studyUuid, nodeUuid, false);
        } finally {
            notificationService.emitEndModificationEquipmentNotification(studyUuid, nodeUuid);
        }
    }

    @Transactional
    public void updateEquipmentModification(UUID studyUuid, String modifyEquipmentAttributes, ModificationType modificationType, UUID nodeUuid, UUID modificationUuid) {
        assertCanModifyNode(studyUuid, nodeUuid);
        notificationService.emitStartModificationEquipmentNotification(studyUuid, nodeUuid, NotificationService.MODIFICATIONS_UPDATING_IN_PROGRESS);
        try {
            networkModificationService.updateEquipmentModification(modifyEquipmentAttributes, modificationType, modificationUuid);
            updateStatuses(studyUuid, nodeUuid, false);
        } finally {
            notificationService.emitEndModificationEquipmentNotification(studyUuid, nodeUuid);
        }
    }

    @Transactional
    public void deleteEquipment(UUID studyUuid, String equipmentType, String equipmentId, UUID nodeUuid) {
        assertCanModifyNode(studyUuid, nodeUuid);
        notificationService.emitStartModificationEquipmentNotification(studyUuid, nodeUuid, NotificationService.MODIFICATIONS_CREATING_IN_PROGRESS);
        try {
            NodeModificationInfos nodeInfos = networkModificationTreeService.getNodeModificationInfos(nodeUuid);
            UUID groupUuid = nodeInfos.getModificationGroupUuid();
            String variantId = nodeInfos.getVariantId();
            UUID reportUuid = nodeInfos.getReportUuid();

            List<EquipmentDeletionInfos> equipmentDeletionInfosList = networkModificationService.deleteEquipment(studyUuid,
                    equipmentType, equipmentId, groupUuid, variantId, reportUuid);

            equipmentDeletionInfosList.forEach(deletionInfo ->
                    notificationService.emitStudyEquipmentDeleted(studyUuid, nodeUuid, NotificationService.UPDATE_TYPE_STUDY, deletionInfo.getSubstationIds(),
                            deletionInfo.getEquipmentType(), deletionInfo.getEquipmentId())
            );
            updateStatuses(studyUuid, nodeUuid);
        } finally {
            notificationService.emitEndModificationEquipmentNotification(studyUuid, nodeUuid);
        }
    }

    @Transactional(readOnly = true)
    public List<VoltageLevelInfos> getVoltageLevels(UUID studyUuid, UUID nodeUuid) {
        UUID networkUuid = networkStoreService.getNetworkUuid(studyUuid);
        String variantId = networkModificationTreeService.getVariantId(nodeUuid);

        List<VoltageLevelMapData> voltageLevelsMapData = networkMapService.getVoltageLevelMapData(networkUuid, variantId);

        return voltageLevelsMapData != null ?
                voltageLevelsMapData.stream().map(e -> VoltageLevelInfos.builder().id(e.getId()).name(e.getName())
                        .substationId(e.getSubstationId()).build()).collect(Collectors.toList())
                : null;
    }

    public List<IdentifiableInfos> getVoltageLevelBusesOrBusbarSections(UUID studyUuid, UUID nodeUuid, String voltageLevelId,
            String busPath) {
        UUID networkUuid = networkStoreService.getNetworkUuid(studyUuid);
        String variantId = networkModificationTreeService.getVariantId(nodeUuid);

        return networkMapService.getVoltageLevelBusesOrBusbarSections(networkUuid, variantId, voltageLevelId, busPath);
    }

    @Transactional(readOnly = true)
    public List<IdentifiableInfos> getVoltageLevelBuses(UUID studyUuid, UUID nodeUuid, String voltageLevelId, boolean inUpstreamBuiltParentNode) {
        UUID nodeUuidToSearchIn = nodeUuid;
        if (inUpstreamBuiltParentNode) {
            nodeUuidToSearchIn = networkModificationTreeService.doGetLastParentNodeBuilt(nodeUuid);
        }
        return getVoltageLevelBusesOrBusbarSections(studyUuid, nodeUuidToSearchIn, voltageLevelId, "configured-buses");
    }

    @Transactional(readOnly = true)
    public List<IdentifiableInfos> getVoltageLevelBusbarSections(UUID studyUuid, UUID nodeUuid, String voltageLevelId, boolean inUpstreamBuiltParentNode) {
        UUID nodeUuidToSearchIn = nodeUuid;
        if (inUpstreamBuiltParentNode) {
            nodeUuidToSearchIn = networkModificationTreeService.doGetLastParentNodeBuilt(nodeUuid);
        }
        return getVoltageLevelBusesOrBusbarSections(studyUuid, nodeUuidToSearchIn, voltageLevelId, "busbar-sections");
    }

    public LoadFlowStatus getLoadFlowStatus(UUID nodeUuid) {
        return networkModificationTreeService.getLoadFlowStatus(nodeUuid).orElseThrow(() -> new StudyException(ELEMENT_NOT_FOUND));
    }

<<<<<<< HEAD
    public Optional<UUID> getSecurityAnalysisResultUuid(UUID nodeUuid) {
        return networkModificationTreeService.getSecurityAnalysisResultUuid(nodeUuid);
    }

    @Transactional(readOnly = true)
=======
>>>>>>> 035090d9
    public LoadFlowInfos getLoadFlowInfos(UUID studyUuid, UUID nodeUuid) {
        Objects.requireNonNull(studyUuid);
        Objects.requireNonNull(nodeUuid);

        return networkModificationTreeService.getLoadFlowInfos(nodeUuid);
    }

    private BuildInfos getBuildInfos(UUID nodeUuid) {
        return networkModificationTreeService.getBuildInfos(nodeUuid);
    }

    @Transactional
    public void buildNode(@NonNull UUID studyUuid, @NonNull UUID nodeUuid) {
<<<<<<< HEAD
        assertNoBuildNoComputation(studyUuid, nodeUuid);
        BuildInfos buildInfos = fillBuildInfos(nodeUuid);
        List<UUID> reportsUuids = buildInfos.getModificationReportUuids();
=======
        BuildInfos buildInfos = getBuildInfos(nodeUuid);
>>>>>>> 035090d9
        networkModificationTreeService.updateBuildStatus(nodeUuid, BuildStatus.BUILDING);
        buildInfos.getReportUuids().forEach(reportService::deleteReport);

        try {
            networkModificationService.buildNode(studyUuid, nodeUuid, buildInfos);
        } catch (Exception e) {
            networkModificationTreeService.updateBuildStatus(nodeUuid, BuildStatus.NOT_BUILT);
            throw new StudyException(NODE_BUILD_ERROR, e.getMessage());
        }

    }

    public void stopBuild(@NonNull UUID studyUuid, @NonNull UUID nodeUuid) {
        networkModificationService.stopBuild(nodeUuid);
    }

    private void invalidateBuild(UUID studyUuid, UUID nodeUuid, boolean invalidateOnlyChildrenBuildStatus) {
        AtomicReference<Long> startTime = new AtomicReference<>(null);
        startTime.set(System.nanoTime());
        InvalidateNodeInfos invalidateNodeInfos = new InvalidateNodeInfos();
        invalidateNodeInfos.setNetworkUuid(networkStoreService.doGetNetworkUuid(studyUuid));
        networkModificationTreeService.invalidateBuild(nodeUuid, invalidateOnlyChildrenBuildStatus, invalidateNodeInfos);

        CompletableFuture<Void> executeInParallel = CompletableFuture.allOf(
                studyServerExecutionService.runAsync(() ->  invalidateNodeInfos.getReportUuids().forEach(reportService::deleteReport)),  // TODO delete all with one request only
                studyServerExecutionService.runAsync(() ->  invalidateNodeInfos.getSecurityAnalysisResultUuids().forEach(securityAnalysisService::deleteSaResult)),
                studyServerExecutionService.runAsync(() ->  networkStoreService.deleteVariants(invalidateNodeInfos.getNetworkUuid(), invalidateNodeInfos.getVariantIds()))
        );

        try {
            executeInParallel.get();
        } catch (Exception e) {
            if (e instanceof InterruptedException) {
                Thread.currentThread().interrupt();
            }
            LOGGER.error(e.toString(), e);
            throw new StudyException(INVALIDATE_BUILD_FAILED, e.getMessage());
        }

        if (startTime.get() != null) {
            LOGGER.trace("Invalidate node '{}' of study '{}' : {} seconds", nodeUuid, studyUuid,
                    TimeUnit.NANOSECONDS.toSeconds(System.nanoTime() - startTime.get()));
        }
    }

    private void updateStatuses(UUID studyUuid, UUID nodeUuid) {
        updateStatuses(studyUuid, nodeUuid, true);
    }

    private void updateStatuses(UUID studyUuid, UUID nodeUuid, boolean invalidateOnlyChildrenBuildStatus) {
        invalidateBuild(studyUuid, nodeUuid, invalidateOnlyChildrenBuildStatus);
        notificationService.emitStudyChanged(studyUuid, nodeUuid, NotificationService.UPDATE_TYPE_LOADFLOW_STATUS);
        notificationService.emitStudyChanged(studyUuid, nodeUuid, NotificationService.UPDATE_TYPE_SECURITY_ANALYSIS_STATUS);
    }

    @Transactional
    public void changeModificationActiveState(@NonNull UUID studyUuid, @NonNull UUID nodeUuid,
            @NonNull UUID modificationUuid, boolean active) {
        if (!networkModificationTreeService.getStudyUuidForNodeId(nodeUuid).equals(studyUuid)) {
            throw new StudyException(NOT_ALLOWED);
        }
        networkModificationTreeService.handleExcludeModification(nodeUuid, modificationUuid, active);
        updateStatuses(studyUuid, nodeUuid, false);
    }

    @Transactional
    public void deleteModifications(UUID studyUuid, UUID nodeUuid, List<UUID> modificationsUuids) {
        assertCanModifyNode(studyUuid, nodeUuid);
        notificationService.emitStartModificationEquipmentNotification(studyUuid, nodeUuid, NotificationService.MODIFICATIONS_DELETING_IN_PROGRESS);
        try {
            if (!networkModificationTreeService.getStudyUuidForNodeId(nodeUuid).equals(studyUuid)) {
                throw new StudyException(NOT_ALLOWED);
            }
            UUID groupId = networkModificationTreeService.getModificationGroupUuid(nodeUuid);
            networkModificationService.deleteModifications(groupId, modificationsUuids);
            networkModificationTreeService.removeModificationsToExclude(nodeUuid, modificationsUuids);
            updateStatuses(studyUuid, nodeUuid, false);
        } finally {
            notificationService.emitEndModificationEquipmentNotification(studyUuid, nodeUuid);
        }
    }

    @Transactional
    public void deleteNode(UUID studyUuid, UUID nodeId, boolean deleteChildren) {
        AtomicReference<Long> startTime = new AtomicReference<>(null);
        startTime.set(System.nanoTime());
        DeleteNodeInfos deleteNodeInfos = new DeleteNodeInfos();
        deleteNodeInfos.setNetworkUuid(networkStoreService.doGetNetworkUuid(studyUuid));
        networkModificationTreeService.doDeleteNode(studyUuid, nodeId, deleteChildren, deleteNodeInfos);

        CompletableFuture<Void> executeInParallel = CompletableFuture.allOf(
            studyServerExecutionService.runAsync(() ->  deleteNodeInfos.getModificationGroupUuids().forEach(networkModificationService::deleteModifications)),
            studyServerExecutionService.runAsync(() ->  deleteNodeInfos.getReportUuids().forEach(reportService::deleteReport)),
            studyServerExecutionService.runAsync(() ->  deleteNodeInfos.getSecurityAnalysisResultUuids().forEach(securityAnalysisService::deleteSaResult)),
            studyServerExecutionService.runAsync(() ->  networkStoreService.deleteVariants(deleteNodeInfos.getNetworkUuid(), deleteNodeInfos.getVariantIds()))
        );

        try {
            executeInParallel.get();
        } catch (Exception e) {
            if (e instanceof InterruptedException) {
                Thread.currentThread().interrupt();
            }
            LOGGER.error(e.toString(), e);
            throw new StudyException(DELETE_NODE_FAILED, e.getMessage());
        }

        if (startTime.get() != null) {
            LOGGER.trace("Delete node '{}' of study '{}' : {} seconds", nodeId, studyUuid,
                    TimeUnit.NANOSECONDS.toSeconds(System.nanoTime() - startTime.get()));
        }
    }

    public void reindexStudy(UUID studyUuid) {
        Optional<StudyEntity> studyEntity = studyRepository.findById(studyUuid);
        if (studyEntity.isPresent()) {
            StudyEntity study = studyEntity.get();

            CreatedStudyBasicInfos studyInfos = toCreatedStudyBasicInfos(study);
            UUID networkUuid = study.getNetworkUuid();

            // reindex study in elasticsearch
            studyInfosService.recreateStudyInfos(studyInfos);

            try {
                networkConversionService.reindexStudyNetworkEquipments(networkUuid);
            } catch (HttpStatusCodeException e) {
                LOGGER.error(e.toString(), e);
                throw e;
            }
            invalidateBuild(studyUuid, networkModificationTreeService.getStudyRootNodeUuid(studyUuid), false);
            LOGGER.info("Study with id = '{}' has been reindexed", studyUuid);
        } else {
            throw new StudyException(STUDY_NOT_FOUND);
        }
    }

    @Transactional
    public void reorderModification(UUID studyUuid, UUID nodeUuid, UUID modificationUuid, UUID beforeUuid) {
        assertCanModifyNode(studyUuid, nodeUuid);
        notificationService.emitStartModificationEquipmentNotification(studyUuid, nodeUuid, NotificationService.MODIFICATIONS_UPDATING_IN_PROGRESS);
        try {
            checkStudyContainsNode(studyUuid, nodeUuid);
            UUID groupUuid = networkModificationTreeService.getModificationGroupUuid(nodeUuid);
            networkModificationService.reorderModification(groupUuid, modificationUuid, beforeUuid);
            updateStatuses(studyUuid, nodeUuid, false);
        } finally {
            notificationService.emitEndModificationEquipmentNotification(studyUuid, nodeUuid);
        }
    }

    private void checkStudyContainsNode(UUID studyUuid, UUID nodeUuid) {
        if (!networkModificationTreeService.getStudyUuidForNodeId(nodeUuid).equals(studyUuid)) {
            throw new StudyException(NOT_ALLOWED);
        }
    }

    public List<Pair<UUID, String>> getReportUuidsAndNames(UUID nodeUuid, boolean nodeOnlyReport) {
        return networkModificationTreeService.getReportUuidsAndNames(nodeUuid, nodeOnlyReport);
    }

    @Transactional(readOnly = true)
    public List<ReporterModel> getNodeReport(UUID nodeUuid, boolean nodeOnlyReport) {
        List<Pair<UUID, String>> reportUuidsAndNames = getReportUuidsAndNames(nodeUuid, nodeOnlyReport);
        return reportUuidsAndNames.stream().map(reportInfo -> {
            ReporterModel reporter = reportService.getReport(reportInfo.getLeft(), reportInfo.getRight());
            ReporterModel newReporter = new ReporterModel(reporter.getTaskKey(), reportInfo.getRight(), reporter.getTaskValues());
            reporter.getReports().forEach(newReporter::report);
            reporter.getSubReporters().forEach(newReporter::addSubReporter);
            return newReporter;
        }).collect(Collectors.toList());
    }

    public void deleteNodeReport(UUID nodeUuid) {
        reportService.deleteReport(networkModificationTreeService.getReportUuid(nodeUuid));
    }

    public String getDefaultLoadflowProviderValue() {
        return defaultLoadflowProvider;
    }

    private Set<String> getSubstationIds(List<? extends ModificationInfos> modificationInfosList) {
        return modificationInfosList.stream().flatMap(modification -> modification.getSubstationIds().stream())
                .collect(Collectors.toSet());
    }

    @Transactional
    public void lineSplitWithVoltageLevel(UUID studyUuid, String lineSplitWithVoltageLevelAttributes,
                                          ModificationType modificationType, UUID nodeUuid, UUID modificationUuid) {
        assertCanModifyNode(studyUuid, nodeUuid);

        notificationService.emitStartModificationEquipmentNotification(studyUuid, nodeUuid, NotificationService.MODIFICATIONS_CREATING_IN_PROGRESS);
        try {
            Objects.requireNonNull(studyUuid);
            Objects.requireNonNull(lineSplitWithVoltageLevelAttributes);
            NodeModificationInfos nodeInfos = networkModificationTreeService.getNodeModificationInfos(nodeUuid);
            UUID groupUuid = nodeInfos.getModificationGroupUuid();
            String variantId = nodeInfos.getVariantId();
            UUID reportUuid = nodeInfos.getReportUuid();
            List<EquipmentModificationInfos> modifications = List.of();
            if (modificationUuid == null) {
                modifications = networkModificationService.splitLineWithVoltageLevel(studyUuid, lineSplitWithVoltageLevelAttributes,
                        groupUuid, modificationType, variantId, reportUuid);
            } else {
                networkModificationService.updateLineSplitWithVoltageLevel(lineSplitWithVoltageLevelAttributes,
                        modificationType, modificationUuid);
            }
            Set<String> allImpactedSubstationIds = modifications.stream()
                                                           .map(ModificationInfos::getSubstationIds).flatMap(Set::stream).collect(Collectors.toSet());
            List<EquipmentModificationInfos> deletions = modifications.stream()
                                                                 .filter(modif -> modif.getType() == ModificationType.EQUIPMENT_DELETION)
                                                                 .collect(Collectors.toList());
            deletions.forEach(modif -> notificationService.emitStudyEquipmentDeleted(studyUuid, nodeUuid, NotificationService.UPDATE_TYPE_STUDY,
                    allImpactedSubstationIds, modif.getEquipmentType(), modif.getEquipmentId()));
            updateStatuses(studyUuid, nodeUuid, modificationUuid == null);
        } finally {
            notificationService.emitEndModificationEquipmentNotification(studyUuid, nodeUuid);
        }
    }

    public void notify(@NonNull String notificationName, @NonNull UUID studyUuid) {
        if (notificationName.equals(NotificationService.UPDATE_TYPE_STUDY_METADATA_UPDATED)) {
            notificationService.emitStudyMetadataChanged(studyUuid);
        } else {
            throw new StudyException(UNKNOWN_NOTIFICATION_TYPE);
        }
    }
}
<|MERGE_RESOLUTION|>--- conflicted
+++ resolved
@@ -1035,30 +1035,6 @@
         return singleLineDiagramService.getNeworkAreaDiagram(networkUuid, variantId, voltageLevelsIds, depth);
     }
 
-<<<<<<< HEAD
-    @Transactional(readOnly = true)
-    public String getSecurityAnalysisStatus(UUID nodeUuid) {
-        String result = null;
-        Optional<UUID> resultUuidOpt = getSecurityAnalysisResultUuid(nodeUuid);
-
-        if (resultUuidOpt.isEmpty()) {
-            return null;
-        }
-
-        try {
-            result = securityAnalysisService.getSecurityAnalysisStatus(resultUuidOpt.get());
-        } catch (HttpStatusCodeException e) {
-            if (HttpStatus.NOT_FOUND.equals(e.getStatusCode())) {
-                throw new StudyException(SECURITY_ANALYSIS_NOT_FOUND);
-            }
-            throw e;
-        }
-
-        return result;
-    }
-
-=======
->>>>>>> 035090d9
     public void invalidateSecurityAnalysisStatus(UUID nodeUuid) {
         securityAnalysisService.invalidateSaStatus(networkModificationTreeService.getSecurityAnalysisResultUuidsFromNode(nodeUuid));
     }
@@ -1250,14 +1226,7 @@
         return networkModificationTreeService.getLoadFlowStatus(nodeUuid).orElseThrow(() -> new StudyException(ELEMENT_NOT_FOUND));
     }
 
-<<<<<<< HEAD
-    public Optional<UUID> getSecurityAnalysisResultUuid(UUID nodeUuid) {
-        return networkModificationTreeService.getSecurityAnalysisResultUuid(nodeUuid);
-    }
-
-    @Transactional(readOnly = true)
-=======
->>>>>>> 035090d9
+    @Transactional(readOnly = true)
     public LoadFlowInfos getLoadFlowInfos(UUID studyUuid, UUID nodeUuid) {
         Objects.requireNonNull(studyUuid);
         Objects.requireNonNull(nodeUuid);
@@ -1271,13 +1240,7 @@
 
     @Transactional
     public void buildNode(@NonNull UUID studyUuid, @NonNull UUID nodeUuid) {
-<<<<<<< HEAD
-        assertNoBuildNoComputation(studyUuid, nodeUuid);
-        BuildInfos buildInfos = fillBuildInfos(nodeUuid);
-        List<UUID> reportsUuids = buildInfos.getModificationReportUuids();
-=======
         BuildInfos buildInfos = getBuildInfos(nodeUuid);
->>>>>>> 035090d9
         networkModificationTreeService.updateBuildStatus(nodeUuid, BuildStatus.BUILDING);
         buildInfos.getReportUuids().forEach(reportService::deleteReport);
 
