/**
 * Copyright (c) 2021, RTE (http://www.rte-france.com)
 * This Source Code Form is subject to the terms of the Mozilla Public
 * License, v. 2.0. If a copy of the MPL was not distributed with this
 * file, You can obtain one at http://mozilla.org/MPL/2.0/.
 */
package org.gridsuite.study.server.service;

import com.fasterxml.jackson.core.JsonProcessingException;
import com.fasterxml.jackson.databind.JsonNode;
import com.fasterxml.jackson.databind.ObjectMapper;
import com.powsybl.commons.reporter.ReporterModel;
import com.powsybl.iidm.network.Network;
import com.powsybl.iidm.network.VariantManagerConstants;
import com.powsybl.loadflow.LoadFlowParameters;
import com.powsybl.network.store.model.VariantInfos;
import com.powsybl.security.SecurityAnalysisParameters;
import com.powsybl.shortcircuit.ShortCircuitParameters;
import lombok.NonNull;
import org.apache.commons.lang3.StringUtils;
import org.elasticsearch.index.query.BoolQueryBuilder;
import org.elasticsearch.index.query.QueryBuilders;
import org.elasticsearch.index.query.TermsQueryBuilder;
import org.elasticsearch.index.query.WildcardQueryBuilder;
import org.elasticsearch.index.query.functionscore.FunctionScoreQueryBuilder;
import org.elasticsearch.index.query.functionscore.ScoreFunctionBuilders;
import org.gridsuite.study.server.StudyException;
import org.gridsuite.study.server.dto.*;
import org.gridsuite.study.server.dto.modification.EquipmentDeletionInfos;
import org.gridsuite.study.server.dto.modification.EquipmentModificationInfos;
import org.gridsuite.study.server.dto.modification.ModificationInfos;
import org.gridsuite.study.server.dto.modification.ModificationType;
import org.gridsuite.study.server.elasticsearch.EquipmentInfosService;
import org.gridsuite.study.server.elasticsearch.StudyInfosService;
import org.gridsuite.study.server.networkmodificationtree.dto.AbstractNode;
import org.gridsuite.study.server.networkmodificationtree.dto.BuildStatus;
import org.gridsuite.study.server.networkmodificationtree.dto.InsertMode;
import org.gridsuite.study.server.networkmodificationtree.entities.NodeEntity;
import org.gridsuite.study.server.repository.*;
import org.slf4j.Logger;
import org.slf4j.LoggerFactory;
import org.springframework.beans.factory.annotation.Autowired;
import org.springframework.beans.factory.annotation.Value;
import org.springframework.context.annotation.Lazy;
import org.springframework.http.HttpStatus;
import org.springframework.stereotype.Service;
import org.springframework.transaction.annotation.Transactional;
import org.springframework.web.client.HttpStatusCodeException;

import java.io.UncheckedIOException;
import java.net.URLEncoder;
import java.nio.charset.StandardCharsets;
import java.util.*;
import java.util.concurrent.CompletableFuture;
import java.util.concurrent.TimeUnit;
import java.util.concurrent.atomic.AtomicReference;
import java.util.stream.Collectors;
import java.util.stream.Stream;

import static org.elasticsearch.index.query.QueryBuilders.*;
import static org.gridsuite.study.server.StudyException.Type.*;
import static org.gridsuite.study.server.elasticsearch.EquipmentInfosServiceImpl.EQUIPMENT_TYPE_SCORES;
import static org.gridsuite.study.server.service.NetworkModificationTreeService.ROOT_NODE_NAME;

/**
 * @author Abdelsalem Hedhili <abdelsalem.hedhili at rte-france.com>
 * @author Franck Lecuyer <franck.lecuyer at rte-france.com>
 * @author Chamseddine Benhamed <chamseddine.benhamed at rte-france.com>
 */
@Service
public class StudyService {

    private static final Logger LOGGER = LoggerFactory.getLogger(StudyService.class);

    static final String EQUIPMENT_NAME = "equipmentName.fullascii";

    static final String EQUIPMENT_ID = "equipmentId.fullascii";

    static final String NETWORK_UUID = "networkUuid.keyword";

    static final String VARIANT_ID = "variantId.keyword";

    static final String EQUIPMENT_TYPE = "equipmentType.keyword";
    public static final String EMPTY_ARRAY = "[]";

    @Autowired
    NotificationService notificationService;

    NetworkModificationTreeService networkModificationTreeService;

    StudyServerExecutionService studyServerExecutionService;

    private String defaultLoadflowProvider;

    private final StudyRepository studyRepository;
    private final StudyCreationRequestRepository studyCreationRequestRepository;
    private final NetworkService networkStoreService;
    private final NetworkModificationService networkModificationService;
    private final ReportService reportService;
    private final StudyInfosService studyInfosService;
    private final EquipmentInfosService equipmentInfosService;
    private final LoadflowService loadflowService;
    private final ShortCircuitService shortCircuitService;

    private final SingleLineDiagramService singleLineDiagramService;
    private final NetworkConversionService networkConversionService;
    private final GeoDataService geoDataService;
    private final NetworkMapService networkMapService;
    private final SecurityAnalysisService securityAnalysisService;
    private final SensitivityAnalysisService sensitivityAnalysisService;
    private final ActionsService actionsService;

    private final ObjectMapper objectMapper;

    @Autowired
    StudyService self;

    @Autowired
    public StudyService(
            @Value("${loadflow.default-provider}") String defaultLoadflowProvider,
            StudyRepository studyRepository,
            StudyCreationRequestRepository studyCreationRequestRepository,
            NetworkService networkStoreService,
            NetworkModificationService networkModificationService,
            ReportService reportService,
            @Lazy StudyInfosService studyInfosService,
            @Lazy EquipmentInfosService equipmentInfosService,
            NetworkModificationTreeService networkModificationTreeService,
            ObjectMapper objectMapper,
            StudyServerExecutionService studyServerExecutionService,
            LoadflowService loadflowService,
            ShortCircuitService shortCircuitService,
            SingleLineDiagramService singleLineDiagramService,
            NetworkConversionService networkConversionService,
            GeoDataService geoDataService,
            NetworkMapService networkMapService,
            SecurityAnalysisService securityAnalysisService,
            ActionsService actionsService,
            SensitivityAnalysisService sensitivityAnalysisService) {
        this.studyRepository = studyRepository;
        this.studyCreationRequestRepository = studyCreationRequestRepository;
        this.networkStoreService = networkStoreService;
        this.networkModificationService = networkModificationService;
        this.reportService = reportService;
        this.studyInfosService = studyInfosService;
        this.equipmentInfosService = equipmentInfosService;
        this.networkModificationTreeService = networkModificationTreeService;
        this.defaultLoadflowProvider = defaultLoadflowProvider;
        this.objectMapper = objectMapper;
        this.studyServerExecutionService = studyServerExecutionService;
        this.sensitivityAnalysisService = sensitivityAnalysisService;
        this.loadflowService = loadflowService;
        this.shortCircuitService = shortCircuitService;
        this.singleLineDiagramService = singleLineDiagramService;
        this.networkConversionService = networkConversionService;
        this.geoDataService = geoDataService;
        this.networkMapService = networkMapService;
        this.securityAnalysisService = securityAnalysisService;
        this.actionsService = actionsService;
    }

    private static StudyInfos toStudyInfos(StudyEntity entity) {
        return StudyInfos.builder()
                .id(entity.getId())
                .caseFormat(entity.getCaseFormat())
                .build();
    }

    private static BasicStudyInfos toBasicStudyInfos(StudyCreationRequestEntity entity) {
        return BasicStudyInfos.builder()
                .id(entity.getId())
                .build();
    }

    private static CreatedStudyBasicInfos toCreatedStudyBasicInfos(StudyEntity entity) {
        return CreatedStudyBasicInfos.builder()
                .id(entity.getId())
                .caseFormat(entity.getCaseFormat())
                .build();
    }

    public List<CreatedStudyBasicInfos> getStudies() {
        return studyRepository.findAll().stream()
                .map(StudyService::toCreatedStudyBasicInfos)
                .collect(Collectors.toList());
    }

    public String getStudyCaseName(UUID studyUuid) {
        Objects.requireNonNull(studyUuid);
        StudyEntity study = studyRepository.findById(studyUuid).orElseThrow(() -> new StudyException(STUDY_NOT_FOUND));
        return study != null ? study.getCaseName() : "";
    }

    public List<CreatedStudyBasicInfos> getStudiesMetadata(List<UUID> uuids) {
        return studyRepository.findAllById(uuids).stream().map(StudyService::toCreatedStudyBasicInfos)
                .collect(Collectors.toList());

    }

    public List<BasicStudyInfos> getStudiesCreationRequests() {
        return studyCreationRequestRepository.findAll().stream()
                .map(StudyService::toBasicStudyInfos)
                .collect(Collectors.toList());
    }

    public BasicStudyInfos createStudy(UUID caseUuid, String userId, UUID studyUuid, Map<String, Object> importParameters) {
        BasicStudyInfos basicStudyInfos = StudyService.toBasicStudyInfos(insertStudyCreationRequest(userId, studyUuid));
        UUID importReportUuid = UUID.randomUUID();
        try {
            persistentStoreWithNotificationOnError(caseUuid, basicStudyInfos.getId(), userId, importReportUuid, importParameters);
        } catch (Exception e) {
            self.deleteStudyIfNotCreationInProgress(basicStudyInfos.getId(), userId);
            throw e;
        }

        return basicStudyInfos;
    }

    public BasicStudyInfos createStudy(UUID sourceStudyUuid, UUID studyUuid, String userId) {
        Objects.requireNonNull(sourceStudyUuid);

        StudyEntity sourceStudy = studyRepository.findById(sourceStudyUuid).orElse(null);
        if (sourceStudy == null) {
            return null;
        }
        LoadFlowParameters sourceLoadFlowParameters = LoadflowService.fromEntity(sourceStudy.getLoadFlowParameters());
        ShortCircuitParameters copiedShortCircuitParameters = ShortCircuitService.fromEntity(sourceStudy.getShortCircuitParameters());

        BasicStudyInfos basicStudyInfos = StudyService.toBasicStudyInfos(insertStudyCreationRequest(userId, studyUuid));
        studyServerExecutionService.runAsync(() -> duplicateStudyAsync(basicStudyInfos, sourceStudy, sourceLoadFlowParameters, copiedShortCircuitParameters, userId));
        return basicStudyInfos;
    }

    private void duplicateStudyAsync(BasicStudyInfos basicStudyInfos, StudyEntity sourceStudy, LoadFlowParameters sourceLoadFlowParameters, ShortCircuitParameters copiedShortCircuitParameters, String userId) {
        AtomicReference<Long> startTime = new AtomicReference<>();
        try {
            startTime.set(System.nanoTime());

            List<VariantInfos> networkVariants = networkStoreService.getNetworkVariants(sourceStudy.getNetworkUuid());
            List<String> targetVariantIds = networkVariants.stream().map(VariantInfos::getId).limit(2).collect(Collectors.toList());
            Network clonedNetwork = networkStoreService.cloneNetwork(sourceStudy.getNetworkUuid(), targetVariantIds);
            UUID clonedNetworkUuid = networkStoreService.getNetworkUuid(clonedNetwork);

            LoadFlowParameters newLoadFlowParameters = sourceLoadFlowParameters != null ? sourceLoadFlowParameters.copy() : new LoadFlowParameters();
            ShortCircuitParameters shortCircuitParameters = copiedShortCircuitParameters != null ? copiedShortCircuitParameters : ShortCircuitService.getDefaultShortCircuitParameters();
            insertDuplicatedStudy(basicStudyInfos, sourceStudy, LoadflowService.toEntity(newLoadFlowParameters), ShortCircuitService.toEntity(shortCircuitParameters), userId, clonedNetworkUuid);
        } catch (Exception e) {
            LOGGER.error(e.toString(), e);
        } finally {
            deleteStudyIfNotCreationInProgress(basicStudyInfos.getId(), userId);
            LOGGER.trace("Create study '{}' from source {} : {} seconds", basicStudyInfos.getId(), sourceStudy.getId(),
                    TimeUnit.NANOSECONDS.toSeconds(System.nanoTime() - startTime.get()));
        }
    }

    @Transactional(readOnly = true)
    public StudyInfos getStudyInfos(UUID studyUuid) {
        return StudyService.toStudyInfos(studyRepository.findById(studyUuid).orElseThrow(() -> new StudyException(STUDY_NOT_FOUND)));
    }

    public List<CreatedStudyBasicInfos> searchStudies(@NonNull String query) {
        return studyInfosService.search(query);
    }

    public static String escapeLucene(String s) {
        StringBuilder sb = new StringBuilder();

        for (int i = 0; i < s.length(); ++i) {
            char c = s.charAt(i);
            switch (c) {
                case '+':
                case '\\':
                case '-':
                case '!':
                case '(':
                case ')':
                case ':':
                case '^':
                case '[':
                case ']':
                case '"':
                case '{':
                case '}':
                case '~':
                case '*':
                case '?':
                case '|':
                case '&':
                case '/':

                case ' ': // white space has to be escaped, too
                    sb.append('\\');
                    break;
                default:
                    // do nothing but appease sonarlint
            }

            sb.append(c);
        }

        return sb.toString();
    }

    public List<EquipmentInfos> searchEquipments(@NonNull UUID studyUuid, @NonNull UUID nodeUuid, @NonNull String userInput,
                                                 @NonNull EquipmentInfosService.FieldSelector fieldSelector, String equipmentType,
                                                 boolean inUpstreamBuiltParentNode) {
        UUID nodeUuidToSearchIn = nodeUuid;
        if (inUpstreamBuiltParentNode) {
            nodeUuidToSearchIn = networkModificationTreeService.doGetLastParentNodeBuilt(nodeUuid);
        }
        UUID networkUuid = networkStoreService.getNetworkUuid(studyUuid);
        String variantId = networkModificationTreeService.getVariantId(nodeUuidToSearchIn);

        if (variantId.isEmpty()) {
            variantId = VariantManagerConstants.INITIAL_VARIANT_ID;
        }

        if (equipmentType == null) {
            BoolQueryBuilder query = buildSearchAllEquipmentsQuery(userInput, fieldSelector, networkUuid,
                    VariantManagerConstants.INITIAL_VARIANT_ID, variantId);
            List<EquipmentInfos> equipmentInfos = equipmentInfosService.searchEquipments(query);

            return variantId.equals(VariantManagerConstants.INITIAL_VARIANT_ID) ? equipmentInfos : cleanRemovedEquipments(networkUuid, variantId, equipmentInfos);
        } else {
            String queryInitialVariant = buildSearchEquipmentsByTypeQuery(userInput, fieldSelector, networkUuid,
                    VariantManagerConstants.INITIAL_VARIANT_ID, equipmentType);

            List<EquipmentInfos> equipmentInfosInInitVariant = equipmentInfosService.searchEquipments(queryInitialVariant);

            return (variantId.equals(VariantManagerConstants.INITIAL_VARIANT_ID)) ? equipmentInfosInInitVariant
                    : completeSearchWithCurrentVariant(networkUuid, variantId, userInput, fieldSelector,
                    equipmentInfosInInitVariant, equipmentType);
        }
    }

    private List<EquipmentInfos> cleanRemovedEquipments(UUID networkUuid, String variantId, List<EquipmentInfos> equipmentInfos) {
        String queryTombstonedEquipments = buildTombstonedEquipmentSearchQuery(networkUuid, variantId);
        Set<String> removedEquipmentIdsInVariant = equipmentInfosService.searchTombstonedEquipments(queryTombstonedEquipments)
                .stream()
                .map(TombstonedEquipmentInfos::getId)
                .collect(Collectors.toSet());

        return equipmentInfos
                .stream()
                .filter(ei -> !removedEquipmentIdsInVariant.contains(ei.getId()))
                .collect(Collectors.toList());
    }

    private List<EquipmentInfos> completeSearchWithCurrentVariant(UUID networkUuid, String variantId, String userInput,
                                                                  EquipmentInfosService.FieldSelector fieldSelector, List<EquipmentInfos> equipmentInfosInInitVariant,
                                                                  String equipmentType) {
        // Clean equipments that have been removed in the current variant
        List<EquipmentInfos> cleanedEquipmentsInInitVariant = cleanRemovedEquipments(networkUuid, variantId, equipmentInfosInInitVariant);

        // Get the equipments of the current variant
        String queryVariant = buildSearchEquipmentsByTypeQuery(userInput, fieldSelector, networkUuid, variantId, equipmentType);
        List<EquipmentInfos> addedEquipmentInfosInVariant = equipmentInfosService.searchEquipments(queryVariant);

        // Add equipments of the current variant to the ones of the init variant
        cleanedEquipmentsInInitVariant.addAll(addedEquipmentInfosInVariant);

        return cleanedEquipmentsInInitVariant;
    }

    private String buildSearchEquipmentsByTypeQuery(String userInput, EquipmentInfosService.FieldSelector fieldSelector, UUID networkUuid, String variantId, String equipmentType) {
        String query = NETWORK_UUID + ":(%s) AND " + VARIANT_ID + ":(%s) AND %s:(*%s*)"
                + (equipmentType == null ? "" : " AND " + EQUIPMENT_TYPE + ":(%s)");
        return String.format(query, networkUuid, variantId,
                fieldSelector == EquipmentInfosService.FieldSelector.NAME ? EQUIPMENT_NAME : EQUIPMENT_ID,
                escapeLucene(userInput), equipmentType);
    }

    private BoolQueryBuilder buildSearchAllEquipmentsQuery(String userInput, EquipmentInfosService.FieldSelector fieldSelector, UUID networkUuid, String initialVariantId, String variantId) {
        WildcardQueryBuilder equipmentSearchQuery = QueryBuilders.wildcardQuery(fieldSelector == EquipmentInfosService.FieldSelector.NAME ? EQUIPMENT_NAME : EQUIPMENT_ID, "*" + escapeLucene(userInput) + "*");
        TermsQueryBuilder networkUuidSearchQuery = termsQuery(NETWORK_UUID, networkUuid.toString());
        TermsQueryBuilder variantIdSearchQuery = variantId.equals(VariantManagerConstants.INITIAL_VARIANT_ID) ?
                termsQuery(VARIANT_ID, initialVariantId)
                : termsQuery(VARIANT_ID, initialVariantId, variantId);

        FunctionScoreQueryBuilder.FilterFunctionBuilder[] filterFunctionsForScoreQueries = new FunctionScoreQueryBuilder.FilterFunctionBuilder[ EQUIPMENT_TYPE_SCORES.size() + 1 ];

        int i = 0;
        filterFunctionsForScoreQueries[i++] = new FunctionScoreQueryBuilder.FilterFunctionBuilder(
                matchQuery(fieldSelector == EquipmentInfosService.FieldSelector.NAME ? EQUIPMENT_NAME : EQUIPMENT_ID, escapeLucene(userInput)),
                ScoreFunctionBuilders.weightFactorFunction(EQUIPMENT_TYPE_SCORES.size()));

        for (Map.Entry<String, Integer> equipmentTypeScore : EQUIPMENT_TYPE_SCORES.entrySet()) {
            filterFunctionsForScoreQueries[i++] =
                    new FunctionScoreQueryBuilder.FilterFunctionBuilder(
                            matchQuery("equipmentType", equipmentTypeScore.getKey()),
                            ScoreFunctionBuilders.weightFactorFunction(equipmentTypeScore.getValue())
                    );
        }

        FunctionScoreQueryBuilder functionScoreBoostQuery = QueryBuilders.functionScoreQuery(filterFunctionsForScoreQueries);

        BoolQueryBuilder esQuery = QueryBuilders.boolQuery();
        esQuery.filter(equipmentSearchQuery).filter(networkUuidSearchQuery).filter(variantIdSearchQuery).must(functionScoreBoostQuery);
        return esQuery;
    }

    private String buildTombstonedEquipmentSearchQuery(UUID networkUuid, String variantId) {
        return String.format(NETWORK_UUID + ":(%s) AND " + VARIANT_ID + ":(%s)", networkUuid, variantId);
    }

    @Transactional
    public Optional<DeleteStudyInfos> doDeleteStudyIfNotCreationInProgress(UUID studyUuid, String userId) {
        Optional<StudyCreationRequestEntity> studyCreationRequestEntity = studyCreationRequestRepository.findById(studyUuid);
        DeleteStudyInfos deleteStudyInfos = null;
        if (studyCreationRequestEntity.isEmpty()) {
            UUID networkUuid = networkStoreService.doGetNetworkUuid(studyUuid);
            List<NodeModificationInfos> nodesModificationInfos;
            nodesModificationInfos = networkModificationTreeService.getAllNodesModificationInfos(studyUuid);
            deleteStudyInfos = new DeleteStudyInfos(networkUuid, nodesModificationInfos);
            studyRepository.findById(studyUuid).ifPresent(s -> {
                networkModificationTreeService.doDeleteTree(studyUuid);
                studyRepository.deleteById(studyUuid);
                studyInfosService.deleteByUuid(studyUuid);
            });
        } else {
            studyCreationRequestRepository.deleteById(studyCreationRequestEntity.get().getId());
        }

        if (deleteStudyInfos == null) {
            return Optional.empty();
        } else {
            return Optional.of(deleteStudyInfos);
        }
    }

    @Transactional
    public void deleteStudyIfNotCreationInProgress(UUID studyUuid, String userId) {
        AtomicReference<Long> startTime = new AtomicReference<>(null);
        try {
            Optional<DeleteStudyInfos> deleteStudyInfosOpt = doDeleteStudyIfNotCreationInProgress(studyUuid,
                    userId);
            if (deleteStudyInfosOpt.isPresent()) {
                DeleteStudyInfos deleteStudyInfos = deleteStudyInfosOpt.get();
                startTime.set(System.nanoTime());

                CompletableFuture<Void> executeInParallel = CompletableFuture.allOf(
                    studyServerExecutionService.runAsync(() -> deleteStudyInfos.getNodesModificationInfos().stream()
                        .map(NodeModificationInfos::getSecurityAnalysisUuid).filter(Objects::nonNull).forEach(securityAnalysisService::deleteSaResult)), // TODO delete all with one request only
                    studyServerExecutionService.runAsync(() -> deleteStudyInfos.getNodesModificationInfos().stream()
                        .map(NodeModificationInfos::getSensitivityAnalysisUuid).filter(Objects::nonNull).forEach(sensitivityAnalysisService::deleteSensitivityAnalysisResult)), // TODO delete all with one request only
                    studyServerExecutionService.runAsync(() -> deleteStudyInfos.getNodesModificationInfos().stream()
                        .map(NodeModificationInfos::getShortCircuitAnalysisUuid).filter(Objects::nonNull).forEach(shortCircuitService::deleteShortCircuitAnalysisResult)), // TODO delete all with one request only
                    studyServerExecutionService.runAsync(() -> deleteStudyInfos.getNodesModificationInfos().stream().map(NodeModificationInfos::getModificationGroupUuid).filter(Objects::nonNull).forEach(networkModificationService::deleteModifications)), // TODO delete all with one request only
                    studyServerExecutionService.runAsync(() -> deleteStudyInfos.getNodesModificationInfos().stream().map(NodeModificationInfos::getReportUuid).filter(Objects::nonNull).forEach(reportService::deleteReport)), // TODO delete all with one request only
                    studyServerExecutionService.runAsync(() -> deleteEquipmentIndexes(deleteStudyInfos.getNetworkUuid())),
                    studyServerExecutionService.runAsync(() -> networkStoreService.deleteNetwork(deleteStudyInfos.getNetworkUuid()))
                );

                executeInParallel.get();
                if (startTime.get() != null) {
                    LOGGER.trace("Delete study '{}' : {} seconds", studyUuid, TimeUnit.NANOSECONDS.toSeconds(System.nanoTime() - startTime.get()));
                }
            }
        } catch (Exception e) {
            if (e instanceof InterruptedException) {
                Thread.currentThread().interrupt();
            }
            LOGGER.error(e.toString(), e);
            throw new StudyException(DELETE_STUDY_FAILED, e.getMessage());
        }
    }

    public void deleteEquipmentIndexes(UUID networkUuid) {
        AtomicReference<Long> startTime = new AtomicReference<>();
        startTime.set(System.nanoTime());
        equipmentInfosService.deleteAll(networkUuid);
        LOGGER.trace("Indexes deletion for network '{}' : {} seconds", networkUuid, TimeUnit.NANOSECONDS.toSeconds(System.nanoTime() - startTime.get()));
    }

    public CreatedStudyBasicInfos insertStudy(UUID studyUuid, String userId, NetworkInfos networkInfos, String caseFormat,
                                              UUID caseUuid, String caseName, LoadFlowParametersEntity loadFlowParameters,
                                              ShortCircuitParametersEntity shortCircuitParametersEntity, UUID importReportUuid) {
        CreatedStudyBasicInfos createdStudyBasicInfos = StudyService.toCreatedStudyBasicInfos(insertStudyEntity(
                studyUuid, userId, networkInfos.getNetworkUuid(), networkInfos.getNetworkId(), caseFormat, caseUuid, caseName, loadFlowParameters, importReportUuid, shortCircuitParametersEntity));
        studyInfosService.add(createdStudyBasicInfos);

        notificationService.emitStudiesChanged(studyUuid, userId);

        return createdStudyBasicInfos;
    }

    @Transactional
    public CreatedStudyBasicInfos insertDuplicatedStudy(BasicStudyInfos studyInfos, StudyEntity sourceStudy, LoadFlowParametersEntity newLoadFlowParameters, ShortCircuitParametersEntity newShortCircuitParameters, String userId, UUID clonedNetworkUuid) {
        Objects.requireNonNull(studyInfos.getId());
        Objects.requireNonNull(userId);
        Objects.requireNonNull(clonedNetworkUuid);
        Objects.requireNonNull(sourceStudy.getNetworkId());
        Objects.requireNonNull(sourceStudy.getCaseFormat());
        Objects.requireNonNull(sourceStudy.getCaseUuid());
        Objects.requireNonNull(newLoadFlowParameters);

        UUID reportUuid = UUID.randomUUID();
<<<<<<< HEAD
        StudyEntity studyEntity = new StudyEntity(studyInfos.getId(), LocalDateTime.now(ZoneOffset.UTC), clonedNetworkUuid, sourceStudy.getNetworkId(), sourceStudy.getCaseFormat(), sourceStudy.getCaseUuid(), sourceStudy.getCaseName(), sourceStudy.getLoadFlowProvider(), newLoadFlowParameters, newShortCircuitParameters);
=======
        StudyEntity studyEntity = new StudyEntity(studyInfos.getId(), clonedNetworkUuid, sourceStudy.getNetworkId(), sourceStudy.getCaseFormat(), sourceStudy.getCaseUuid(), sourceStudy.isCasePrivate(), sourceStudy.getCaseName(), sourceStudy.getLoadFlowProvider(), newLoadFlowParameters, newShortCircuitParameters);
>>>>>>> 24e5a0c2
        CreatedStudyBasicInfos createdStudyBasicInfos = StudyService.toCreatedStudyBasicInfos(insertDuplicatedStudy(studyEntity, sourceStudy.getId(), reportUuid));

        studyInfosService.add(createdStudyBasicInfos);
        notificationService.emitStudiesChanged(studyInfos.getId(), userId);

        return createdStudyBasicInfos;
    }

    private StudyCreationRequestEntity insertStudyCreationRequest(String userId, UUID studyUuid) {
        StudyCreationRequestEntity newStudy = insertStudyCreationRequestEntity(userId, studyUuid);
        notificationService.emitStudiesChanged(newStudy.getId(), userId);
        return newStudy;
    }

    private StudyException handleStudyCreationError(HttpStatusCodeException httpException, String serverName) {
        HttpStatus httpStatusCode = httpException.getStatusCode();
        String errorMessage = httpException.getResponseBodyAsString();
        String errorToParse = errorMessage.isEmpty() ? "{\"message\": \"" + serverName + ": " + httpStatusCode + "\"}"
                : errorMessage;

        LOGGER.error(errorToParse, httpException);

        try {
            JsonNode node = new ObjectMapper().readTree(errorToParse).path("message");
            if (!node.isMissingNode()) {
                return new StudyException(STUDY_CREATION_FAILED, node.asText());
            }
        } catch (JsonProcessingException e) {
            if (!errorToParse.isEmpty()) {
                return new StudyException(STUDY_CREATION_FAILED, errorToParse);
            }
        }

        return new StudyException(STUDY_CREATION_FAILED, errorToParse);
    }

    public byte[] getVoltageLevelSvg(UUID studyUuid, String voltageLevelId, DiagramParameters diagramParameters,
                                     UUID nodeUuid) {
        UUID networkUuid = networkStoreService.getNetworkUuid(studyUuid);
        String variantId = networkModificationTreeService.getVariantId(nodeUuid);

        return singleLineDiagramService.getVoltageLevelSvg(networkUuid, variantId, voltageLevelId, diagramParameters);
    }

    public String getVoltageLevelSvgAndMetadata(UUID studyUuid, String voltageLevelId, DiagramParameters diagramParameters,
                                                UUID nodeUuid) {
        UUID networkUuid = networkStoreService.getNetworkUuid(studyUuid);
        String variantId = networkModificationTreeService.getVariantId(nodeUuid);

        return singleLineDiagramService.getVoltageLevelSvgAndMetadata(networkUuid, variantId, voltageLevelId, diagramParameters);
    }

    private void persistentStoreWithNotificationOnError(UUID caseUuid, UUID studyUuid, String userId, UUID importReportUuid, Map<String, Object> importParameters) {
        try {
            networkConversionService.persistentStore(caseUuid, studyUuid, userId, importReportUuid, importParameters);
        } catch (HttpStatusCodeException e) {
            throw handleStudyCreationError(e, "network-conversion-server");
        } catch (Exception e) {
            throw new StudyException(STUDY_CREATION_FAILED, e.getMessage());
        }
    }

    public String getLinesGraphics(UUID networkUuid, UUID nodeUuid) {
        String variantId = networkModificationTreeService.getVariantId(nodeUuid);

        return geoDataService.getLinesGraphics(networkUuid, variantId);
    }

    public String getSubstationsGraphics(UUID networkUuid, UUID nodeUuid) {
        String variantId = networkModificationTreeService.getVariantId(nodeUuid);

        return geoDataService.getSubstationsGraphics(networkUuid, variantId);
    }

    public String getSubstationsMapData(UUID studyUuid, UUID nodeUuid, List<String> substationsIds, boolean inUpstreamBuiltParentNode) {
        UUID nodeUuidToSearchIn = nodeUuid;
        if (inUpstreamBuiltParentNode) {
            nodeUuidToSearchIn = networkModificationTreeService.doGetLastParentNodeBuilt(nodeUuid);
        }
        return networkMapService.getEquipmentsMapData(networkStoreService.getNetworkUuid(studyUuid), networkModificationTreeService.getVariantId(nodeUuidToSearchIn),
                substationsIds, "substations");
    }

    public String getSubstationMapData(UUID studyUuid, UUID nodeUuid, String substationId, boolean inUpstreamBuiltParentNode) {
        UUID nodeUuidToSearchIn = nodeUuid;
        if (inUpstreamBuiltParentNode) {
            nodeUuidToSearchIn = networkModificationTreeService.doGetLastParentNodeBuilt(nodeUuid);
        }
        return networkMapService.getEquipmentMapData(networkStoreService.getNetworkUuid(studyUuid), networkModificationTreeService.getVariantId(nodeUuidToSearchIn),
                "substations", substationId);
    }

    public String getLinesMapData(UUID studyUuid, UUID nodeUuid, List<String> substationsIds, boolean inUpstreamBuiltParentNode) {
        UUID nodeUuidToSearchIn = nodeUuid;
        if (inUpstreamBuiltParentNode) {
            nodeUuidToSearchIn = networkModificationTreeService.doGetLastParentNodeBuilt(nodeUuid);
        }
        return networkMapService.getEquipmentsMapData(networkStoreService.getNetworkUuid(studyUuid), networkModificationTreeService.getVariantId(nodeUuidToSearchIn),
                substationsIds, "lines");
    }

    public String getLineMapData(UUID studyUuid, UUID nodeUuid, String lineId, boolean inUpstreamBuiltParentNode) {
        UUID nodeUuidToSearchIn = nodeUuid;
        if (inUpstreamBuiltParentNode) {
            nodeUuidToSearchIn = networkModificationTreeService.doGetLastParentNodeBuilt(nodeUuid);
        }

        return networkMapService.getEquipmentMapData(networkStoreService.getNetworkUuid(studyUuid), networkModificationTreeService.getVariantId(nodeUuidToSearchIn),
                "lines", lineId);
    }

    public String getTwoWindingsTransformersMapData(UUID studyUuid, UUID nodeUuid, List<String> substationsIds) {
        return networkMapService.getEquipmentsMapData(networkStoreService.getNetworkUuid(studyUuid), networkModificationTreeService.getVariantId(nodeUuid),
                substationsIds, "2-windings-transformers");
    }

    public String getTwoWindingsTransformerMapData(UUID studyUuid, UUID nodeUuid, String twoWindingsTransformerId,
                                                   boolean inUpstreamBuiltParentNode) {
        UUID nodeUuidToSearchIn = nodeUuid;
        if (inUpstreamBuiltParentNode) {
            nodeUuidToSearchIn = networkModificationTreeService.doGetLastParentNodeBuilt(nodeUuid);
        }
        return networkMapService.getEquipmentMapData(networkStoreService.getNetworkUuid(studyUuid), networkModificationTreeService.getVariantId(nodeUuidToSearchIn),
                "2-windings-transformers", twoWindingsTransformerId);
    }

    public String getThreeWindingsTransformersMapData(UUID studyUuid, UUID nodeUuid, List<String> substationsIds) {
        return networkMapService.getEquipmentsMapData(networkStoreService.getNetworkUuid(studyUuid), networkModificationTreeService.getVariantId(nodeUuid),
                substationsIds, "3-windings-transformers");
    }

    public String getGeneratorsMapData(UUID studyUuid, UUID nodeUuid, List<String> substationsIds, boolean inUpstreamBuiltParentNode) {
        UUID nodeUuidToSearchIn = nodeUuid;
        if (inUpstreamBuiltParentNode) {
            nodeUuidToSearchIn = networkModificationTreeService.doGetLastParentNodeBuilt(nodeUuid);
        }
        return networkMapService.getEquipmentsMapData(networkStoreService.getNetworkUuid(studyUuid), networkModificationTreeService.getVariantId(nodeUuidToSearchIn),
                substationsIds, "generators");
    }

    public String getGeneratorMapData(UUID studyUuid, UUID nodeUuid, String generatorId, boolean inUpstreamBuiltParentNode) {
        UUID nodeUuidToSearchIn = nodeUuid;
        if (inUpstreamBuiltParentNode) {
            nodeUuidToSearchIn = networkModificationTreeService.doGetLastParentNodeBuilt(nodeUuid);
        }

        return networkMapService.getEquipmentMapData(networkStoreService.getNetworkUuid(studyUuid), networkModificationTreeService.getVariantId(nodeUuidToSearchIn),
                "generators", generatorId);
    }

    public String getBatteriesMapData(UUID studyUuid, UUID nodeUuid, List<String> substationsIds) {
        return networkMapService.getEquipmentsMapData(networkStoreService.getNetworkUuid(studyUuid), networkModificationTreeService.getVariantId(nodeUuid),
                substationsIds, "batteries");
    }

    public String getDanglingLinesMapData(UUID studyUuid, UUID nodeUuid, List<String> substationsIds) {
        return networkMapService.getEquipmentsMapData(networkStoreService.getNetworkUuid(studyUuid), networkModificationTreeService.getVariantId(nodeUuid),
                substationsIds, "dangling-lines");
    }

    public String getHvdcLinesMapData(UUID studyUuid, UUID nodeUuid, List<String> substationsIds) {
        return networkMapService.getEquipmentsMapData(networkStoreService.getNetworkUuid(studyUuid), networkModificationTreeService.getVariantId(nodeUuid),
                substationsIds, "hvdc-lines");
    }

    public String getLccConverterStationsMapData(UUID studyUuid, UUID nodeUuid, List<String> substationsIds) {
        return networkMapService.getEquipmentsMapData(networkStoreService.getNetworkUuid(studyUuid), networkModificationTreeService.getVariantId(nodeUuid),
                substationsIds, "lcc-converter-stations");
    }

    public String getVscConverterStationsMapData(UUID studyUuid, UUID nodeUuid, List<String> substationsIds) {
        return networkMapService.getEquipmentsMapData(networkStoreService.getNetworkUuid(studyUuid), networkModificationTreeService.getVariantId(nodeUuid),
                substationsIds, "vsc-converter-stations");
    }

    public String getLoadsMapData(UUID studyUuid, UUID nodeUuid, List<String> substationsIds,
                                  boolean inUpstreamBuiltParentNode) {
        UUID nodeUuidToSearchIn = nodeUuid;
        if (inUpstreamBuiltParentNode) {
            nodeUuidToSearchIn = networkModificationTreeService.doGetLastParentNodeBuilt(nodeUuid);
        }

        return networkMapService.getEquipmentsMapData(networkStoreService.getNetworkUuid(studyUuid), networkModificationTreeService.getVariantId(nodeUuidToSearchIn),
                substationsIds, "loads");
    }

    public String getLoadMapData(UUID studyUuid, UUID nodeUuid, String loadId, boolean inUpstreamBuiltParentNode) {
        UUID nodeUuidToSearchIn = nodeUuid;
        if (inUpstreamBuiltParentNode) {
            nodeUuidToSearchIn = networkModificationTreeService.doGetLastParentNodeBuilt(nodeUuid);
        }

        return networkMapService.getEquipmentMapData(networkStoreService.getNetworkUuid(studyUuid), networkModificationTreeService.getVariantId(nodeUuidToSearchIn),
                "loads", loadId);
    }

    public String getShuntCompensatorsMapData(UUID studyUuid, UUID nodeUuid, List<String> substationsIds) {
        return networkMapService.getEquipmentsMapData(networkStoreService.getNetworkUuid(studyUuid), networkModificationTreeService.getVariantId(nodeUuid),
                substationsIds, "shunt-compensators");
    }

    public String getShuntCompensatorMapData(UUID studyUuid, UUID nodeUuid, String shuntCompensatorId,
                                             boolean inUpstreamBuiltParentNode) {
        UUID nodeUuidToSearchIn = nodeUuid;
        if (inUpstreamBuiltParentNode) {
            nodeUuidToSearchIn = networkModificationTreeService.doGetLastParentNodeBuilt(nodeUuid);
        }

        return networkMapService.getEquipmentMapData(networkStoreService.getNetworkUuid(studyUuid), networkModificationTreeService.getVariantId(nodeUuidToSearchIn),
                "shunt-compensators", shuntCompensatorId);
    }

    public String getStaticVarCompensatorsMapData(UUID studyUuid, UUID nodeUuid, List<String> substationsIds) {
        return networkMapService.getEquipmentsMapData(networkStoreService.getNetworkUuid(studyUuid), networkModificationTreeService.getVariantId(nodeUuid),
                substationsIds, "static-var-compensators");
    }

    public String getVoltageLevelMapData(UUID studyUuid, UUID nodeUuid, String voltageLevelId,
                                         boolean inUpstreamBuiltParentNode) {
        UUID nodeUuidToSearchIn = nodeUuid;
        if (inUpstreamBuiltParentNode) {
            nodeUuidToSearchIn = networkModificationTreeService.doGetLastParentNodeBuilt(nodeUuid);
        }
        return networkMapService.getEquipmentMapData(networkStoreService.getNetworkUuid(studyUuid), networkModificationTreeService.getVariantId(nodeUuidToSearchIn),
                "voltage-levels", voltageLevelId);
    }

    public String getVoltageLevelsMapData(UUID studyUuid, UUID nodeUuid, List<String> substationsIds, boolean inUpstreamBuiltParentNode) {
        UUID nodeUuidToSearchIn = nodeUuid;
        if (inUpstreamBuiltParentNode) {
            nodeUuidToSearchIn = networkModificationTreeService.doGetLastParentNodeBuilt(nodeUuid);
        }
        return networkMapService.getEquipmentsMapData(networkStoreService.getNetworkUuid(studyUuid), networkModificationTreeService.getVariantId(nodeUuidToSearchIn),
                substationsIds, "voltage-levels");
    }

    public String getVoltageLevelsAndEquipment(UUID studyUuid, UUID nodeUuid, List<String> substationsIds, boolean inUpstreamBuiltParentNode) {
        UUID nodeUuidToSearchIn = nodeUuid;
        if (inUpstreamBuiltParentNode) {
            nodeUuidToSearchIn = networkModificationTreeService.doGetLastParentNodeBuilt(nodeUuid);
        }
        return networkMapService.getEquipmentsMapData(networkStoreService.getNetworkUuid(studyUuid), networkModificationTreeService.getVariantId(nodeUuidToSearchIn),
                substationsIds, "voltage-levels-equipments");
    }

    public String getAllMapData(UUID studyUuid, UUID nodeUuid, List<String> substationsIds) {
        return networkMapService.getEquipmentsMapData(networkStoreService.getNetworkUuid(studyUuid), networkModificationTreeService.getVariantId(nodeUuid),
                substationsIds, "all");
    }

    public void changeSwitchState(UUID studyUuid, String switchId, boolean open, UUID nodeUuid) {
        notificationService.emitStartModificationEquipmentNotification(studyUuid, nodeUuid, NotificationService.MODIFICATIONS_CREATING_IN_PROGRESS);
        try {
            NodeModificationInfos nodeInfos = networkModificationTreeService.getNodeModificationInfos(nodeUuid);
            UUID groupUuid = nodeInfos.getModificationGroupUuid();
            String variantId = nodeInfos.getVariantId();
            UUID reportUuid = nodeInfos.getReportUuid();

            List<EquipmentModificationInfos> equipmentModificationsInfos = networkModificationService
                    .changeSwitchState(studyUuid, switchId, open, groupUuid, variantId, reportUuid, nodeUuid.toString());
            Set<String> substationIds = getSubstationIds(equipmentModificationsInfos);

            notificationService.emitStudyChanged(studyUuid, nodeUuid, NotificationService.UPDATE_TYPE_STUDY, substationIds);
            updateStatuses(studyUuid, nodeUuid);
            notificationService.emitStudyChanged(studyUuid, nodeUuid, NotificationService.UPDATE_TYPE_SWITCH);
        } finally {
            notificationService.emitEndModificationEquipmentNotification(studyUuid, nodeUuid);
        }
    }

    public void applyGroovyScript(UUID studyUuid, String groovyScript, UUID nodeUuid) {
        notificationService.emitStartModificationEquipmentNotification(studyUuid, nodeUuid, NotificationService.MODIFICATIONS_CREATING_IN_PROGRESS);
        try {
            NodeModificationInfos nodeInfos = networkModificationTreeService.getNodeModificationInfos(nodeUuid);
            UUID groupUuid = nodeInfos.getModificationGroupUuid();
            String variantId = nodeInfos.getVariantId();
            UUID reportUuid = nodeInfos.getReportUuid();

            List<ModificationInfos> modificationsInfos = networkModificationService.applyGroovyScript(studyUuid,
                    groovyScript, groupUuid, variantId, reportUuid, nodeUuid.toString());

            Set<String> substationIds = getSubstationIds(modificationsInfos);

            notificationService.emitStudyChanged(studyUuid, nodeUuid, NotificationService.UPDATE_TYPE_STUDY, substationIds);
            updateStatuses(studyUuid, nodeUuid);
        } finally {
            notificationService.emitEndModificationEquipmentNotification(studyUuid, nodeUuid);
        }
    }

    public void runLoadFlow(UUID studyUuid, UUID nodeUuid) {
        String provider = getLoadFlowProvider(studyUuid);
        LoadFlowParameters loadflowParameters = getLoadFlowParameters(studyUuid);

        loadflowService.runLoadFlow(studyUuid, nodeUuid, loadflowParameters, provider);
    }

    public ExportNetworkInfos exportNetwork(UUID studyUuid, UUID nodeUuid, String format, String paramatersJson) {
        UUID networkUuid = networkStoreService.getNetworkUuid(studyUuid);
        String variantId = networkModificationTreeService.getVariantId(nodeUuid);

        return networkConversionService.exportNetwork(networkUuid, variantId, format, paramatersJson);
    }

    public void changeLineStatus(@NonNull UUID studyUuid, @NonNull String lineId, @NonNull String status,
                                 @NonNull UUID nodeUuid) {
        notificationService.emitStartModificationEquipmentNotification(studyUuid, nodeUuid, NotificationService.MODIFICATIONS_CREATING_IN_PROGRESS);
        try {
            NodeModificationInfos nodeInfos = networkModificationTreeService.getNodeModificationInfos(nodeUuid);
            UUID groupUuid = nodeInfos.getModificationGroupUuid();
            String variantId = nodeInfos.getVariantId();
            UUID reportUuid = nodeInfos.getReportUuid();

            List<ModificationInfos> modificationInfosList = networkModificationService.changeLineStatus(studyUuid, lineId,
                    status, groupUuid, variantId, reportUuid, nodeUuid.toString());

            Set<String> substationIds = getSubstationIds(modificationInfosList);

            notificationService.emitStudyChanged(studyUuid, nodeUuid, NotificationService.UPDATE_TYPE_STUDY, substationIds);
            updateStatuses(studyUuid, nodeUuid);
            notificationService.emitStudyChanged(studyUuid, nodeUuid, NotificationService.UPDATE_TYPE_LINE);
        } finally {
            notificationService.emitEndModificationEquipmentNotification(studyUuid, nodeUuid);
        }
    }

    public void assertLoadFlowRunnable(UUID nodeUuid) {
        LoadFlowStatus lfStatus = getLoadFlowStatus(nodeUuid);

        if (!LoadFlowStatus.NOT_DONE.equals(lfStatus)) {
            throw new StudyException(LOADFLOW_NOT_RUNNABLE);
        }
    }

    private void assertLoadFlowNotRunning(UUID nodeUuid) {
        LoadFlowStatus lfStatus = getLoadFlowStatus(nodeUuid);

        if (LoadFlowStatus.RUNNING.equals(lfStatus)) {
            throw new StudyException(LOADFLOW_RUNNING);
        }
    }

    public void assertComputationNotRunning(UUID nodeUuid) {
        assertLoadFlowNotRunning(nodeUuid);
        securityAnalysisService.assertSecurityAnalysisNotRunning(nodeUuid);
        sensitivityAnalysisService.assertSensitivityAnalysisNotRunning(nodeUuid);
        shortCircuitService.assertShortCircuitAnalysisNotRunning(nodeUuid);
    }

    public void assertIsNodeNotReadOnly(UUID nodeUuid) {
        Boolean isReadOnly = networkModificationTreeService.isReadOnly(nodeUuid).orElse(Boolean.FALSE);
        if (Boolean.TRUE.equals(isReadOnly)) {
            throw new StudyException(NOT_ALLOWED);
        }
    }

    public void assertCanModifyNode(UUID studyUuid, UUID nodeUuid) {
        assertIsNodeNotReadOnly(nodeUuid);
        assertNoBuildNoComputation(studyUuid, nodeUuid);
    }

    public void assertNoBuildNoComputation(UUID studyUuid, UUID nodeUuid) {
        assertComputationNotRunning(nodeUuid);
        assertNoNodeIsBuilding(studyUuid);
    }

    public void assertNoNodeIsBuilding(UUID studyUuid) {
        networkModificationTreeService.getAllNodes(studyUuid).stream().forEach(node -> {
            if (networkModificationTreeService.getBuildStatus(node.getIdNode()) == BuildStatus.BUILDING) {
                throw new StudyException(NOT_ALLOWED, "No modification is allowed during a node building.");
            }
        });
    }

    public void assertRootNodeOrBuiltNode(UUID studyUuid, UUID nodeUuid) {
        if (!(networkModificationTreeService.getStudyRootNodeUuid(studyUuid).equals(nodeUuid)
                || networkModificationTreeService.getBuildStatus(nodeUuid) == BuildStatus.BUILT)) {
            throw new StudyException(NODE_NOT_BUILT);
        }
    }

    public LoadFlowParameters getLoadFlowParameters(UUID studyUuid) {
        return studyRepository.findById(studyUuid)
                .map(studyEntity -> LoadflowService.fromEntity(studyEntity.getLoadFlowParameters()))
                .orElse(null);
    }

    @Transactional
    public void setLoadFlowParameters(UUID studyUuid, LoadFlowParameters parameters) {
        updateLoadFlowParameters(studyUuid, LoadflowService.toEntity(parameters != null ? parameters : LoadFlowParameters.load()));
        invalidateLoadFlowStatusOnAllNodes(studyUuid);
        notificationService.emitStudyChanged(studyUuid, null, NotificationService.UPDATE_TYPE_LOADFLOW_STATUS);
        invalidateSecurityAnalysisStatusOnAllNodes(studyUuid);
        invalidateSensitivityAnalysisStatusOnAllNodes(studyUuid);
        notificationService.emitStudyChanged(studyUuid, null, NotificationService.UPDATE_TYPE_SECURITY_ANALYSIS_STATUS);
        notificationService.emitStudyChanged(studyUuid, null, NotificationService.UPDATE_TYPE_SENSITIVITY_ANALYSIS_STATUS);
    }

    public void invalidateLoadFlowStatusOnAllNodes(UUID studyUuid) {
        networkModificationTreeService.updateStudyLoadFlowStatus(studyUuid, LoadFlowStatus.NOT_DONE);
    }

    public String getLoadFlowProvider(UUID studyUuid) {
        return studyRepository.findById(studyUuid)
                .map(StudyEntity::getLoadFlowProvider)
                .orElse("");
    }

    @Transactional
    public void updateLoadFlowProvider(UUID studyUuid, String provider) {
        Optional<StudyEntity> studyEntity = studyRepository.findById(studyUuid);
        studyEntity.ifPresent(studyEntity1 -> studyEntity1.setLoadFlowProvider(provider != null ? provider : defaultLoadflowProvider));
        networkModificationTreeService.updateStudyLoadFlowStatus(studyUuid, LoadFlowStatus.NOT_DONE);
        notificationService.emitStudyChanged(studyUuid, null, NotificationService.UPDATE_TYPE_LOADFLOW_STATUS);
    }

    public ShortCircuitParameters getShortCircuitParameters(UUID studyUuid) {
        return studyRepository.findById(studyUuid)
                .map(studyEntity -> ShortCircuitService.fromEntity(studyEntity.getShortCircuitParameters()))
                .orElse(null);
    }

    @Transactional
    public void setShortCircuitParameters(UUID studyUuid, ShortCircuitParameters parameters) {
        updateShortCircuitParameters(studyUuid, ShortCircuitService.toEntity(parameters != null ? parameters : ShortCircuitService.getDefaultShortCircuitParameters()));
    }

    @Transactional
    public UUID runSecurityAnalysis(UUID studyUuid, List<String> contingencyListNames, String parameters, UUID nodeUuid) {
        Objects.requireNonNull(studyUuid);
        Objects.requireNonNull(contingencyListNames);
        Objects.requireNonNull(parameters);
        Objects.requireNonNull(nodeUuid);

        UUID networkUuid = networkStoreService.getNetworkUuid(studyUuid);
        String provider = getLoadFlowProvider(studyUuid);
        String variantId = networkModificationTreeService.getVariantId(nodeUuid);
        UUID reportUuid = networkModificationTreeService.getReportUuid(nodeUuid);

        String receiver;
        try {
            receiver = URLEncoder.encode(objectMapper.writeValueAsString(new NodeReceiver(nodeUuid)),
                StandardCharsets.UTF_8);
        } catch (JsonProcessingException e) {
            throw new UncheckedIOException(e);
        }

        Optional<UUID> prevResultUuidOpt = networkModificationTreeService.getSecurityAnalysisResultUuid(nodeUuid);
        prevResultUuidOpt.ifPresent(securityAnalysisService::deleteSaResult);

        SecurityAnalysisParameters securityAnalysisParameters = SecurityAnalysisParameters.load();
        if (StringUtils.isEmpty(parameters)) {
            LoadFlowParameters loadFlowParameters = getLoadFlowParameters(studyUuid);
            securityAnalysisParameters.setLoadFlowParameters(loadFlowParameters);
        } else {
            try {
                securityAnalysisParameters = objectMapper.readValue(parameters, SecurityAnalysisParameters.class);
            } catch (JsonProcessingException e) {
                throw new UncheckedIOException(e);
            }
        }

        UUID result = securityAnalysisService.runSecurityAnalysis(networkUuid, reportUuid, nodeUuid, variantId, provider, contingencyListNames, securityAnalysisParameters, receiver);

        updateSecurityAnalysisResultUuid(nodeUuid, result);
        notificationService.emitStudyChanged(studyUuid, nodeUuid, NotificationService.UPDATE_TYPE_SECURITY_ANALYSIS_STATUS);
        return result;
    }

    public Integer getContingencyCount(UUID studyUuid, List<String> contingencyListNames, UUID nodeUuid) {
        Objects.requireNonNull(studyUuid);
        Objects.requireNonNull(contingencyListNames);
        Objects.requireNonNull(nodeUuid);

        UUID networkuuid = networkStoreService.getNetworkUuid(studyUuid);
        String variantId = networkModificationTreeService.getVariantId(nodeUuid);

        return actionsService.getContingencyCount(networkuuid, variantId, contingencyListNames);
    }

    public byte[] getSubstationSvg(UUID studyUuid, String substationId, DiagramParameters diagramParameters,
                                   String substationLayout, UUID nodeUuid) {
        UUID networkUuid = networkStoreService.getNetworkUuid(studyUuid);
        String variantId = networkModificationTreeService.getVariantId(nodeUuid);

        return singleLineDiagramService.getSubstationSvg(networkUuid, variantId, substationId, diagramParameters, substationLayout);
    }

    public String getSubstationSvgAndMetadata(UUID studyUuid, String substationId, DiagramParameters diagramParameters,
                                              String substationLayout, UUID nodeUuid) {
        UUID networkUuid = networkStoreService.getNetworkUuid(studyUuid);
        String variantId = networkModificationTreeService.getVariantId(nodeUuid);

        return singleLineDiagramService.getSubstationSvgAndMetadata(networkUuid, variantId, substationId, diagramParameters, substationLayout);
    }

    public String getNeworkAreaDiagram(UUID studyUuid, UUID nodeUuid, List<String> voltageLevelsIds, int depth) {
        UUID networkUuid = networkStoreService.getNetworkUuid(studyUuid);
        String variantId = networkModificationTreeService.getVariantId(nodeUuid);

        return singleLineDiagramService.getNeworkAreaDiagram(networkUuid, variantId, voltageLevelsIds, depth);
    }

    public void invalidateSecurityAnalysisStatus(UUID nodeUuid) {
        securityAnalysisService.invalidateSaStatus(networkModificationTreeService.getSecurityAnalysisResultUuidsFromNode(nodeUuid));
    }

    public void invalidateSecurityAnalysisStatusOnAllNodes(UUID studyUuid) {
        securityAnalysisService.invalidateSaStatus(networkModificationTreeService.getStudySecurityAnalysisResultUuids(studyUuid));
    }

    public void invalidateSensitivityAnalysisStatusOnAllNodes(UUID studyUuid) {
        sensitivityAnalysisService.invalidateSensitivityAnalysisStatus(networkModificationTreeService.getStudySensitivityAnalysisResultUuids(studyUuid));
    }

    private StudyEntity insertStudyEntity(UUID uuid, String userId, UUID networkUuid, String networkId,
                                          String caseFormat, UUID caseUuid, String caseName, LoadFlowParametersEntity loadFlowParameters,
                                          UUID importReportUuid, ShortCircuitParametersEntity shortCircuitParameters) {
        Objects.requireNonNull(uuid);
        Objects.requireNonNull(userId);
        Objects.requireNonNull(networkUuid);
        Objects.requireNonNull(networkId);
        Objects.requireNonNull(caseFormat);
        Objects.requireNonNull(caseUuid);
        Objects.requireNonNull(loadFlowParameters);
        Objects.requireNonNull(shortCircuitParameters);

<<<<<<< HEAD
        StudyEntity studyEntity = new StudyEntity(uuid, LocalDateTime.now(ZoneOffset.UTC), networkUuid, networkId, caseFormat, caseUuid, caseName, defaultLoadflowProvider, loadFlowParameters, shortCircuitParameters);
=======
        StudyEntity studyEntity = new StudyEntity(uuid, networkUuid, networkId, caseFormat, caseUuid, casePrivate, caseName, defaultLoadflowProvider, loadFlowParameters, shortCircuitParameters);
>>>>>>> 24e5a0c2
        return self.insertStudy(studyEntity, importReportUuid);
    }

    @Transactional
    public StudyEntity insertStudy(StudyEntity studyEntity, UUID importReportUuid) {
        var study = studyRepository.save(studyEntity);

        networkModificationTreeService.createBasicTree(study, importReportUuid);
        return study;
    }

    @Transactional
    public StudyEntity insertDuplicatedStudy(StudyEntity studyEntity, UUID sourceStudyUuid, UUID reportUuid) {
        var study = studyRepository.save(studyEntity);

        networkModificationTreeService.createRoot(study, reportUuid);
        AbstractNode rootNode = networkModificationTreeService.getStudyTree(sourceStudyUuid);
        networkModificationTreeService.cloneStudyTree(rootNode, null, studyEntity);
        return study;
    }

    void updateSecurityAnalysisResultUuid(UUID nodeUuid, UUID securityAnalysisResultUuid) {
        networkModificationTreeService.updateSecurityAnalysisResultUuid(nodeUuid, securityAnalysisResultUuid);
    }

    void updateSensitivityAnalysisResultUuid(UUID nodeUuid, UUID sensitivityAnalysisResultUuid) {
        networkModificationTreeService.updateSensitivityAnalysisResultUuid(nodeUuid, sensitivityAnalysisResultUuid);
    }

    void updateShortCircuitAnalysisResultUuid(UUID nodeUuid, UUID shortCircuitAnalysisResultUuid) {
        networkModificationTreeService.updateShortCircuitAnalysisResultUuid(nodeUuid, shortCircuitAnalysisResultUuid);
    }

    private StudyCreationRequestEntity insertStudyCreationRequestEntity(String userId, UUID studyUuid) {
        StudyCreationRequestEntity studyCreationRequestEntity = new StudyCreationRequestEntity(
                studyUuid == null ? UUID.randomUUID() : studyUuid);
        return studyCreationRequestRepository.save(studyCreationRequestEntity);
    }

    public void updateLoadFlowParameters(UUID studyUuid, LoadFlowParametersEntity loadFlowParametersEntity) {
        Optional<StudyEntity> studyEntity = studyRepository.findById(studyUuid);
        studyEntity.ifPresent(studyEntity1 -> studyEntity1.setLoadFlowParameters(loadFlowParametersEntity));
    }

    public void updateShortCircuitParameters(UUID studyUuid, ShortCircuitParametersEntity shortCircuitParametersEntity) {
        Optional<StudyEntity> studyEntity = studyRepository.findById(studyUuid);
        studyEntity.ifPresent(studyEntity1 -> studyEntity1.setShortCircuitParameters(shortCircuitParametersEntity));
    }

    public void createEquipment(UUID studyUuid, String createEquipmentAttributes, ModificationType modificationType,
                                UUID nodeUuid) {
        notificationService.emitStartModificationEquipmentNotification(studyUuid, nodeUuid, NotificationService.MODIFICATIONS_CREATING_IN_PROGRESS);
        try {
            NodeModificationInfos nodeInfos = networkModificationTreeService.getNodeModificationInfos(nodeUuid);
            UUID groupUuid = nodeInfos.getModificationGroupUuid();
            String variantId = nodeInfos.getVariantId();
            UUID reportUuid = nodeInfos.getReportUuid();
            List<EquipmentModificationInfos> equipmentModificationInfosList = networkModificationService
                    .createEquipment(studyUuid, createEquipmentAttributes, groupUuid, modificationType, variantId, reportUuid, nodeInfos.getId().toString());
            Set<String> substationIds = getSubstationIds(equipmentModificationInfosList);
            notificationService.emitStudyChanged(studyUuid, nodeUuid, NotificationService.UPDATE_TYPE_STUDY, substationIds);
            updateStatuses(studyUuid, nodeUuid);
        } finally {
            notificationService.emitEndModificationEquipmentNotification(studyUuid, nodeUuid);
        }
    }

    public void modifyEquipment(UUID studyUuid, String modifyEquipmentAttributes, ModificationType modificationType,
                                UUID nodeUuid) {
        notificationService.emitStartModificationEquipmentNotification(studyUuid, nodeUuid, NotificationService.MODIFICATIONS_CREATING_IN_PROGRESS);
        try {
            NodeModificationInfos nodeInfos = networkModificationTreeService.getNodeModificationInfos(nodeUuid);
            UUID groupUuid = nodeInfos.getModificationGroupUuid();
            String variantId = nodeInfos.getVariantId();
            UUID reportUuid = nodeInfos.getReportUuid();

            List<EquipmentModificationInfos> equipmentModificationInfosList = networkModificationService
                    .modifyEquipment(studyUuid, modifyEquipmentAttributes, groupUuid, modificationType, variantId, reportUuid, nodeUuid.toString());
            Set<String> substationIds = getSubstationIds(equipmentModificationInfosList);

            notificationService.emitStudyChanged(studyUuid, nodeUuid, NotificationService.UPDATE_TYPE_STUDY, substationIds);
            updateStatuses(studyUuid, nodeUuid);
        } finally {
            notificationService.emitEndModificationEquipmentNotification(studyUuid, nodeUuid);
        }
    }

    public void updateEquipmentCreation(UUID studyUuid, String createEquipmentAttributes,
                                        ModificationType modificationType, UUID nodeUuid, UUID modificationUuid) {
        notificationService.emitStartModificationEquipmentNotification(studyUuid, nodeUuid, NotificationService.MODIFICATIONS_UPDATING_IN_PROGRESS);
        try {
            networkModificationService.updateEquipmentCreation(createEquipmentAttributes, modificationType,
                    modificationUuid);
            updateStatuses(studyUuid, nodeUuid, false);
        } finally {
            notificationService.emitEndModificationEquipmentNotification(studyUuid, nodeUuid);
        }
    }

    public void updateEquipmentModification(UUID studyUuid, String modifyEquipmentAttributes, ModificationType modificationType, UUID nodeUuid, UUID modificationUuid) {
        notificationService.emitStartModificationEquipmentNotification(studyUuid, nodeUuid, NotificationService.MODIFICATIONS_UPDATING_IN_PROGRESS);
        try {
            networkModificationService.updateEquipmentModification(modifyEquipmentAttributes, modificationType, modificationUuid);
            updateStatuses(studyUuid, nodeUuid, false);
        } finally {
            notificationService.emitEndModificationEquipmentNotification(studyUuid, nodeUuid);
        }
    }

    public void deleteEquipment(UUID studyUuid, String equipmentType, String equipmentId, UUID nodeUuid) {
        notificationService.emitStartModificationEquipmentNotification(studyUuid, nodeUuid, NotificationService.MODIFICATIONS_CREATING_IN_PROGRESS);
        try {
            NodeModificationInfos nodeInfos = networkModificationTreeService.getNodeModificationInfos(nodeUuid);
            UUID groupUuid = nodeInfos.getModificationGroupUuid();
            String variantId = nodeInfos.getVariantId();
            UUID reportUuid = nodeInfos.getReportUuid();

            List<EquipmentDeletionInfos> equipmentDeletionInfosList = networkModificationService.deleteEquipment(studyUuid,
                    equipmentType, equipmentId, groupUuid, variantId, reportUuid, nodeUuid.toString());

            equipmentDeletionInfosList.forEach(deletionInfo ->
                    notificationService.emitStudyEquipmentDeleted(studyUuid, nodeUuid, NotificationService.UPDATE_TYPE_STUDY, deletionInfo.getSubstationIds(),
                            deletionInfo.getEquipmentType(), deletionInfo.getEquipmentId())
            );
            updateStatuses(studyUuid, nodeUuid);
        } finally {
            notificationService.emitEndModificationEquipmentNotification(studyUuid, nodeUuid);
        }
    }

    public void updateEquipmentDeletion(UUID studyUuid, String equipmentType, String equipmentId, UUID nodeUuid, UUID modificationUuid) {
        notificationService.emitStartModificationEquipmentNotification(studyUuid, nodeUuid, NotificationService.MODIFICATIONS_UPDATING_IN_PROGRESS);
        try {
            networkModificationService.updateEquipmentDeletion(equipmentType, equipmentId, modificationUuid);
            updateStatuses(studyUuid, nodeUuid, false);
        } finally {
            notificationService.emitEndModificationEquipmentNotification(studyUuid, nodeUuid);
        }
    }

    public List<VoltageLevelInfos> getVoltageLevels(UUID studyUuid, UUID nodeUuid) {
        UUID networkUuid = networkStoreService.getNetworkUuid(studyUuid);
        String variantId = networkModificationTreeService.getVariantId(nodeUuid);

        List<VoltageLevelMapData> voltageLevelsMapData = networkMapService.getVoltageLevelMapData(networkUuid, variantId);

        return voltageLevelsMapData != null ?
                voltageLevelsMapData.stream().map(e -> VoltageLevelInfos.builder().id(e.getId()).name(e.getName())
                        .substationId(e.getSubstationId()).build()).collect(Collectors.toList())
                : null;
    }

    public List<IdentifiableInfos> getVoltageLevelBusesOrBusbarSections(UUID studyUuid, UUID nodeUuid, String voltageLevelId,
                                                                        String busPath) {
        UUID networkUuid = networkStoreService.getNetworkUuid(studyUuid);
        String variantId = networkModificationTreeService.getVariantId(nodeUuid);

        return networkMapService.getVoltageLevelBusesOrBusbarSections(networkUuid, variantId, voltageLevelId, busPath);
    }

    public List<IdentifiableInfos> getVoltageLevelBuses(UUID studyUuid, UUID nodeUuid, String voltageLevelId, boolean inUpstreamBuiltParentNode) {
        UUID nodeUuidToSearchIn = nodeUuid;
        if (inUpstreamBuiltParentNode) {
            nodeUuidToSearchIn = networkModificationTreeService.doGetLastParentNodeBuilt(nodeUuid);
        }
        return getVoltageLevelBusesOrBusbarSections(studyUuid, nodeUuidToSearchIn, voltageLevelId, "configured-buses");
    }

    public List<IdentifiableInfos> getVoltageLevelBusbarSections(UUID studyUuid, UUID nodeUuid, String voltageLevelId, boolean inUpstreamBuiltParentNode) {
        UUID nodeUuidToSearchIn = nodeUuid;
        if (inUpstreamBuiltParentNode) {
            nodeUuidToSearchIn = networkModificationTreeService.doGetLastParentNodeBuilt(nodeUuid);
        }
        return getVoltageLevelBusesOrBusbarSections(studyUuid, nodeUuidToSearchIn, voltageLevelId, "busbar-sections");
    }

    public LoadFlowStatus getLoadFlowStatus(UUID nodeUuid) {
        return networkModificationTreeService.getLoadFlowStatus(nodeUuid).orElseThrow(() -> new StudyException(ELEMENT_NOT_FOUND));
    }

    @Transactional(readOnly = true)
    public UUID getStudyUuidFromNodeUuid(UUID nodeUuid) {
        return networkModificationTreeService.getStudyUuidForNodeId(nodeUuid);
    }

    public LoadFlowInfos getLoadFlowInfos(UUID studyUuid, UUID nodeUuid) {
        Objects.requireNonNull(studyUuid);
        Objects.requireNonNull(nodeUuid);

        return networkModificationTreeService.getLoadFlowInfos(nodeUuid);
    }

    public void buildNode(@NonNull UUID studyUuid, @NonNull UUID nodeUuid) {
        BuildInfos buildInfos = networkModificationTreeService.getBuildInfos(nodeUuid);
        networkModificationTreeService.updateBuildStatus(nodeUuid, BuildStatus.BUILDING);
        reportService.deleteReport(buildInfos.getReportUuid());

        try {
            networkModificationService.buildNode(studyUuid, nodeUuid, buildInfos);
        } catch (Exception e) {
            networkModificationTreeService.updateBuildStatus(nodeUuid, BuildStatus.NOT_BUILT);
            throw new StudyException(NODE_BUILD_ERROR, e.getMessage());
        }

    }

    public void stopBuild(@NonNull UUID studyUuid, @NonNull UUID nodeUuid) {
        networkModificationService.stopBuild(nodeUuid);
    }

    @Transactional
    public void duplicateStudyNode(UUID studyUuid, UUID nodeToCopyUuid, UUID referenceNodeUuid, InsertMode insertMode) {
        checkStudyContainsNode(studyUuid, nodeToCopyUuid);
        checkStudyContainsNode(studyUuid, referenceNodeUuid);
        UUID duplicatedNodeUuid = networkModificationTreeService.duplicateStudyNode(nodeToCopyUuid, referenceNodeUuid, insertMode);
        boolean invalidateBuild = !EMPTY_ARRAY.equals(networkModificationTreeService.getNetworkModifications(studyUuid, nodeToCopyUuid));
        updateStatuses(studyUuid, duplicatedNodeUuid, true, invalidateBuild);
    }

    @Transactional
    public void moveStudyNode(UUID studyUuid, UUID nodeToMoveUuid, UUID referenceNodeUuid, InsertMode insertMode) {
        checkStudyContainsNode(studyUuid, nodeToMoveUuid);
        checkStudyContainsNode(studyUuid, referenceNodeUuid);
        networkModificationTreeService.moveStudyNode(nodeToMoveUuid, referenceNodeUuid, insertMode);
        boolean invalidateBuild = !EMPTY_ARRAY.equals(networkModificationTreeService.getNetworkModifications(studyUuid, nodeToMoveUuid));
        updateStatuses(studyUuid, nodeToMoveUuid, false, invalidateBuild);
    }

    private void invalidateBuild(UUID studyUuid, UUID nodeUuid, boolean invalidateOnlyChildrenBuildStatus) {
        AtomicReference<Long> startTime = new AtomicReference<>(null);
        startTime.set(System.nanoTime());
        InvalidateNodeInfos invalidateNodeInfos = new InvalidateNodeInfos();
        invalidateNodeInfos.setNetworkUuid(networkStoreService.doGetNetworkUuid(studyUuid));
        networkModificationTreeService.invalidateBuild(nodeUuid, invalidateOnlyChildrenBuildStatus, invalidateNodeInfos);

        CompletableFuture<Void> executeInParallel = CompletableFuture.allOf(
                studyServerExecutionService.runAsync(() ->  invalidateNodeInfos.getReportUuids().forEach(reportService::deleteReport)),  // TODO delete all with one request only
                studyServerExecutionService.runAsync(() ->  invalidateNodeInfos.getSecurityAnalysisResultUuids().forEach(securityAnalysisService::deleteSaResult)),
                studyServerExecutionService.runAsync(() ->  invalidateNodeInfos.getSensitivityAnalysisResultUuids().forEach(sensitivityAnalysisService::deleteSensitivityAnalysisResult)),
                studyServerExecutionService.runAsync(() ->  invalidateNodeInfos.getShortCircuitAnalysisResultUuids().forEach(shortCircuitService::deleteShortCircuitAnalysisResult)),
                studyServerExecutionService.runAsync(() ->  networkStoreService.deleteVariants(invalidateNodeInfos.getNetworkUuid(), invalidateNodeInfos.getVariantIds()))
        );

        try {
            executeInParallel.get();
        } catch (Exception e) {
            if (e instanceof InterruptedException) {
                Thread.currentThread().interrupt();
            }
            LOGGER.error(e.toString(), e);
            throw new StudyException(INVALIDATE_BUILD_FAILED, e.getMessage());
        }

        if (startTime.get() != null) {
            LOGGER.trace("Invalidate node '{}' of study '{}' : {} seconds", nodeUuid, studyUuid,
                    TimeUnit.NANOSECONDS.toSeconds(System.nanoTime() - startTime.get()));
        }
    }

    private void updateStatuses(UUID studyUuid, UUID nodeUuid) {
        updateStatuses(studyUuid, nodeUuid, true);
    }

    private void updateStatuses(UUID studyUuid, UUID nodeUuid, boolean invalidateOnlyChildrenBuildStatus) {
        updateStatuses(studyUuid, nodeUuid, invalidateOnlyChildrenBuildStatus, true);
    }

    private void updateStatuses(UUID studyUuid, UUID nodeUuid, boolean invalidateOnlyChildrenBuildStatus, boolean invalidateBuild) {
        if (invalidateBuild) {
            invalidateBuild(studyUuid, nodeUuid, invalidateOnlyChildrenBuildStatus);
        }
        notificationService.emitStudyChanged(studyUuid, nodeUuid, NotificationService.UPDATE_TYPE_LOADFLOW_STATUS);
        notificationService.emitStudyChanged(studyUuid, nodeUuid, NotificationService.UPDATE_TYPE_SECURITY_ANALYSIS_STATUS);
        notificationService.emitStudyChanged(studyUuid, nodeUuid, NotificationService.UPDATE_TYPE_SENSITIVITY_ANALYSIS_STATUS);
        notificationService.emitStudyChanged(studyUuid, nodeUuid, NotificationService.UPDATE_TYPE_SHORT_CIRCUIT_STATUS);
    }

    @Transactional
    public void changeModificationActiveState(@NonNull UUID studyUuid, @NonNull UUID nodeUuid,
                                              @NonNull UUID modificationUuid, boolean active) {
        if (!networkModificationTreeService.getStudyUuidForNodeId(nodeUuid).equals(studyUuid)) {
            throw new StudyException(NOT_ALLOWED);
        }
        networkModificationTreeService.handleExcludeModification(nodeUuid, modificationUuid, active);
        updateStatuses(studyUuid, nodeUuid, false);
    }

    @Transactional
    public void deleteModifications(UUID studyUuid, UUID nodeUuid, List<UUID> modificationsUuids) {
        notificationService.emitStartModificationEquipmentNotification(studyUuid, nodeUuid, NotificationService.MODIFICATIONS_DELETING_IN_PROGRESS);
        try {
            if (!networkModificationTreeService.getStudyUuidForNodeId(nodeUuid).equals(studyUuid)) {
                throw new StudyException(NOT_ALLOWED);
            }
            UUID groupId = networkModificationTreeService.getModificationGroupUuid(nodeUuid);
            networkModificationService.deleteModifications(groupId, modificationsUuids);
            networkModificationTreeService.removeModificationsToExclude(nodeUuid, modificationsUuids);
            updateStatuses(studyUuid, nodeUuid, false);
        } finally {
            notificationService.emitEndModificationEquipmentNotification(studyUuid, nodeUuid);
        }
    }

    @Transactional
    public void deleteNode(UUID studyUuid, UUID nodeId, boolean deleteChildren) {
        AtomicReference<Long> startTime = new AtomicReference<>(null);
        startTime.set(System.nanoTime());
        DeleteNodeInfos deleteNodeInfos = new DeleteNodeInfos();
        deleteNodeInfos.setNetworkUuid(networkStoreService.doGetNetworkUuid(studyUuid));
        boolean invalidateChildrenBuild = !EMPTY_ARRAY.equals(networkModificationTreeService.getNetworkModifications(studyUuid, nodeId));
        List<NodeEntity> childrenNodes = networkModificationTreeService.getChildrenByParentUuid(nodeId);
        networkModificationTreeService.doDeleteNode(studyUuid, nodeId, deleteChildren, deleteNodeInfos);

        CompletableFuture<Void> executeInParallel = CompletableFuture.allOf(
                studyServerExecutionService.runAsync(() ->  deleteNodeInfos.getModificationGroupUuids().forEach(networkModificationService::deleteModifications)),
                studyServerExecutionService.runAsync(() ->  deleteNodeInfos.getReportUuids().forEach(reportService::deleteReport)),
                studyServerExecutionService.runAsync(() ->  deleteNodeInfos.getSecurityAnalysisResultUuids().forEach(securityAnalysisService::deleteSaResult)),
                studyServerExecutionService.runAsync(() ->  deleteNodeInfos.getSensitivityAnalysisResultUuids().forEach(sensitivityAnalysisService::deleteSensitivityAnalysisResult)),
                studyServerExecutionService.runAsync(() ->  deleteNodeInfos.getShortCircuitAnalysisResultUuids().forEach(shortCircuitService::deleteShortCircuitAnalysisResult)),
                studyServerExecutionService.runAsync(() ->  networkStoreService.deleteVariants(deleteNodeInfos.getNetworkUuid(), deleteNodeInfos.getVariantIds()))
        );

        try {
            executeInParallel.get();
        } catch (Exception e) {
            if (e instanceof InterruptedException) {
                Thread.currentThread().interrupt();
            }
            LOGGER.error(e.toString(), e);
            throw new StudyException(DELETE_NODE_FAILED, e.getMessage());
        }

        if (startTime.get() != null) {
            LOGGER.trace("Delete node '{}' of study '{}' : {} seconds", nodeId, studyUuid,
                    TimeUnit.NANOSECONDS.toSeconds(System.nanoTime() - startTime.get()));
        }

        if (invalidateChildrenBuild) {
            childrenNodes.forEach(nodeEntity -> updateStatuses(studyUuid, nodeEntity.getIdNode(), false, true));
        }
    }

    public void reindexStudy(UUID studyUuid) {
        Optional<StudyEntity> studyEntity = studyRepository.findById(studyUuid);
        if (studyEntity.isPresent()) {
            StudyEntity study = studyEntity.get();

            CreatedStudyBasicInfos studyInfos = toCreatedStudyBasicInfos(study);
            UUID networkUuid = study.getNetworkUuid();

            // reindex study in elasticsearch
            studyInfosService.recreateStudyInfos(studyInfos);

            try {
                networkConversionService.reindexStudyNetworkEquipments(networkUuid);
            } catch (HttpStatusCodeException e) {
                LOGGER.error(e.toString(), e);
                throw e;
            }
            invalidateBuild(studyUuid, networkModificationTreeService.getStudyRootNodeUuid(studyUuid), false);
            LOGGER.info("Study with id = '{}' has been reindexed", studyUuid);
        } else {
            throw new StudyException(STUDY_NOT_FOUND);
        }
    }

    @Transactional
    public String moveModifications(UUID studyUuid, UUID nodeUuid, UUID originNodeUuid, List<UUID> modificationUuidList, UUID beforeUuid) {
        String modificationsInError;

        if (originNodeUuid == null) {
            throw new StudyException(MISSING_PARAMETER, "The parameter 'originNodeUuid' must be defined when moving modifications");
        }

        notificationService.emitStartModificationEquipmentNotification(studyUuid, nodeUuid, NotificationService.MODIFICATIONS_UPDATING_IN_PROGRESS);
        if (!nodeUuid.equals(originNodeUuid)) {
            notificationService.emitStartModificationEquipmentNotification(studyUuid, originNodeUuid, NotificationService.MODIFICATIONS_UPDATING_IN_PROGRESS);
        }
        try {
            checkStudyContainsNode(studyUuid, nodeUuid);
            UUID groupUuid = networkModificationTreeService.getModificationGroupUuid(nodeUuid);
            UUID originGroupUuid = networkModificationTreeService.getModificationGroupUuid(originNodeUuid);
            modificationsInError = networkModificationService.moveModifications(groupUuid, originGroupUuid, modificationUuidList, beforeUuid);
            updateStatuses(studyUuid, nodeUuid, false);
            if (!nodeUuid.equals(originNodeUuid)) {
                updateStatuses(studyUuid, originNodeUuid, false);
            }
        } finally {
            notificationService.emitEndModificationEquipmentNotification(studyUuid, nodeUuid);
            if (!nodeUuid.equals(originNodeUuid)) {
                notificationService.emitEndModificationEquipmentNotification(studyUuid, originNodeUuid);
            }
        }

        return modificationsInError;
    }

    @Transactional
    public String duplicateModifications(UUID studyUuid, UUID nodeUuid, List<UUID> modificationUuidList) {
        notificationService.emitStartModificationEquipmentNotification(studyUuid, nodeUuid, NotificationService.MODIFICATIONS_UPDATING_IN_PROGRESS);
        String response;
        try {
            checkStudyContainsNode(studyUuid, nodeUuid);
            UUID targetGroupUuid = networkModificationTreeService.getModificationGroupUuid(nodeUuid);
            response = networkModificationService.duplicateModification(targetGroupUuid, modificationUuidList);
            updateStatuses(studyUuid, nodeUuid, false);
        } finally {
            notificationService.emitEndModificationEquipmentNotification(studyUuid, nodeUuid);
        }
        return response;
    }

    private void checkStudyContainsNode(UUID studyUuid, UUID nodeUuid) {
        if (!networkModificationTreeService.getStudyUuidForNodeId(nodeUuid).equals(studyUuid)) {
            throw new StudyException(NOT_ALLOWED);
        }
    }

    @Transactional(readOnly = true)
    public List<ReporterModel> getNodeReport(UUID nodeUuid, boolean nodeOnlyReport) {
        return getSubReportersByNodeFrom(nodeUuid, nodeOnlyReport);
    }

    private List<ReporterModel> getSubReportersByNodeFrom(UUID nodeUuid, boolean nodeOnlyReport) {
        List<ReporterModel> subReporters = getSubReportersByNodeFrom(nodeUuid);
        if (subReporters.isEmpty()) {
            return subReporters;
        } else if (nodeOnlyReport) {
            return List.of(subReporters.get(subReporters.size() - 1));
        } else {
            if (subReporters.get(0).getTaskKey().equals(ROOT_NODE_NAME)) {
                return subReporters;
            }
            Optional<UUID> parentUuid =  networkModificationTreeService.getParentNodeUuid(UUID.fromString(subReporters.get(0).getTaskKey()));
            return parentUuid.isEmpty() ? subReporters : Stream.concat(getSubReportersByNodeFrom(parentUuid.get(), false).stream(), subReporters.stream()).collect(Collectors.toList());
        }
    }

    private List<ReporterModel> getSubReportersByNodeFrom(UUID nodeUuid) {
        AbstractNode nodeInfos = networkModificationTreeService.getNode(nodeUuid);
        ReporterModel reporter = reportService.getReport(nodeInfos.getReportUuid(), nodeInfos.getId().toString());
        Map<String, List<ReporterModel>> subReportersByNode = new LinkedHashMap<>();
        reporter.getSubReporters().forEach(subReporter -> subReportersByNode.putIfAbsent(getNodeIdFromReportKey(subReporter), new ArrayList<>()));
        reporter.getSubReporters().forEach(subReporter ->
            subReportersByNode.get(getNodeIdFromReportKey(subReporter)).addAll(subReporter.getSubReporters())
        );
        return subReportersByNode.keySet().stream().map(nodeId -> {
            ReporterModel newSubReporter = new ReporterModel(nodeId, nodeId);
            subReportersByNode.get(nodeId).forEach(newSubReporter::addSubReporter);
            return newSubReporter;
        }).collect(Collectors.toList());
    }

    private String getNodeIdFromReportKey(ReporterModel reporter) {
        return Arrays.stream(reporter.getTaskKey().split("@")).findFirst().orElseThrow();
    }

    public void deleteNodeReport(UUID nodeUuid) {
        reportService.deleteReport(networkModificationTreeService.getReportUuid(nodeUuid));
    }

    public String getDefaultLoadflowProviderValue() {
        return defaultLoadflowProvider;
    }

    private Set<String> getSubstationIds(List<? extends ModificationInfos> modificationInfosList) {
        return modificationInfosList.stream().flatMap(modification -> modification.getSubstationIds().stream())
                .collect(Collectors.toSet());
    }

    public void lineSplitWithVoltageLevel(UUID studyUuid, String lineSplitWithVoltageLevelAttributes,
                                          ModificationType modificationType, UUID nodeUuid, UUID modificationUuid) {
        notificationService.emitStartModificationEquipmentNotification(studyUuid, nodeUuid, NotificationService.MODIFICATIONS_CREATING_IN_PROGRESS);
        try {
            Objects.requireNonNull(studyUuid);
            Objects.requireNonNull(lineSplitWithVoltageLevelAttributes);
            NodeModificationInfos nodeInfos = networkModificationTreeService.getNodeModificationInfos(nodeUuid);
            UUID groupUuid = nodeInfos.getModificationGroupUuid();
            String variantId = nodeInfos.getVariantId();
            UUID reportUuid = nodeInfos.getReportUuid();
            List<EquipmentModificationInfos> modifications = List.of();
            if (modificationUuid == null) {
                modifications = networkModificationService.splitLineWithVoltageLevel(studyUuid, lineSplitWithVoltageLevelAttributes,
                        groupUuid, modificationType, variantId, reportUuid, nodeUuid.toString());
            } else {
                networkModificationService.updateLineSplitWithVoltageLevel(lineSplitWithVoltageLevelAttributes,
                        modificationType, modificationUuid);
            }
            Set<String> allImpactedSubstationIds = modifications.stream()
                    .map(ModificationInfos::getSubstationIds).flatMap(Set::stream).collect(Collectors.toSet());
            List<EquipmentModificationInfos> deletions = modifications.stream()
                    .filter(modif -> modif.getType() == ModificationType.EQUIPMENT_DELETION)
                    .collect(Collectors.toList());
            deletions.forEach(modif -> notificationService.emitStudyEquipmentDeleted(studyUuid, nodeUuid, NotificationService.UPDATE_TYPE_STUDY,
                    allImpactedSubstationIds, modif.getEquipmentType(), modif.getEquipmentId()));
            updateStatuses(studyUuid, nodeUuid, modificationUuid == null);
        } finally {
            notificationService.emitEndModificationEquipmentNotification(studyUuid, nodeUuid);
        }
    }

    public void notify(@NonNull String notificationName, @NonNull UUID studyUuid) {
        if (notificationName.equals(NotificationService.UPDATE_TYPE_STUDY_METADATA_UPDATED)) {
            notificationService.emitStudyMetadataChanged(studyUuid);
        } else {
            throw new StudyException(UNKNOWN_NOTIFICATION_TYPE);
        }
    }

    @Transactional
    public UUID runSensitivityAnalysis(UUID studyUuid,
                                       List<UUID> variablesFiltersListUuids,
                                       List<UUID> contingencyListUuids,
                                       List<UUID> branchFiltersListUuids,
                                       String parameters,
                                       UUID nodeUuid) {
        Objects.requireNonNull(studyUuid);
        Objects.requireNonNull(variablesFiltersListUuids);
        Objects.requireNonNull(contingencyListUuids);
        Objects.requireNonNull(branchFiltersListUuids);
        Objects.requireNonNull(parameters);
        Objects.requireNonNull(nodeUuid);

        Optional<UUID> prevResultUuidOpt = networkModificationTreeService.getSensitivityAnalysisResultUuid(nodeUuid);
        prevResultUuidOpt.ifPresent(sensitivityAnalysisService::deleteSensitivityAnalysisResult);

        UUID networkUuid = networkStoreService.getNetworkUuid(studyUuid);
        String provider = getLoadFlowProvider(studyUuid);
        String variantId = networkModificationTreeService.getVariantId(nodeUuid);
        UUID reportUuid = networkModificationTreeService.getReportUuid(nodeUuid);

        UUID result = sensitivityAnalysisService.runSensitivityAnalysis(nodeUuid, networkUuid, variantId, reportUuid, provider,
                variablesFiltersListUuids, contingencyListUuids, branchFiltersListUuids,
                parameters);

        updateSensitivityAnalysisResultUuid(nodeUuid, result);
        notificationService.emitStudyChanged(studyUuid, nodeUuid, NotificationService.UPDATE_TYPE_SENSITIVITY_ANALYSIS_STATUS);
        return result;
    }

    public UUID runShortCircuit(UUID studyUuid, UUID nodeUuid) {
        ShortCircuitParameters shortCircuitParameters = getShortCircuitParameters(studyUuid);
        UUID result =  shortCircuitService.runShortCircuit(studyUuid, nodeUuid, shortCircuitParameters);

        updateShortCircuitAnalysisResultUuid(nodeUuid, result);
        notificationService.emitStudyChanged(studyUuid, nodeUuid, NotificationService.UPDATE_TYPE_SHORT_CIRCUIT_STATUS);
        return result;
    }
}<|MERGE_RESOLUTION|>--- conflicted
+++ resolved
@@ -495,11 +495,7 @@
         Objects.requireNonNull(newLoadFlowParameters);
 
         UUID reportUuid = UUID.randomUUID();
-<<<<<<< HEAD
-        StudyEntity studyEntity = new StudyEntity(studyInfos.getId(), LocalDateTime.now(ZoneOffset.UTC), clonedNetworkUuid, sourceStudy.getNetworkId(), sourceStudy.getCaseFormat(), sourceStudy.getCaseUuid(), sourceStudy.getCaseName(), sourceStudy.getLoadFlowProvider(), newLoadFlowParameters, newShortCircuitParameters);
-=======
-        StudyEntity studyEntity = new StudyEntity(studyInfos.getId(), clonedNetworkUuid, sourceStudy.getNetworkId(), sourceStudy.getCaseFormat(), sourceStudy.getCaseUuid(), sourceStudy.isCasePrivate(), sourceStudy.getCaseName(), sourceStudy.getLoadFlowProvider(), newLoadFlowParameters, newShortCircuitParameters);
->>>>>>> 24e5a0c2
+        StudyEntity studyEntity = new StudyEntity(studyInfos.getId(), clonedNetworkUuid, sourceStudy.getNetworkId(), sourceStudy.getCaseFormat(), sourceStudy.getCaseUuid(), sourceStudy.getCaseName(), sourceStudy.getLoadFlowProvider(), newLoadFlowParameters, newShortCircuitParameters);
         CreatedStudyBasicInfos createdStudyBasicInfos = StudyService.toCreatedStudyBasicInfos(insertDuplicatedStudy(studyEntity, sourceStudy.getId(), reportUuid));
 
         studyInfosService.add(createdStudyBasicInfos);
@@ -1027,11 +1023,7 @@
         Objects.requireNonNull(loadFlowParameters);
         Objects.requireNonNull(shortCircuitParameters);
 
-<<<<<<< HEAD
-        StudyEntity studyEntity = new StudyEntity(uuid, LocalDateTime.now(ZoneOffset.UTC), networkUuid, networkId, caseFormat, caseUuid, caseName, defaultLoadflowProvider, loadFlowParameters, shortCircuitParameters);
-=======
-        StudyEntity studyEntity = new StudyEntity(uuid, networkUuid, networkId, caseFormat, caseUuid, casePrivate, caseName, defaultLoadflowProvider, loadFlowParameters, shortCircuitParameters);
->>>>>>> 24e5a0c2
+        StudyEntity studyEntity = new StudyEntity(uuid, networkUuid, networkId, caseFormat, caseUuid, caseName, defaultLoadflowProvider, loadFlowParameters, shortCircuitParameters);
         return self.insertStudy(studyEntity, importReportUuid);
     }
 
