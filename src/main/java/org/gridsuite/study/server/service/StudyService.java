/**
 * Copyright (c) 2021, RTE (http://www.rte-france.com)
 * This Source Code Form is subject to the terms of the Mozilla Public
 * License, v. 2.0. If a copy of the MPL was not distributed with this
 * file, You can obtain one at http://mozilla.org/MPL/2.0/.
 */
package org.gridsuite.study.server.service;

import com.fasterxml.jackson.core.JsonProcessingException;
import com.fasterxml.jackson.databind.ObjectMapper;
<<<<<<< HEAD
=======
import com.powsybl.iidm.network.Network;
import com.powsybl.iidm.network.ThreeSides;
>>>>>>> 4014f7fc
import com.powsybl.loadflow.LoadFlowParameters;
import com.powsybl.sensitivity.SensitivityAnalysisParameters;
import com.powsybl.timeseries.DoubleTimeSeries;
import lombok.NonNull;
import org.gridsuite.study.server.StudyConstants;
import org.gridsuite.study.server.StudyException;
import org.gridsuite.study.server.dto.*;
import org.gridsuite.study.server.dto.dynamicmapping.MappingInfos;
import org.gridsuite.study.server.dto.dynamicmapping.ModelInfos;
import org.gridsuite.study.server.dto.dynamicsimulation.DynamicSimulationParametersInfos;
import org.gridsuite.study.server.dto.dynamicsimulation.DynamicSimulationStatus;
import org.gridsuite.study.server.dto.dynamicsimulation.event.EventInfos;
import org.gridsuite.study.server.dto.elasticsearch.EquipmentInfos;
import org.gridsuite.study.server.dto.impacts.SimpleElementImpact;
import org.gridsuite.study.server.dto.modification.NetworkModificationResult;
import org.gridsuite.study.server.dto.nonevacuatedenergy.*;
import org.gridsuite.study.server.dto.timeseries.TimeSeriesMetadataInfos;
import org.gridsuite.study.server.dto.timeseries.TimelineEventInfos;
import org.gridsuite.study.server.dto.voltageinit.parameters.StudyVoltageInitParameters;
import org.gridsuite.study.server.dto.voltageinit.parameters.VoltageInitParametersInfos;
import org.gridsuite.study.server.elasticsearch.EquipmentInfosService;
import org.gridsuite.study.server.elasticsearch.StudyInfosService;
import org.gridsuite.study.server.networkmodificationtree.dto.*;
import org.gridsuite.study.server.networkmodificationtree.entities.NetworkModificationNodeInfoEntity;
import org.gridsuite.study.server.networkmodificationtree.entities.NodeEntity;
import org.gridsuite.study.server.networkmodificationtree.entities.NodeType;
import org.gridsuite.study.server.networkmodificationtree.entities.RootNetworkNodeInfoEntity;
import org.gridsuite.study.server.notification.NotificationService;
import org.gridsuite.study.server.notification.dto.NetworkImpactsInfos;
import org.gridsuite.study.server.repository.*;
import org.gridsuite.study.server.repository.nonevacuatedenergy.NonEvacuatedEnergyParametersEntity;
import org.gridsuite.study.server.repository.voltageinit.StudyVoltageInitParametersEntity;
import org.gridsuite.study.server.service.dynamicsimulation.DynamicSimulationEventService;
import org.gridsuite.study.server.service.dynamicsimulation.DynamicSimulationService;
import org.gridsuite.study.server.service.shortcircuit.ShortCircuitService;
import org.gridsuite.study.server.utils.PropertyUtils;
import org.slf4j.Logger;
import org.slf4j.LoggerFactory;
import org.springframework.beans.factory.annotation.Autowired;
import org.springframework.beans.factory.annotation.Value;
import org.springframework.context.annotation.Lazy;
import org.springframework.data.domain.Sort;
import org.springframework.data.util.Pair;
import org.springframework.lang.Nullable;
import org.springframework.stereotype.Service;
import org.springframework.transaction.annotation.Transactional;
import org.springframework.web.client.HttpStatusCodeException;

import java.io.UncheckedIOException;
import java.net.URLEncoder;
import java.nio.charset.StandardCharsets;
import java.util.*;
import java.util.concurrent.CompletableFuture;
import java.util.concurrent.TimeUnit;
import java.util.concurrent.atomic.AtomicReference;
import java.util.function.Consumer;
import java.util.stream.Collectors;
import java.util.stream.Stream;

import static org.gridsuite.study.server.StudyException.Type.*;
import static org.gridsuite.study.server.dto.ComputationType.*;
import static org.gridsuite.study.server.dto.InfoTypeParameters.QUERY_PARAM_OPERATION;
import static org.gridsuite.study.server.utils.StudyUtils.handleHttpError;

/**
 * @author Abdelsalem Hedhili <abdelsalem.hedhili at rte-france.com>
 * @author Franck Lecuyer <franck.lecuyer at rte-france.com>
 * @author Chamseddine Benhamed <chamseddine.benhamed at rte-france.com>
 */
@SuppressWarnings("checkstyle:RegexpSingleline")
@Service
public class StudyService {

    private static final Logger LOGGER = LoggerFactory.getLogger(StudyService.class);

    NotificationService notificationService;

    NetworkModificationTreeService networkModificationTreeService;

    StudyServerExecutionService studyServerExecutionService;

    private final String defaultNonEvacuatedEnergyProvider;

    private final String defaultDynamicSimulationProvider;

    private final StudyRepository studyRepository;
    private final StudyCreationRequestRepository studyCreationRequestRepository;
    private final NetworkService networkStoreService;
    private final NetworkModificationService networkModificationService;
    private final ReportService reportService;
    private final UserAdminService userAdminService;
    private final StudyInfosService studyInfosService;
    private final EquipmentInfosService equipmentInfosService;
    private final LoadFlowService loadflowService;
    private final ShortCircuitService shortCircuitService;
    private final VoltageInitService voltageInitService;
    private final SingleLineDiagramService singleLineDiagramService;
    private final NetworkConversionService networkConversionService;
    private final GeoDataService geoDataService;
    private final NetworkMapService networkMapService;
    private final SecurityAnalysisService securityAnalysisService;
    private final DynamicSimulationService dynamicSimulationService;
    private final SensitivityAnalysisService sensitivityAnalysisService;
    private final NonEvacuatedEnergyService nonEvacuatedEnergyService;
    private final DynamicSimulationEventService dynamicSimulationEventService;
    private final FilterService filterService;
    private final ActionsService actionsService;
    private final CaseService caseService;
    private final StateEstimationService stateEstimationService;
    private final RootNetworkService rootNetworkService;
    private final RootNetworkNodeInfoService rootNetworkNodeInfoService;

    private final ObjectMapper objectMapper;

    public enum ReportType {
        NETWORK_MODIFICATION("NetworkModification"),
        LOAD_FLOW("LoadFlow"),
        SECURITY_ANALYSIS("SecurityAnalysis"),
        SHORT_CIRCUIT("AllBusesShortCircuitAnalysis"),
        SHORT_CIRCUIT_ONE_BUS("OneBusShortCircuitAnalysis"),
        SENSITIVITY_ANALYSIS("SensitivityAnalysis"),
        DYNAMIC_SIMULATION("DynamicSimulation"),
        NON_EVACUATED_ENERGY_ANALYSIS("NonEvacuatedEnergyAnalysis"),
        VOLTAGE_INITIALIZATION("VoltageInit"),
        STATE_ESTIMATION("StateEstimation");

        public final String reportKey;

        ReportType(String reportKey) {
            this.reportKey = reportKey;
        }
    }

    private final StudyService self;

    @Autowired
    public StudyService(
        @Value("${non-evacuated-energy.default-provider}") String defaultNonEvacuatedEnergyProvider,
        @Value("${dynamic-simulation.default-provider}") String defaultDynamicSimulationProvider,
        StudyRepository studyRepository,
        StudyCreationRequestRepository studyCreationRequestRepository,
        NetworkService networkStoreService,
        NetworkModificationService networkModificationService,
        ReportService reportService,
        UserAdminService userAdminService,
        StudyInfosService studyInfosService,
        EquipmentInfosService equipmentInfosService,
        NetworkModificationTreeService networkModificationTreeService,
        ObjectMapper objectMapper,
        StudyServerExecutionService studyServerExecutionService,
        NotificationService notificationService,
        LoadFlowService loadflowService,
        ShortCircuitService shortCircuitService,
        SingleLineDiagramService singleLineDiagramService,
        NetworkConversionService networkConversionService,
        GeoDataService geoDataService,
        NetworkMapService networkMapService,
        SecurityAnalysisService securityAnalysisService,
        ActionsService actionsService,
        CaseService caseService,
        SensitivityAnalysisService sensitivityAnalysisService,
        NonEvacuatedEnergyService nonEvacuatedEnergyService,
        DynamicSimulationService dynamicSimulationService,
        VoltageInitService voltageInitService,
        DynamicSimulationEventService dynamicSimulationEventService,
        FilterService filterService,
        StateEstimationService stateEstimationService,
        @Lazy StudyService studyService,
        RootNetworkService rootNetworkService,
        RootNetworkNodeInfoService rootNetworkNodeInfoService) {
        this.defaultNonEvacuatedEnergyProvider = defaultNonEvacuatedEnergyProvider;
        this.defaultDynamicSimulationProvider = defaultDynamicSimulationProvider;
        this.studyRepository = studyRepository;
        this.studyCreationRequestRepository = studyCreationRequestRepository;
        this.networkStoreService = networkStoreService;
        this.networkModificationService = networkModificationService;
        this.reportService = reportService;
        this.userAdminService = userAdminService;
        this.studyInfosService = studyInfosService;
        this.equipmentInfosService = equipmentInfosService;
        this.networkModificationTreeService = networkModificationTreeService;
        this.objectMapper = objectMapper;
        this.studyServerExecutionService = studyServerExecutionService;
        this.notificationService = notificationService;
        this.sensitivityAnalysisService = sensitivityAnalysisService;
        this.nonEvacuatedEnergyService = nonEvacuatedEnergyService;
        this.loadflowService = loadflowService;
        this.shortCircuitService = shortCircuitService;
        this.singleLineDiagramService = singleLineDiagramService;
        this.networkConversionService = networkConversionService;
        this.geoDataService = geoDataService;
        this.networkMapService = networkMapService;
        this.securityAnalysisService = securityAnalysisService;
        this.actionsService = actionsService;
        this.caseService = caseService;
        this.dynamicSimulationService = dynamicSimulationService;
        this.voltageInitService = voltageInitService;
        this.dynamicSimulationEventService = dynamicSimulationEventService;
        this.filterService = filterService;
        this.stateEstimationService = stateEstimationService;
        this.self = studyService;
        this.rootNetworkService = rootNetworkService;
        this.rootNetworkNodeInfoService = rootNetworkNodeInfoService;
    }

    private CreatedStudyBasicInfos toStudyInfos(UUID studyUuid, UUID rootNetworkUuid) {
        String caseFormat = rootNetworkService.getRootNetwork(rootNetworkUuid).orElseThrow(() -> new StudyException(ROOTNETWORK_NOT_FOUND)).getCaseFormat();
        return CreatedStudyBasicInfos.builder()
                .id(studyUuid)
                .caseFormat(caseFormat)
                .build();
    }

    private static BasicStudyInfos toBasicStudyInfos(StudyCreationRequestEntity entity) {
        return BasicStudyInfos.builder()
                .id(entity.getId())
                .build();
    }

    private CreatedStudyBasicInfos toCreatedStudyBasicInfos(StudyEntity entity, UUID rootNetworkUuid) {
        return CreatedStudyBasicInfos.builder()
                .id(entity.getId())
                .caseFormat(rootNetworkService.getRootNetwork(rootNetworkUuid).orElseThrow(() -> new StudyException(ROOTNETWORK_NOT_FOUND)).getCaseFormat())
                .build();
    }

    public List<CreatedStudyBasicInfos> getStudies() {
        return studyRepository.findAll().stream()
                .map(studyEntity -> {
                    UUID rootNetworkUuid = self.getStudyFirstRootNetworkUuid(studyEntity.getId());
                    return toCreatedStudyBasicInfos(studyEntity, rootNetworkUuid);
                })
                .collect(Collectors.toList());
    }

    public List<UUID> getAllOrphanIndexedEquipmentsNetworkUuids() {
        return equipmentInfosService.getOrphanEquipmentInfosNetworkUuids(rootNetworkService.getAllNetworkUuids());
    }

    public List<CreatedStudyBasicInfos> getStudiesMetadata(List<UUID> uuids) {
        return studyRepository.findAllById(uuids).stream().map(studyEntity -> {
            //TODO: for now, gridexplore uses caseFormat as metadata. Now studies can have several different caseFormat, what should we do ?
            UUID rootNetworkUuid = self.getStudyFirstRootNetworkUuid(studyEntity.getId());
            return toCreatedStudyBasicInfos(studyEntity, rootNetworkUuid);
        }).toList();

    }

    public List<BasicStudyInfos> getStudiesCreationRequests() {
        return studyCreationRequestRepository.findAll().stream()
                .map(StudyService::toBasicStudyInfos)
                .collect(Collectors.toList());
    }

    public BasicStudyInfos createStudy(UUID caseUuid, String userId, UUID studyUuid, Map<String, Object> importParameters, boolean duplicateCase, String caseFormat) {
        BasicStudyInfos basicStudyInfos = StudyService.toBasicStudyInfos(insertStudyCreationRequest(userId, studyUuid));
        UUID importReportUuid = UUID.randomUUID();
        UUID caseUuidToUse = caseUuid;
        try {
            if (duplicateCase) {
                caseUuidToUse = caseService.duplicateCase(caseUuid, true);
            }
            persistentStoreWithNotificationOnError(caseUuidToUse, basicStudyInfos.getId(), userId, importReportUuid, caseFormat, importParameters);
        } catch (Exception e) {
            self.deleteStudyIfNotCreationInProgress(basicStudyInfos.getId(), userId);
            throw e;
        }

        return basicStudyInfos;
    }

    @Transactional(readOnly = true)
    public Map<String, String> getStudyImportParameters(UUID studyUuid) {
        return studyRepository.findById(studyUuid).orElseThrow(() -> new StudyException(STUDY_NOT_FOUND)).getImportParameters();
    }

    /**
     * Recreates study network from <caseUuid> and <importParameters>
     * @param caseUuid
     * @param userId
     * @param studyUuid
     * @param importParameters
     */
    public void recreateStudyRootNetwork(UUID caseUuid, String userId, UUID studyUuid, String caseFormat, Map<String, Object> importParameters) {
        recreateStudyRootNetwork(caseUuid, userId, studyUuid, caseFormat, importParameters, false);
    }

    /**
     * Recreates study network from existing case and import parameters
     * @param userId
     * @param studyUuid
     */
    //TODO : how should it work now a study can have several networks ? For now, only recreating first rootNetwork
    public void recreateStudyRootNetwork(String userId, UUID studyUuid, String caseFormat) {
        UUID caseUuid = rootNetworkService.getRootNetwork(self.getStudyFirstRootNetworkUuid(studyUuid)).orElseThrow(() -> new StudyException(ROOTNETWORK_NOT_FOUND)).getCaseUuid();
        recreateStudyRootNetwork(caseUuid, userId, studyUuid, caseFormat, null, true);
    }

    private void recreateStudyRootNetwork(UUID caseUuid, String userId, UUID studyUuid, String caseFormat, Map<String, Object> importParameters, boolean shouldLoadPreviousImportParameters) {
        caseService.assertCaseExists(caseUuid);
        UUID importReportUuid = UUID.randomUUID();
        Map<String, Object> importParametersToUse = shouldLoadPreviousImportParameters
            ? new HashMap<>(self.getStudyImportParameters(studyUuid))
            : importParameters;

        persistentStoreWithNotificationOnError(caseUuid, studyUuid, userId, importReportUuid, caseFormat, importParametersToUse);
    }

    public UUID duplicateStudy(UUID sourceStudyUuid, String userId) {
        Objects.requireNonNull(sourceStudyUuid);

        StudyEntity sourceStudy = studyRepository.findById(sourceStudyUuid).orElse(null);
        if (sourceStudy == null) {
            return null;
        }
        BasicStudyInfos basicStudyInfos = StudyService.toBasicStudyInfos(insertStudyCreationRequest(userId, null));

        studyServerExecutionService.runAsync(() -> self.duplicateStudyAsync(basicStudyInfos, sourceStudyUuid, userId));

        return basicStudyInfos.getId();
    }

    @Transactional
    public void duplicateStudyAsync(BasicStudyInfos basicStudyInfos, UUID sourceStudyUuid, String userId) {
        AtomicReference<Long> startTime = new AtomicReference<>();
        try {
            startTime.set(System.nanoTime());

            StudyEntity duplicatedStudy = duplicateStudy(basicStudyInfos, sourceStudyUuid, userId);

            reindexStudy(duplicatedStudy, getStudyFirstRootNetworkUuid(duplicatedStudy.getId()));

        } catch (Exception e) {
            LOGGER.error(e.toString(), e);
        } finally {
            self.deleteStudyIfNotCreationInProgress(basicStudyInfos.getId(), userId);
            LOGGER.trace("Create study '{}' from source {} : {} seconds", basicStudyInfos.getId(), sourceStudyUuid,
                    TimeUnit.NANOSECONDS.toSeconds(System.nanoTime() - startTime.get()));
        }
    }

    @Transactional(readOnly = true)
    public CreatedStudyBasicInfos getStudyInfos(UUID studyUuid, UUID rootNetworkUuid) {
        return toStudyInfos(studyUuid, rootNetworkUuid);
    }

    public List<CreatedStudyBasicInfos> searchStudies(@NonNull String query) {
        return studyInfosService.search(query);
    }

    private UUID getNodeUuidToSearchIn(UUID initialNodeUuid, UUID rootNetworkUuid, boolean inUpstreamBuiltParentNode) {
        UUID nodeUuidToSearchIn = initialNodeUuid;
        if (inUpstreamBuiltParentNode) {
            nodeUuidToSearchIn = networkModificationTreeService.doGetLastParentNodeBuiltUuid(initialNodeUuid, rootNetworkUuid);
        }
        return nodeUuidToSearchIn;
    }

    public List<EquipmentInfos> searchEquipments(@NonNull UUID nodeUuid, @NonNull UUID rootNetworkUuid, @NonNull String userInput,
                                                 @NonNull EquipmentInfosService.FieldSelector fieldSelector, String equipmentType,
                                                 boolean inUpstreamBuiltParentNode) {
        UUID nodeUuidToSearchIn = getNodeUuidToSearchIn(nodeUuid, rootNetworkUuid, inUpstreamBuiltParentNode);
        UUID networkUuid = rootNetworkService.getNetworkUuid(rootNetworkUuid);
        String variantId = networkModificationTreeService.getVariantId(nodeUuidToSearchIn, rootNetworkUuid);
        return equipmentInfosService.searchEquipments(networkUuid, variantId, userInput, fieldSelector, equipmentType);
    }

    private Optional<DeleteStudyInfos> doDeleteStudyIfNotCreationInProgress(UUID studyUuid, String userId) {
        Optional<StudyCreationRequestEntity> studyCreationRequestEntity = studyCreationRequestRepository.findById(studyUuid);
        Optional<StudyEntity> studyEntity = studyRepository.findById(studyUuid);
        DeleteStudyInfos deleteStudyInfos = null;
        if (studyCreationRequestEntity.isEmpty()) {
            List<UUID> casesToDeleteUuids = new ArrayList<>();
            List<UUID> networksToDeleteUuids = rootNetworkService.getStudyNetworkUuids(studyUuid);
            List<RootNetworkNodeInfo> rootNetworkNodeInfos = rootNetworkNodeInfoService.getAllStudyRootNetworkNodeInfos(studyUuid).stream().map(RootNetworkNodeInfoEntity::toDto).toList();
            // get all reports related to the study
            List<UUID> reportUuids = rootNetworkService.getAllReportUuids(studyUuid);
            // get all modification groups related to the study
            List<UUID> modificationGroupUuids = networkModificationTreeService.getAllStudyNetworkModificationNodeInfo(studyUuid).stream().map(NetworkModificationNodeInfoEntity::getModificationGroupUuid).toList();
            studyEntity.ifPresent(s -> {
                casesToDeleteUuids.addAll(rootNetworkService.getStudyCaseUuids(studyUuid));
                networkModificationTreeService.doDeleteTree(studyUuid);
                studyRepository.deleteById(studyUuid);
                studyInfosService.deleteByUuid(studyUuid);
                if (s.getLoadFlowParametersUuid() != null) {
                    loadflowService.deleteLoadFlowParameters(s.getLoadFlowParametersUuid());
                }
                if (s.getSecurityAnalysisParametersUuid() != null) {
                    securityAnalysisService.deleteSecurityAnalysisParameters(s.getSecurityAnalysisParametersUuid());
                }
                if (s.getVoltageInitParametersUuid() != null) {
                    voltageInitService.deleteVoltageInitParameters(s.getVoltageInitParametersUuid());
                }
                if (s.getSensitivityAnalysisParametersUuid() != null) {
                    sensitivityAnalysisService.deleteSensitivityAnalysisParameters(s.getSensitivityAnalysisParametersUuid());
                }
            });
            deleteStudyInfos = new DeleteStudyInfos(networksToDeleteUuids, casesToDeleteUuids, rootNetworkNodeInfos, reportUuids, modificationGroupUuids);
        } else {
            studyCreationRequestRepository.deleteById(studyCreationRequestEntity.get().getId());
        }

        if (deleteStudyInfos == null) {
            return Optional.empty();
        } else {
            return Optional.of(deleteStudyInfos);
        }
    }

    @Transactional
    public void deleteStudyIfNotCreationInProgress(UUID studyUuid, String userId) {
        AtomicReference<Long> startTime = new AtomicReference<>(null);
        try {
            Optional<DeleteStudyInfos> deleteStudyInfosOpt = doDeleteStudyIfNotCreationInProgress(studyUuid, userId);
            if (deleteStudyInfosOpt.isPresent()) {
                DeleteStudyInfos deleteStudyInfos = deleteStudyInfosOpt.get();
                startTime.set(System.nanoTime());

                //TODO: now we have a n-n relation between node and rootNetworks, it's even more important to delete results in a single request
                CompletableFuture<Void> executeInParallel = CompletableFuture.allOf(
                        studyServerExecutionService.runAsync(() -> deleteStudyInfos.getRootNetworkNodeInfos().stream()
                                .map(RootNetworkNodeInfo::getLoadFlowResultUuid).filter(Objects::nonNull).forEach(loadflowService::deleteLoadFlowResult)), // TODO delete all with one request only
                        studyServerExecutionService.runAsync(() -> deleteStudyInfos.getRootNetworkNodeInfos().stream()
                                .map(RootNetworkNodeInfo::getSecurityAnalysisResultUuid).filter(Objects::nonNull).forEach(securityAnalysisService::deleteSaResult)), // TODO delete all with one request only
                        studyServerExecutionService.runAsync(() -> deleteStudyInfos.getRootNetworkNodeInfos().stream()
                                .map(RootNetworkNodeInfo::getSensitivityAnalysisResultUuid).filter(Objects::nonNull).forEach(sensitivityAnalysisService::deleteSensitivityAnalysisResult)), // TODO delete all with one request only
                        studyServerExecutionService.runAsync(() -> deleteStudyInfos.getRootNetworkNodeInfos().stream()
                                .map(RootNetworkNodeInfo::getNonEvacuatedEnergyResultUuid).filter(Objects::nonNull).forEach(nonEvacuatedEnergyService::deleteNonEvacuatedEnergyResult)), // TODO delete all with one request only
                        studyServerExecutionService.runAsync(() -> deleteStudyInfos.getRootNetworkNodeInfos().stream()
                                .map(RootNetworkNodeInfo::getShortCircuitAnalysisResultUuid).filter(Objects::nonNull).forEach(shortCircuitService::deleteShortCircuitAnalysisResult)), // TODO delete all with one request only
                        studyServerExecutionService.runAsync(() -> deleteStudyInfos.getRootNetworkNodeInfos().stream()
                                .map(RootNetworkNodeInfo::getOneBusShortCircuitAnalysisResultUuid).filter(Objects::nonNull).forEach(shortCircuitService::deleteShortCircuitAnalysisResult)), // TODO delete all with one request only
                        studyServerExecutionService.runAsync(() -> deleteStudyInfos.getRootNetworkNodeInfos().stream()
                                .map(RootNetworkNodeInfo::getVoltageInitResultUuid).filter(Objects::nonNull).forEach(voltageInitService::deleteVoltageInitResult)), // TODO delete all with one request only
                        studyServerExecutionService.runAsync(() -> deleteStudyInfos.getRootNetworkNodeInfos().stream()
                                .map(RootNetworkNodeInfo::getDynamicSimulationResultUuid).filter(Objects::nonNull).forEach(dynamicSimulationService::deleteResult)), // TODO delete all with one request only
                        studyServerExecutionService.runAsync(() -> deleteStudyInfos.getRootNetworkNodeInfos().stream()
                                .map(RootNetworkNodeInfo::getStateEstimationResultUuid).filter(Objects::nonNull).forEach(stateEstimationService::deleteStateEstimationResult)), // TODO delete all with one request only
                        studyServerExecutionService.runAsync(() -> deleteStudyInfos.getModificationGroupUuids().stream().filter(Objects::nonNull).forEach(networkModificationService::deleteModifications)), // TODO delete all with one request only
                        studyServerExecutionService.runAsync(() -> reportService.deleteReports(deleteStudyInfos.getReportsUuids())),
                        studyServerExecutionService.runAsync(() -> deleteStudyInfos.getNetworkUuids().stream().filter(Objects::nonNull).forEach(this::deleteEquipmentIndexes)),
                        studyServerExecutionService.runAsync(() -> deleteStudyInfos.getNetworkUuids().stream().filter(Objects::nonNull).forEach(networkStoreService::deleteNetwork)),
                        studyServerExecutionService.runAsync(() -> deleteStudyInfos.getCaseUuids().stream().filter(Objects::nonNull).forEach(caseService::deleteCase))
                );

                executeInParallel.get();
                if (startTime.get() != null) {
                    LOGGER.trace("Delete study '{}' : {} seconds", studyUuid, TimeUnit.NANOSECONDS.toSeconds(System.nanoTime() - startTime.get()));
                }
            }
        } catch (InterruptedException e) {
            Thread.currentThread().interrupt();
            throw new StudyException(DELETE_STUDY_FAILED, e.getMessage());
        } catch (Exception e) {
            throw new StudyException(DELETE_STUDY_FAILED, e.getMessage());
        }
    }

    public void deleteEquipmentIndexes(UUID networkUuid) {
        AtomicReference<Long> startTime = new AtomicReference<>();
        startTime.set(System.nanoTime());
        equipmentInfosService.deleteAllByNetworkUuid(networkUuid);
        LOGGER.trace("Indexes deletion for network '{}' : {} seconds", networkUuid, TimeUnit.NANOSECONDS.toSeconds(System.nanoTime() - startTime.get()));
    }

    public CreatedStudyBasicInfos insertStudy(UUID studyUuid, String userId, NetworkInfos networkInfos, CaseInfos caseInfos, UUID loadFlowParametersUuid,
                                              UUID shortCircuitParametersUuid, DynamicSimulationParametersEntity dynamicSimulationParametersEntity,
                                              UUID voltageInitParametersUuid, UUID securityAnalysisParametersUuid, UUID sensitivityAnalysisParametersUuid,
                                              Map<String, String> importParameters, UUID importReportUuid) {
        Objects.requireNonNull(studyUuid);
        Objects.requireNonNull(userId);
        Objects.requireNonNull(networkInfos.getNetworkUuid());
        Objects.requireNonNull(networkInfos.getNetworkId());
        Objects.requireNonNull(caseInfos.getCaseFormat());
        Objects.requireNonNull(caseInfos.getCaseUuid());
        Objects.requireNonNull(importParameters);

        StudyEntity studyEntity = self.saveStudyThenCreateBasicTree(studyUuid, networkInfos,
                caseInfos, loadFlowParametersUuid,
                shortCircuitParametersUuid, dynamicSimulationParametersEntity,
                voltageInitParametersUuid, securityAnalysisParametersUuid, sensitivityAnalysisParametersUuid,
                importParameters, importReportUuid);

        // Need to deal with the study creation (with a default root network ?)
        UUID studyFirstRootNetworkUuid = self.getStudyFirstRootNetworkUuid(studyUuid);
        CreatedStudyBasicInfos createdStudyBasicInfos = toCreatedStudyBasicInfos(studyEntity, studyFirstRootNetworkUuid);
        studyInfosService.add(createdStudyBasicInfos);

        notificationService.emitStudiesChanged(studyUuid, userId);

        return createdStudyBasicInfos;
    }

    public CreatedStudyBasicInfos updateStudyNetwork(StudyEntity studyEntity, String userId, NetworkInfos networkInfos) {
        //TODO does not sound ok to update all rootNetwork network infos at the same time
        rootNetworkService.getStudyRootNetworks(studyEntity.getId()).forEach(tp -> {
            rootNetworkService.updateStudyEntityNetwork(tp, networkInfos);
        });

        UUID studyFirstRootNetworkUuid = self.getStudyFirstRootNetworkUuid(studyEntity.getId());
        CreatedStudyBasicInfos createdStudyBasicInfos = toCreatedStudyBasicInfos(studyEntity, studyFirstRootNetworkUuid);
        studyInfosService.add(createdStudyBasicInfos);

        notificationService.emitStudyNetworkRecreationDone(studyEntity.getId(), userId);

        return createdStudyBasicInfos;
    }

    private StudyEntity duplicateStudy(BasicStudyInfos studyInfos, UUID sourceStudyUuid, String userId) {
        Objects.requireNonNull(studyInfos.getId());
        Objects.requireNonNull(userId);

        StudyEntity sourceStudy = studyRepository.findById(sourceStudyUuid).orElseThrow(() -> new StudyException(STUDY_NOT_FOUND));

        StudyEntity newStudyEntity = duplicateStudyEntity(sourceStudy, studyInfos.getId());
        networkModificationTreeService.duplicateStudyNodes(newStudyEntity, sourceStudyUuid);
        rootNetworkService.duplicateStudyRootNetworks(newStudyEntity, sourceStudyUuid);

        UUID sourceStudyFirstRootNetworkUuid = self.getStudyFirstRootNetworkUuid(newStudyEntity.getId());
        CreatedStudyBasicInfos createdStudyBasicInfos = toCreatedStudyBasicInfos(newStudyEntity, sourceStudyFirstRootNetworkUuid);
        studyInfosService.add(createdStudyBasicInfos);
        notificationService.emitStudiesChanged(studyInfos.getId(), userId);

        return newStudyEntity;
    }

    private StudyEntity duplicateStudyEntity(StudyEntity sourceStudyEntity, UUID newStudyId) {
        Map<String, String> newImportParameters = Map.copyOf(sourceStudyEntity.getImportParameters());

        UUID copiedLoadFlowParametersUuid = null;
        if (sourceStudyEntity.getLoadFlowParametersUuid() != null) {
            copiedLoadFlowParametersUuid = loadflowService.duplicateLoadFlowParameters(sourceStudyEntity.getLoadFlowParametersUuid());
        }

        UUID copiedShortCircuitParametersUuid = null;
        if (sourceStudyEntity.getShortCircuitParametersUuid() != null) {
            copiedShortCircuitParametersUuid = shortCircuitService.duplicateParameters(sourceStudyEntity.getShortCircuitParametersUuid());
        }

        UUID copiedSecurityAnalysisParametersUuid = null;
        if (sourceStudyEntity.getSecurityAnalysisParametersUuid() != null) {
            copiedSecurityAnalysisParametersUuid = securityAnalysisService.duplicateSecurityAnalysisParameters(sourceStudyEntity.getSecurityAnalysisParametersUuid());
        }

        UUID copiedSensitivityAnalysisParametersUuid = null;
        if (sourceStudyEntity.getSensitivityAnalysisParametersUuid() != null) {
            copiedSensitivityAnalysisParametersUuid = sensitivityAnalysisService.duplicateSensitivityAnalysisParameters(sourceStudyEntity.getSensitivityAnalysisParametersUuid());
        }

        NonEvacuatedEnergyParametersInfos nonEvacuatedEnergyParametersInfos = sourceStudyEntity.getNonEvacuatedEnergyParameters() == null ?
            NonEvacuatedEnergyService.getDefaultNonEvacuatedEnergyParametersInfos() :
            NonEvacuatedEnergyService.fromEntity(sourceStudyEntity.getNonEvacuatedEnergyParameters());

        UUID copiedVoltageInitParametersUuid = null;
        if (sourceStudyEntity.getVoltageInitParametersUuid() != null) {
            copiedVoltageInitParametersUuid = voltageInitService.duplicateVoltageInitParameters(sourceStudyEntity.getVoltageInitParametersUuid());
        }

        DynamicSimulationParametersInfos dynamicSimulationParameters = sourceStudyEntity.getDynamicSimulationParameters() != null ? DynamicSimulationService.fromEntity(sourceStudyEntity.getDynamicSimulationParameters(), objectMapper) : DynamicSimulationService.getDefaultDynamicSimulationParameters();

        return studyRepository.save(StudyEntity.builder()
            .id(newStudyId)
            .loadFlowParametersUuid(copiedLoadFlowParametersUuid)
            .securityAnalysisParametersUuid(copiedSecurityAnalysisParametersUuid)
            .nonEvacuatedEnergyProvider(sourceStudyEntity.getNonEvacuatedEnergyProvider())
            .dynamicSimulationProvider(sourceStudyEntity.getDynamicSimulationProvider())
            .dynamicSimulationParameters(DynamicSimulationService.toEntity(dynamicSimulationParameters, objectMapper))
            .shortCircuitParametersUuid(copiedShortCircuitParametersUuid)
            .voltageInitParametersUuid(copiedVoltageInitParametersUuid)
            .sensitivityAnalysisParametersUuid(copiedSensitivityAnalysisParametersUuid)
            .nonEvacuatedEnergyParameters(NonEvacuatedEnergyService.toEntity(nonEvacuatedEnergyParametersInfos))
            .importParameters(newImportParameters)
            .build());
    }

    private StudyCreationRequestEntity insertStudyCreationRequest(String userId, UUID studyUuid) {
        StudyCreationRequestEntity newStudy = insertStudyCreationRequestEntity(studyUuid);
        notificationService.emitStudiesChanged(newStudy.getId(), userId);
        return newStudy;
    }

    public byte[] getVoltageLevelSvg(String voltageLevelId, DiagramParameters diagramParameters,
                                     UUID nodeUuid, UUID rootNetworkUuid) {
        UUID networkUuid = rootNetworkService.getNetworkUuid(rootNetworkUuid);
        String variantId = networkModificationTreeService.getVariantId(nodeUuid, rootNetworkUuid);
        if (networkStoreService.existVariant(networkUuid, variantId)) {
            return singleLineDiagramService.getVoltageLevelSvg(networkUuid, variantId, voltageLevelId, diagramParameters);
        } else {
            return null;
        }
    }

    public String getVoltageLevelSvgAndMetadata(String voltageLevelId, DiagramParameters diagramParameters,
                                                UUID nodeUuid, UUID rootNetworkUuid) {
        UUID networkUuid = rootNetworkService.getNetworkUuid(rootNetworkUuid);
        String variantId = networkModificationTreeService.getVariantId(nodeUuid, rootNetworkUuid);
        if (networkStoreService.existVariant(networkUuid, variantId)) {
            return singleLineDiagramService.getVoltageLevelSvgAndMetadata(networkUuid, variantId, voltageLevelId, diagramParameters);
        } else {
            return null;
        }
    }

    private void persistentStoreWithNotificationOnError(UUID caseUuid, UUID studyUuid, String userId, UUID importReportUuid, String caseFormat, Map<String, Object> importParameters) {
        try {
            networkConversionService.persistentStore(caseUuid, studyUuid, userId, importReportUuid, caseFormat, importParameters);
        } catch (HttpStatusCodeException e) {
            throw handleHttpError(e, STUDY_CREATION_FAILED);
        }
    }

    public String getLinesGraphics(UUID networkUuid, UUID nodeUuid, UUID rootNetworkUuid, List<String> linesIds) {
        String variantId = networkModificationTreeService.getVariantId(nodeUuid, rootNetworkUuid);

        return geoDataService.getLinesGraphics(networkUuid, variantId, linesIds);
    }

    public String getSubstationsGraphics(UUID networkUuid, UUID nodeUuid, UUID rootNetworkUuid, List<String> substationsIds) {
        String variantId = networkModificationTreeService.getVariantId(nodeUuid, rootNetworkUuid);

        return geoDataService.getSubstationsGraphics(networkUuid, variantId, substationsIds);
    }

<<<<<<< HEAD
    public String getSubstationMapData(UUID nodeUuid, UUID rootNetworkUuid, String substationId, boolean inUpstreamBuiltParentNode) {
        UUID nodeUuidToSearchIn = getNodeUuidToSearchIn(nodeUuid, rootNetworkUuid, inUpstreamBuiltParentNode);
        return networkMapService.getEquipmentMapData(rootNetworkService.getNetworkUuid(rootNetworkUuid), networkModificationTreeService.getVariantId(nodeUuidToSearchIn, rootNetworkUuid),
                "substations", substationId);
    }

    public String getNetworkElementsInfos(UUID studyUuid, UUID nodeUuid, UUID rootNetworkUuid, List<String> substationsIds, String infoType, String elementType, boolean inUpstreamBuiltParentNode, List<Double> nominalVoltages) {
        UUID nodeUuidToSearchIn = getNodeUuidToSearchIn(nodeUuid, rootNetworkUuid, inUpstreamBuiltParentNode);
=======
    public String getNetworkElementsInfos(UUID studyUuid, UUID nodeUuid, List<String> substationsIds, String infoType, String elementType, boolean inUpstreamBuiltParentNode, List<Double> nominalVoltages) {
        UUID nodeUuidToSearchIn = getNodeUuidToSearchIn(nodeUuid, self.getStudyFirstRootNetworkUuid(studyUuid), inUpstreamBuiltParentNode);
>>>>>>> 4014f7fc
        StudyEntity studyEntity = studyRepository.findById(studyUuid).orElseThrow(() -> new StudyException(STUDY_NOT_FOUND));
        LoadFlowParameters loadFlowParameters = getLoadFlowParameters(studyEntity);
        return networkMapService.getElementsInfos(rootNetworkService.getNetworkUuid(rootNetworkUuid), networkModificationTreeService.getVariantId(nodeUuidToSearchIn, rootNetworkUuid),
                substationsIds, elementType, nominalVoltages, infoType, loadFlowParameters.getDcPowerFactor());
    }

    public String getNetworkElementInfos(UUID studyUuid, UUID nodeUuid, UUID rootNetworkUuid, String elementType, InfoTypeParameters infoTypeParameters, String elementId, boolean inUpstreamBuiltParentNode) {
        UUID nodeUuidToSearchIn = getNodeUuidToSearchIn(nodeUuid, rootNetworkUuid, inUpstreamBuiltParentNode);
        StudyEntity studyEntity = studyRepository.findById(studyUuid).orElseThrow(() -> new StudyException(STUDY_NOT_FOUND));
        LoadFlowParameters loadFlowParameters = getLoadFlowParameters(studyEntity);
        return networkMapService.getElementInfos(rootNetworkService.getNetworkUuid(rootNetworkUuid), networkModificationTreeService.getVariantId(nodeUuidToSearchIn, rootNetworkUuid),
                elementType, infoTypeParameters.getInfoType(), infoTypeParameters.getOptionalParameters().getOrDefault(QUERY_PARAM_OPERATION, null), loadFlowParameters.getDcPowerFactor(), elementId);
    }

    public String getNetworkCountries(UUID nodeUuid, UUID rootNetworkUuid, boolean inUpstreamBuiltParentNode) {
        UUID nodeUuidToSearchIn = getNodeUuidToSearchIn(nodeUuid, rootNetworkUuid, inUpstreamBuiltParentNode);
        return networkMapService.getCountries(rootNetworkService.getNetworkUuid(rootNetworkUuid), networkModificationTreeService.getVariantId(nodeUuidToSearchIn, rootNetworkUuid));
    }

    public String getNetworkNominalVoltages(UUID nodeUuid, UUID rootNetworkUuid, boolean inUpstreamBuiltParentNode) {
        UUID nodeUuidToSearchIn = getNodeUuidToSearchIn(nodeUuid, rootNetworkUuid, inUpstreamBuiltParentNode);
        return networkMapService.getNominalVoltages(rootNetworkService.getNetworkUuid(rootNetworkUuid), networkModificationTreeService.getVariantId(nodeUuidToSearchIn, rootNetworkUuid));
    }

    public String getVoltageLevelEquipments(UUID nodeUuid, UUID rootNetworkUuid, List<String> substationsIds, boolean inUpstreamBuiltParentNode, String voltageLevelId) {
        UUID nodeUuidToSearchIn = getNodeUuidToSearchIn(nodeUuid, rootNetworkUuid, inUpstreamBuiltParentNode);
        String equipmentPath = "voltage-levels" + StudyConstants.DELIMITER + voltageLevelId + StudyConstants.DELIMITER + "equipments";
        return networkMapService.getEquipmentsMapData(rootNetworkService.getNetworkUuid(rootNetworkUuid), networkModificationTreeService.getVariantId(nodeUuidToSearchIn, rootNetworkUuid),
                substationsIds, equipmentPath);
    }

    public String getHvdcLineShuntCompensators(UUID nodeUuid, UUID rootNetworkUuid, boolean inUpstreamBuiltParentNode, String hvdcId) {
        UUID nodeUuidToSearchIn = getNodeUuidToSearchIn(nodeUuid, rootNetworkUuid, inUpstreamBuiltParentNode);
        UUID networkUuid = rootNetworkService.getNetworkUuid(rootNetworkUuid);
        String variantId = networkModificationTreeService.getVariantId(nodeUuidToSearchIn, rootNetworkUuid);
        return networkMapService.getHvdcLineShuntCompensators(networkUuid, variantId, hvdcId);
    }

<<<<<<< HEAD
    public String getBranchOrThreeWindingsTransformer(UUID nodeUuid, UUID rootNetworkUuid, String equipmentId) {
        UUID networkUuid = rootNetworkService.getNetworkUuid(rootNetworkUuid);
        String variantId = networkModificationTreeService.getVariantId(nodeUuid, rootNetworkUuid);
        return networkMapService.getEquipmentMapData(networkUuid, variantId, "branch-or-3wt", equipmentId);
=======
    public String getBranchOr3WTVoltageLevelId(UUID studyUuid, UUID nodeUuid, boolean inUpstreamBuiltParentNode, String equipmentId, ThreeSides side) {
        UUID nodeUuidToSearchIn = getNodeUuidToSearchIn(nodeUuid, self.getStudyFirstRootNetworkUuid(studyUuid), inUpstreamBuiltParentNode);
        UUID networkUuid = networkStoreService.getNetworkUuid(studyUuid);
        String variantId = networkModificationTreeService.getVariantId(nodeUuidToSearchIn, self.getStudyFirstRootNetworkUuid(studyUuid));
        return networkMapService.getBranchOr3WTVoltageLevelId(networkUuid, variantId, equipmentId, side);
>>>>>>> 4014f7fc
    }

    public String getAllMapData(UUID nodeUuid, UUID rootNetworkUuid, List<String> substationsIds) {
        return networkMapService.getEquipmentsMapData(rootNetworkService.getNetworkUuid(rootNetworkUuid), networkModificationTreeService.getVariantId(nodeUuid, rootNetworkUuid),
                substationsIds, "all");
    }

    @Transactional
    public UUID runLoadFlow(UUID studyUuid, UUID nodeUuid, UUID rootNetworkUuid, String userId, Float limitReduction) {
        StudyEntity studyEntity = studyRepository.findById(studyUuid).orElseThrow(() -> new StudyException(STUDY_NOT_FOUND));
        UUID prevResultUuid = networkModificationTreeService.getComputationResultUuid(nodeUuid, rootNetworkUuid, LOAD_FLOW);
        if (prevResultUuid != null) {
            loadflowService.deleteLoadFlowResult(prevResultUuid);
        }

        UUID lfParametersUuid = loadflowService.getLoadFlowParametersOrDefaultsUuid(studyEntity);
        UUID lfReportUuid = networkModificationTreeService.getComputationReports(nodeUuid, rootNetworkUuid).getOrDefault(LOAD_FLOW.name(), UUID.randomUUID());
        networkModificationTreeService.updateComputationReportUuid(nodeUuid, rootNetworkUuid, LOAD_FLOW, lfReportUuid);
        UUID result = loadflowService.runLoadFlow(studyUuid, nodeUuid, rootNetworkUuid, lfParametersUuid, lfReportUuid, userId, limitReduction);

        updateComputationResultUuid(nodeUuid, rootNetworkUuid, result, LOAD_FLOW);
        notificationService.emitStudyChanged(studyUuid, nodeUuid, NotificationService.UPDATE_TYPE_LOADFLOW_STATUS);
        return result;
    }

    public ExportNetworkInfos exportNetwork(UUID nodeUuid, UUID rootNetworkUuid, String format, String paramatersJson, String fileName) {
        UUID networkUuid = rootNetworkService.getNetworkUuid(rootNetworkUuid);
        String variantId = networkModificationTreeService.getVariantId(nodeUuid, rootNetworkUuid);

        return networkConversionService.exportNetwork(networkUuid, variantId, format, paramatersJson, fileName);
    }

    private void assertComputationNotRunning(UUID nodeUuid, UUID rootNetworkUuid) {
        loadflowService.assertLoadFlowNotRunning(nodeUuid, rootNetworkUuid);
        securityAnalysisService.assertSecurityAnalysisNotRunning(nodeUuid, rootNetworkUuid);
        dynamicSimulationService.assertDynamicSimulationNotRunning(nodeUuid, rootNetworkUuid);
        sensitivityAnalysisService.assertSensitivityAnalysisNotRunning(nodeUuid, rootNetworkUuid);
        nonEvacuatedEnergyService.assertNonEvacuatedEnergyNotRunning(nodeUuid, rootNetworkUuid);
        shortCircuitService.assertShortCircuitAnalysisNotRunning(nodeUuid, rootNetworkUuid);
        voltageInitService.assertVoltageInitNotRunning(nodeUuid, rootNetworkUuid);
        stateEstimationService.assertStateEstimationNotRunning(nodeUuid, rootNetworkUuid);
    }

    public void assertIsNodeNotReadOnly(UUID nodeUuid) {
        Boolean isReadOnly = networkModificationTreeService.isReadOnly(nodeUuid).orElse(Boolean.FALSE);
        if (Boolean.TRUE.equals(isReadOnly)) {
            throw new StudyException(NOT_ALLOWED);
        }
    }

    public void assertIsNodeExist(UUID studyUuid, UUID nodeUuid) {
        boolean exists = networkModificationTreeService.getAllNodes(studyUuid).stream()
                .anyMatch(nodeEntity -> nodeUuid.equals(nodeEntity.getIdNode()));

        if (!exists) {
            throw new StudyException(NODE_NOT_FOUND);
        }
    }

    public void assertIsStudyExist(UUID studyUuid) {
        boolean exists = studyRepository.existsById(studyUuid);
        if (!exists) {
            throw new StudyException(NODE_NOT_FOUND);
        }
    }

    @Transactional
    public void assertCanModifyNode(UUID studyUuid, UUID nodeUuid, UUID rootNetworkUuid) {
        assertIsNodeNotReadOnly(nodeUuid);
        assertNoBuildNoComputation(studyUuid, nodeUuid, rootNetworkUuid);
    }

    public void assertIsStudyAndNodeExist(UUID studyUuid, UUID nodeUuid) {
        assertIsStudyExist(studyUuid);
        assertIsNodeExist(studyUuid, nodeUuid);
    }

    public void assertNoBuildNoComputation(UUID studyUuid, UUID nodeUuid, UUID rootNetworkUuid) {
        assertComputationNotRunning(nodeUuid, rootNetworkUuid);
        rootNetworkNodeInfoService.assertNoRootNetworkModificationInfoIsBuilding(studyUuid);
    }

    public void assertRootNodeOrBuiltNode(UUID studyUuid, UUID nodeUuid, UUID rootNetworkUuid) {
        if (!(networkModificationTreeService.getStudyRootNodeUuid(studyUuid).equals(nodeUuid)
                || networkModificationTreeService.getNodeBuildStatus(nodeUuid, rootNetworkUuid).isBuilt())) {
            throw new StudyException(NODE_NOT_BUILT);
        }
    }

    public LoadFlowParameters getLoadFlowParameters(StudyEntity studyEntity) {
        LoadFlowParametersInfos lfParameters = getLoadFlowParametersInfos(studyEntity);
        return lfParameters.getCommonParameters();
    }

    @Transactional
    public LoadFlowParametersInfos getLoadFlowParametersInfos(UUID studyUuid) {
        StudyEntity studyEntity = studyRepository.findById(studyUuid).orElseThrow(() -> new StudyException(STUDY_NOT_FOUND));
        return getLoadFlowParametersInfos(studyEntity);
    }

    public LoadFlowParametersInfos getLoadFlowParametersInfos(StudyEntity studyEntity) {
        UUID loadFlowParamsUuid = loadflowService.getLoadFlowParametersOrDefaultsUuid(studyEntity);
        return loadflowService.getLoadFlowParameters(loadFlowParamsUuid);
    }

    @Transactional
    public String getSecurityAnalysisParametersValues(UUID studyUuid) {
        StudyEntity studyEntity = studyRepository.findById(studyUuid).orElseThrow(() -> new StudyException(STUDY_NOT_FOUND));
        return securityAnalysisService.getSecurityAnalysisParameters(securityAnalysisService.getSecurityAnalysisParametersUuidOrElseCreateDefaults(studyEntity));
    }

    @Transactional
    public void setSecurityAnalysisParametersValues(UUID studyUuid, String parameters, String userId) {
        StudyEntity studyEntity = studyRepository.findById(studyUuid).orElseThrow(() -> new StudyException(STUDY_NOT_FOUND));
        createOrUpdateSecurityAnalysisParameters(studyUuid, studyEntity, parameters);
        notificationService.emitStudyChanged(studyUuid, null, NotificationService.UPDATE_TYPE_SECURITY_ANALYSIS_STATUS);
        notificationService.emitElementUpdated(studyUuid, userId);
        notificationService.emitComputationParamsChanged(studyUuid, SECURITY_ANALYSIS);
    }

    public NonEvacuatedEnergyParametersInfos getNonEvacuatedEnergyParametersInfos(UUID studyUuid) {
        return studyRepository.findById(studyUuid)
                .map(studyEntity -> studyEntity.getNonEvacuatedEnergyParameters() != null ?
                        NonEvacuatedEnergyService.fromEntity(studyEntity.getNonEvacuatedEnergyParameters()) :
                        NonEvacuatedEnergyService.getDefaultNonEvacuatedEnergyParametersInfos())
                .orElse(null);
    }

    @Transactional
    public boolean setLoadFlowParameters(UUID studyUuid, String parameters, String userId) {
        StudyEntity studyEntity = studyRepository.findById(studyUuid).orElseThrow(() -> new StudyException(STUDY_NOT_FOUND));
        boolean userProfileIssue = createOrUpdateLoadFlowParameters(studyEntity, parameters, userId);
        invalidateLoadFlowStatusOnAllNodes(studyUuid);
        invalidateSecurityAnalysisStatusOnAllNodes(studyUuid);
        invalidateSensitivityAnalysisStatusOnAllNodes(studyUuid);
        invalidateNonEvacuatedEnergyAnalysisStatusOnAllNodes(studyUuid);
        invalidateDynamicSimulationStatusOnAllNodes(studyUuid);
        notificationService.emitStudyChanged(studyUuid, null, NotificationService.UPDATE_TYPE_LOADFLOW_STATUS);
        notificationService.emitStudyChanged(studyUuid, null, NotificationService.UPDATE_TYPE_SECURITY_ANALYSIS_STATUS);
        notificationService.emitStudyChanged(studyUuid, null, NotificationService.UPDATE_TYPE_SENSITIVITY_ANALYSIS_STATUS);
        notificationService.emitStudyChanged(studyUuid, null, NotificationService.UPDATE_TYPE_NON_EVACUATED_ENERGY_STATUS);
        notificationService.emitStudyChanged(studyUuid, null, NotificationService.UPDATE_TYPE_DYNAMIC_SIMULATION_STATUS);
        notificationService.emitElementUpdated(studyUuid, userId);
        notificationService.emitComputationParamsChanged(studyUuid, LOAD_FLOW);
        return userProfileIssue;
    }

    public String getDefaultLoadflowProvider(String userId) {
        if (userId != null) {
            UserProfileInfos userProfileInfos = userAdminService.getUserProfile(userId).orElse(null);
            if (userProfileInfos != null && userProfileInfos.getLoadFlowParameterId() != null) {
                try {
                    return loadflowService.getLoadFlowParameters(userProfileInfos.getLoadFlowParameterId()).getProvider();
                } catch (Exception e) {
                    LOGGER.error(String.format("Could not get loadflow parameters with id '%s' from user/profile '%s/%s'. Using default provider",
                            userProfileInfos.getLoadFlowParameterId(), userId, userProfileInfos.getName()), e);
                    // in case of read error (ex: wrong/dangling uuid in the profile), move on with default provider below
                }
            }
        }
        return loadflowService.getLoadFlowDefaultProvider();
    }

    private void updateProvider(UUID studyUuid, String userId, Consumer<StudyEntity> providerSetter) {
        StudyEntity studyEntity = studyRepository.findById(studyUuid).orElseThrow(() -> new StudyException(STUDY_NOT_FOUND));
        providerSetter.accept(studyEntity);
        notificationService.emitElementUpdated(studyUuid, userId);
    }

    public void updateLoadFlowProvider(UUID studyUuid, String provider, String userId) {
        updateProvider(studyUuid, userId, studyEntity -> {
            loadflowService.updateLoadFlowProvider(studyEntity.getLoadFlowParametersUuid(), provider);
            invalidateLoadFlowStatusOnAllNodes(studyUuid);
            notificationService.emitStudyChanged(studyUuid, null, NotificationService.UPDATE_TYPE_LOADFLOW_STATUS);
            notificationService.emitComputationParamsChanged(studyUuid, LOAD_FLOW);

        });
    }

    public String getDefaultSecurityAnalysisProvider() {
        return securityAnalysisService.getSecurityAnalysisDefaultProvider();
    }

    public void updateSecurityAnalysisProvider(UUID studyUuid, String provider, String userId) {
        updateProvider(studyUuid, userId, studyEntity -> {
            securityAnalysisService.updateSecurityAnalysisProvider(studyEntity.getSecurityAnalysisParametersUuid(), provider);
            invalidateSecurityAnalysisStatusOnAllNodes(studyUuid);
            notificationService.emitStudyChanged(studyUuid, null, NotificationService.UPDATE_TYPE_SECURITY_ANALYSIS_STATUS);
            notificationService.emitComputationParamsChanged(studyUuid, SECURITY_ANALYSIS);
        });
    }

    public String getDefaultSensitivityAnalysisProvider() {
        return sensitivityAnalysisService.getSensitivityAnalysisDefaultProvider();
    }

    public String getDefaultNonEvacuatedEnergyProvider() {
        return defaultNonEvacuatedEnergyProvider;
    }

    public String getDefaultDynamicSimulationProvider() {
        return defaultDynamicSimulationProvider;
    }

    public String getDynamicSimulationProvider(UUID studyUuid) {
        return studyRepository.findById(studyUuid)
                .map(StudyEntity::getDynamicSimulationProvider)
                .orElse("");
    }

    @Transactional
    public void updateDynamicSimulationProvider(UUID studyUuid, String provider, String userId) {
        updateProvider(studyUuid, userId, studyEntity -> {
            studyEntity.setDynamicSimulationProvider(provider != null ? provider : defaultDynamicSimulationProvider);
            invalidateDynamicSimulationStatusOnAllNodes(studyUuid);
            notificationService.emitStudyChanged(studyUuid, null, NotificationService.UPDATE_TYPE_DYNAMIC_SIMULATION_STATUS);
            notificationService.emitComputationParamsChanged(studyUuid, DYNAMIC_SIMULATION);
        });
    }

    @Transactional
    public String getShortCircuitParametersInfo(UUID studyUuid) {
        StudyEntity studyEntity = studyRepository.findById(studyUuid).orElseThrow(() -> new StudyException(STUDY_NOT_FOUND));
        if (studyEntity.getShortCircuitParametersUuid() == null) {
            studyEntity.setShortCircuitParametersUuid(shortCircuitService.createParameters(null));
            studyRepository.save(studyEntity);
        }
        return shortCircuitService.getParameters(studyEntity.getShortCircuitParametersUuid());
    }

    @Transactional
    public void setShortCircuitParameters(UUID studyUuid, @Nullable String shortCircuitParametersInfos, String userId) {
        StudyEntity studyEntity = studyRepository.findById(studyUuid).orElseThrow(() -> new StudyException(STUDY_NOT_FOUND));
        /* +-----------------------+----------------+-----------------------------------------+
         * | entity.parametersUuid | parametersInfo | action                                  |
         * | no                    | no             | create default ones                     |
         * | no                    | yes            | create new ones                         |
         * | yes                   | no             | reset existing ones (with default ones) |
         * | yes                   | yes            | update existing ones                    |
         * +-----------------------+----------------+-----------------------------------------+
         */
        if (studyEntity.getShortCircuitParametersUuid() != null) {
            shortCircuitService.updateParameters(studyEntity.getShortCircuitParametersUuid(), shortCircuitParametersInfos);
        } else {
            studyEntity.setShortCircuitParametersUuid(shortCircuitService.createParameters(shortCircuitParametersInfos));
            studyRepository.save(studyEntity);
        }
        notificationService.emitElementUpdated(studyUuid, userId);
        notificationService.emitComputationParamsChanged(studyUuid, SHORT_CIRCUIT);

    }

    @Transactional
    public UUID runSecurityAnalysis(UUID studyUuid, List<String> contingencyListNames, UUID nodeUuid, UUID rootNetworkUuid, String userId) {
        Objects.requireNonNull(studyUuid);
        Objects.requireNonNull(contingencyListNames);
        Objects.requireNonNull(nodeUuid);

        UUID networkUuid = rootNetworkService.getNetworkUuid(rootNetworkUuid);
        String variantId = networkModificationTreeService.getVariantId(nodeUuid, rootNetworkUuid);
        UUID saReportUuid = networkModificationTreeService.getComputationReports(nodeUuid, rootNetworkUuid).getOrDefault(SECURITY_ANALYSIS.name(), UUID.randomUUID());
        networkModificationTreeService.updateComputationReportUuid(nodeUuid, rootNetworkUuid, SECURITY_ANALYSIS, saReportUuid);
        StudyEntity study = studyRepository.findById(studyUuid).orElseThrow(() -> new StudyException(STUDY_NOT_FOUND));
        String receiver;
        try {
            receiver = URLEncoder.encode(objectMapper.writeValueAsString(new NodeReceiver(nodeUuid, rootNetworkUuid)),
                    StandardCharsets.UTF_8);
        } catch (JsonProcessingException e) {
            throw new UncheckedIOException(e);
        }

        UUID prevResultUuid = networkModificationTreeService.getComputationResultUuid(nodeUuid, rootNetworkUuid, SECURITY_ANALYSIS);
        if (prevResultUuid != null) {
            securityAnalysisService.deleteSaResult(prevResultUuid);
        }

        var runSecurityAnalysisParametersInfos = new RunSecurityAnalysisParametersInfos(study.getSecurityAnalysisParametersUuid(), study.getLoadFlowParametersUuid(), contingencyListNames);
        UUID result = securityAnalysisService.runSecurityAnalysis(networkUuid, variantId, runSecurityAnalysisParametersInfos,
                new ReportInfos(saReportUuid, nodeUuid), receiver, userId);
        updateComputationResultUuid(nodeUuid, rootNetworkUuid, result, SECURITY_ANALYSIS);
        notificationService.emitStudyChanged(studyUuid, nodeUuid, NotificationService.UPDATE_TYPE_SECURITY_ANALYSIS_STATUS);
        return result;
    }

    public Integer getContingencyCount(UUID studyUuid, List<String> contingencyListNames, UUID nodeUuid, UUID rootNetworkUuid) {
        Objects.requireNonNull(studyUuid);
        Objects.requireNonNull(contingencyListNames);
        Objects.requireNonNull(nodeUuid);

        UUID networkuuid = rootNetworkService.getNetworkUuid(rootNetworkUuid);
        String variantId = networkModificationTreeService.getVariantId(nodeUuid, rootNetworkUuid);

        return actionsService.getContingencyCount(networkuuid, variantId, contingencyListNames);
    }

    public List<LimitViolationInfos> getLimitViolations(@NonNull UUID nodeUuid, UUID rootNetworkUuid, String filters, String globalFilters, Sort sort) {
        UUID networkuuid = rootNetworkService.getNetworkUuid(rootNetworkUuid);
        String variantId = networkModificationTreeService.getVariantId(nodeUuid, rootNetworkUuid);
        return loadflowService.getLimitViolations(nodeUuid, rootNetworkUuid, filters, globalFilters, sort, networkuuid, variantId);
    }

    public byte[] getSubstationSvg(String substationId, DiagramParameters diagramParameters,
                                   String substationLayout, UUID nodeUuid, UUID rootNetworkUuid) {
        UUID networkUuid = rootNetworkService.getNetworkUuid(rootNetworkUuid);
        String variantId = networkModificationTreeService.getVariantId(nodeUuid, rootNetworkUuid);
        if (networkStoreService.existVariant(networkUuid, variantId)) {
            return singleLineDiagramService.getSubstationSvg(networkUuid, variantId, substationId, diagramParameters, substationLayout);
        } else {
            return null;
        }
    }

    public String getSubstationSvgAndMetadata(String substationId, DiagramParameters diagramParameters,
                                              String substationLayout, UUID nodeUuid, UUID rootNetworkUuid) {
        UUID networkUuid = rootNetworkService.getNetworkUuid(rootNetworkUuid);
        String variantId = networkModificationTreeService.getVariantId(nodeUuid, rootNetworkUuid);
        if (networkStoreService.existVariant(networkUuid, variantId)) {
            return singleLineDiagramService.getSubstationSvgAndMetadata(networkUuid, variantId, substationId, diagramParameters, substationLayout);
        } else {
            return null;
        }
    }

    public String getNetworkAreaDiagram(UUID nodeUuid, UUID rootNetworkUuid, List<String> voltageLevelsIds, int depth, boolean withGeoData) {
        UUID networkUuid = rootNetworkService.getNetworkUuid(rootNetworkUuid);
        String variantId = networkModificationTreeService.getVariantId(nodeUuid, rootNetworkUuid);
        if (networkStoreService.existVariant(networkUuid, variantId)) {
            return singleLineDiagramService.getNetworkAreaDiagram(networkUuid, variantId, voltageLevelsIds, depth, withGeoData);
        } else {
            return null;
        }
    }

    public void invalidateSecurityAnalysisStatusOnAllNodes(UUID studyUuid) {
        securityAnalysisService.invalidateSaStatus(rootNetworkNodeInfoService.getComputationResultUuids(studyUuid, SECURITY_ANALYSIS));
    }

    public void invalidateSensitivityAnalysisStatusOnAllNodes(UUID studyUuid) {
        sensitivityAnalysisService.invalidateSensitivityAnalysisStatus(rootNetworkNodeInfoService.getComputationResultUuids(studyUuid, SENSITIVITY_ANALYSIS));
    }

    public void invalidateNonEvacuatedEnergyAnalysisStatusOnAllNodes(UUID studyUuid) {
        nonEvacuatedEnergyService.invalidateNonEvacuatedEnergyStatus(rootNetworkNodeInfoService.getComputationResultUuids(studyUuid, NON_EVACUATED_ENERGY_ANALYSIS));
    }

    public void invalidateDynamicSimulationStatusOnAllNodes(UUID studyUuid) {
        dynamicSimulationService.invalidateStatus(rootNetworkNodeInfoService.getComputationResultUuids(studyUuid, DYNAMIC_SIMULATION));
    }

    public void invalidateLoadFlowStatusOnAllNodes(UUID studyUuid) {
        loadflowService.invalidateLoadFlowStatus(rootNetworkNodeInfoService.getComputationResultUuids(studyUuid, LOAD_FLOW));
    }

    public void invalidateVoltageInitStatusOnAllNodes(UUID studyUuid) {
        voltageInitService.invalidateVoltageInitStatus(rootNetworkNodeInfoService.getComputationResultUuids(studyUuid, VOLTAGE_INITIALIZATION));
    }

    private StudyEntity updateStudyIndexationStatus(StudyEntity studyEntity, StudyIndexationStatus indexationStatus) {
        studyEntity.setIndexationStatus(indexationStatus);
        notificationService.emitStudyIndexationStatusChanged(studyEntity.getId(), indexationStatus);
        return studyEntity;
    }

    public StudyEntity updateStudyIndexationStatus(UUID studyUuid, StudyIndexationStatus indexationStatus) {
        return updateStudyIndexationStatus(studyRepository.findById(studyUuid).orElseThrow(() -> new StudyException(STUDY_NOT_FOUND)), indexationStatus);
    }

    @Transactional
    public StudyEntity saveStudyThenCreateBasicTree(UUID studyUuid, NetworkInfos networkInfos,
                                                    CaseInfos caseInfos, UUID loadFlowParametersUuid,
                                                    UUID shortCircuitParametersUuid, DynamicSimulationParametersEntity dynamicSimulationParametersEntity,
                                                    UUID voltageInitParametersUuid, UUID securityAnalysisParametersUuid, UUID sensitivityAnalysisParametersUuid,
                                                    Map<String, String> importParameters, UUID importReportUuid) {

        StudyEntity studyEntity = StudyEntity.builder()
                .id(studyUuid)
                .nonEvacuatedEnergyProvider(defaultNonEvacuatedEnergyProvider)
                .dynamicSimulationProvider(defaultDynamicSimulationProvider)
                .loadFlowParametersUuid(loadFlowParametersUuid)
                .shortCircuitParametersUuid(shortCircuitParametersUuid)
                .dynamicSimulationParameters(dynamicSimulationParametersEntity)
                .voltageInitParametersUuid(voltageInitParametersUuid)
                .securityAnalysisParametersUuid(securityAnalysisParametersUuid)
                .sensitivityAnalysisParametersUuid(sensitivityAnalysisParametersUuid)
                .importParameters(importParameters)
                .indexationStatus(StudyIndexationStatus.INDEXED)
                .voltageInitParameters(new StudyVoltageInitParametersEntity())
                .build();

        var study = studyRepository.save(studyEntity);
        rootNetworkService.createRootNetwork(studyEntity, RootNetworkInfos.builder().networkInfos(networkInfos).caseInfos(caseInfos).reportUuid(importReportUuid).build());
        networkModificationTreeService.createBasicTree(study);

        return study;
    }

    void updateComputationResultUuid(UUID nodeUuid, UUID rootNetworkUuid, UUID computationResultUuid, ComputationType computationType) {
        rootNetworkNodeInfoService.updateComputationResultUuid(nodeUuid, rootNetworkUuid, computationResultUuid, computationType);
    }

    public List<String> getResultEnumValues(UUID nodeUuid, UUID rootNetworkUuid, ComputationType computationType, String enumName) {
        Objects.requireNonNull(nodeUuid);
        Objects.requireNonNull(enumName);
        UUID resultUuid = networkModificationTreeService.getComputationResultUuid(nodeUuid, rootNetworkUuid, computationType);
        if (resultUuid != null) {
            return switch (computationType) {
                case LOAD_FLOW -> loadflowService.getEnumValues(enumName, resultUuid);
                case SECURITY_ANALYSIS -> securityAnalysisService.getEnumValues(enumName, resultUuid);
                case SHORT_CIRCUIT, SHORT_CIRCUIT_ONE_BUS -> shortCircuitService.getEnumValues(enumName, resultUuid);
                default -> throw new StudyException(NOT_ALLOWED);
            };
        } else {
            return new ArrayList<>();
        }
    }

    private StudyCreationRequestEntity insertStudyCreationRequestEntity(UUID studyUuid) {
        StudyCreationRequestEntity studyCreationRequestEntity = new StudyCreationRequestEntity(
                studyUuid == null ? UUID.randomUUID() : studyUuid);
        return studyCreationRequestRepository.save(studyCreationRequestEntity);
    }

    public boolean createOrUpdateLoadFlowParameters(StudyEntity studyEntity, String parameters, String userId) {
        boolean userProfileIssue = false;
        UUID existingLoadFlowParametersUuid = studyEntity.getLoadFlowParametersUuid();

        UserProfileInfos userProfileInfos = parameters == null ? userAdminService.getUserProfile(userId).orElse(null) : null;
        if (parameters == null && userProfileInfos != null && userProfileInfos.getLoadFlowParameterId() != null) {
            // reset case, with existing profile, having default LF params
            try {
                UUID loadFlowParametersFromProfileUuid = loadflowService.duplicateLoadFlowParameters(userProfileInfos.getLoadFlowParameterId());
                if (existingLoadFlowParametersUuid != null) {
                    //For a reset to defaultValues we need to keep the provider if it exists because it's updated separately
                    String keptProvider = loadflowService.getLoadFlowParameters(existingLoadFlowParametersUuid).getProvider();
                    loadflowService.updateLoadFlowProvider(loadFlowParametersFromProfileUuid, keptProvider);
                }
                studyEntity.setLoadFlowParametersUuid(loadFlowParametersFromProfileUuid);
                removeLoadFlowParameters(existingLoadFlowParametersUuid);
                return userProfileIssue;
            } catch (Exception e) {
                userProfileIssue = true;
                LOGGER.error(String.format("Could not duplicate loadflow parameters with id '%s' from user/profile '%s/%s'. Using default parameters",
                        userProfileInfos.getLoadFlowParameterId(), userId, userProfileInfos.getName()), e);
                // in case of duplication error (ex: wrong/dangling uuid in the profile), move on with default params below
            }
        }

        if (existingLoadFlowParametersUuid == null) {
            existingLoadFlowParametersUuid = loadflowService.createLoadFlowParameters(parameters);
            studyEntity.setLoadFlowParametersUuid(existingLoadFlowParametersUuid);
        } else {
            loadflowService.updateLoadFlowParameters(existingLoadFlowParametersUuid, parameters);
        }
        return userProfileIssue;
    }

    private void removeLoadFlowParameters(@Nullable UUID lfParametersUuid) {
        if (lfParametersUuid != null) {
            try {
                loadflowService.deleteLoadFlowParameters(lfParametersUuid);
            } catch (Exception e) {
                LOGGER.error("Could not remove loadflow Parameters with uuid:" + lfParametersUuid, e);
            }
        }
    }

    public void updateDynamicSimulationParameters(UUID studyUuid, DynamicSimulationParametersEntity dynamicSimulationParametersEntity) {
        Optional<StudyEntity> studyEntity = studyRepository.findById(studyUuid);
        studyEntity.ifPresent(studyEntity1 -> {
            studyEntity1.setDynamicSimulationParameters(dynamicSimulationParametersEntity);
            invalidateDynamicSimulationStatusOnAllNodes(studyUuid);
            notificationService.emitStudyChanged(studyUuid, null, NotificationService.UPDATE_TYPE_DYNAMIC_SIMULATION_STATUS);
        });
    }

    public void createOrUpdateVoltageInitParameters(StudyEntity studyEntity, VoltageInitParametersInfos parameters) {
        UUID voltageInitParametersUuid = studyEntity.getVoltageInitParametersUuid();
        if (voltageInitParametersUuid == null) {
            voltageInitParametersUuid = voltageInitService.createVoltageInitParameters(parameters);
            studyEntity.setVoltageInitParametersUuid(voltageInitParametersUuid);
        } else {
            VoltageInitParametersInfos oldParameters = voltageInitService.getVoltageInitParameters(voltageInitParametersUuid);
            if (!Objects.isNull(parameters) && parameters.equals(oldParameters)) {
                return;
            }
            voltageInitService.updateVoltageInitParameters(voltageInitParametersUuid, parameters);
        }
        invalidateVoltageInitStatusOnAllNodes(studyEntity.getId());
    }

    public void createOrUpdateSecurityAnalysisParameters(UUID studyUuid, StudyEntity studyEntity, String parameters) {
        UUID securityAnalysisParametersUuid = studyEntity.getSecurityAnalysisParametersUuid();
        if (securityAnalysisParametersUuid == null) {
            securityAnalysisParametersUuid = securityAnalysisService.createSecurityAnalysisParameters(parameters);
            studyEntity.setSecurityAnalysisParametersUuid(securityAnalysisParametersUuid);
        } else {
            securityAnalysisService.updateSecurityAnalysisParameters(securityAnalysisParametersUuid, parameters);
        }
        invalidateSecurityAnalysisStatusOnAllNodes(studyUuid);
    }

    public void createNetworkModification(UUID studyUuid, String createModificationAttributes, UUID nodeUuid, UUID rootNetworkUuid, String userId) {
        List<UUID> childrenUuids = networkModificationTreeService.getChildren(nodeUuid);
        notificationService.emitStartModificationEquipmentNotification(studyUuid, nodeUuid, childrenUuids, NotificationService.MODIFICATIONS_CREATING_IN_PROGRESS);
        try {
            RootNetworkNodeInfoEntity rootNetworkNodeInfoEntity = rootNetworkNodeInfoService.getRootNetworkNodeInfo(nodeUuid, rootNetworkUuid).orElseThrow(() -> new StudyException(ROOTNETWORK_NOT_FOUND));
            UUID groupUuid = networkModificationTreeService.getModificationGroupUuid(nodeUuid);
            String variantId = rootNetworkNodeInfoEntity.getVariantId();
            UUID reportUuid = rootNetworkNodeInfoEntity.getModificationReports().get(nodeUuid);

            Optional<NetworkModificationResult> networkModificationResult = networkModificationService.createModification(studyUuid, createModificationAttributes, groupUuid, variantId, reportUuid, nodeUuid, rootNetworkUuid);
            updateNode(studyUuid, nodeUuid, rootNetworkUuid, networkModificationResult);
        } finally {
            notificationService.emitEndModificationEquipmentNotification(studyUuid, nodeUuid, childrenUuids);
        }
        notificationService.emitElementUpdated(studyUuid, userId);
    }

    public void updateNetworkModification(UUID studyUuid, String updateModificationAttributes, UUID nodeUuid, UUID rootNetworkUuid, UUID modificationUuid, String userId) {
        List<UUID> childrenUuids = networkModificationTreeService.getChildren(nodeUuid);
        notificationService.emitStartModificationEquipmentNotification(studyUuid, nodeUuid, childrenUuids, NotificationService.MODIFICATIONS_UPDATING_IN_PROGRESS);
        try {
            networkModificationService.updateModification(updateModificationAttributes, modificationUuid);
            updateStatuses(studyUuid, nodeUuid, rootNetworkUuid, false);
        } finally {
            notificationService.emitEndModificationEquipmentNotification(studyUuid, nodeUuid, childrenUuids);
        }
        notificationService.emitElementUpdated(studyUuid, userId);
    }

<<<<<<< HEAD
    public List<IdentifiableInfos> getVoltageLevelBusesOrBusbarSections(UUID nodeUuid, UUID rootNetworkUuid, String voltageLevelId,
=======
    public String getVoltageLevelSubstationId(UUID studyUuid, UUID nodeUuid, String voltageLevelId) {
        UUID networkUuid = networkStoreService.getNetworkUuid(studyUuid);
        String variantId = networkModificationTreeService.getVariantId(nodeUuid, self.getStudyFirstRootNetworkUuid(studyUuid));
        return networkMapService.getVoltageLevelSubstationId(networkUuid, variantId, voltageLevelId);
    }

    public List<IdentifiableInfos> getVoltageLevelBusesOrBusbarSections(UUID studyUuid, UUID nodeUuid, String voltageLevelId,
>>>>>>> 4014f7fc
                                                                        String busPath) {
        UUID networkUuid = rootNetworkService.getNetworkUuid(rootNetworkUuid);
        String variantId = networkModificationTreeService.getVariantId(nodeUuid, rootNetworkUuid);

        return networkMapService.getVoltageLevelBusesOrBusbarSections(networkUuid, variantId, voltageLevelId, busPath);
    }

<<<<<<< HEAD
    public List<IdentifiableInfos> getVoltageLevelBuses(UUID nodeUuid, UUID rootNetworkUuid, String voltageLevelId, boolean inUpstreamBuiltParentNode) {
        UUID nodeUuidToSearchIn = getNodeUuidToSearchIn(nodeUuid, rootNetworkUuid, inUpstreamBuiltParentNode);
        return getVoltageLevelBusesOrBusbarSections(nodeUuidToSearchIn, rootNetworkUuid, voltageLevelId, "configured-buses");
    }

    public List<IdentifiableInfos> getVoltageLevelBusbarSections(UUID nodeUuid, UUID rootNetworkUuid, String voltageLevelId, boolean inUpstreamBuiltParentNode) {
        UUID nodeUuidToSearchIn = getNodeUuidToSearchIn(nodeUuid, rootNetworkUuid, inUpstreamBuiltParentNode);
        return getVoltageLevelBusesOrBusbarSections(nodeUuidToSearchIn, rootNetworkUuid, voltageLevelId, "busbar-sections");
=======
    public String getVoltageLevelSubstationId(UUID studyUuid, UUID nodeUuid, String voltageLevelId, boolean inUpstreamBuiltParentNode) {
        UUID nodeUuidToSearchIn = getNodeUuidToSearchIn(nodeUuid, self.getStudyFirstRootNetworkUuid(studyUuid), inUpstreamBuiltParentNode);
        return getVoltageLevelSubstationId(studyUuid, nodeUuidToSearchIn, voltageLevelId);
    }

    public List<IdentifiableInfos> getVoltageLevelBusesOrBusbarSections(UUID studyUuid, UUID nodeUuid, String voltageLevelId, boolean inUpstreamBuiltParentNode) {
        UUID nodeUuidToSearchIn = getNodeUuidToSearchIn(nodeUuid, self.getStudyFirstRootNetworkUuid(studyUuid), inUpstreamBuiltParentNode);
        return getVoltageLevelBusesOrBusbarSections(studyUuid, nodeUuidToSearchIn, voltageLevelId, "buses-or-busbar-sections");
>>>>>>> 4014f7fc
    }

    @Transactional(readOnly = true)
    public UUID getStudyUuidFromNodeUuid(UUID nodeUuid) {
        return networkModificationTreeService.getStudyUuidForNodeId(nodeUuid);
    }

    public void buildNode(@NonNull UUID studyUuid, @NonNull UUID nodeUuid, @NonNull UUID rootNetworkUuid, @NonNull String userId) {
        assertCanBuildNode(studyUuid, rootNetworkUuid, userId);
        BuildInfos buildInfos = networkModificationTreeService.getBuildInfos(nodeUuid, rootNetworkUuid);
        Map<UUID, UUID> nodeUuidToReportUuid = buildInfos.getReportsInfos().stream().collect(Collectors.toMap(ReportInfos::nodeUuid, ReportInfos::reportUuid));
        networkModificationTreeService.setModificationReports(nodeUuid, rootNetworkUuid, nodeUuidToReportUuid);
        networkModificationTreeService.updateNodeBuildStatus(nodeUuid, rootNetworkUuid, NodeBuildStatus.from(BuildStatus.BUILDING));
        try {
            networkModificationService.buildNode(studyUuid, nodeUuid, rootNetworkUuid, buildInfos);
        } catch (Exception e) {
            networkModificationTreeService.updateNodeBuildStatus(nodeUuid, rootNetworkUuid, NodeBuildStatus.from(BuildStatus.NOT_BUILT));
            throw new StudyException(NODE_BUILD_ERROR, e.getMessage());
        }
    }

    private void assertCanBuildNode(@NonNull UUID studyUuid, @NonNull UUID rootNetworkUuid, @NonNull String userId) {
        // check restrictions on node builds number
        userAdminService.getUserMaxAllowedBuilds(userId).ifPresent(maxBuilds -> {
            long nbBuiltNodes = networkModificationTreeService.countBuiltNodes(studyUuid, rootNetworkUuid);
            if (nbBuiltNodes >= maxBuilds) {
                throw new StudyException(MAX_NODE_BUILDS_EXCEEDED, "max allowed built nodes : " + maxBuilds);
            }
        });
    }

    @Transactional
    public void unbuildNode(@NonNull UUID studyUuid, @NonNull UUID nodeUuid, @NonNull UUID rootNetworkUuid) {
        invalidateBuild(studyUuid, nodeUuid, rootNetworkUuid, false, true, true);
        emitAllComputationStatusChanged(studyUuid, nodeUuid);
    }

    public void stopBuild(@NonNull UUID nodeUuid, UUID rootNetworkUuid) {
        networkModificationService.stopBuild(nodeUuid, rootNetworkUuid);
    }

    @Transactional
    public void duplicateStudyNode(UUID sourceStudyUuid, UUID targetStudyUuid, UUID nodeToCopyUuid, UUID referenceNodeUuid, InsertMode insertMode, String userId) {
        checkStudyContainsNode(sourceStudyUuid, nodeToCopyUuid);
        checkStudyContainsNode(targetStudyUuid, referenceNodeUuid);
        UUID duplicatedNodeUuid = networkModificationTreeService.duplicateStudyNode(nodeToCopyUuid, referenceNodeUuid, insertMode);
        boolean invalidateBuild = networkModificationTreeService.hasModifications(nodeToCopyUuid, false);
        updateStatuses(targetStudyUuid, duplicatedNodeUuid, self.getStudyFirstRootNetworkUuid(targetStudyUuid), true, invalidateBuild, true);
        notificationService.emitElementUpdated(targetStudyUuid, userId);
    }

    @Transactional
    public void moveStudyNode(UUID studyUuid, UUID nodeToMoveUuid, UUID rootNetworkUuid, UUID referenceNodeUuid, InsertMode insertMode, String userId) {
        List<NodeEntity> oldChildren = null;
        checkStudyContainsNode(studyUuid, nodeToMoveUuid);
        checkStudyContainsNode(studyUuid, referenceNodeUuid);
        boolean shouldInvalidateChildren = networkModificationTreeService.hasModifications(nodeToMoveUuid, false);

        //Invalidating previous children if necessary
        if (shouldInvalidateChildren) {
            oldChildren = networkModificationTreeService.getChildrenByParentUuid(nodeToMoveUuid);
        }

        networkModificationTreeService.moveStudyNode(nodeToMoveUuid, referenceNodeUuid, insertMode);

        //Invalidating moved node or new children if necessary
        if (shouldInvalidateChildren) {
            updateStatuses(studyUuid, nodeToMoveUuid, rootNetworkUuid, false, true, true);
            oldChildren.forEach(child -> updateStatuses(studyUuid, child.getIdNode(), rootNetworkUuid, false, true, true));
        } else {
            invalidateBuild(studyUuid, nodeToMoveUuid, rootNetworkUuid, false, true, true);
        }
        notificationService.emitElementUpdated(studyUuid, userId);
    }

    @Transactional
    public void duplicateStudySubtree(UUID sourceStudyUuid, UUID targetStudyUuid, UUID parentNodeToCopyUuid, UUID referenceNodeUuid, String userId) {
        checkStudyContainsNode(sourceStudyUuid, parentNodeToCopyUuid);
        checkStudyContainsNode(targetStudyUuid, referenceNodeUuid);

        StudyEntity studyEntity = studyRepository.findById(targetStudyUuid).orElseThrow(() -> new StudyException(STUDY_NOT_FOUND));
        AbstractNode studySubTree = networkModificationTreeService.getStudySubtree(sourceStudyUuid, parentNodeToCopyUuid);
        UUID duplicatedNodeUuid = networkModificationTreeService.cloneStudyTree(studySubTree, referenceNodeUuid, studyEntity);
        notificationService.emitSubtreeInserted(targetStudyUuid, duplicatedNodeUuid, referenceNodeUuid);
        notificationService.emitElementUpdated(targetStudyUuid, userId);
    }

    @Transactional
    public void moveStudySubtree(UUID studyUuid, UUID parentNodeToMoveUuid, UUID rootNetworkUuid, UUID referenceNodeUuid, String userId) {
        checkStudyContainsNode(studyUuid, parentNodeToMoveUuid);
        checkStudyContainsNode(studyUuid, referenceNodeUuid);

        List<UUID> allChildren = networkModificationTreeService.getChildren(parentNodeToMoveUuid);
        if (allChildren.contains(referenceNodeUuid)) {
            throw new StudyException(NOT_ALLOWED);
        }
        networkModificationTreeService.moveStudySubtree(parentNodeToMoveUuid, referenceNodeUuid);

        if (networkModificationTreeService.getNodeBuildStatus(parentNodeToMoveUuid, rootNetworkUuid).isBuilt()) {
            updateStatuses(studyUuid, parentNodeToMoveUuid, rootNetworkUuid, false, true, true);
        }
        allChildren.stream()
                .filter(childUuid -> networkModificationTreeService.getNodeBuildStatus(childUuid, rootNetworkUuid).isBuilt())
                .forEach(childUuid -> updateStatuses(studyUuid, childUuid, rootNetworkUuid, false, true, true));

        notificationService.emitSubtreeMoved(studyUuid, parentNodeToMoveUuid, referenceNodeUuid);
        notificationService.emitElementUpdated(studyUuid, userId);
    }

    public void invalidateBuild(UUID studyUuid, UUID nodeUuid, UUID rootNetworkUuid, boolean invalidateOnlyChildrenBuildStatus, boolean invalidateOnlyTargetNode, boolean deleteVoltageInitResults) {
        AtomicReference<Long> startTime = new AtomicReference<>(null);
        startTime.set(System.nanoTime());
        InvalidateNodeInfos invalidateNodeInfos = new InvalidateNodeInfos();
        invalidateNodeInfos.setNetworkUuid(rootNetworkService.getNetworkUuid(rootNetworkUuid));
        // we might want to invalidate target node without impacting other nodes (when moving an empty node for example)
        if (invalidateOnlyTargetNode) {
            networkModificationTreeService.invalidateBuildOfNodeOnly(nodeUuid, rootNetworkUuid, invalidateOnlyChildrenBuildStatus, invalidateNodeInfos, deleteVoltageInitResults);
        } else {
            networkModificationTreeService.invalidateBuild(nodeUuid, rootNetworkUuid, invalidateOnlyChildrenBuildStatus, invalidateNodeInfos, deleteVoltageInitResults);
        }

        CompletableFuture<Void> executeInParallel = CompletableFuture.allOf(
                studyServerExecutionService.runAsync(() -> reportService.deleteReports(invalidateNodeInfos.getReportUuids())),
                studyServerExecutionService.runAsync(() -> invalidateNodeInfos.getLoadFlowResultUuids().forEach(loadflowService::deleteLoadFlowResult)),
                studyServerExecutionService.runAsync(() -> invalidateNodeInfos.getSecurityAnalysisResultUuids().forEach(securityAnalysisService::deleteSaResult)),
                studyServerExecutionService.runAsync(() -> invalidateNodeInfos.getSensitivityAnalysisResultUuids().forEach(sensitivityAnalysisService::deleteSensitivityAnalysisResult)),
                studyServerExecutionService.runAsync(() -> invalidateNodeInfos.getNonEvacuatedEnergyResultUuids().forEach(nonEvacuatedEnergyService::deleteNonEvacuatedEnergyResult)),
                studyServerExecutionService.runAsync(() -> invalidateNodeInfos.getShortCircuitAnalysisResultUuids().forEach(shortCircuitService::deleteShortCircuitAnalysisResult)),
                studyServerExecutionService.runAsync(() -> invalidateNodeInfos.getOneBusShortCircuitAnalysisResultUuids().forEach(shortCircuitService::deleteShortCircuitAnalysisResult)),
                studyServerExecutionService.runAsync(() -> invalidateNodeInfos.getVoltageInitResultUuids().forEach(voltageInitService::deleteVoltageInitResult)),
                studyServerExecutionService.runAsync(() -> invalidateNodeInfos.getDynamicSimulationResultUuids().forEach(dynamicSimulationService::deleteResult)),
                studyServerExecutionService.runAsync(() -> invalidateNodeInfos.getStateEstimationResultUuids().forEach(stateEstimationService::deleteStateEstimationResult)),
                studyServerExecutionService.runAsync(() -> networkStoreService.deleteVariants(invalidateNodeInfos.getNetworkUuid(), invalidateNodeInfos.getVariantIds()))
        );
        try {
            executeInParallel.get();
        } catch (InterruptedException e) {
            Thread.currentThread().interrupt();
            throw new StudyException(INVALIDATE_BUILD_FAILED, e.getMessage());
        } catch (Exception e) {
            throw new StudyException(INVALIDATE_BUILD_FAILED, e.getMessage());
        }

        if (startTime.get() != null) {
            LOGGER.trace("Invalidate node '{}' of study '{}' : {} seconds", nodeUuid, studyUuid,
                    TimeUnit.NANOSECONDS.toSeconds(System.nanoTime() - startTime.get()));
        }
    }

    private void updateStatuses(UUID studyUuid, UUID nodeUuid, UUID rootNetworkUuid) {
        updateStatuses(studyUuid, nodeUuid, rootNetworkUuid, true);
    }

    private void updateStatuses(UUID studyUuid, UUID nodeUuid, UUID rootNetworkUuid, boolean invalidateOnlyChildrenBuildStatus) {
        updateStatuses(studyUuid, nodeUuid, rootNetworkUuid, invalidateOnlyChildrenBuildStatus, true, true);
    }

    private void updateStatuses(UUID studyUuid, UUID nodeUuid, UUID rootNetworkUuid, boolean invalidateOnlyChildrenBuildStatus, boolean invalidateBuild, boolean deleteVoltageInitResults) {
        if (invalidateBuild) {
            invalidateBuild(studyUuid, nodeUuid, rootNetworkUuid, invalidateOnlyChildrenBuildStatus, false, deleteVoltageInitResults);
        }
        emitAllComputationStatusChanged(studyUuid, nodeUuid);
    }

    @Transactional
    public void deleteNetworkModifications(UUID studyUuid, UUID nodeUuid, UUID rootNetworkUuid, List<UUID> modificationsUuids, String userId) {
        List<UUID> childrenUuids = networkModificationTreeService.getChildren(nodeUuid);
        notificationService.emitStartModificationEquipmentNotification(studyUuid, nodeUuid, childrenUuids, NotificationService.MODIFICATIONS_DELETING_IN_PROGRESS);
        try {
            if (!networkModificationTreeService.getStudyUuidForNodeId(nodeUuid).equals(studyUuid)) {
                throw new StudyException(NOT_ALLOWED);
            }
            UUID groupId = networkModificationTreeService.getModificationGroupUuid(nodeUuid);
            networkModificationService.deleteModifications(groupId, modificationsUuids);

            updateStatuses(studyUuid, nodeUuid, rootNetworkUuid, false, false, false);
        } finally {
            notificationService.emitEndDeletionEquipmentNotification(studyUuid, nodeUuid, childrenUuids);
        }
        notificationService.emitElementUpdated(studyUuid, userId);
    }

    @Transactional
    public void stashNetworkModifications(UUID studyUuid, UUID nodeUuid, UUID rootNetworkUuid, List<UUID> modificationsUuids, String userId) {
        List<UUID> childrenUuids = networkModificationTreeService.getChildren(nodeUuid);
        notificationService.emitStartModificationEquipmentNotification(studyUuid, nodeUuid, childrenUuids, NotificationService.MODIFICATIONS_STASHING_IN_PROGRESS);
        try {
            if (!networkModificationTreeService.getStudyUuidForNodeId(nodeUuid).equals(studyUuid)) {
                throw new StudyException(NOT_ALLOWED);
            }
            UUID groupId = networkModificationTreeService.getModificationGroupUuid(nodeUuid);
            networkModificationService.stashModifications(groupId, modificationsUuids);
            updateStatuses(studyUuid, nodeUuid, rootNetworkUuid, false);
        } finally {
            notificationService.emitEndModificationEquipmentNotification(studyUuid, nodeUuid, childrenUuids);
        }
        notificationService.emitElementUpdated(studyUuid, userId);
    }

    @Transactional
    public void updateNetworkModificationsActivation(UUID studyUuid, UUID nodeUuid, UUID rootNetworkUuid, List<UUID> modificationsUuids, String userId, boolean activated) {
        List<UUID> childrenUuids = networkModificationTreeService.getChildren(nodeUuid);
        notificationService.emitStartModificationEquipmentNotification(studyUuid, nodeUuid, childrenUuids, NotificationService.MODIFICATIONS_UPDATING_IN_PROGRESS);
        try {
            if (!networkModificationTreeService.getStudyUuidForNodeId(nodeUuid).equals(studyUuid)) {
                throw new StudyException(NOT_ALLOWED);
            }
            UUID groupId = networkModificationTreeService.getModificationGroupUuid(nodeUuid);
            networkModificationService.updateModificationsActivation(groupId, modificationsUuids, activated);
            updateStatuses(studyUuid, nodeUuid, rootNetworkUuid, false);
        } finally {
            notificationService.emitEndModificationEquipmentNotification(studyUuid, nodeUuid, childrenUuids);
        }
        notificationService.emitElementUpdated(studyUuid, userId);
    }

    @Transactional
    public void restoreNetworkModifications(UUID studyUuid, UUID nodeUuid, UUID rootNetworkUuid, List<UUID> modificationsUuids, String userId) {
        List<UUID> childrenUuids = networkModificationTreeService.getChildren(nodeUuid);
        notificationService.emitStartModificationEquipmentNotification(studyUuid, nodeUuid, childrenUuids, NotificationService.MODIFICATIONS_RESTORING_IN_PROGRESS);
        try {
            if (!networkModificationTreeService.getStudyUuidForNodeId(nodeUuid).equals(studyUuid)) {
                throw new StudyException(NOT_ALLOWED);
            }
            UUID groupId = networkModificationTreeService.getModificationGroupUuid(nodeUuid);
            networkModificationService.restoreModifications(groupId, modificationsUuids);
            updateStatuses(studyUuid, nodeUuid, rootNetworkUuid, false);
        } finally {
            notificationService.emitEndModificationEquipmentNotification(studyUuid, nodeUuid, childrenUuids);
        }
        notificationService.emitElementUpdated(studyUuid, userId);
    }

    @Transactional
    public void deleteNodes(UUID studyUuid, List<UUID> nodeIds, UUID rootNetworkUuid, boolean deleteChildren, String userId) {

        DeleteNodeInfos deleteNodeInfos = new DeleteNodeInfos();
        for (UUID nodeId : nodeIds) {
            AtomicReference<Long> startTime = new AtomicReference<>(null);
            startTime.set(System.nanoTime());

            boolean invalidateChildrenBuild = !deleteChildren && networkModificationTreeService.hasModifications(nodeId, false);
            List<NodeEntity> childrenNodes = networkModificationTreeService.getChildrenByParentUuid(nodeId);
            List<UUID> removedNodes = networkModificationTreeService.doDeleteNode(studyUuid, nodeId, deleteChildren, deleteNodeInfos);

            CompletableFuture<Void> executeInParallel = CompletableFuture.allOf(
                    studyServerExecutionService.runAsync(() -> deleteNodeInfos.getModificationGroupUuids().forEach(networkModificationService::deleteModifications)),
                    studyServerExecutionService.runAsync(() -> reportService.deleteReports(deleteNodeInfos.getReportUuids())),
                    studyServerExecutionService.runAsync(() -> deleteNodeInfos.getLoadFlowResultUuids().forEach(loadflowService::deleteLoadFlowResult)),
                    studyServerExecutionService.runAsync(() -> deleteNodeInfos.getSecurityAnalysisResultUuids().forEach(securityAnalysisService::deleteSaResult)),
                    studyServerExecutionService.runAsync(() -> deleteNodeInfos.getSensitivityAnalysisResultUuids().forEach(sensitivityAnalysisService::deleteSensitivityAnalysisResult)),
                    studyServerExecutionService.runAsync(() -> deleteNodeInfos.getNonEvacuatedEnergyResultUuids().forEach(nonEvacuatedEnergyService::deleteNonEvacuatedEnergyResult)),
                    studyServerExecutionService.runAsync(() -> deleteNodeInfos.getShortCircuitAnalysisResultUuids().forEach(shortCircuitService::deleteShortCircuitAnalysisResult)),
                    studyServerExecutionService.runAsync(() -> deleteNodeInfos.getOneBusShortCircuitAnalysisResultUuids().forEach(shortCircuitService::deleteShortCircuitAnalysisResult)),
                    studyServerExecutionService.runAsync(() -> deleteNodeInfos.getVoltageInitResultUuids().forEach(voltageInitService::deleteVoltageInitResult)),
                    studyServerExecutionService.runAsync(() -> deleteNodeInfos.getDynamicSimulationResultUuids().forEach(dynamicSimulationService::deleteResult)),
                    studyServerExecutionService.runAsync(() -> deleteNodeInfos.getStateEstimationResultUuids().forEach(stateEstimationService::deleteStateEstimationResult)),
                    studyServerExecutionService.runAsync(() -> deleteNodeInfos.getNetworkUuidVariantIdMap().forEach(networkStoreService::deleteVariants)),
                    studyServerExecutionService.runAsync(() -> removedNodes.forEach(dynamicSimulationEventService::deleteEventsByNodeId))
            );

            try {
                executeInParallel.get();
            } catch (InterruptedException e) {
                Thread.currentThread().interrupt();
                throw new StudyException(DELETE_NODE_FAILED, e.getMessage());
            } catch (Exception e) {
                throw new StudyException(DELETE_NODE_FAILED, e.getMessage());
            }

            if (startTime.get() != null) {
                if (LOGGER.isTraceEnabled()) {
                    LOGGER.trace("Delete node '{}' of study '{}' : {} seconds", nodeId.toString().replaceAll("[\n\r]", "_"), studyUuid,
                            TimeUnit.NANOSECONDS.toSeconds(System.nanoTime() - startTime.get()));
                }
            }

            if (invalidateChildrenBuild) {
                childrenNodes.forEach(nodeEntity -> updateStatuses(studyUuid, nodeEntity.getIdNode(), rootNetworkUuid, false, true, true));
            }
        }

        notificationService.emitElementUpdated(studyUuid, userId);
    }

    @Transactional
    public void stashNode(UUID studyUuid, UUID nodeId, UUID rootNetworkUuid, boolean stashChildren, String userId) {
        AtomicReference<Long> startTime = new AtomicReference<>(null);
        startTime.set(System.nanoTime());
        boolean invalidateChildrenBuild = stashChildren || networkModificationTreeService.hasModifications(nodeId, false);
        invalidateBuild(studyUuid, nodeId, rootNetworkUuid, false, !invalidateChildrenBuild, true);
        networkModificationTreeService.doStashNode(studyUuid, nodeId, stashChildren);

        if (startTime.get() != null) {
            LOGGER.trace("Delete node '{}' of study '{}' : {} seconds", nodeId, studyUuid,
                    TimeUnit.NANOSECONDS.toSeconds(System.nanoTime() - startTime.get()));
        }

        notificationService.emitElementUpdated(studyUuid, userId);
    }

    public List<Pair<AbstractNode, Integer>> getStashedNodes(UUID studyId) {
        return networkModificationTreeService.getStashedNodes(studyId);
    }

    public void restoreNodes(UUID studyId, List<UUID> nodeIds, UUID anchorNodeId) {
        networkModificationTreeService.restoreNode(studyId, nodeIds, anchorNodeId);
    }

    private void reindexStudy(StudyEntity study, UUID rootNetworkUuid) {
        CreatedStudyBasicInfos studyInfos = toCreatedStudyBasicInfos(study, rootNetworkUuid);
        // reindex study in elasticsearch
        studyInfosService.recreateStudyInfos(studyInfos);

        // Reset indexation status
        updateStudyIndexationStatus(study, StudyIndexationStatus.INDEXING_ONGOING);
        try {
            networkConversionService.reindexStudyNetworkEquipments(rootNetworkService.getNetworkUuid(rootNetworkUuid));
            updateStudyIndexationStatus(study, StudyIndexationStatus.INDEXED);
        } catch (Exception e) {
            // Allow to retry indexation
            updateStudyIndexationStatus(study, StudyIndexationStatus.NOT_INDEXED);
            throw e;
        }
        invalidateBuild(study.getId(), networkModificationTreeService.getStudyRootNodeUuid(study.getId()), rootNetworkUuid, false, false, true);
        LOGGER.info("Study with id = '{}' has been reindexed", study.getId());
    }

    @Transactional
    public void reindexStudy(UUID studyUuid, UUID rootNetworkUuid) {
        reindexStudy(studyRepository.findById(studyUuid).orElseThrow(() -> new StudyException(STUDY_NOT_FOUND)), rootNetworkUuid);
    }

    @Transactional
    public StudyIndexationStatus getStudyIndexationStatus(UUID studyUuid, UUID rootNetworkUuid) {
        StudyEntity study = studyRepository.findById(studyUuid).orElseThrow(() -> new StudyException(STUDY_NOT_FOUND));
        if (study.getIndexationStatus() == StudyIndexationStatus.INDEXED
                && !networkConversionService.checkStudyIndexationStatus(rootNetworkService.getNetworkUuid(rootNetworkUuid))) {
            updateStudyIndexationStatus(study, StudyIndexationStatus.NOT_INDEXED);
        }
        return study.getIndexationStatus();
    }

    @Transactional
    public void moveModifications(UUID studyUuid, UUID targetNodeUuid, UUID originNodeUuid, UUID rootNetworkUuid, List<UUID> modificationUuidList, UUID beforeUuid, String userId) {
        if (originNodeUuid == null) {
            throw new StudyException(MISSING_PARAMETER, "The parameter 'originNodeUuid' must be defined when moving modifications");
        }

        boolean moveBetweenNodes = !targetNodeUuid.equals(originNodeUuid);
        // Target node must not be built (incremental mode) when:
        // - the move is a cut & paste or a position change inside the same node
        // - the move is a cut & paste between 2 nodes and the target node belongs to the source node subtree
        boolean targetNodeBelongsToSourceNodeSubTree = moveBetweenNodes && networkModificationTreeService.hasAncestor(targetNodeUuid, originNodeUuid);
        boolean buildTargetNode = moveBetweenNodes && !targetNodeBelongsToSourceNodeSubTree;

        List<UUID> childrenUuids = networkModificationTreeService.getChildren(targetNodeUuid);
        List<UUID> originNodeChildrenUuids = new ArrayList<>();
        notificationService.emitStartModificationEquipmentNotification(studyUuid, targetNodeUuid, childrenUuids, NotificationService.MODIFICATIONS_UPDATING_IN_PROGRESS);
        if (moveBetweenNodes) {
            originNodeChildrenUuids = networkModificationTreeService.getChildren(originNodeUuid);
            notificationService.emitStartModificationEquipmentNotification(studyUuid, originNodeUuid, originNodeChildrenUuids, NotificationService.MODIFICATIONS_UPDATING_IN_PROGRESS);
        }
        try {
            checkStudyContainsNode(studyUuid, targetNodeUuid);
            UUID originGroupUuid = networkModificationTreeService.getModificationGroupUuid(originNodeUuid);
            NetworkModificationNodeInfoEntity networkModificationNodeInfoEntity = networkModificationTreeService.getNetworkModificationNodeInfoEntity(targetNodeUuid);
            RootNetworkNodeInfoEntity rootNetworkNodeInfoEntity = rootNetworkNodeInfoService.getRootNetworkNodeInfo(targetNodeUuid, rootNetworkUuid).orElseThrow(() -> new StudyException(ROOTNETWORK_NOT_FOUND));
            UUID networkUuid = rootNetworkService.getNetworkUuid(rootNetworkUuid);
            Optional<NetworkModificationResult> networkModificationResult = networkModificationService.moveModifications(originGroupUuid, modificationUuidList, beforeUuid, networkUuid, networkModificationNodeInfoEntity, rootNetworkNodeInfoEntity, buildTargetNode);
            if (!targetNodeBelongsToSourceNodeSubTree) {
                // invalidate the whole subtree except maybe the target node itself (depends if we have built this node during the move)
                networkModificationResult.ifPresent(modificationResult -> emitNetworkModificationImpacts(studyUuid, targetNodeUuid, rootNetworkUuid, modificationResult));
                updateStatuses(studyUuid, targetNodeUuid, rootNetworkUuid, buildTargetNode, true, true);
            }
            if (moveBetweenNodes) {
                // invalidate the whole subtree including the source node
                networkModificationResult.ifPresent(modificationResult -> emitNetworkModificationImpacts(studyUuid, originNodeUuid, rootNetworkUuid, modificationResult));
                updateStatuses(studyUuid, originNodeUuid, rootNetworkUuid, false, true, true);
            }
        } finally {
            notificationService.emitEndModificationEquipmentNotification(studyUuid, targetNodeUuid, childrenUuids);
            if (moveBetweenNodes) {
                notificationService.emitEndModificationEquipmentNotification(studyUuid, originNodeUuid, originNodeChildrenUuids);
            }
        }
        notificationService.emitElementUpdated(studyUuid, userId);
    }

    @Transactional
    public void createModifications(UUID studyUuid, UUID nodeUuid, UUID rootNetworkUuid, List<UUID> modificationUuidList, String userId, StudyConstants.ModificationsActionType action) {
        List<UUID> childrenUuids = networkModificationTreeService.getChildren(nodeUuid);
        notificationService.emitStartModificationEquipmentNotification(studyUuid, nodeUuid, childrenUuids, NotificationService.MODIFICATIONS_UPDATING_IN_PROGRESS);
        try {
            checkStudyContainsNode(studyUuid, nodeUuid);
            NetworkModificationNodeInfoEntity networkModificationNodeInfoEntity = networkModificationTreeService.getNetworkModificationNodeInfoEntity(nodeUuid);
            RootNetworkNodeInfoEntity rootNetworkNodeInfoEntity = rootNetworkNodeInfoService.getRootNetworkNodeInfo(nodeUuid, rootNetworkUuid).orElseThrow(() -> new StudyException(ROOTNETWORK_NOT_FOUND));
            UUID networkUuid = rootNetworkService.getNetworkUuid(rootNetworkUuid);
            Optional<NetworkModificationResult> networkModificationResult = networkModificationService.createModifications(modificationUuidList, networkUuid, networkModificationNodeInfoEntity, rootNetworkNodeInfoEntity, action);
            // invalidate the whole subtree except the target node (we have built this node during the duplication)
            networkModificationResult.ifPresent(modificationResult -> emitNetworkModificationImpacts(studyUuid, nodeUuid, rootNetworkUuid, modificationResult));
            updateStatuses(studyUuid, nodeUuid, rootNetworkUuid, true, true, true);
        } finally {
            notificationService.emitEndModificationEquipmentNotification(studyUuid, nodeUuid, childrenUuids);
        }
        notificationService.emitElementUpdated(studyUuid, userId);
    }

    private void checkStudyContainsNode(UUID studyUuid, UUID nodeUuid) {
        if (!networkModificationTreeService.getStudyUuidForNodeId(nodeUuid).equals(studyUuid)) {
            throw new StudyException(NOT_ALLOWED);
        }
    }

    @Transactional(readOnly = true)
    public List<ReportLog> getReportLogs(String reportId, String messageFilter, Set<String> severityLevels) {
        return reportService.getReportLogs(UUID.fromString(reportId), messageFilter, severityLevels);
    }

    @Transactional(readOnly = true)
    public List<ReportLog> getParentNodesReportLogs(UUID nodeUuid, UUID rootNetworkUuid, String messageFilter, Set<String> severityLevels) {
        List<UUID> nodeIds = nodesTree(nodeUuid);
        List<ReportLog> reportLogs = new ArrayList<>();
        Map<UUID, UUID> modificationReportsMap = networkModificationTreeService.getModificationReports(nodeUuid, rootNetworkUuid);

        for (UUID nodeId : nodeIds) {
            UUID reportId = modificationReportsMap.getOrDefault(nodeId, networkModificationTreeService.getReportUuid(nodeId, rootNetworkUuid));
            reportLogs.addAll(reportService.getReportLogs(reportId, messageFilter, severityLevels));
        }
        return reportLogs;
    }

    @Transactional(readOnly = true)
    public List<Report> getParentNodesReport(UUID nodeUuid, UUID rootNetworkUuid, boolean nodeOnlyReport, ReportType reportType, Set<String> severityLevels) {
        AbstractNode nodeInfos = networkModificationTreeService.getNode(nodeUuid);

        if (isNonRootNodeWithComputationReportType(nodeInfos, reportType)) {
            UUID reportUuid = getReportUuidForNode(nodeUuid, rootNetworkUuid, reportType);
            return reportUuid != null ? List.of(reportService.getReport(reportUuid, nodeUuid.toString(), severityLevels)) : Collections.emptyList();
        } else if (nodeOnlyReport) {
            return getNodeOnlyReport(nodeUuid, rootNetworkUuid, severityLevels);
        } else {
            return getAllModificationReports(nodeUuid, rootNetworkUuid, severityLevels);
        }
    }

    private boolean isNonRootNodeWithComputationReportType(AbstractNode nodeInfos, ReportType reportType) {
        return nodeInfos.getType() != NodeType.ROOT && reportType != ReportType.NETWORK_MODIFICATION;
    }

    private UUID getReportUuidForNode(UUID nodeUuid, UUID rootNetworkUuid, ReportType reportType) {
        return networkModificationTreeService.getComputationReports(nodeUuid, rootNetworkUuid).get(reportType.name());
    }

    private List<Report> getNodeOnlyReport(UUID nodeUuid, UUID rootNetworkUuid, Set<String> severityLevels) {
        UUID reportUuid = networkModificationTreeService.getReportUuid(nodeUuid, rootNetworkUuid);
        return List.of(reportService.getReport(reportUuid, nodeUuid.toString(), severityLevels));
    }

    private List<Report> getAllModificationReports(UUID nodeUuid, UUID rootNetworkUuid, Set<String> severityLevels) {
        List<UUID> nodeIds = nodesTree(nodeUuid);
        List<Report> modificationReports = new ArrayList<>();
        Map<UUID, UUID> modificationReportsMap = networkModificationTreeService.getModificationReports(nodeUuid, rootNetworkUuid);

        for (UUID nodeId : nodeIds) {
            UUID reportId = modificationReportsMap.getOrDefault(nodeId, networkModificationTreeService.getReportUuid(nodeId, rootNetworkUuid));
            modificationReports.add(reportService.getReport(reportId, nodeId.toString(), severityLevels));
        }

        return modificationReports;
    }

    private List<UUID> nodesTree(UUID nodeUuid) {
        List<UUID> nodeIds = new ArrayList<>();
        nodeIds.add(nodeUuid);
        Optional<UUID> parentUuid = networkModificationTreeService.getParentNodeUuid(nodeUuid);

        while (parentUuid.isPresent()) {
            nodeIds.add(parentUuid.get());
            parentUuid = networkModificationTreeService.getParentNodeUuid(parentUuid.get());
        }

        Collections.reverse(nodeIds);
        return nodeIds;
    }

    private void updateNode(UUID studyUuid, UUID nodeUuid, UUID rootNetworkUuid, Optional<NetworkModificationResult> networkModificationResult) {
        networkModificationResult.ifPresent(modificationResult -> emitNetworkModificationImpacts(studyUuid, nodeUuid, rootNetworkUuid, modificationResult));
        updateStatuses(studyUuid, nodeUuid, rootNetworkUuid);
    }

    private void emitNetworkModificationImpacts(UUID studyUuid, UUID nodeUuid, UUID rootNetworkUuid, NetworkModificationResult networkModificationResult) {
        //TODO move this / rename parent method when refactoring notifications
        networkModificationTreeService.updateNodeBuildStatus(nodeUuid, rootNetworkUuid,
                NodeBuildStatus.from(networkModificationResult.getLastGroupApplicationStatus(), networkModificationResult.getApplicationStatus()));

        Set<org.gridsuite.study.server.notification.dto.EquipmentDeletionInfos> deletionsInfos =
                networkModificationResult.getNetworkImpacts().stream()
                        .filter(impact -> impact.isSimple() && ((SimpleElementImpact) impact).isDeletion())
                        .map(impact -> new org.gridsuite.study.server.notification.dto.EquipmentDeletionInfos(((SimpleElementImpact) impact).getElementId(), impact.getElementType().name()))
                        .collect(Collectors.toSet());

        Set<String> impactedElementTypes = networkModificationResult.getNetworkImpacts().stream()
                .filter(impact -> impact.isCollection())
                .map(impact -> impact.getElementType().name())
                .collect(Collectors.toSet());

        notificationService.emitStudyChanged(studyUuid, nodeUuid, NotificationService.UPDATE_TYPE_STUDY,
                NetworkImpactsInfos.builder()
                        .deletedEquipments(deletionsInfos)
                        .impactedSubstationsIds(networkModificationResult.getImpactedSubstationsIds())
                        .impactedElementTypes(impactedElementTypes)
                        .build()
        );
    }

    public void notify(@NonNull String notificationName, @NonNull UUID studyUuid) {
        if (notificationName.equals(NotificationService.UPDATE_TYPE_STUDY_METADATA_UPDATED)) {
            notificationService.emitStudyMetadataChanged(studyUuid);
        } else {
            throw new StudyException(UNKNOWN_NOTIFICATION_TYPE);
        }
    }

    @Transactional
    public UUID runSensitivityAnalysis(UUID studyUuid, UUID nodeUuid, UUID rootNetworkUuid, String userId) {
        Objects.requireNonNull(studyUuid);
        Objects.requireNonNull(nodeUuid);

        UUID prevResultUuid = networkModificationTreeService.getComputationResultUuid(nodeUuid, rootNetworkUuid, SENSITIVITY_ANALYSIS);
        if (prevResultUuid != null) {
            sensitivityAnalysisService.deleteSensitivityAnalysisResult(prevResultUuid);
        }
        StudyEntity study = studyRepository.findById(studyUuid).orElseThrow(() -> new StudyException(STUDY_NOT_FOUND));
        UUID networkUuid = rootNetworkService.getNetworkUuid(rootNetworkUuid);
        String variantId = networkModificationTreeService.getVariantId(nodeUuid, rootNetworkUuid);
        UUID sensiReportUuid = networkModificationTreeService.getComputationReports(nodeUuid, rootNetworkUuid).getOrDefault(SENSITIVITY_ANALYSIS.name(), UUID.randomUUID());
        networkModificationTreeService.updateComputationReportUuid(nodeUuid, rootNetworkUuid, SENSITIVITY_ANALYSIS, sensiReportUuid);

        UUID result = sensitivityAnalysisService.runSensitivityAnalysis(nodeUuid, rootNetworkUuid, networkUuid, variantId, sensiReportUuid, userId, study.getSensitivityAnalysisParametersUuid(), study.getLoadFlowParametersUuid());

        updateComputationResultUuid(nodeUuid, rootNetworkUuid, result, SENSITIVITY_ANALYSIS);
        notificationService.emitStudyChanged(studyUuid, nodeUuid, NotificationService.UPDATE_TYPE_SENSITIVITY_ANALYSIS_STATUS);
        return result;
    }

    public UUID runShortCircuit(UUID studyUuid, UUID nodeUuid, UUID rootNetworkUuid, Optional<String> busId, String userId) {
        ComputationType computationType = busId.isEmpty() ? SHORT_CIRCUIT : SHORT_CIRCUIT_ONE_BUS;
        UUID shortCircuitResultUuid = networkModificationTreeService.getComputationResultUuid(nodeUuid, rootNetworkUuid, computationType);
        if (shortCircuitResultUuid != null) {
            shortCircuitService.deleteShortCircuitAnalysisResult(shortCircuitResultUuid);
        }
        final Optional<UUID> parametersUuid = studyRepository.findById(studyUuid).map(StudyEntity::getShortCircuitParametersUuid);
        UUID scReportUuid = networkModificationTreeService.getComputationReports(nodeUuid, rootNetworkUuid).getOrDefault(computationType.name(), UUID.randomUUID());
        networkModificationTreeService.updateComputationReportUuid(nodeUuid, rootNetworkUuid, computationType, scReportUuid);
        final UUID result = shortCircuitService.runShortCircuit(studyUuid, nodeUuid, rootNetworkUuid, busId.orElse(null), parametersUuid, scReportUuid, userId);
        updateComputationResultUuid(nodeUuid, rootNetworkUuid, result, computationType);
        notificationService.emitStudyChanged(studyUuid, nodeUuid,
                busId.isEmpty() ? NotificationService.UPDATE_TYPE_SHORT_CIRCUIT_STATUS : NotificationService.UPDATE_TYPE_ONE_BUS_SHORT_CIRCUIT_STATUS);
        return result;
    }

    public UUID runVoltageInit(UUID studyUuid, UUID nodeUuid, UUID rootNetworkUuid, String userId) {
        UUID prevResultUuid = networkModificationTreeService.getComputationResultUuid(nodeUuid, rootNetworkUuid, VOLTAGE_INITIALIZATION);
        if (prevResultUuid != null) {
            voltageInitService.deleteVoltageInitResult(prevResultUuid);
        }

        UUID networkUuid = rootNetworkService.getNetworkUuid(rootNetworkUuid);
        String variantId = networkModificationTreeService.getVariantId(nodeUuid, rootNetworkUuid);
        StudyEntity studyEntity = studyRepository.findById(studyUuid).orElseThrow(() -> new StudyException(STUDY_NOT_FOUND));
        UUID reportUuid = networkModificationTreeService.getComputationReports(nodeUuid, rootNetworkUuid).getOrDefault(VOLTAGE_INITIALIZATION.name(), UUID.randomUUID());
        networkModificationTreeService.updateComputationReportUuid(nodeUuid, rootNetworkUuid, VOLTAGE_INITIALIZATION, reportUuid);
        UUID result = voltageInitService.runVoltageInit(networkUuid, variantId, studyEntity.getVoltageInitParametersUuid(), reportUuid, nodeUuid, rootNetworkUuid, userId);

        updateComputationResultUuid(nodeUuid, rootNetworkUuid, result, VOLTAGE_INITIALIZATION);
        notificationService.emitStudyChanged(studyUuid, nodeUuid, NotificationService.UPDATE_TYPE_VOLTAGE_INIT_STATUS);
        return result;
    }

    @Transactional
    public void setVoltageInitParameters(UUID studyUuid, StudyVoltageInitParameters parameters, String userId) {
        StudyEntity studyEntity = studyRepository.findById(studyUuid).orElseThrow(() -> new StudyException(STUDY_NOT_FOUND));
        var voltageInitParameters = studyEntity.getVoltageInitParameters();
        if (voltageInitParameters == null) {
            var newVoltageInitParameters = new StudyVoltageInitParametersEntity(parameters.isApplyModifications());
            studyEntity.setVoltageInitParameters(newVoltageInitParameters);
        } else {
            voltageInitParameters.setApplyModifications(parameters.isApplyModifications());
        }
        createOrUpdateVoltageInitParameters(studyEntity, parameters.getComputationParameters());
        notificationService.emitStudyChanged(studyUuid, null, NotificationService.UPDATE_TYPE_VOLTAGE_INIT_STATUS);
        notificationService.emitElementUpdated(studyUuid, userId);
        notificationService.emitComputationParamsChanged(studyUuid, VOLTAGE_INITIALIZATION);

    }

    public StudyVoltageInitParameters getVoltageInitParameters(UUID studyUuid) {
        StudyEntity studyEntity = studyRepository.findById(studyUuid).orElseThrow(() -> new StudyException(STUDY_NOT_FOUND));
        return new StudyVoltageInitParameters(
                Optional.ofNullable(studyEntity.getVoltageInitParametersUuid()).map(voltageInitService::getVoltageInitParameters).orElse(null),
                Optional.ofNullable(studyEntity.getVoltageInitParameters()).map(StudyVoltageInitParametersEntity::shouldApplyModifications).orElse(true)
        );
    }

    public boolean shouldApplyModifications(UUID studyUuid) {
        StudyEntity studyEntity = studyRepository.findById(studyUuid).orElseThrow(() -> new StudyException(STUDY_NOT_FOUND));
        return Optional.ofNullable(studyEntity.getVoltageInitParameters())
                .map(StudyVoltageInitParametersEntity::shouldApplyModifications)
                .orElse(true);
    }

    // --- Dynamic Simulation service methods BEGIN --- //

    public List<MappingInfos> getDynamicSimulationMappings(UUID studyUuid) {
        // get mapping from study uuid
        return dynamicSimulationService.getMappings(studyUuid);

    }

    public List<ModelInfos> getDynamicSimulationModels(UUID studyUuid, UUID nodeUuid) {
        // load configured parameters persisted in the study server DB
        DynamicSimulationParametersInfos configuredParameters = getDynamicSimulationParameters(studyUuid);
        String mapping = configuredParameters.getMapping();

        // get model from mapping
        return dynamicSimulationService.getModels(mapping);
    }

    @Transactional
    public void setDynamicSimulationParameters(UUID studyUuid, DynamicSimulationParametersInfos dsParameter, String userId) {
        updateDynamicSimulationParameters(studyUuid, DynamicSimulationService.toEntity(dsParameter != null ? dsParameter : DynamicSimulationService.getDefaultDynamicSimulationParameters(), objectMapper));
        notificationService.emitElementUpdated(studyUuid, userId);
        notificationService.emitComputationParamsChanged(studyUuid, DYNAMIC_SIMULATION);

    }

    public DynamicSimulationParametersInfos getDynamicSimulationParameters(UUID studyUuid) {
        return studyRepository.findById(studyUuid)
                .map(studyEntity -> studyEntity.getDynamicSimulationParameters() != null ? DynamicSimulationService.fromEntity(studyEntity.getDynamicSimulationParameters(), objectMapper) : DynamicSimulationService.getDefaultDynamicSimulationParameters())
                .orElse(null);
    }

    @Transactional(readOnly = true)
    public List<EventInfos> getDynamicSimulationEvents(UUID nodeUuid) {
        return dynamicSimulationEventService.getEventsByNodeId(nodeUuid);
    }

    @Transactional(readOnly = true)
    public EventInfos getDynamicSimulationEvent(UUID nodeUuid, String equipmentId) {
        return dynamicSimulationEventService.getEventByNodeIdAndEquipmentId(nodeUuid, equipmentId);
    }

    private void postProcessEventCrud(UUID studyUuid, UUID nodeUuid) {
        // for delete old result and refresh dynamic simulation run button in UI
        invalidateDynamicSimulationStatusOnAllNodes(studyUuid);
        notificationService.emitStudyChanged(studyUuid, nodeUuid, NotificationService.UPDATE_TYPE_DYNAMIC_SIMULATION_STATUS);
    }

    @Transactional
    public void createDynamicSimulationEvent(UUID studyUuid, UUID nodeUuid, String userId, EventInfos event) {
        List<UUID> childrenUuids = networkModificationTreeService.getChildren(nodeUuid);
        notificationService.emitStartEventCrudNotification(studyUuid, nodeUuid, childrenUuids, NotificationService.EVENTS_CRUD_CREATING_IN_PROGRESS);
        try {
            dynamicSimulationEventService.saveEvent(nodeUuid, event);
        } finally {
            notificationService.emitEndEventCrudNotification(studyUuid, nodeUuid, childrenUuids);
        }
        postProcessEventCrud(studyUuid, nodeUuid);
    }

    @Transactional
    public void updateDynamicSimulationEvent(UUID studyUuid, UUID nodeUuid, String userId, EventInfos event) {
        List<UUID> childrenUuids = networkModificationTreeService.getChildren(nodeUuid);
        notificationService.emitStartEventCrudNotification(studyUuid, nodeUuid, childrenUuids, NotificationService.EVENTS_CRUD_UPDATING_IN_PROGRESS);
        try {
            dynamicSimulationEventService.saveEvent(nodeUuid, event);
        } finally {
            notificationService.emitEndEventCrudNotification(studyUuid, nodeUuid, childrenUuids);
        }
        postProcessEventCrud(studyUuid, nodeUuid);
    }

    @Transactional
    public void deleteDynamicSimulationEvents(UUID studyUuid, UUID nodeUuid, String userId, List<UUID> eventUuids) {
        List<UUID> childrenUuids = networkModificationTreeService.getChildren(nodeUuid);
        notificationService.emitStartEventCrudNotification(studyUuid, nodeUuid, childrenUuids, NotificationService.EVENTS_CRUD_DELETING_IN_PROGRESS);
        try {
            dynamicSimulationEventService.deleteEvents(eventUuids);
        } finally {
            notificationService.emitEndEventCrudNotification(studyUuid, nodeUuid, childrenUuids);
        }
        postProcessEventCrud(studyUuid, nodeUuid);
    }

    @Transactional
    public UUID runDynamicSimulation(UUID studyUuid, UUID nodeUuid, UUID rootNetworkUuid, DynamicSimulationParametersInfos parameters, String userId) {
        Objects.requireNonNull(studyUuid);
        Objects.requireNonNull(nodeUuid);

        // pre-condition check
        String lfStatus = loadflowService.getLoadFlowStatus(nodeUuid, rootNetworkUuid);
        if (!LoadFlowStatus.CONVERGED.name().equals(lfStatus)) {
            throw new StudyException(NOT_ALLOWED, "Load flow must run successfully before running dynamic simulation");
        }

        // clean previous result if exist
        UUID prevResultUuid = networkModificationTreeService.getComputationResultUuid(nodeUuid, rootNetworkUuid, DYNAMIC_SIMULATION);
        if (prevResultUuid != null) {
            dynamicSimulationService.deleteResult(prevResultUuid);
        }

        // load configured parameters persisted in the study server DB
        DynamicSimulationParametersInfos configuredParameters = getDynamicSimulationParameters(studyUuid);

        // load configured events persisted in the study server DB
        List<EventInfos> events = dynamicSimulationEventService.getEventsByNodeId(nodeUuid);

        // override configured parameters by provided parameters (only provided fields)
        DynamicSimulationParametersInfos mergeParameters = new DynamicSimulationParametersInfos();
        // attach events to the merged parameters
        mergeParameters.setEvents(events);

        if (configuredParameters != null) {
            PropertyUtils.copyNonNullProperties(configuredParameters, mergeParameters);
        }
        if (parameters != null) {
            PropertyUtils.copyNonNullProperties(parameters, mergeParameters);
        }
        UUID reportUuid = networkModificationTreeService.getComputationReports(nodeUuid, rootNetworkUuid).getOrDefault(DYNAMIC_SIMULATION.name(), UUID.randomUUID());
        networkModificationTreeService.updateComputationReportUuid(nodeUuid, rootNetworkUuid, DYNAMIC_SIMULATION, reportUuid);

        // launch dynamic simulation
        UUID resultUuid = dynamicSimulationService.runDynamicSimulation(getDynamicSimulationProvider(studyUuid), studyUuid, nodeUuid, rootNetworkUuid, reportUuid, mergeParameters, userId);

        // update result uuid and notification
        updateComputationResultUuid(nodeUuid, rootNetworkUuid, resultUuid, DYNAMIC_SIMULATION);
        notificationService.emitStudyChanged(studyUuid, nodeUuid, NotificationService.UPDATE_TYPE_DYNAMIC_SIMULATION_STATUS);

        return resultUuid;
    }

    public List<TimeSeriesMetadataInfos> getDynamicSimulationTimeSeriesMetadata(UUID nodeUuid, UUID rootNetworkUuid) {
        return dynamicSimulationService.getTimeSeriesMetadataList(nodeUuid, rootNetworkUuid);
    }

    public List<DoubleTimeSeries> getDynamicSimulationTimeSeries(UUID nodeUuid, UUID rootNetworkUuid, List<String> timeSeriesNames) {
        // get timeseries from node uuid
        return dynamicSimulationService.getTimeSeriesResult(nodeUuid, rootNetworkUuid, timeSeriesNames);
    }

    public List<TimelineEventInfos> getDynamicSimulationTimeline(UUID nodeUuid, UUID rootNetworkUuid) {
        // get timeline from node uuid
        return dynamicSimulationService.getTimelineResult(nodeUuid, rootNetworkUuid); // timeline has only one element
    }

    public DynamicSimulationStatus getDynamicSimulationStatus(UUID nodeUuid, UUID rootNetworkUuid) {
        return dynamicSimulationService.getStatus(nodeUuid, rootNetworkUuid);
    }

    // --- Dynamic Simulation service methods END --- //

    public String getNetworkElementsIds(UUID studyUuid, UUID nodeUuid, UUID rootNetworkUuid, List<String> substationsIds, boolean inUpstreamBuiltParentNode, String equipmentType, List<Double> nominalVoltages) {
        UUID nodeUuidToSearchIn = getNodeUuidToSearchIn(nodeUuid, rootNetworkUuid, inUpstreamBuiltParentNode);
        return networkMapService.getElementsIds(rootNetworkService.getNetworkUuid(rootNetworkUuid), networkModificationTreeService.getVariantId(nodeUuidToSearchIn, rootNetworkUuid),
                substationsIds, equipmentType, nominalVoltages);
    }

    @Transactional(readOnly = true)
    public String getVoltageInitModifications(@NonNull UUID nodeUuid, @NonNull UUID rootNetworkUuid) {
        // get modifications group uuid associated to voltage init results
        UUID voltageInitModificationsGroupUuid = voltageInitService.getModificationsGroupUuid(nodeUuid, rootNetworkUuid);
        return networkModificationService.getModifications(voltageInitModificationsGroupUuid, false, false);
    }

    @Transactional
    public void copyVoltageInitModifications(UUID studyUuid, UUID nodeUuid, UUID rootNetworkUuid, String userId) {
        // get modifications group uuid associated to voltage init results
        UUID voltageInitModificationsGroupUuid = voltageInitService.getModificationsGroupUuid(nodeUuid, rootNetworkUuid);
        if (voltageInitModificationsGroupUuid == null) {
            return;
        }

        List<UUID> childrenUuids = networkModificationTreeService.getChildren(nodeUuid);
        notificationService.emitStartModificationEquipmentNotification(studyUuid, nodeUuid, childrenUuids, NotificationService.MODIFICATIONS_UPDATING_IN_PROGRESS);
        try {
            checkStudyContainsNode(studyUuid, nodeUuid);
            NetworkModificationNodeInfoEntity networkModificationNodeInfoEntity = networkModificationTreeService.getNetworkModificationNodeInfoEntity(nodeUuid);
            RootNetworkNodeInfoEntity rootNetworkNodeInfoEntity = rootNetworkNodeInfoService.getRootNetworkNodeInfo(nodeUuid, rootNetworkUuid).orElseThrow(() -> new StudyException(ROOTNETWORK_NOT_FOUND));
            UUID networkUuid = rootNetworkService.getNetworkUuid(rootNetworkUuid);
            Optional<NetworkModificationResult> networkModificationResult = networkModificationService.duplicateModificationsInGroup(voltageInitModificationsGroupUuid, networkUuid, networkModificationNodeInfoEntity, rootNetworkNodeInfoEntity);

            voltageInitService.resetModificationsGroupUuid(nodeUuid, rootNetworkUuid);

            // invalidate the whole subtree except the target node (we have built this node during the duplication)
            networkModificationResult.ifPresent(modificationResult -> emitNetworkModificationImpacts(studyUuid, nodeUuid, rootNetworkUuid, modificationResult));
            notificationService.emitStudyChanged(studyUuid, nodeUuid, NotificationService.UPDATE_TYPE_VOLTAGE_INIT_RESULT); // send notification voltage init result has changed
            updateStatuses(studyUuid, nodeUuid, rootNetworkUuid, true, true, false);  // do not delete the voltage init results
        } finally {
            notificationService.emitEndModificationEquipmentNotification(studyUuid, nodeUuid, childrenUuids);
        }
        notificationService.emitElementUpdated(studyUuid, userId);
    }

    @Transactional
    public String getSensitivityAnalysisParameters(UUID studyUuid) {
        StudyEntity studyEntity = studyRepository.findById(studyUuid).orElseThrow(() -> new StudyException(STUDY_NOT_FOUND));
        return sensitivityAnalysisService.getSensitivityAnalysisParameters(
                sensitivityAnalysisService.getSensitivityAnalysisParametersUuidOrElseCreateDefault(studyEntity));
    }

    @Transactional
    public void setSensitivityAnalysisParameters(UUID studyUuid, String parameters, String userId) {
        createOrUpdateSensitivityAnalysisParameters(studyUuid, parameters);
        notificationService.emitStudyChanged(studyUuid, null, NotificationService.UPDATE_TYPE_SENSITIVITY_ANALYSIS_STATUS);
        notificationService.emitElementUpdated(studyUuid, userId);
        notificationService.emitComputationParamsChanged(studyUuid, SENSITIVITY_ANALYSIS);
    }

    @Transactional
    public void setNonEvacuatedEnergyParametersInfos(UUID studyUuid, NonEvacuatedEnergyParametersInfos parameters, String userId) {
        updateNonEvacuatedEnergyParameters(studyUuid,
                NonEvacuatedEnergyService.toEntity(parameters != null ? parameters :
                        NonEvacuatedEnergyService.getDefaultNonEvacuatedEnergyParametersInfos()));
        notificationService.emitElementUpdated(studyUuid, userId);
        notificationService.emitComputationParamsChanged(studyUuid, NON_EVACUATED_ENERGY_ANALYSIS);

    }

    public void createOrUpdateSensitivityAnalysisParameters(UUID studyUuid, String parameters) {
        StudyEntity studyEntity = studyRepository.findById(studyUuid).orElseThrow(() -> new StudyException(STUDY_NOT_FOUND));
        UUID sensitivityAnalysisParametersUuid = studyEntity.getSensitivityAnalysisParametersUuid();
        if (sensitivityAnalysisParametersUuid == null) {
            sensitivityAnalysisParametersUuid = sensitivityAnalysisService.createSensitivityAnalysisParameters(parameters);
            studyEntity.setSensitivityAnalysisParametersUuid(sensitivityAnalysisParametersUuid);
        } else {
            sensitivityAnalysisService.updateSensitivityAnalysisParameters(sensitivityAnalysisParametersUuid, parameters);
        }
        invalidateSensitivityAnalysisStatusOnAllNodes(studyUuid);
    }

    public void updateNonEvacuatedEnergyParameters(UUID studyUuid, NonEvacuatedEnergyParametersEntity nonEvacuatedEnergyParametersEntity) {
        Optional<StudyEntity> studyEntity = studyRepository.findById(studyUuid);
        studyEntity.ifPresent(studyEntity1 -> studyEntity1.setNonEvacuatedEnergyParameters(nonEvacuatedEnergyParametersEntity));
    }

    @Transactional
    public void invalidateLoadFlowStatus(UUID studyUuid, String userId) {
        invalidateLoadFlowStatusOnAllNodes(studyUuid);
        notificationService.emitStudyChanged(studyUuid, null, NotificationService.UPDATE_TYPE_LOADFLOW_STATUS);
        notificationService.emitElementUpdated(studyUuid, userId);
    }

    public void invalidateShortCircuitStatusOnAllNodes(UUID studyUuid) {
        shortCircuitService.invalidateShortCircuitStatus(Stream.concat(
            rootNetworkNodeInfoService.getComputationResultUuids(studyUuid, SHORT_CIRCUIT).stream(),
            rootNetworkNodeInfoService.getComputationResultUuids(studyUuid, SHORT_CIRCUIT_ONE_BUS).stream()
        ).toList());
    }

    @Transactional
    public void invalidateShortCircuitStatus(UUID studyUuid) {
        invalidateShortCircuitStatusOnAllNodes(studyUuid);
        notificationService.emitStudyChanged(studyUuid, null, NotificationService.UPDATE_TYPE_SHORT_CIRCUIT_STATUS);
        notificationService.emitStudyChanged(studyUuid, null, NotificationService.UPDATE_TYPE_ONE_BUS_SHORT_CIRCUIT_STATUS);
    }

    public UUID runNonEvacuatedEnergy(UUID studyUuid, UUID nodeUuid, UUID rootNetworkUuid, String userId) {
        Objects.requireNonNull(studyUuid);
        Objects.requireNonNull(nodeUuid);
        StudyEntity studyEntity = studyRepository.findById(studyUuid).orElseThrow(() -> new StudyException(STUDY_NOT_FOUND));
        UUID prevResultUuid = networkModificationTreeService.getComputationResultUuid(nodeUuid, rootNetworkUuid, NON_EVACUATED_ENERGY_ANALYSIS);

        if (prevResultUuid != null) {
            nonEvacuatedEnergyService.deleteNonEvacuatedEnergyResult(prevResultUuid);
        }

        UUID networkUuid = rootNetworkService.getNetworkUuid(rootNetworkUuid);
        String provider = getNonEvacuatedEnergyProvider(studyUuid);
        String variantId = networkModificationTreeService.getVariantId(nodeUuid, rootNetworkUuid);
        UUID reportUuid = networkModificationTreeService.getComputationReports(nodeUuid, rootNetworkUuid).getOrDefault(NON_EVACUATED_ENERGY_ANALYSIS.name(), UUID.randomUUID());
        networkModificationTreeService.updateComputationReportUuid(nodeUuid, rootNetworkUuid, NON_EVACUATED_ENERGY_ANALYSIS, reportUuid);

        NonEvacuatedEnergyParametersInfos nonEvacuatedEnergyParametersInfos = getNonEvacuatedEnergyParametersInfos(studyUuid);
        SensitivityAnalysisParameters sensitivityAnalysisParameters = SensitivityAnalysisParameters.load();
        sensitivityAnalysisParameters.setFlowFlowSensitivityValueThreshold(nonEvacuatedEnergyParametersInfos.getGeneratorsCappings().getSensitivityThreshold());

        NonEvacuatedEnergyInputData nonEvacuatedEnergyInputData = new NonEvacuatedEnergyInputData();
        nonEvacuatedEnergyInputData.setParameters(sensitivityAnalysisParameters);

        nonEvacuatedEnergyInputData.setNonEvacuatedEnergyStagesDefinition(nonEvacuatedEnergyParametersInfos.getStagesDefinition());

        nonEvacuatedEnergyInputData.setNonEvacuatedEnergyStagesSelection(nonEvacuatedEnergyParametersInfos.getStagesSelection()
                .stream()
                .filter(NonEvacuatedEnergyStagesSelection::isActivated)
                .collect(Collectors.toList()));

        List<NonEvacuatedEnergyGeneratorCappingsByType> generatorsCappingsByType = nonEvacuatedEnergyParametersInfos.getGeneratorsCappings().getGenerators()
                .stream()
                .filter(NonEvacuatedEnergyGeneratorCappingsByType::isActivated)
                .collect(Collectors.toList());
        NonEvacuatedEnergyGeneratorsCappings generatorsCappings = new NonEvacuatedEnergyGeneratorsCappings(nonEvacuatedEnergyParametersInfos.getGeneratorsCappings().getSensitivityThreshold(), generatorsCappingsByType);
        nonEvacuatedEnergyInputData.setNonEvacuatedEnergyGeneratorsCappings(generatorsCappings);

        nonEvacuatedEnergyInputData.setNonEvacuatedEnergyMonitoredBranches(nonEvacuatedEnergyParametersInfos.getMonitoredBranches()
                .stream()
                .filter(NonEvacuatedEnergyMonitoredBranches::isActivated)
                .collect(Collectors.toList()));

        nonEvacuatedEnergyInputData.setNonEvacuatedEnergyContingencies(nonEvacuatedEnergyParametersInfos.getContingencies()
                .stream()
                .filter(NonEvacuatedEnergyContingencies::isActivated)
                .collect(Collectors.toList()));

        UUID result = nonEvacuatedEnergyService.runNonEvacuatedEnergy(nodeUuid, rootNetworkUuid, networkUuid, variantId, reportUuid, provider, nonEvacuatedEnergyInputData, studyEntity.getLoadFlowParametersUuid(), userId);

        updateComputationResultUuid(nodeUuid, rootNetworkUuid, result, NON_EVACUATED_ENERGY_ANALYSIS);
        notificationService.emitStudyChanged(studyUuid, nodeUuid, NotificationService.UPDATE_TYPE_NON_EVACUATED_ENERGY_STATUS);
        return result;
    }

    @Transactional
    public void updateNonEvacuatedEnergyProvider(UUID studyUuid, String provider, String userId) {
        updateProvider(studyUuid, userId, studyEntity -> {
            studyEntity.setNonEvacuatedEnergyProvider(provider != null ? provider : defaultNonEvacuatedEnergyProvider);
            invalidateNonEvacuatedEnergyAnalysisStatusOnAllNodes(studyUuid);
            notificationService.emitStudyChanged(studyUuid, null, NotificationService.UPDATE_TYPE_NON_EVACUATED_ENERGY_STATUS);
            notificationService.emitComputationParamsChanged(studyUuid, NON_EVACUATED_ENERGY_ANALYSIS);
        });
    }

    public String getNonEvacuatedEnergyProvider(UUID studyUuid) {
        return studyRepository.findById(studyUuid)
                .map(StudyEntity::getNonEvacuatedEnergyProvider)
                .orElse("");
    }

    private void emitAllComputationStatusChanged(UUID studyUuid, UUID nodeUuid) {
        notificationService.emitStudyChanged(studyUuid, nodeUuid, NotificationService.UPDATE_TYPE_LOADFLOW_STATUS);
        notificationService.emitStudyChanged(studyUuid, nodeUuid, NotificationService.UPDATE_TYPE_SECURITY_ANALYSIS_STATUS);
        notificationService.emitStudyChanged(studyUuid, nodeUuid, NotificationService.UPDATE_TYPE_SENSITIVITY_ANALYSIS_STATUS);
        notificationService.emitStudyChanged(studyUuid, nodeUuid, NotificationService.UPDATE_TYPE_NON_EVACUATED_ENERGY_STATUS);
        notificationService.emitStudyChanged(studyUuid, nodeUuid, NotificationService.UPDATE_TYPE_SHORT_CIRCUIT_STATUS);
        notificationService.emitStudyChanged(studyUuid, nodeUuid, NotificationService.UPDATE_TYPE_ONE_BUS_SHORT_CIRCUIT_STATUS);
        notificationService.emitStudyChanged(studyUuid, nodeUuid, NotificationService.UPDATE_TYPE_VOLTAGE_INIT_STATUS);
        notificationService.emitStudyChanged(studyUuid, nodeUuid, NotificationService.UPDATE_TYPE_DYNAMIC_SIMULATION_STATUS);
        notificationService.emitStudyChanged(studyUuid, nodeUuid, NotificationService.UPDATE_TYPE_STATE_ESTIMATION_STATUS);
    }

    public String evaluateFilter(UUID studyUuid, UUID nodeUuid, UUID rootNetworkUuid, boolean inUpstreamBuiltParentNode, String filter) {
        UUID nodeUuidToSearchIn = getNodeUuidToSearchIn(nodeUuid, rootNetworkUuid, inUpstreamBuiltParentNode);
        return filterService.evaluateFilter(rootNetworkService.getNetworkUuid(rootNetworkUuid), networkModificationTreeService.getVariantId(nodeUuidToSearchIn, rootNetworkUuid), filter);
    }

    public String exportFilter(UUID rootNetworkUuid, UUID filterUuid) {
        // will use root node network of the study
        //TODO: buggy, what networkUuid to choose ?
        return filterService.exportFilter(rootNetworkService.getNetworkUuid(rootNetworkUuid), filterUuid);
    }

    @Transactional
    public UUID runStateEstimation(UUID studyUuid, UUID nodeUuid, UUID rootNetworkUuid, String userId) {
        Objects.requireNonNull(studyUuid);
        Objects.requireNonNull(nodeUuid);
        if (studyRepository.findById(studyUuid).isEmpty()) {
            throw new StudyException(STUDY_NOT_FOUND);
        }

        UUID networkUuid = rootNetworkService.getNetworkUuid(rootNetworkUuid);
        String variantId = networkModificationTreeService.getVariantId(nodeUuid, rootNetworkUuid);
        UUID reportUuid = networkModificationTreeService.getComputationReports(nodeUuid, rootNetworkUuid).getOrDefault(STATE_ESTIMATION.name(), UUID.randomUUID());
        networkModificationTreeService.updateComputationReportUuid(nodeUuid, rootNetworkUuid, STATE_ESTIMATION, reportUuid);
        String receiver;
        try {
            receiver = URLEncoder.encode(objectMapper.writeValueAsString(new NodeReceiver(nodeUuid, rootNetworkUuid)), StandardCharsets.UTF_8);
        } catch (JsonProcessingException e) {
            throw new UncheckedIOException(e);
        }

        UUID prevResultUuid = networkModificationTreeService.getComputationResultUuid(nodeUuid, rootNetworkUuid, STATE_ESTIMATION);
        if (prevResultUuid != null) {
            stateEstimationService.deleteStateEstimationResult(prevResultUuid);
        }

        UUID result = stateEstimationService.runStateEstimation(networkUuid, variantId, new ReportInfos(reportUuid, nodeUuid), receiver, userId);
        updateComputationResultUuid(nodeUuid, rootNetworkUuid, result, STATE_ESTIMATION);
        notificationService.emitStudyChanged(studyUuid, nodeUuid, NotificationService.UPDATE_TYPE_STATE_ESTIMATION_STATUS);
        return result;
    }

    public NetworkModificationNode createNode(UUID studyUuid, UUID nodeId, NetworkModificationNode nodeInfo, InsertMode insertMode, String userId) {
        StudyEntity study = studyRepository.findById(studyUuid).orElseThrow(() -> new StudyException(STUDY_NOT_FOUND));
        NetworkModificationNode newNode = networkModificationTreeService.createNode(study, nodeId, nodeInfo, insertMode, userId);

        UUID parentUuid = networkModificationTreeService.getParentNodeUuid(newNode.getId()).orElse(null);
        notificationService.emitNodeInserted(study.getId(), parentUuid, newNode.getId(), insertMode, nodeId);
        // userId is null when creating initial nodes, we don't need to send element update notifications in this case
        if (userId != null) {
            notificationService.emitElementUpdated(study.getId(), userId);
        }
        return newNode;
    }

    //TODO: temporary method, once frontend had been implemented, each operation will need to target a specific rootNetwork UUID, here we manually target the first one
    @Transactional
    public UUID getStudyFirstRootNetworkUuid(UUID studyUuid) {
        return studyRepository.findById(studyUuid).orElseThrow(() -> new StudyException(STUDY_NOT_FOUND)).getFirstRootNetwork().getId();
    }
}<|MERGE_RESOLUTION|>--- conflicted
+++ resolved
@@ -8,11 +8,7 @@
 
 import com.fasterxml.jackson.core.JsonProcessingException;
 import com.fasterxml.jackson.databind.ObjectMapper;
-<<<<<<< HEAD
-=======
-import com.powsybl.iidm.network.Network;
 import com.powsybl.iidm.network.ThreeSides;
->>>>>>> 4014f7fc
 import com.powsybl.loadflow.LoadFlowParameters;
 import com.powsybl.sensitivity.SensitivityAnalysisParameters;
 import com.powsybl.timeseries.DoubleTimeSeries;
@@ -636,19 +632,8 @@
         return geoDataService.getSubstationsGraphics(networkUuid, variantId, substationsIds);
     }
 
-<<<<<<< HEAD
-    public String getSubstationMapData(UUID nodeUuid, UUID rootNetworkUuid, String substationId, boolean inUpstreamBuiltParentNode) {
-        UUID nodeUuidToSearchIn = getNodeUuidToSearchIn(nodeUuid, rootNetworkUuid, inUpstreamBuiltParentNode);
-        return networkMapService.getEquipmentMapData(rootNetworkService.getNetworkUuid(rootNetworkUuid), networkModificationTreeService.getVariantId(nodeUuidToSearchIn, rootNetworkUuid),
-                "substations", substationId);
-    }
-
     public String getNetworkElementsInfos(UUID studyUuid, UUID nodeUuid, UUID rootNetworkUuid, List<String> substationsIds, String infoType, String elementType, boolean inUpstreamBuiltParentNode, List<Double> nominalVoltages) {
         UUID nodeUuidToSearchIn = getNodeUuidToSearchIn(nodeUuid, rootNetworkUuid, inUpstreamBuiltParentNode);
-=======
-    public String getNetworkElementsInfos(UUID studyUuid, UUID nodeUuid, List<String> substationsIds, String infoType, String elementType, boolean inUpstreamBuiltParentNode, List<Double> nominalVoltages) {
-        UUID nodeUuidToSearchIn = getNodeUuidToSearchIn(nodeUuid, self.getStudyFirstRootNetworkUuid(studyUuid), inUpstreamBuiltParentNode);
->>>>>>> 4014f7fc
         StudyEntity studyEntity = studyRepository.findById(studyUuid).orElseThrow(() -> new StudyException(STUDY_NOT_FOUND));
         LoadFlowParameters loadFlowParameters = getLoadFlowParameters(studyEntity);
         return networkMapService.getElementsInfos(rootNetworkService.getNetworkUuid(rootNetworkUuid), networkModificationTreeService.getVariantId(nodeUuidToSearchIn, rootNetworkUuid),
@@ -687,18 +672,11 @@
         return networkMapService.getHvdcLineShuntCompensators(networkUuid, variantId, hvdcId);
     }
 
-<<<<<<< HEAD
-    public String getBranchOrThreeWindingsTransformer(UUID nodeUuid, UUID rootNetworkUuid, String equipmentId) {
+    public String getBranchOr3WTVoltageLevelId(UUID studyUuid, UUID nodeUuid, UUID rootNetworkUuid, boolean inUpstreamBuiltParentNode, String equipmentId, ThreeSides side) {
+        UUID nodeUuidToSearchIn = getNodeUuidToSearchIn(nodeUuid, rootNetworkUuid, inUpstreamBuiltParentNode);
         UUID networkUuid = rootNetworkService.getNetworkUuid(rootNetworkUuid);
-        String variantId = networkModificationTreeService.getVariantId(nodeUuid, rootNetworkUuid);
-        return networkMapService.getEquipmentMapData(networkUuid, variantId, "branch-or-3wt", equipmentId);
-=======
-    public String getBranchOr3WTVoltageLevelId(UUID studyUuid, UUID nodeUuid, boolean inUpstreamBuiltParentNode, String equipmentId, ThreeSides side) {
-        UUID nodeUuidToSearchIn = getNodeUuidToSearchIn(nodeUuid, self.getStudyFirstRootNetworkUuid(studyUuid), inUpstreamBuiltParentNode);
-        UUID networkUuid = networkStoreService.getNetworkUuid(studyUuid);
-        String variantId = networkModificationTreeService.getVariantId(nodeUuidToSearchIn, self.getStudyFirstRootNetworkUuid(studyUuid));
+        String variantId = networkModificationTreeService.getVariantId(nodeUuidToSearchIn, rootNetworkUuid);
         return networkMapService.getBranchOr3WTVoltageLevelId(networkUuid, variantId, equipmentId, side);
->>>>>>> 4014f7fc
     }
 
     public String getAllMapData(UUID nodeUuid, UUID rootNetworkUuid, List<String> substationsIds) {
@@ -1229,17 +1207,13 @@
         notificationService.emitElementUpdated(studyUuid, userId);
     }
 
-<<<<<<< HEAD
+    public String getVoltageLevelSubstationId(UUID studyUuid, UUID nodeUuid, UUID rootNetworkUuid, String voltageLevelId) {
+        UUID networkUuid = rootNetworkService.getNetworkUuid(rootNetworkUuid);
+        String variantId = networkModificationTreeService.getVariantId(nodeUuid, rootNetworkUuid);
+        return networkMapService.getVoltageLevelSubstationId(networkUuid, variantId, voltageLevelId);
+    }
+
     public List<IdentifiableInfos> getVoltageLevelBusesOrBusbarSections(UUID nodeUuid, UUID rootNetworkUuid, String voltageLevelId,
-=======
-    public String getVoltageLevelSubstationId(UUID studyUuid, UUID nodeUuid, String voltageLevelId) {
-        UUID networkUuid = networkStoreService.getNetworkUuid(studyUuid);
-        String variantId = networkModificationTreeService.getVariantId(nodeUuid, self.getStudyFirstRootNetworkUuid(studyUuid));
-        return networkMapService.getVoltageLevelSubstationId(networkUuid, variantId, voltageLevelId);
-    }
-
-    public List<IdentifiableInfos> getVoltageLevelBusesOrBusbarSections(UUID studyUuid, UUID nodeUuid, String voltageLevelId,
->>>>>>> 4014f7fc
                                                                         String busPath) {
         UUID networkUuid = rootNetworkService.getNetworkUuid(rootNetworkUuid);
         String variantId = networkModificationTreeService.getVariantId(nodeUuid, rootNetworkUuid);
@@ -1247,25 +1221,14 @@
         return networkMapService.getVoltageLevelBusesOrBusbarSections(networkUuid, variantId, voltageLevelId, busPath);
     }
 
-<<<<<<< HEAD
-    public List<IdentifiableInfos> getVoltageLevelBuses(UUID nodeUuid, UUID rootNetworkUuid, String voltageLevelId, boolean inUpstreamBuiltParentNode) {
+    public String getVoltageLevelSubstationId(UUID studyUuid, UUID nodeUuid, UUID rootNetworkUuid, String voltageLevelId, boolean inUpstreamBuiltParentNode) {
         UUID nodeUuidToSearchIn = getNodeUuidToSearchIn(nodeUuid, rootNetworkUuid, inUpstreamBuiltParentNode);
-        return getVoltageLevelBusesOrBusbarSections(nodeUuidToSearchIn, rootNetworkUuid, voltageLevelId, "configured-buses");
-    }
-
-    public List<IdentifiableInfos> getVoltageLevelBusbarSections(UUID nodeUuid, UUID rootNetworkUuid, String voltageLevelId, boolean inUpstreamBuiltParentNode) {
+        return getVoltageLevelSubstationId(studyUuid, nodeUuidToSearchIn, rootNetworkUuid, voltageLevelId);
+    }
+
+    public List<IdentifiableInfos> getVoltageLevelBusesOrBusbarSections(UUID nodeUuid, UUID rootNetworkUuid, String voltageLevelId, boolean inUpstreamBuiltParentNode) {
         UUID nodeUuidToSearchIn = getNodeUuidToSearchIn(nodeUuid, rootNetworkUuid, inUpstreamBuiltParentNode);
-        return getVoltageLevelBusesOrBusbarSections(nodeUuidToSearchIn, rootNetworkUuid, voltageLevelId, "busbar-sections");
-=======
-    public String getVoltageLevelSubstationId(UUID studyUuid, UUID nodeUuid, String voltageLevelId, boolean inUpstreamBuiltParentNode) {
-        UUID nodeUuidToSearchIn = getNodeUuidToSearchIn(nodeUuid, self.getStudyFirstRootNetworkUuid(studyUuid), inUpstreamBuiltParentNode);
-        return getVoltageLevelSubstationId(studyUuid, nodeUuidToSearchIn, voltageLevelId);
-    }
-
-    public List<IdentifiableInfos> getVoltageLevelBusesOrBusbarSections(UUID studyUuid, UUID nodeUuid, String voltageLevelId, boolean inUpstreamBuiltParentNode) {
-        UUID nodeUuidToSearchIn = getNodeUuidToSearchIn(nodeUuid, self.getStudyFirstRootNetworkUuid(studyUuid), inUpstreamBuiltParentNode);
-        return getVoltageLevelBusesOrBusbarSections(studyUuid, nodeUuidToSearchIn, voltageLevelId, "buses-or-busbar-sections");
->>>>>>> 4014f7fc
+        return getVoltageLevelBusesOrBusbarSections(nodeUuidToSearchIn, rootNetworkUuid, voltageLevelId, "buses-or-busbar-sections");
     }
 
     @Transactional(readOnly = true)
