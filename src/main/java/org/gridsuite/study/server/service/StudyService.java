/**
 * Copyright (c) 2021, RTE (http://www.rte-france.com)
 * This Source Code Form is subject to the terms of the Mozilla Public
 * License, v. 2.0. If a copy of the MPL was not distributed with this
 * file, You can obtain one at http://mozilla.org/MPL/2.0/.
 */
package org.gridsuite.study.server.service;

import com.fasterxml.jackson.core.JsonProcessingException;
import com.fasterxml.jackson.databind.ObjectMapper;
import com.powsybl.iidm.network.ThreeSides;
import com.powsybl.loadflow.LoadFlowParameters;
import com.powsybl.sensitivity.SensitivityAnalysisParameters;
import com.powsybl.timeseries.DoubleTimeSeries;
import lombok.NonNull;
import org.gridsuite.study.server.StudyConstants;
import org.gridsuite.study.server.StudyException;
import org.gridsuite.study.server.dto.*;
import org.gridsuite.study.server.dto.caseimport.CaseImportAction;
import org.gridsuite.study.server.dto.dynamicmapping.MappingInfos;
import org.gridsuite.study.server.dto.dynamicmapping.ModelInfos;
import org.gridsuite.study.server.dto.dynamicsimulation.DynamicSimulationParametersInfos;
import org.gridsuite.study.server.dto.dynamicsimulation.DynamicSimulationStatus;
import org.gridsuite.study.server.dto.dynamicsimulation.event.EventInfos;
import org.gridsuite.study.server.dto.elasticsearch.EquipmentInfos;
import org.gridsuite.study.server.dto.impacts.SimpleElementImpact;
import org.gridsuite.study.server.dto.modification.NetworkModificationResult;
import org.gridsuite.study.server.dto.nonevacuatedenergy.*;
import org.gridsuite.study.server.dto.timeseries.TimeSeriesMetadataInfos;
import org.gridsuite.study.server.dto.timeseries.TimelineEventInfos;
import org.gridsuite.study.server.dto.voltageinit.parameters.StudyVoltageInitParameters;
import org.gridsuite.study.server.dto.voltageinit.parameters.VoltageInitParametersInfos;
import org.gridsuite.study.server.elasticsearch.EquipmentInfosService;
import org.gridsuite.study.server.elasticsearch.StudyInfosService;
import org.gridsuite.study.server.networkmodificationtree.dto.*;
import org.gridsuite.study.server.networkmodificationtree.entities.NetworkModificationNodeInfoEntity;
import org.gridsuite.study.server.networkmodificationtree.entities.NodeEntity;
import org.gridsuite.study.server.networkmodificationtree.entities.NodeType;
import org.gridsuite.study.server.networkmodificationtree.entities.RootNetworkNodeInfoEntity;
import org.gridsuite.study.server.notification.NotificationService;
import org.gridsuite.study.server.notification.dto.NetworkImpactsInfos;
import org.gridsuite.study.server.repository.*;
import org.gridsuite.study.server.repository.nonevacuatedenergy.NonEvacuatedEnergyParametersEntity;
import org.gridsuite.study.server.repository.rootnetwork.RootNetworkCreationRequestEntity;
import org.gridsuite.study.server.repository.rootnetwork.RootNetworkEntity;
import org.gridsuite.study.server.repository.voltageinit.StudyVoltageInitParametersEntity;
import org.gridsuite.study.server.service.dynamicsimulation.DynamicSimulationEventService;
import org.gridsuite.study.server.service.dynamicsimulation.DynamicSimulationService;
import org.gridsuite.study.server.service.shortcircuit.ShortCircuitService;
import org.gridsuite.study.server.utils.PropertyUtils;
import org.slf4j.Logger;
import org.slf4j.LoggerFactory;
import org.springframework.beans.factory.annotation.Autowired;
import org.springframework.beans.factory.annotation.Value;
import org.springframework.context.annotation.Lazy;
import org.springframework.data.domain.Sort;
import org.springframework.data.util.Pair;
import org.springframework.lang.Nullable;
import org.springframework.stereotype.Service;
import org.springframework.transaction.annotation.Transactional;
import org.springframework.web.client.HttpStatusCodeException;

import java.io.UncheckedIOException;
import java.net.URLEncoder;
import java.nio.charset.StandardCharsets;
import java.util.*;
import java.util.concurrent.CompletableFuture;
import java.util.concurrent.TimeUnit;
import java.util.concurrent.atomic.AtomicReference;
import java.util.function.Consumer;
import java.util.stream.Collectors;
import java.util.stream.Stream;

import static org.gridsuite.study.server.StudyException.Type.*;
import static org.gridsuite.study.server.dto.ComputationType.*;
import static org.gridsuite.study.server.utils.StudyUtils.handleHttpError;

/**
 * @author Abdelsalem Hedhili <abdelsalem.hedhili at rte-france.com>
 * @author Franck Lecuyer <franck.lecuyer at rte-france.com>
 * @author Chamseddine Benhamed <chamseddine.benhamed at rte-france.com>
 */
@SuppressWarnings("checkstyle:RegexpSingleline")
@Service
public class StudyService {

    private static final Logger LOGGER = LoggerFactory.getLogger(StudyService.class);

    NotificationService notificationService;

    NetworkModificationTreeService networkModificationTreeService;

    StudyServerExecutionService studyServerExecutionService;

    private final String defaultNonEvacuatedEnergyProvider;

    private final String defaultDynamicSimulationProvider;

    private final StudyRepository studyRepository;
    private final StudyCreationRequestRepository studyCreationRequestRepository;
    private final NetworkService networkStoreService;
    private final NetworkModificationService networkModificationService;
    private final ReportService reportService;
    private final UserAdminService userAdminService;
    private final StudyInfosService studyInfosService;
    private final EquipmentInfosService equipmentInfosService;
    private final LoadFlowService loadflowService;
    private final ShortCircuitService shortCircuitService;
    private final VoltageInitService voltageInitService;
    private final SingleLineDiagramService singleLineDiagramService;
    private final NetworkConversionService networkConversionService;
    private final GeoDataService geoDataService;
    private final NetworkMapService networkMapService;
    private final SecurityAnalysisService securityAnalysisService;
    private final DynamicSimulationService dynamicSimulationService;
    private final SensitivityAnalysisService sensitivityAnalysisService;
    private final NonEvacuatedEnergyService nonEvacuatedEnergyService;
    private final DynamicSimulationEventService dynamicSimulationEventService;
    private final FilterService filterService;
    private final ActionsService actionsService;
    private final CaseService caseService;
    private final StateEstimationService stateEstimationService;
    private final RootNetworkService rootNetworkService;
    private final RootNetworkNodeInfoService rootNetworkNodeInfoService;

    private final ObjectMapper objectMapper;

    public enum ReportType {
        NETWORK_MODIFICATION("NetworkModification"),
        LOAD_FLOW("LoadFlow"),
        SECURITY_ANALYSIS("SecurityAnalysis"),
        SHORT_CIRCUIT("AllBusesShortCircuitAnalysis"),
        SHORT_CIRCUIT_ONE_BUS("OneBusShortCircuitAnalysis"),
        SENSITIVITY_ANALYSIS("SensitivityAnalysis"),
        DYNAMIC_SIMULATION("DynamicSimulation"),
        NON_EVACUATED_ENERGY_ANALYSIS("NonEvacuatedEnergyAnalysis"),
        VOLTAGE_INITIALIZATION("VoltageInit"),
        STATE_ESTIMATION("StateEstimation");

        public final String reportKey;

        ReportType(String reportKey) {
            this.reportKey = reportKey;
        }
    }

    private final StudyService self;

    @Autowired
    public StudyService(
        @Value("${non-evacuated-energy.default-provider}") String defaultNonEvacuatedEnergyProvider,
        @Value("${dynamic-simulation.default-provider}") String defaultDynamicSimulationProvider,
        StudyRepository studyRepository,
        StudyCreationRequestRepository studyCreationRequestRepository,
        NetworkService networkStoreService,
        NetworkModificationService networkModificationService,
        ReportService reportService,
        UserAdminService userAdminService,
        StudyInfosService studyInfosService,
        EquipmentInfosService equipmentInfosService,
        NetworkModificationTreeService networkModificationTreeService,
        ObjectMapper objectMapper,
        StudyServerExecutionService studyServerExecutionService,
        NotificationService notificationService,
        LoadFlowService loadflowService,
        ShortCircuitService shortCircuitService,
        SingleLineDiagramService singleLineDiagramService,
        NetworkConversionService networkConversionService,
        GeoDataService geoDataService,
        NetworkMapService networkMapService,
        SecurityAnalysisService securityAnalysisService,
        ActionsService actionsService,
        CaseService caseService,
        SensitivityAnalysisService sensitivityAnalysisService,
        NonEvacuatedEnergyService nonEvacuatedEnergyService,
        DynamicSimulationService dynamicSimulationService,
        VoltageInitService voltageInitService,
        DynamicSimulationEventService dynamicSimulationEventService,
        FilterService filterService,
        StateEstimationService stateEstimationService,
        @Lazy StudyService studyService,
        RootNetworkService rootNetworkService,
        RootNetworkNodeInfoService rootNetworkNodeInfoService) {
        this.defaultNonEvacuatedEnergyProvider = defaultNonEvacuatedEnergyProvider;
        this.defaultDynamicSimulationProvider = defaultDynamicSimulationProvider;
        this.studyRepository = studyRepository;
        this.studyCreationRequestRepository = studyCreationRequestRepository;
        this.networkStoreService = networkStoreService;
        this.networkModificationService = networkModificationService;
        this.reportService = reportService;
        this.userAdminService = userAdminService;
        this.studyInfosService = studyInfosService;
        this.equipmentInfosService = equipmentInfosService;
        this.networkModificationTreeService = networkModificationTreeService;
        this.objectMapper = objectMapper;
        this.studyServerExecutionService = studyServerExecutionService;
        this.notificationService = notificationService;
        this.sensitivityAnalysisService = sensitivityAnalysisService;
        this.nonEvacuatedEnergyService = nonEvacuatedEnergyService;
        this.loadflowService = loadflowService;
        this.shortCircuitService = shortCircuitService;
        this.singleLineDiagramService = singleLineDiagramService;
        this.networkConversionService = networkConversionService;
        this.geoDataService = geoDataService;
        this.networkMapService = networkMapService;
        this.securityAnalysisService = securityAnalysisService;
        this.actionsService = actionsService;
        this.caseService = caseService;
        this.dynamicSimulationService = dynamicSimulationService;
        this.voltageInitService = voltageInitService;
        this.dynamicSimulationEventService = dynamicSimulationEventService;
        this.filterService = filterService;
        this.stateEstimationService = stateEstimationService;
        this.self = studyService;
        this.rootNetworkService = rootNetworkService;
        this.rootNetworkNodeInfoService = rootNetworkNodeInfoService;
    }

    private CreatedStudyBasicInfos toStudyInfos(UUID studyUuid, UUID rootNetworkUuid) {
        String caseFormat = rootNetworkService.getRootNetwork(rootNetworkUuid).orElseThrow(() -> new StudyException(ROOTNETWORK_NOT_FOUND)).getCaseFormat();
        return CreatedStudyBasicInfos.builder()
                .id(studyUuid)
                .caseFormat(caseFormat)
                .build();
    }

    private static BasicStudyInfos toBasicStudyInfos(StudyCreationRequestEntity entity) {
        return BasicStudyInfos.builder()
                .id(entity.getId())
                .build();
    }

    private CreatedStudyBasicInfos toCreatedStudyBasicInfos(StudyEntity entity, UUID rootNetworkUuid) {
        return CreatedStudyBasicInfos.builder()
                .id(entity.getId())
                .caseFormat(rootNetworkService.getRootNetwork(rootNetworkUuid).orElseThrow(() -> new StudyException(ROOTNETWORK_NOT_FOUND)).getCaseFormat())
                .build();
    }

    public List<CreatedStudyBasicInfos> getStudies() {
        return studyRepository.findAll().stream()
                .map(studyEntity -> {
                    UUID rootNetworkUuid = self.getStudyFirstRootNetworkUuid(studyEntity.getId());
                    return toCreatedStudyBasicInfos(studyEntity, rootNetworkUuid);
                })
                .collect(Collectors.toList());
    }

    public List<UUID> getAllOrphanIndexedEquipmentsNetworkUuids() {
        return equipmentInfosService.getOrphanEquipmentInfosNetworkUuids(rootNetworkService.getAllNetworkUuids());
    }

    public List<CreatedStudyBasicInfos> getStudiesMetadata(List<UUID> uuids) {
        return studyRepository.findAllById(uuids).stream().map(studyEntity -> {
            //TODO: for now, gridexplore uses caseFormat as metadata. Now studies can have several different caseFormat, what should we do ?
            UUID rootNetworkUuid = self.getStudyFirstRootNetworkUuid(studyEntity.getId());
            return toCreatedStudyBasicInfos(studyEntity, rootNetworkUuid);
        }).toList();

    }

    public List<BasicStudyInfos> getStudiesCreationRequests() {
        return studyCreationRequestRepository.findAll().stream()
                .map(StudyService::toBasicStudyInfos)
                .collect(Collectors.toList());
    }

    public BasicStudyInfos createStudy(UUID caseUuid, String userId, UUID studyUuid, Map<String, Object> importParameters, boolean duplicateCase, String caseFormat) {
        BasicStudyInfos basicStudyInfos = StudyService.toBasicStudyInfos(insertStudyCreationRequest(userId, studyUuid));
        UUID importReportUuid = UUID.randomUUID();
        UUID caseUuidToUse = caseUuid;
        try {
            if (duplicateCase) {
                caseUuidToUse = caseService.duplicateCase(caseUuid, true);
            }
            persistNetwork(caseUuidToUse, basicStudyInfos.getId(), null, NetworkModificationTreeService.FIRST_VARIANT_ID, userId, importReportUuid, caseFormat, importParameters, CaseImportAction.STUDY_CREATION);
        } catch (Exception e) {
            self.deleteStudyIfNotCreationInProgress(basicStudyInfos.getId(), userId);
            throw e;
        }

        return basicStudyInfos;
    }

    @Transactional
    public RootNetworkCreationRequestInfos createRootNetwork(UUID studyUuid, UUID caseUuid, String caseFormat, Map<String, Object> importParameters, String userId) {
        StudyEntity studyEntity = studyRepository.findById(studyUuid).orElseThrow(() -> new StudyException(STUDY_NOT_FOUND));

        UUID importReportUuid = UUID.randomUUID();
        UUID rootNetworkUuid = UUID.randomUUID();
        RootNetworkCreationRequestEntity rootNetworkCreationRequestEntity = rootNetworkService.insertCreationRequest(rootNetworkUuid, studyEntity, userId);
        try {
            networkConversionService.persistNetwork(caseUuid, studyUuid, rootNetworkUuid, null, userId, importReportUuid, caseFormat, importParameters, CaseImportAction.ROOT_NETWORK_CREATION);
        } catch (Exception e) {
            //TODO: implement rootNetworkService.deleteRootNetworkIfNotCreationInProgress(rootNetworkCreationRequestEntity.getId(), userId);
            throw e;
        }

        return rootNetworkCreationRequestEntity.toDto();
    }

<<<<<<< HEAD
    public void updateRootNetworkCase(UUID studyUuid, UUID rootNetworkUuid, UUID caseUuid, String caseFormat, Map<String, Object> importParameters, String userId) {
        UUID importReportUuid = UUID.randomUUID();
        try {
            persistentStoreWithNotificationOnError(caseUuid, studyUuid, rootNetworkUuid, userId, importReportUuid, caseFormat, importParameters, CaseImportAction.ROOT_NETWORK_MODIFICATION);
        } catch (Exception e) {
            //TO DO
            throw e;
        }
    }

    @Transactional(readOnly = true)
    public Map<String, String> getStudyImportParameters(UUID rootNetworkUuid) {
        return rootNetworkService.getImportParameters(rootNetworkUuid);
=======
    @Transactional
    public void createRootNetwork(@NonNull UUID studyUuid, @NonNull RootNetworkInfos rootNetworkInfos) {
        StudyEntity studyEntity = studyRepository.findById(studyUuid).orElseThrow(() -> new StudyException(STUDY_NOT_FOUND));
        RootNetworkCreationRequestEntity rootNetworkCreationRequestEntity = rootNetworkService.getCreationRequest(rootNetworkInfos.getId()).orElseThrow(() -> new StudyException(ROOTNETWORK_NOT_FOUND));

        rootNetworkService.createRootNetwork(studyEntity, rootNetworkInfos);
        rootNetworkService.deleteCreationRequest(rootNetworkCreationRequestEntity);

        // TODO: send notification to frontend
>>>>>>> 9edc6424
    }

    /**
     * Recreates study network from <caseUuid> and <importParameters>
     * @param caseUuid
     * @param userId
     * @param studyUuid
     * @param importParameters
     */
    public void recreateNetwork(UUID caseUuid, String userId, UUID studyUuid, UUID rootNetworkUuid, String caseFormat, Map<String, Object> importParameters) {
        recreateNetwork(caseUuid, userId, studyUuid, rootNetworkUuid, caseFormat, importParameters, false);
    }

    /**
     * Recreates study network from existing case and import parameters
     * @param userId
     * @param studyUuid
     */
    public void recreateNetwork(String userId, UUID studyUuid, UUID rootNetworkUuid, String caseFormat) {
        UUID caseUuid = rootNetworkService.getRootNetwork(rootNetworkUuid).orElseThrow(() -> new StudyException(ROOTNETWORK_NOT_FOUND)).getCaseUuid();
        recreateNetwork(caseUuid, userId, studyUuid, rootNetworkUuid, caseFormat, null, true);
    }

    private void recreateNetwork(UUID caseUuid, String userId, UUID studyUuid, UUID rootNetworkUuid, String caseFormat, Map<String, Object> importParameters, boolean shouldLoadPreviousImportParameters) {
        caseService.assertCaseExists(caseUuid);
        UUID importReportUuid = UUID.randomUUID();
        Map<String, Object> importParametersToUse = shouldLoadPreviousImportParameters
            ? new HashMap<>(rootNetworkService.getImportParameters(rootNetworkUuid))
            : importParameters;

        persistNetwork(caseUuid, studyUuid, rootNetworkUuid, null, userId, importReportUuid, caseFormat, importParametersToUse, CaseImportAction.NETWORK_RECREATION);
    }

    public UUID duplicateStudy(UUID sourceStudyUuid, String userId) {
        Objects.requireNonNull(sourceStudyUuid);

        StudyEntity sourceStudy = studyRepository.findById(sourceStudyUuid).orElse(null);
        if (sourceStudy == null) {
            return null;
        }
        BasicStudyInfos basicStudyInfos = StudyService.toBasicStudyInfos(insertStudyCreationRequest(userId, null));

        studyServerExecutionService.runAsync(() -> self.duplicateStudyAsync(basicStudyInfos, sourceStudyUuid, userId));

        return basicStudyInfos.getId();
    }

    @Transactional
    public void duplicateStudyAsync(BasicStudyInfos basicStudyInfos, UUID sourceStudyUuid, String userId) {
        AtomicReference<Long> startTime = new AtomicReference<>();
        try {
            startTime.set(System.nanoTime());

            StudyEntity duplicatedStudy = duplicateStudy(basicStudyInfos, sourceStudyUuid, userId);

            reindexStudy(duplicatedStudy, getStudyFirstRootNetworkUuid(duplicatedStudy.getId()));

        } catch (Exception e) {
            LOGGER.error(e.toString(), e);
        } finally {
            self.deleteStudyIfNotCreationInProgress(basicStudyInfos.getId(), userId);
            LOGGER.trace("Create study '{}' from source {} : {} seconds", basicStudyInfos.getId(), sourceStudyUuid,
                    TimeUnit.NANOSECONDS.toSeconds(System.nanoTime() - startTime.get()));
        }
    }

    @Transactional(readOnly = true)
    public CreatedStudyBasicInfos getStudyInfos(UUID studyUuid, UUID rootNetworkUuid) {
        return toStudyInfos(studyUuid, rootNetworkUuid);
    }

    public List<CreatedStudyBasicInfos> searchStudies(@NonNull String query) {
        return studyInfosService.search(query);
    }

    private UUID getNodeUuidToSearchIn(UUID initialNodeUuid, UUID rootNetworkUuid, boolean inUpstreamBuiltParentNode) {
        UUID nodeUuidToSearchIn = initialNodeUuid;
        if (inUpstreamBuiltParentNode) {
            nodeUuidToSearchIn = networkModificationTreeService.doGetLastParentNodeBuiltUuid(initialNodeUuid, rootNetworkUuid);
        }
        return nodeUuidToSearchIn;
    }

    public List<EquipmentInfos> searchEquipments(@NonNull UUID nodeUuid, @NonNull UUID rootNetworkUuid, @NonNull String userInput,
                                                 @NonNull EquipmentInfosService.FieldSelector fieldSelector, String equipmentType,
                                                 boolean inUpstreamBuiltParentNode) {
        UUID nodeUuidToSearchIn = getNodeUuidToSearchIn(nodeUuid, rootNetworkUuid, inUpstreamBuiltParentNode);
        UUID networkUuid = rootNetworkService.getNetworkUuid(rootNetworkUuid);
        String variantId = networkModificationTreeService.getVariantId(nodeUuidToSearchIn, rootNetworkUuid);
        return equipmentInfosService.searchEquipments(networkUuid, variantId, userInput, fieldSelector, equipmentType);
    }

    private Optional<DeleteStudyInfos> doDeleteStudyIfNotCreationInProgress(UUID studyUuid, String userId) {
        Optional<StudyCreationRequestEntity> studyCreationRequestEntity = studyCreationRequestRepository.findById(studyUuid);
        Optional<StudyEntity> studyEntity = studyRepository.findById(studyUuid);
        DeleteStudyInfos deleteStudyInfos = null;
        if (studyCreationRequestEntity.isEmpty()) {
            List<UUID> casesToDeleteUuids = new ArrayList<>();
            List<UUID> networksToDeleteUuids = rootNetworkService.getStudyNetworkUuids(studyUuid);
            List<RootNetworkNodeInfo> rootNetworkNodeInfos = rootNetworkNodeInfoService.getStudyRootNetworkNodeInfos(studyUuid).stream().map(RootNetworkNodeInfoEntity::toDto).toList();
            // get all reports related to the study
            List<UUID> reportUuids = rootNetworkService.getStudyReportUuids(studyUuid);
            // get all modification groups related to the study
            List<UUID> modificationGroupUuids = networkModificationTreeService.getAllStudyNetworkModificationNodeInfo(studyUuid).stream().map(NetworkModificationNodeInfoEntity::getModificationGroupUuid).toList();
            studyEntity.ifPresent(s -> {
                casesToDeleteUuids.addAll(rootNetworkService.getStudyCaseUuids(studyUuid));
                networkModificationTreeService.doDeleteTree(studyUuid);
                studyRepository.deleteById(studyUuid);
                studyInfosService.deleteByUuid(studyUuid);
                if (s.getLoadFlowParametersUuid() != null) {
                    loadflowService.deleteLoadFlowParameters(s.getLoadFlowParametersUuid());
                }
                if (s.getSecurityAnalysisParametersUuid() != null) {
                    securityAnalysisService.deleteSecurityAnalysisParameters(s.getSecurityAnalysisParametersUuid());
                }
                if (s.getVoltageInitParametersUuid() != null) {
                    voltageInitService.deleteVoltageInitParameters(s.getVoltageInitParametersUuid());
                }
                if (s.getSensitivityAnalysisParametersUuid() != null) {
                    sensitivityAnalysisService.deleteSensitivityAnalysisParameters(s.getSensitivityAnalysisParametersUuid());
                }
            });
            deleteStudyInfos = new DeleteStudyInfos(networksToDeleteUuids, casesToDeleteUuids, rootNetworkNodeInfos, reportUuids, modificationGroupUuids);
        } else {
            studyCreationRequestRepository.deleteById(studyCreationRequestEntity.get().getId());
        }

        if (deleteStudyInfos == null) {
            return Optional.empty();
        } else {
            return Optional.of(deleteStudyInfos);
        }
    }

    @Transactional
    public void deleteStudyIfNotCreationInProgress(UUID studyUuid, String userId) {
        AtomicReference<Long> startTime = new AtomicReference<>(null);
        try {
            Optional<DeleteStudyInfos> deleteStudyInfosOpt = doDeleteStudyIfNotCreationInProgress(studyUuid, userId);
            if (deleteStudyInfosOpt.isPresent()) {
                DeleteStudyInfos deleteStudyInfos = deleteStudyInfosOpt.get();
                startTime.set(System.nanoTime());

                //TODO: now we have a n-n relation between node and rootNetworks, it's even more important to delete results in a single request
                CompletableFuture<Void> executeInParallel = CompletableFuture.allOf(
                        studyServerExecutionService.runAsync(() -> deleteStudyInfos.getRootNetworkNodeInfos().stream()
                                .map(RootNetworkNodeInfo::getLoadFlowResultUuid).filter(Objects::nonNull).forEach(loadflowService::deleteLoadFlowResult)), // TODO delete all with one request only
                        studyServerExecutionService.runAsync(() -> deleteStudyInfos.getRootNetworkNodeInfos().stream()
                                .map(RootNetworkNodeInfo::getSecurityAnalysisResultUuid).filter(Objects::nonNull).forEach(securityAnalysisService::deleteSaResult)), // TODO delete all with one request only
                        studyServerExecutionService.runAsync(() -> deleteStudyInfos.getRootNetworkNodeInfos().stream()
                                .map(RootNetworkNodeInfo::getSensitivityAnalysisResultUuid).filter(Objects::nonNull).forEach(sensitivityAnalysisService::deleteSensitivityAnalysisResult)), // TODO delete all with one request only
                        studyServerExecutionService.runAsync(() -> deleteStudyInfos.getRootNetworkNodeInfos().stream()
                                .map(RootNetworkNodeInfo::getNonEvacuatedEnergyResultUuid).filter(Objects::nonNull).forEach(nonEvacuatedEnergyService::deleteNonEvacuatedEnergyResult)), // TODO delete all with one request only
                        studyServerExecutionService.runAsync(() -> deleteStudyInfos.getRootNetworkNodeInfos().stream()
                                .map(RootNetworkNodeInfo::getShortCircuitAnalysisResultUuid).filter(Objects::nonNull).forEach(shortCircuitService::deleteShortCircuitAnalysisResult)), // TODO delete all with one request only
                        studyServerExecutionService.runAsync(() -> deleteStudyInfos.getRootNetworkNodeInfos().stream()
                                .map(RootNetworkNodeInfo::getOneBusShortCircuitAnalysisResultUuid).filter(Objects::nonNull).forEach(shortCircuitService::deleteShortCircuitAnalysisResult)), // TODO delete all with one request only
                        studyServerExecutionService.runAsync(() -> deleteStudyInfos.getRootNetworkNodeInfos().stream()
                                .map(RootNetworkNodeInfo::getVoltageInitResultUuid).filter(Objects::nonNull).forEach(voltageInitService::deleteVoltageInitResult)), // TODO delete all with one request only
                        studyServerExecutionService.runAsync(() -> deleteStudyInfos.getRootNetworkNodeInfos().stream()
                                .map(RootNetworkNodeInfo::getDynamicSimulationResultUuid).filter(Objects::nonNull).forEach(dynamicSimulationService::deleteResult)), // TODO delete all with one request only
                        studyServerExecutionService.runAsync(() -> deleteStudyInfos.getRootNetworkNodeInfos().stream()
                                .map(RootNetworkNodeInfo::getStateEstimationResultUuid).filter(Objects::nonNull).forEach(stateEstimationService::deleteStateEstimationResult)), // TODO delete all with one request only
                        studyServerExecutionService.runAsync(() -> deleteStudyInfos.getModificationGroupUuids().stream().filter(Objects::nonNull).forEach(networkModificationService::deleteModifications)), // TODO delete all with one request only
                        studyServerExecutionService.runAsync(() -> reportService.deleteReports(deleteStudyInfos.getReportsUuids())),
                        studyServerExecutionService.runAsync(() -> deleteStudyInfos.getNetworkUuids().stream().filter(Objects::nonNull).forEach(this::deleteEquipmentIndexes)),
                        studyServerExecutionService.runAsync(() -> deleteStudyInfos.getNetworkUuids().stream().filter(Objects::nonNull).forEach(networkStoreService::deleteNetwork)),
                        studyServerExecutionService.runAsync(() -> deleteStudyInfos.getCaseUuids().stream().filter(Objects::nonNull).forEach(caseService::deleteCase))
                );

                executeInParallel.get();
                if (startTime.get() != null) {
                    LOGGER.trace("Delete study '{}' : {} seconds", studyUuid, TimeUnit.NANOSECONDS.toSeconds(System.nanoTime() - startTime.get()));
                }
            }
        } catch (InterruptedException e) {
            Thread.currentThread().interrupt();
            throw new StudyException(DELETE_STUDY_FAILED, e.getMessage());
        } catch (Exception e) {
            throw new StudyException(DELETE_STUDY_FAILED, e.getMessage());
        }
    }

    public void deleteEquipmentIndexes(UUID networkUuid) {
        AtomicReference<Long> startTime = new AtomicReference<>();
        startTime.set(System.nanoTime());
        equipmentInfosService.deleteAllByNetworkUuid(networkUuid);
        LOGGER.trace("Indexes deletion for network '{}' : {} seconds", networkUuid, TimeUnit.NANOSECONDS.toSeconds(System.nanoTime() - startTime.get()));
    }

    public CreatedStudyBasicInfos insertStudy(UUID studyUuid, String userId, NetworkInfos networkInfos, CaseInfos caseInfos, UUID loadFlowParametersUuid,
                                              UUID shortCircuitParametersUuid, DynamicSimulationParametersEntity dynamicSimulationParametersEntity,
                                              UUID voltageInitParametersUuid, UUID securityAnalysisParametersUuid, UUID sensitivityAnalysisParametersUuid,
                                              Map<String, String> importParameters, UUID importReportUuid) {
        Objects.requireNonNull(studyUuid);
        Objects.requireNonNull(userId);
        Objects.requireNonNull(networkInfos.getNetworkUuid());
        Objects.requireNonNull(networkInfos.getNetworkId());
        Objects.requireNonNull(caseInfos.getCaseFormat());
        Objects.requireNonNull(caseInfos.getCaseUuid());
        Objects.requireNonNull(importParameters);

        StudyEntity studyEntity = self.saveStudyThenCreateBasicTree(studyUuid, networkInfos,
                caseInfos, loadFlowParametersUuid,
                shortCircuitParametersUuid, dynamicSimulationParametersEntity,
                voltageInitParametersUuid, securityAnalysisParametersUuid, sensitivityAnalysisParametersUuid,
                importParameters, importReportUuid);

        // Need to deal with the study creation (with a default root network ?)
        UUID studyFirstRootNetworkUuid = self.getStudyFirstRootNetworkUuid(studyUuid);
        CreatedStudyBasicInfos createdStudyBasicInfos = toCreatedStudyBasicInfos(studyEntity, studyFirstRootNetworkUuid);
        studyInfosService.add(createdStudyBasicInfos);

        notificationService.emitStudiesChanged(studyUuid, userId);

        return createdStudyBasicInfos;
    }

    @Transactional
    public CreatedStudyBasicInfos updateNetwork(UUID studyUuid, UUID rootNetworkUuid, String userId, NetworkInfos networkInfos) {
        StudyEntity studyEntity = studyRepository.findById(studyUuid).orElseThrow(() -> new StudyException(STUDY_NOT_FOUND));
        RootNetworkEntity rootNetworkEntity = rootNetworkService.getRootNetwork(rootNetworkUuid).orElseThrow(() -> new StudyException(StudyException.Type.ROOTNETWORK_NOT_FOUND));

        rootNetworkService.updateNetwork(rootNetworkEntity, networkInfos);

        CreatedStudyBasicInfos createdStudyBasicInfos = toCreatedStudyBasicInfos(studyEntity, rootNetworkEntity.getId());
        studyInfosService.add(createdStudyBasicInfos);

        notificationService.emitStudyNetworkRecreationDone(studyEntity.getId(), userId);

        return createdStudyBasicInfos;
    }

    private StudyEntity duplicateStudy(BasicStudyInfos studyInfos, UUID sourceStudyUuid, String userId) {
        Objects.requireNonNull(studyInfos.getId());
        Objects.requireNonNull(userId);

        StudyEntity sourceStudy = studyRepository.findById(sourceStudyUuid).orElseThrow(() -> new StudyException(STUDY_NOT_FOUND));

        StudyEntity newStudyEntity = duplicateStudyEntity(sourceStudy, studyInfos.getId());
        networkModificationTreeService.duplicateStudyNodes(newStudyEntity, sourceStudyUuid);
        rootNetworkService.duplicateStudyRootNetworks(newStudyEntity, sourceStudyUuid);

        UUID sourceStudyFirstRootNetworkUuid = self.getStudyFirstRootNetworkUuid(newStudyEntity.getId());
        CreatedStudyBasicInfos createdStudyBasicInfos = toCreatedStudyBasicInfos(newStudyEntity, sourceStudyFirstRootNetworkUuid);
        studyInfosService.add(createdStudyBasicInfos);
        notificationService.emitStudiesChanged(studyInfos.getId(), userId);

        return newStudyEntity;
    }

    private StudyEntity duplicateStudyEntity(StudyEntity sourceStudyEntity, UUID newStudyId) {
        UUID copiedLoadFlowParametersUuid = null;
        if (sourceStudyEntity.getLoadFlowParametersUuid() != null) {
            copiedLoadFlowParametersUuid = loadflowService.duplicateLoadFlowParameters(sourceStudyEntity.getLoadFlowParametersUuid());
        }

        UUID copiedShortCircuitParametersUuid = null;
        if (sourceStudyEntity.getShortCircuitParametersUuid() != null) {
            copiedShortCircuitParametersUuid = shortCircuitService.duplicateParameters(sourceStudyEntity.getShortCircuitParametersUuid());
        }

        UUID copiedSecurityAnalysisParametersUuid = null;
        if (sourceStudyEntity.getSecurityAnalysisParametersUuid() != null) {
            copiedSecurityAnalysisParametersUuid = securityAnalysisService.duplicateSecurityAnalysisParameters(sourceStudyEntity.getSecurityAnalysisParametersUuid());
        }

        UUID copiedSensitivityAnalysisParametersUuid = null;
        if (sourceStudyEntity.getSensitivityAnalysisParametersUuid() != null) {
            copiedSensitivityAnalysisParametersUuid = sensitivityAnalysisService.duplicateSensitivityAnalysisParameters(sourceStudyEntity.getSensitivityAnalysisParametersUuid());
        }

        NonEvacuatedEnergyParametersInfos nonEvacuatedEnergyParametersInfos = sourceStudyEntity.getNonEvacuatedEnergyParameters() == null ?
            NonEvacuatedEnergyService.getDefaultNonEvacuatedEnergyParametersInfos() :
            NonEvacuatedEnergyService.fromEntity(sourceStudyEntity.getNonEvacuatedEnergyParameters());

        UUID copiedVoltageInitParametersUuid = null;
        if (sourceStudyEntity.getVoltageInitParametersUuid() != null) {
            copiedVoltageInitParametersUuid = voltageInitService.duplicateVoltageInitParameters(sourceStudyEntity.getVoltageInitParametersUuid());
        }

        DynamicSimulationParametersInfos dynamicSimulationParameters = sourceStudyEntity.getDynamicSimulationParameters() != null ? DynamicSimulationService.fromEntity(sourceStudyEntity.getDynamicSimulationParameters(), objectMapper) : DynamicSimulationService.getDefaultDynamicSimulationParameters();

        return studyRepository.save(StudyEntity.builder()
            .id(newStudyId)
            .loadFlowParametersUuid(copiedLoadFlowParametersUuid)
            .securityAnalysisParametersUuid(copiedSecurityAnalysisParametersUuid)
            .nonEvacuatedEnergyProvider(sourceStudyEntity.getNonEvacuatedEnergyProvider())
            .dynamicSimulationProvider(sourceStudyEntity.getDynamicSimulationProvider())
            .dynamicSimulationParameters(DynamicSimulationService.toEntity(dynamicSimulationParameters, objectMapper))
            .shortCircuitParametersUuid(copiedShortCircuitParametersUuid)
            .voltageInitParametersUuid(copiedVoltageInitParametersUuid)
            .sensitivityAnalysisParametersUuid(copiedSensitivityAnalysisParametersUuid)
            .nonEvacuatedEnergyParameters(NonEvacuatedEnergyService.toEntity(nonEvacuatedEnergyParametersInfos))
            .build());
    }

    private StudyCreationRequestEntity insertStudyCreationRequest(String userId, UUID studyUuid) {
        StudyCreationRequestEntity newStudy = insertStudyCreationRequestEntity(studyUuid);
        notificationService.emitStudiesChanged(newStudy.getId(), userId);
        return newStudy;
    }

    public byte[] getVoltageLevelSvg(String voltageLevelId, DiagramParameters diagramParameters,
                                     UUID nodeUuid, UUID rootNetworkUuid) {
        UUID networkUuid = rootNetworkService.getNetworkUuid(rootNetworkUuid);
        String variantId = networkModificationTreeService.getVariantId(nodeUuid, rootNetworkUuid);
        if (networkStoreService.existVariant(networkUuid, variantId)) {
            return singleLineDiagramService.getVoltageLevelSvg(networkUuid, variantId, voltageLevelId, diagramParameters);
        } else {
            return null;
        }
    }

    public String getVoltageLevelSvgAndMetadata(String voltageLevelId, DiagramParameters diagramParameters,
                                                UUID nodeUuid, UUID rootNetworkUuid) {
        UUID networkUuid = rootNetworkService.getNetworkUuid(rootNetworkUuid);
        String variantId = networkModificationTreeService.getVariantId(nodeUuid, rootNetworkUuid);
        if (networkStoreService.existVariant(networkUuid, variantId)) {
            return singleLineDiagramService.getVoltageLevelSvgAndMetadata(networkUuid, variantId, voltageLevelId, diagramParameters);
        } else {
            return null;
        }
    }

    private void persistNetwork(UUID caseUuid, UUID studyUuid, UUID rootNetworkUuid, String variantId, String userId, UUID importReportUuid, String caseFormat, Map<String, Object> importParameters, CaseImportAction caseImportAction) {
        try {
            networkConversionService.persistNetwork(caseUuid, studyUuid, rootNetworkUuid, variantId, userId, importReportUuid, caseFormat, importParameters, caseImportAction);
        } catch (HttpStatusCodeException e) {
            throw handleHttpError(e, STUDY_CREATION_FAILED);
        }
    }

    public String getLinesGraphics(UUID networkUuid, UUID nodeUuid, UUID rootNetworkUuid, List<String> linesIds) {
        String variantId = networkModificationTreeService.getVariantId(nodeUuid, rootNetworkUuid);

        return geoDataService.getLinesGraphics(networkUuid, variantId, linesIds);
    }

    public String getSubstationsGraphics(UUID networkUuid, UUID nodeUuid, UUID rootNetworkUuid, List<String> substationsIds) {
        String variantId = networkModificationTreeService.getVariantId(nodeUuid, rootNetworkUuid);

        return geoDataService.getSubstationsGraphics(networkUuid, variantId, substationsIds);
    }

    public String getNetworkElementsInfos(UUID studyUuid, UUID nodeUuid, UUID rootNetworkUuid, List<String> substationsIds, String infoType, String elementType, boolean inUpstreamBuiltParentNode, List<Double> nominalVoltages) {
        UUID nodeUuidToSearchIn = getNodeUuidToSearchIn(nodeUuid, rootNetworkUuid, inUpstreamBuiltParentNode);
        StudyEntity studyEntity = studyRepository.findById(studyUuid).orElseThrow(() -> new StudyException(STUDY_NOT_FOUND));
        LoadFlowParameters loadFlowParameters = getLoadFlowParameters(studyEntity);
        return networkMapService.getElementsInfos(rootNetworkService.getNetworkUuid(rootNetworkUuid), networkModificationTreeService.getVariantId(nodeUuidToSearchIn, rootNetworkUuid),
                substationsIds, elementType, nominalVoltages, infoType, loadFlowParameters.getDcPowerFactor());
    }

    public String getNetworkElementInfos(UUID studyUuid, UUID nodeUuid, UUID rootNetworkUuid, String elementType, InfoTypeParameters infoTypeParameters, String elementId, boolean inUpstreamBuiltParentNode) {
        UUID nodeUuidToSearchIn = getNodeUuidToSearchIn(nodeUuid, rootNetworkUuid, inUpstreamBuiltParentNode);
        StudyEntity studyEntity = studyRepository.findById(studyUuid).orElseThrow(() -> new StudyException(STUDY_NOT_FOUND));
        LoadFlowParameters loadFlowParameters = getLoadFlowParameters(studyEntity);
        return networkMapService.getElementInfos(rootNetworkService.getNetworkUuid(rootNetworkUuid), networkModificationTreeService.getVariantId(nodeUuidToSearchIn, rootNetworkUuid),
                elementType, infoTypeParameters.getInfoType(), loadFlowParameters.getDcPowerFactor(), elementId);
    }

    public String getNetworkCountries(UUID nodeUuid, UUID rootNetworkUuid, boolean inUpstreamBuiltParentNode) {
        UUID nodeUuidToSearchIn = getNodeUuidToSearchIn(nodeUuid, rootNetworkUuid, inUpstreamBuiltParentNode);
        return networkMapService.getCountries(rootNetworkService.getNetworkUuid(rootNetworkUuid), networkModificationTreeService.getVariantId(nodeUuidToSearchIn, rootNetworkUuid));
    }

    public String getNetworkNominalVoltages(UUID nodeUuid, UUID rootNetworkUuid, boolean inUpstreamBuiltParentNode) {
        UUID nodeUuidToSearchIn = getNodeUuidToSearchIn(nodeUuid, rootNetworkUuid, inUpstreamBuiltParentNode);
        return networkMapService.getNominalVoltages(rootNetworkService.getNetworkUuid(rootNetworkUuid), networkModificationTreeService.getVariantId(nodeUuidToSearchIn, rootNetworkUuid));
    }

    public String getVoltageLevelEquipments(UUID nodeUuid, UUID rootNetworkUuid, List<String> substationsIds, boolean inUpstreamBuiltParentNode, String voltageLevelId) {
        UUID nodeUuidToSearchIn = getNodeUuidToSearchIn(nodeUuid, rootNetworkUuid, inUpstreamBuiltParentNode);
        String equipmentPath = "voltage-levels" + StudyConstants.DELIMITER + voltageLevelId + StudyConstants.DELIMITER + "equipments";
        return networkMapService.getEquipmentsMapData(rootNetworkService.getNetworkUuid(rootNetworkUuid), networkModificationTreeService.getVariantId(nodeUuidToSearchIn, rootNetworkUuid),
                substationsIds, equipmentPath);
    }

    public String getHvdcLineShuntCompensators(UUID nodeUuid, UUID rootNetworkUuid, boolean inUpstreamBuiltParentNode, String hvdcId) {
        UUID nodeUuidToSearchIn = getNodeUuidToSearchIn(nodeUuid, rootNetworkUuid, inUpstreamBuiltParentNode);
        UUID networkUuid = rootNetworkService.getNetworkUuid(rootNetworkUuid);
        String variantId = networkModificationTreeService.getVariantId(nodeUuidToSearchIn, rootNetworkUuid);
        return networkMapService.getHvdcLineShuntCompensators(networkUuid, variantId, hvdcId);
    }

    public String getBranchOr3WTVoltageLevelId(UUID nodeUuid, UUID rootNetworkUuid, boolean inUpstreamBuiltParentNode, String equipmentId, ThreeSides side) {
        UUID nodeUuidToSearchIn = getNodeUuidToSearchIn(nodeUuid, rootNetworkUuid, inUpstreamBuiltParentNode);
        UUID networkUuid = rootNetworkService.getNetworkUuid(rootNetworkUuid);
        String variantId = networkModificationTreeService.getVariantId(nodeUuidToSearchIn, rootNetworkUuid);
        return networkMapService.getBranchOr3WTVoltageLevelId(networkUuid, variantId, equipmentId, side);
    }

    public String getAllMapData(UUID nodeUuid, UUID rootNetworkUuid, List<String> substationsIds) {
        return networkMapService.getEquipmentsMapData(rootNetworkService.getNetworkUuid(rootNetworkUuid), networkModificationTreeService.getVariantId(nodeUuid, rootNetworkUuid),
                substationsIds, "all");
    }

    @Transactional
    public UUID runLoadFlow(UUID studyUuid, UUID nodeUuid, UUID rootNetworkUuid, String userId, Float limitReduction) {
        StudyEntity studyEntity = studyRepository.findById(studyUuid).orElseThrow(() -> new StudyException(STUDY_NOT_FOUND));
        UUID prevResultUuid = networkModificationTreeService.getComputationResultUuid(nodeUuid, rootNetworkUuid, LOAD_FLOW);
        if (prevResultUuid != null) {
            loadflowService.deleteLoadFlowResult(prevResultUuid);
        }

        UUID lfParametersUuid = loadflowService.getLoadFlowParametersOrDefaultsUuid(studyEntity);
        UUID lfReportUuid = networkModificationTreeService.getComputationReports(nodeUuid, rootNetworkUuid).getOrDefault(LOAD_FLOW.name(), UUID.randomUUID());
        networkModificationTreeService.updateComputationReportUuid(nodeUuid, rootNetworkUuid, LOAD_FLOW, lfReportUuid);
        UUID result = loadflowService.runLoadFlow(nodeUuid, rootNetworkUuid, lfParametersUuid, lfReportUuid, userId, limitReduction);

        updateComputationResultUuid(nodeUuid, rootNetworkUuid, result, LOAD_FLOW);
        notificationService.emitStudyChanged(studyUuid, nodeUuid, NotificationService.UPDATE_TYPE_LOADFLOW_STATUS);
        return result;
    }

    public ExportNetworkInfos exportNetwork(UUID nodeUuid, UUID rootNetworkUuid, String format, String paramatersJson, String fileName) {
        UUID networkUuid = rootNetworkService.getNetworkUuid(rootNetworkUuid);
        String variantId = networkModificationTreeService.getVariantId(nodeUuid, rootNetworkUuid);

        return networkConversionService.exportNetwork(networkUuid, variantId, format, paramatersJson, fileName);
    }

    private void assertComputationNotRunning(UUID nodeUuid, UUID rootNetworkUuid) {
        loadflowService.assertLoadFlowNotRunning(nodeUuid, rootNetworkUuid);
        securityAnalysisService.assertSecurityAnalysisNotRunning(nodeUuid, rootNetworkUuid);
        dynamicSimulationService.assertDynamicSimulationNotRunning(nodeUuid, rootNetworkUuid);
        sensitivityAnalysisService.assertSensitivityAnalysisNotRunning(nodeUuid, rootNetworkUuid);
        nonEvacuatedEnergyService.assertNonEvacuatedEnergyNotRunning(nodeUuid, rootNetworkUuid);
        shortCircuitService.assertShortCircuitAnalysisNotRunning(nodeUuid, rootNetworkUuid);
        voltageInitService.assertVoltageInitNotRunning(nodeUuid, rootNetworkUuid);
        stateEstimationService.assertStateEstimationNotRunning(nodeUuid, rootNetworkUuid);
    }

    public void assertIsNodeNotReadOnly(UUID nodeUuid) {
        Boolean isReadOnly = networkModificationTreeService.isReadOnly(nodeUuid).orElse(Boolean.FALSE);
        if (Boolean.TRUE.equals(isReadOnly)) {
            throw new StudyException(NOT_ALLOWED);
        }
    }

    public void assertIsNodeExist(UUID studyUuid, UUID nodeUuid) {
        boolean exists = networkModificationTreeService.getAllNodes(studyUuid).stream()
                .anyMatch(nodeEntity -> nodeUuid.equals(nodeEntity.getIdNode()));

        if (!exists) {
            throw new StudyException(NODE_NOT_FOUND);
        }
    }

    public void assertIsStudyExist(UUID studyUuid) {
        boolean exists = studyRepository.existsById(studyUuid);
        if (!exists) {
            throw new StudyException(NODE_NOT_FOUND);
        }
    }

    @Transactional
    // TODO Need to deal with all root networks
    public void assertCanModifyNode(UUID studyUuid, UUID nodeUuid, UUID rootNetworkUuid) {
        assertIsNodeNotReadOnly(nodeUuid);
        assertNoBuildNoComputation(studyUuid, nodeUuid, rootNetworkUuid);
    }

    public void assertIsStudyAndNodeExist(UUID studyUuid, UUID nodeUuid) {
        assertIsStudyExist(studyUuid);
        assertIsNodeExist(studyUuid, nodeUuid);
    }

    public void assertNoBuildNoComputation(UUID studyUuid, UUID nodeUuid, UUID rootNetworkUuid) {
        assertComputationNotRunning(nodeUuid, rootNetworkUuid);
        rootNetworkNodeInfoService.assertNoRootNetworkModificationInfoIsBuilding(studyUuid);
    }

    public void assertRootNodeOrBuiltNode(UUID studyUuid, UUID nodeUuid, UUID rootNetworkUuid) {
        if (!(networkModificationTreeService.getStudyRootNodeUuid(studyUuid).equals(nodeUuid)
                || networkModificationTreeService.getNodeBuildStatus(nodeUuid, rootNetworkUuid).isBuilt())) {
            throw new StudyException(NODE_NOT_BUILT);
        }
    }

    public LoadFlowParameters getLoadFlowParameters(StudyEntity studyEntity) {
        LoadFlowParametersInfos lfParameters = getLoadFlowParametersInfos(studyEntity);
        return lfParameters.getCommonParameters();
    }

    @Transactional
    public LoadFlowParametersInfos getLoadFlowParametersInfos(UUID studyUuid) {
        StudyEntity studyEntity = studyRepository.findById(studyUuid).orElseThrow(() -> new StudyException(STUDY_NOT_FOUND));
        return getLoadFlowParametersInfos(studyEntity);
    }

    public LoadFlowParametersInfos getLoadFlowParametersInfos(StudyEntity studyEntity) {
        UUID loadFlowParamsUuid = loadflowService.getLoadFlowParametersOrDefaultsUuid(studyEntity);
        return loadflowService.getLoadFlowParameters(loadFlowParamsUuid);
    }

    @Transactional
    public String getSecurityAnalysisParametersValues(UUID studyUuid) {
        StudyEntity studyEntity = studyRepository.findById(studyUuid).orElseThrow(() -> new StudyException(STUDY_NOT_FOUND));
        return securityAnalysisService.getSecurityAnalysisParameters(securityAnalysisService.getSecurityAnalysisParametersUuidOrElseCreateDefaults(studyEntity));
    }

    @Transactional
    public void setSecurityAnalysisParametersValues(UUID studyUuid, String parameters, String userId) {
        StudyEntity studyEntity = studyRepository.findById(studyUuid).orElseThrow(() -> new StudyException(STUDY_NOT_FOUND));
        createOrUpdateSecurityAnalysisParameters(studyUuid, studyEntity, parameters);
        notificationService.emitStudyChanged(studyUuid, null, NotificationService.UPDATE_TYPE_SECURITY_ANALYSIS_STATUS);
        notificationService.emitElementUpdated(studyUuid, userId);
        notificationService.emitComputationParamsChanged(studyUuid, SECURITY_ANALYSIS);
    }

    public NonEvacuatedEnergyParametersInfos getNonEvacuatedEnergyParametersInfos(UUID studyUuid) {
        return studyRepository.findById(studyUuid)
                .map(studyEntity -> studyEntity.getNonEvacuatedEnergyParameters() != null ?
                        NonEvacuatedEnergyService.fromEntity(studyEntity.getNonEvacuatedEnergyParameters()) :
                        NonEvacuatedEnergyService.getDefaultNonEvacuatedEnergyParametersInfos())
                .orElse(null);
    }

    @Transactional
    public boolean setLoadFlowParameters(UUID studyUuid, String parameters, String userId) {
        StudyEntity studyEntity = studyRepository.findById(studyUuid).orElseThrow(() -> new StudyException(STUDY_NOT_FOUND));
        boolean userProfileIssue = createOrUpdateLoadFlowParameters(studyEntity, parameters, userId);
        invalidateLoadFlowStatusOnAllNodes(studyUuid);
        invalidateSecurityAnalysisStatusOnAllNodes(studyUuid);
        invalidateSensitivityAnalysisStatusOnAllNodes(studyUuid);
        invalidateNonEvacuatedEnergyAnalysisStatusOnAllNodes(studyUuid);
        invalidateDynamicSimulationStatusOnAllNodes(studyUuid);
        notificationService.emitStudyChanged(studyUuid, null, NotificationService.UPDATE_TYPE_LOADFLOW_STATUS);
        notificationService.emitStudyChanged(studyUuid, null, NotificationService.UPDATE_TYPE_SECURITY_ANALYSIS_STATUS);
        notificationService.emitStudyChanged(studyUuid, null, NotificationService.UPDATE_TYPE_SENSITIVITY_ANALYSIS_STATUS);
        notificationService.emitStudyChanged(studyUuid, null, NotificationService.UPDATE_TYPE_NON_EVACUATED_ENERGY_STATUS);
        notificationService.emitStudyChanged(studyUuid, null, NotificationService.UPDATE_TYPE_DYNAMIC_SIMULATION_STATUS);
        notificationService.emitElementUpdated(studyUuid, userId);
        notificationService.emitComputationParamsChanged(studyUuid, LOAD_FLOW);
        return userProfileIssue;
    }

    public String getDefaultLoadflowProvider(String userId) {
        if (userId != null) {
            UserProfileInfos userProfileInfos = userAdminService.getUserProfile(userId).orElse(null);
            if (userProfileInfos != null && userProfileInfos.getLoadFlowParameterId() != null) {
                try {
                    return loadflowService.getLoadFlowParameters(userProfileInfos.getLoadFlowParameterId()).getProvider();
                } catch (Exception e) {
                    LOGGER.error(String.format("Could not get loadflow parameters with id '%s' from user/profile '%s/%s'. Using default provider",
                            userProfileInfos.getLoadFlowParameterId(), userId, userProfileInfos.getName()), e);
                    // in case of read error (ex: wrong/dangling uuid in the profile), move on with default provider below
                }
            }
        }
        return loadflowService.getLoadFlowDefaultProvider();
    }

    private void updateProvider(UUID studyUuid, String userId, Consumer<StudyEntity> providerSetter) {
        StudyEntity studyEntity = studyRepository.findById(studyUuid).orElseThrow(() -> new StudyException(STUDY_NOT_FOUND));
        providerSetter.accept(studyEntity);
        notificationService.emitElementUpdated(studyUuid, userId);
    }

    public void updateLoadFlowProvider(UUID studyUuid, String provider, String userId) {
        updateProvider(studyUuid, userId, studyEntity -> {
            loadflowService.updateLoadFlowProvider(studyEntity.getLoadFlowParametersUuid(), provider);
            invalidateLoadFlowStatusOnAllNodes(studyUuid);
            notificationService.emitStudyChanged(studyUuid, null, NotificationService.UPDATE_TYPE_LOADFLOW_STATUS);
            notificationService.emitComputationParamsChanged(studyUuid, LOAD_FLOW);

        });
    }

    public String getDefaultSecurityAnalysisProvider() {
        return securityAnalysisService.getSecurityAnalysisDefaultProvider();
    }

    public void updateSecurityAnalysisProvider(UUID studyUuid, String provider, String userId) {
        updateProvider(studyUuid, userId, studyEntity -> {
            securityAnalysisService.updateSecurityAnalysisProvider(studyEntity.getSecurityAnalysisParametersUuid(), provider);
            invalidateSecurityAnalysisStatusOnAllNodes(studyUuid);
            notificationService.emitStudyChanged(studyUuid, null, NotificationService.UPDATE_TYPE_SECURITY_ANALYSIS_STATUS);
            notificationService.emitComputationParamsChanged(studyUuid, SECURITY_ANALYSIS);
        });
    }

    public String getDefaultSensitivityAnalysisProvider() {
        return sensitivityAnalysisService.getSensitivityAnalysisDefaultProvider();
    }

    public String getDefaultNonEvacuatedEnergyProvider() {
        return defaultNonEvacuatedEnergyProvider;
    }

    public String getDefaultDynamicSimulationProvider() {
        return defaultDynamicSimulationProvider;
    }

    public String getDynamicSimulationProvider(UUID studyUuid) {
        return studyRepository.findById(studyUuid)
                .map(StudyEntity::getDynamicSimulationProvider)
                .orElse("");
    }

    @Transactional
    public void updateDynamicSimulationProvider(UUID studyUuid, String provider, String userId) {
        updateProvider(studyUuid, userId, studyEntity -> {
            studyEntity.setDynamicSimulationProvider(provider != null ? provider : defaultDynamicSimulationProvider);
            invalidateDynamicSimulationStatusOnAllNodes(studyUuid);
            notificationService.emitStudyChanged(studyUuid, null, NotificationService.UPDATE_TYPE_DYNAMIC_SIMULATION_STATUS);
            notificationService.emitComputationParamsChanged(studyUuid, DYNAMIC_SIMULATION);
        });
    }

    @Transactional
    public String getShortCircuitParametersInfo(UUID studyUuid) {
        StudyEntity studyEntity = studyRepository.findById(studyUuid).orElseThrow(() -> new StudyException(STUDY_NOT_FOUND));
        if (studyEntity.getShortCircuitParametersUuid() == null) {
            studyEntity.setShortCircuitParametersUuid(shortCircuitService.createParameters(null));
            studyRepository.save(studyEntity);
        }
        return shortCircuitService.getParameters(studyEntity.getShortCircuitParametersUuid());
    }

    @Transactional
    public void setShortCircuitParameters(UUID studyUuid, @Nullable String shortCircuitParametersInfos, String userId) {
        StudyEntity studyEntity = studyRepository.findById(studyUuid).orElseThrow(() -> new StudyException(STUDY_NOT_FOUND));
        /* +-----------------------+----------------+-----------------------------------------+
         * | entity.parametersUuid | parametersInfo | action                                  |
         * | no                    | no             | create default ones                     |
         * | no                    | yes            | create new ones                         |
         * | yes                   | no             | reset existing ones (with default ones) |
         * | yes                   | yes            | update existing ones                    |
         * +-----------------------+----------------+-----------------------------------------+
         */
        if (studyEntity.getShortCircuitParametersUuid() != null) {
            shortCircuitService.updateParameters(studyEntity.getShortCircuitParametersUuid(), shortCircuitParametersInfos);
        } else {
            studyEntity.setShortCircuitParametersUuid(shortCircuitService.createParameters(shortCircuitParametersInfos));
            studyRepository.save(studyEntity);
        }
        notificationService.emitElementUpdated(studyUuid, userId);
        notificationService.emitComputationParamsChanged(studyUuid, SHORT_CIRCUIT);

    }

    @Transactional
    public UUID runSecurityAnalysis(UUID studyUuid, List<String> contingencyListNames, UUID nodeUuid, UUID rootNetworkUuid, String userId) {
        Objects.requireNonNull(studyUuid);
        Objects.requireNonNull(contingencyListNames);
        Objects.requireNonNull(nodeUuid);

        UUID networkUuid = rootNetworkService.getNetworkUuid(rootNetworkUuid);
        String variantId = networkModificationTreeService.getVariantId(nodeUuid, rootNetworkUuid);
        UUID saReportUuid = networkModificationTreeService.getComputationReports(nodeUuid, rootNetworkUuid).getOrDefault(SECURITY_ANALYSIS.name(), UUID.randomUUID());
        networkModificationTreeService.updateComputationReportUuid(nodeUuid, rootNetworkUuid, SECURITY_ANALYSIS, saReportUuid);
        StudyEntity study = studyRepository.findById(studyUuid).orElseThrow(() -> new StudyException(STUDY_NOT_FOUND));
        String receiver;
        try {
            receiver = URLEncoder.encode(objectMapper.writeValueAsString(new NodeReceiver(nodeUuid, rootNetworkUuid)),
                    StandardCharsets.UTF_8);
        } catch (JsonProcessingException e) {
            throw new UncheckedIOException(e);
        }

        UUID prevResultUuid = networkModificationTreeService.getComputationResultUuid(nodeUuid, rootNetworkUuid, SECURITY_ANALYSIS);
        if (prevResultUuid != null) {
            securityAnalysisService.deleteSaResult(prevResultUuid);
        }

        var runSecurityAnalysisParametersInfos = new RunSecurityAnalysisParametersInfos(study.getSecurityAnalysisParametersUuid(), study.getLoadFlowParametersUuid(), contingencyListNames);
        UUID result = securityAnalysisService.runSecurityAnalysis(networkUuid, variantId, runSecurityAnalysisParametersInfos,
                new ReportInfos(saReportUuid, nodeUuid), receiver, userId);
        updateComputationResultUuid(nodeUuid, rootNetworkUuid, result, SECURITY_ANALYSIS);
        notificationService.emitStudyChanged(studyUuid, nodeUuid, NotificationService.UPDATE_TYPE_SECURITY_ANALYSIS_STATUS);
        return result;
    }

    public Integer getContingencyCount(UUID studyUuid, List<String> contingencyListNames, UUID nodeUuid, UUID rootNetworkUuid) {
        Objects.requireNonNull(studyUuid);
        Objects.requireNonNull(contingencyListNames);
        Objects.requireNonNull(nodeUuid);

        UUID networkuuid = rootNetworkService.getNetworkUuid(rootNetworkUuid);
        String variantId = networkModificationTreeService.getVariantId(nodeUuid, rootNetworkUuid);

        return actionsService.getContingencyCount(networkuuid, variantId, contingencyListNames);
    }

    public List<LimitViolationInfos> getLimitViolations(@NonNull UUID nodeUuid, UUID rootNetworkUuid, String filters, String globalFilters, Sort sort) {
        UUID networkuuid = rootNetworkService.getNetworkUuid(rootNetworkUuid);
        String variantId = networkModificationTreeService.getVariantId(nodeUuid, rootNetworkUuid);
        return loadflowService.getLimitViolations(nodeUuid, rootNetworkUuid, filters, globalFilters, sort, networkuuid, variantId);
    }

    public byte[] getSubstationSvg(String substationId, DiagramParameters diagramParameters,
                                   String substationLayout, UUID nodeUuid, UUID rootNetworkUuid) {
        UUID networkUuid = rootNetworkService.getNetworkUuid(rootNetworkUuid);
        String variantId = networkModificationTreeService.getVariantId(nodeUuid, rootNetworkUuid);
        if (networkStoreService.existVariant(networkUuid, variantId)) {
            return singleLineDiagramService.getSubstationSvg(networkUuid, variantId, substationId, diagramParameters, substationLayout);
        } else {
            return null;
        }
    }

    public String getSubstationSvgAndMetadata(String substationId, DiagramParameters diagramParameters,
                                              String substationLayout, UUID nodeUuid, UUID rootNetworkUuid) {
        UUID networkUuid = rootNetworkService.getNetworkUuid(rootNetworkUuid);
        String variantId = networkModificationTreeService.getVariantId(nodeUuid, rootNetworkUuid);
        if (networkStoreService.existVariant(networkUuid, variantId)) {
            return singleLineDiagramService.getSubstationSvgAndMetadata(networkUuid, variantId, substationId, diagramParameters, substationLayout);
        } else {
            return null;
        }
    }

    public String getNetworkAreaDiagram(UUID nodeUuid, UUID rootNetworkUuid, List<String> voltageLevelsIds, int depth, boolean withGeoData) {
        UUID networkUuid = rootNetworkService.getNetworkUuid(rootNetworkUuid);
        String variantId = networkModificationTreeService.getVariantId(nodeUuid, rootNetworkUuid);
        if (networkStoreService.existVariant(networkUuid, variantId)) {
            return singleLineDiagramService.getNetworkAreaDiagram(networkUuid, variantId, voltageLevelsIds, depth, withGeoData);
        } else {
            return null;
        }
    }

    public void invalidateSecurityAnalysisStatusOnAllNodes(UUID studyUuid) {
        securityAnalysisService.invalidateSaStatus(rootNetworkNodeInfoService.getComputationResultUuids(studyUuid, SECURITY_ANALYSIS));
    }

    public void invalidateSensitivityAnalysisStatusOnAllNodes(UUID studyUuid) {
        sensitivityAnalysisService.invalidateSensitivityAnalysisStatus(rootNetworkNodeInfoService.getComputationResultUuids(studyUuid, SENSITIVITY_ANALYSIS));
    }

    public void invalidateNonEvacuatedEnergyAnalysisStatusOnAllNodes(UUID studyUuid) {
        nonEvacuatedEnergyService.invalidateNonEvacuatedEnergyStatus(rootNetworkNodeInfoService.getComputationResultUuids(studyUuid, NON_EVACUATED_ENERGY_ANALYSIS));
    }

    public void invalidateDynamicSimulationStatusOnAllNodes(UUID studyUuid) {
        dynamicSimulationService.invalidateStatus(rootNetworkNodeInfoService.getComputationResultUuids(studyUuid, DYNAMIC_SIMULATION));
    }

    public void invalidateLoadFlowStatusOnAllNodes(UUID studyUuid) {
        loadflowService.invalidateLoadFlowStatus(rootNetworkNodeInfoService.getComputationResultUuids(studyUuid, LOAD_FLOW));
    }

    public void invalidateVoltageInitStatusOnAllNodes(UUID studyUuid) {
        voltageInitService.invalidateVoltageInitStatus(rootNetworkNodeInfoService.getComputationResultUuids(studyUuid, VOLTAGE_INITIALIZATION));
    }

    private StudyEntity updateStudyIndexationStatus(StudyEntity studyEntity, StudyIndexationStatus indexationStatus) {
        studyEntity.setIndexationStatus(indexationStatus);
        notificationService.emitStudyIndexationStatusChanged(studyEntity.getId(), indexationStatus);
        return studyEntity;
    }

    public StudyEntity updateStudyIndexationStatus(UUID studyUuid, StudyIndexationStatus indexationStatus) {
        return updateStudyIndexationStatus(studyRepository.findById(studyUuid).orElseThrow(() -> new StudyException(STUDY_NOT_FOUND)), indexationStatus);
    }

    @Transactional
    public StudyEntity saveStudyThenCreateBasicTree(UUID studyUuid, NetworkInfos networkInfos,
                                                    CaseInfos caseInfos, UUID loadFlowParametersUuid,
                                                    UUID shortCircuitParametersUuid, DynamicSimulationParametersEntity dynamicSimulationParametersEntity,
                                                    UUID voltageInitParametersUuid, UUID securityAnalysisParametersUuid, UUID sensitivityAnalysisParametersUuid,
                                                    Map<String, String> importParameters, UUID importReportUuid) {

        StudyEntity studyEntity = StudyEntity.builder()
                .id(studyUuid)
                .nonEvacuatedEnergyProvider(defaultNonEvacuatedEnergyProvider)
                .dynamicSimulationProvider(defaultDynamicSimulationProvider)
                .loadFlowParametersUuid(loadFlowParametersUuid)
                .shortCircuitParametersUuid(shortCircuitParametersUuid)
                .dynamicSimulationParameters(dynamicSimulationParametersEntity)
                .voltageInitParametersUuid(voltageInitParametersUuid)
                .securityAnalysisParametersUuid(securityAnalysisParametersUuid)
                .sensitivityAnalysisParametersUuid(sensitivityAnalysisParametersUuid)
                .indexationStatus(StudyIndexationStatus.INDEXED)
                .voltageInitParameters(new StudyVoltageInitParametersEntity())
                .build();

        var study = studyRepository.save(studyEntity);
        rootNetworkService.createRootNetwork(studyEntity, RootNetworkInfos.builder().id(UUID.randomUUID()).networkInfos(networkInfos).caseInfos(caseInfos).reportUuid(importReportUuid).importParameters(importParameters).build());
        networkModificationTreeService.createBasicTree(study);

        return study;
    }

    void updateComputationResultUuid(UUID nodeUuid, UUID rootNetworkUuid, UUID computationResultUuid, ComputationType computationType) {
        rootNetworkNodeInfoService.updateComputationResultUuid(nodeUuid, rootNetworkUuid, computationResultUuid, computationType);
    }

    public List<String> getResultEnumValues(UUID nodeUuid, UUID rootNetworkUuid, ComputationType computationType, String enumName) {
        Objects.requireNonNull(nodeUuid);
        Objects.requireNonNull(enumName);
        UUID resultUuid = networkModificationTreeService.getComputationResultUuid(nodeUuid, rootNetworkUuid, computationType);
        if (resultUuid != null) {
            return switch (computationType) {
                case LOAD_FLOW -> loadflowService.getEnumValues(enumName, resultUuid);
                case SECURITY_ANALYSIS -> securityAnalysisService.getEnumValues(enumName, resultUuid);
                case SHORT_CIRCUIT, SHORT_CIRCUIT_ONE_BUS -> shortCircuitService.getEnumValues(enumName, resultUuid);
                default -> throw new StudyException(NOT_ALLOWED);
            };
        } else {
            return new ArrayList<>();
        }
    }

    private StudyCreationRequestEntity insertStudyCreationRequestEntity(UUID studyUuid) {
        StudyCreationRequestEntity studyCreationRequestEntity = new StudyCreationRequestEntity(
                studyUuid == null ? UUID.randomUUID() : studyUuid);
        return studyCreationRequestRepository.save(studyCreationRequestEntity);
    }

    public boolean createOrUpdateLoadFlowParameters(StudyEntity studyEntity, String parameters, String userId) {
        boolean userProfileIssue = false;
        UUID existingLoadFlowParametersUuid = studyEntity.getLoadFlowParametersUuid();

        UserProfileInfos userProfileInfos = parameters == null ? userAdminService.getUserProfile(userId).orElse(null) : null;
        if (parameters == null && userProfileInfos != null && userProfileInfos.getLoadFlowParameterId() != null) {
            // reset case, with existing profile, having default LF params
            try {
                UUID loadFlowParametersFromProfileUuid = loadflowService.duplicateLoadFlowParameters(userProfileInfos.getLoadFlowParameterId());
                if (existingLoadFlowParametersUuid != null) {
                    //For a reset to defaultValues we need to keep the provider if it exists because it's updated separately
                    String keptProvider = loadflowService.getLoadFlowParameters(existingLoadFlowParametersUuid).getProvider();
                    loadflowService.updateLoadFlowProvider(loadFlowParametersFromProfileUuid, keptProvider);
                }
                studyEntity.setLoadFlowParametersUuid(loadFlowParametersFromProfileUuid);
                removeLoadFlowParameters(existingLoadFlowParametersUuid);
                return userProfileIssue;
            } catch (Exception e) {
                userProfileIssue = true;
                LOGGER.error(String.format("Could not duplicate loadflow parameters with id '%s' from user/profile '%s/%s'. Using default parameters",
                        userProfileInfos.getLoadFlowParameterId(), userId, userProfileInfos.getName()), e);
                // in case of duplication error (ex: wrong/dangling uuid in the profile), move on with default params below
            }
        }

        if (existingLoadFlowParametersUuid == null) {
            existingLoadFlowParametersUuid = loadflowService.createLoadFlowParameters(parameters);
            studyEntity.setLoadFlowParametersUuid(existingLoadFlowParametersUuid);
        } else {
            loadflowService.updateLoadFlowParameters(existingLoadFlowParametersUuid, parameters);
        }
        return userProfileIssue;
    }

    private void removeLoadFlowParameters(@Nullable UUID lfParametersUuid) {
        if (lfParametersUuid != null) {
            try {
                loadflowService.deleteLoadFlowParameters(lfParametersUuid);
            } catch (Exception e) {
                LOGGER.error("Could not remove loadflow Parameters with uuid:" + lfParametersUuid, e);
            }
        }
    }

    public void updateDynamicSimulationParameters(UUID studyUuid, DynamicSimulationParametersEntity dynamicSimulationParametersEntity) {
        Optional<StudyEntity> studyEntity = studyRepository.findById(studyUuid);
        studyEntity.ifPresent(studyEntity1 -> {
            studyEntity1.setDynamicSimulationParameters(dynamicSimulationParametersEntity);
            invalidateDynamicSimulationStatusOnAllNodes(studyUuid);
            notificationService.emitStudyChanged(studyUuid, null, NotificationService.UPDATE_TYPE_DYNAMIC_SIMULATION_STATUS);
        });
    }

    public void createOrUpdateVoltageInitParameters(StudyEntity studyEntity, VoltageInitParametersInfos parameters) {
        UUID voltageInitParametersUuid = studyEntity.getVoltageInitParametersUuid();
        if (voltageInitParametersUuid == null) {
            voltageInitParametersUuid = voltageInitService.createVoltageInitParameters(parameters);
            studyEntity.setVoltageInitParametersUuid(voltageInitParametersUuid);
        } else {
            VoltageInitParametersInfos oldParameters = voltageInitService.getVoltageInitParameters(voltageInitParametersUuid);
            if (!Objects.isNull(parameters) && parameters.equals(oldParameters)) {
                return;
            }
            voltageInitService.updateVoltageInitParameters(voltageInitParametersUuid, parameters);
        }
        invalidateVoltageInitStatusOnAllNodes(studyEntity.getId());
    }

    public void createOrUpdateSecurityAnalysisParameters(UUID studyUuid, StudyEntity studyEntity, String parameters) {
        UUID securityAnalysisParametersUuid = studyEntity.getSecurityAnalysisParametersUuid();
        if (securityAnalysisParametersUuid == null) {
            securityAnalysisParametersUuid = securityAnalysisService.createSecurityAnalysisParameters(parameters);
            studyEntity.setSecurityAnalysisParametersUuid(securityAnalysisParametersUuid);
        } else {
            securityAnalysisService.updateSecurityAnalysisParameters(securityAnalysisParametersUuid, parameters);
        }
        invalidateSecurityAnalysisStatusOnAllNodes(studyUuid);
    }

    public void createNetworkModification(UUID studyUuid, String createModificationAttributes, UUID nodeUuid, UUID rootNetworkUuid, String userId) {
        List<UUID> childrenUuids = networkModificationTreeService.getChildren(nodeUuid);
        notificationService.emitStartModificationEquipmentNotification(studyUuid, nodeUuid, childrenUuids, NotificationService.MODIFICATIONS_CREATING_IN_PROGRESS);
        try {
            RootNetworkNodeInfoEntity rootNetworkNodeInfoEntity = rootNetworkNodeInfoService.getRootNetworkNodeInfo(nodeUuid, rootNetworkUuid).orElseThrow(() -> new StudyException(ROOTNETWORK_NOT_FOUND));
            UUID groupUuid = networkModificationTreeService.getModificationGroupUuid(nodeUuid);
            String variantId = rootNetworkNodeInfoEntity.getVariantId();
            UUID reportUuid = rootNetworkNodeInfoEntity.getModificationReports().get(nodeUuid);

            Optional<NetworkModificationResult> networkModificationResult = networkModificationService.createModification(studyUuid, createModificationAttributes, groupUuid, variantId, reportUuid, nodeUuid, rootNetworkUuid);
            updateNode(studyUuid, nodeUuid, rootNetworkUuid, networkModificationResult);
        } finally {
            notificationService.emitEndModificationEquipmentNotification(studyUuid, nodeUuid, childrenUuids);
        }
        notificationService.emitElementUpdated(studyUuid, userId);
    }

    public void updateNetworkModification(UUID studyUuid, String updateModificationAttributes, UUID nodeUuid, UUID rootNetworkUuid, UUID modificationUuid, String userId) {
        List<UUID> childrenUuids = networkModificationTreeService.getChildren(nodeUuid);
        notificationService.emitStartModificationEquipmentNotification(studyUuid, nodeUuid, childrenUuids, NotificationService.MODIFICATIONS_UPDATING_IN_PROGRESS);
        try {
            networkModificationService.updateModification(updateModificationAttributes, modificationUuid);
            updateStatuses(studyUuid, nodeUuid, rootNetworkUuid, false);
        } finally {
            notificationService.emitEndModificationEquipmentNotification(studyUuid, nodeUuid, childrenUuids);
        }
        notificationService.emitElementUpdated(studyUuid, userId);
    }

    public String getVoltageLevelSubstationId(UUID nodeUuid, UUID rootNetworkUuid, String voltageLevelId) {
        UUID networkUuid = rootNetworkService.getNetworkUuid(rootNetworkUuid);
        String variantId = networkModificationTreeService.getVariantId(nodeUuid, rootNetworkUuid);
        return networkMapService.getVoltageLevelSubstationId(networkUuid, variantId, voltageLevelId);
    }

    public List<IdentifiableInfos> getVoltageLevelBusesOrBusbarSections(UUID nodeUuid, UUID rootNetworkUuid, String voltageLevelId,
                                                                        String busPath) {
        UUID networkUuid = rootNetworkService.getNetworkUuid(rootNetworkUuid);
        String variantId = networkModificationTreeService.getVariantId(nodeUuid, rootNetworkUuid);

        return networkMapService.getVoltageLevelBusesOrBusbarSections(networkUuid, variantId, voltageLevelId, busPath);
    }

    public String getVoltageLevelSubstationId(UUID studyUuid, UUID nodeUuid, UUID rootNetworkUuid, String voltageLevelId, boolean inUpstreamBuiltParentNode) {
        UUID nodeUuidToSearchIn = getNodeUuidToSearchIn(nodeUuid, rootNetworkUuid, inUpstreamBuiltParentNode);
        return getVoltageLevelSubstationId(nodeUuidToSearchIn, rootNetworkUuid, voltageLevelId);
    }

    public List<IdentifiableInfos> getVoltageLevelBusesOrBusbarSections(UUID nodeUuid, UUID rootNetworkUuid, String voltageLevelId, boolean inUpstreamBuiltParentNode) {
        UUID nodeUuidToSearchIn = getNodeUuidToSearchIn(nodeUuid, rootNetworkUuid, inUpstreamBuiltParentNode);
        return getVoltageLevelBusesOrBusbarSections(nodeUuidToSearchIn, rootNetworkUuid, voltageLevelId, "buses-or-busbar-sections");
    }

    @Transactional(readOnly = true)
    public UUID getStudyUuidFromNodeUuid(UUID nodeUuid) {
        return networkModificationTreeService.getStudyUuidForNodeId(nodeUuid);
    }

    public void buildNode(@NonNull UUID studyUuid, @NonNull UUID nodeUuid, @NonNull UUID rootNetworkUuid, @NonNull String userId) {
        assertCanBuildNode(studyUuid, rootNetworkUuid, userId);
        BuildInfos buildInfos = networkModificationTreeService.getBuildInfos(nodeUuid, rootNetworkUuid);
        Map<UUID, UUID> nodeUuidToReportUuid = buildInfos.getReportsInfos().stream().collect(Collectors.toMap(ReportInfos::nodeUuid, ReportInfos::reportUuid));
        networkModificationTreeService.setModificationReports(nodeUuid, rootNetworkUuid, nodeUuidToReportUuid);
        networkModificationTreeService.updateNodeBuildStatus(nodeUuid, rootNetworkUuid, NodeBuildStatus.from(BuildStatus.BUILDING));
        try {
            networkModificationService.buildNode(nodeUuid, rootNetworkUuid, buildInfos);
        } catch (Exception e) {
            networkModificationTreeService.updateNodeBuildStatus(nodeUuid, rootNetworkUuid, NodeBuildStatus.from(BuildStatus.NOT_BUILT));
            throw new StudyException(NODE_BUILD_ERROR, e.getMessage());
        }
    }

    private void assertCanBuildNode(@NonNull UUID studyUuid, @NonNull UUID rootNetworkUuid, @NonNull String userId) {
        // check restrictions on node builds number
        userAdminService.getUserMaxAllowedBuilds(userId).ifPresent(maxBuilds -> {
            long nbBuiltNodes = networkModificationTreeService.countBuiltNodes(studyUuid, rootNetworkUuid);
            if (nbBuiltNodes >= maxBuilds) {
                throw new StudyException(MAX_NODE_BUILDS_EXCEEDED, "max allowed built nodes : " + maxBuilds);
            }
        });
    }

    @Transactional
    public void unbuildNode(@NonNull UUID studyUuid, @NonNull UUID nodeUuid, @NonNull UUID rootNetworkUuid) {
        invalidateBuild(studyUuid, nodeUuid, rootNetworkUuid, false, true, true);
        emitAllComputationStatusChanged(studyUuid, nodeUuid);
    }

    public void stopBuild(@NonNull UUID nodeUuid, UUID rootNetworkUuid) {
        networkModificationService.stopBuild(nodeUuid, rootNetworkUuid);
    }

    @Transactional
    public void duplicateStudyNode(UUID sourceStudyUuid, UUID targetStudyUuid, UUID nodeToCopyUuid, UUID referenceNodeUuid, InsertMode insertMode, String userId) {
        checkStudyContainsNode(sourceStudyUuid, nodeToCopyUuid);
        checkStudyContainsNode(targetStudyUuid, referenceNodeUuid);
        UUID duplicatedNodeUuid = networkModificationTreeService.duplicateStudyNode(nodeToCopyUuid, referenceNodeUuid, insertMode);
        boolean invalidateBuild = networkModificationTreeService.hasModifications(nodeToCopyUuid, false);
        updateStatuses(targetStudyUuid, duplicatedNodeUuid, self.getStudyFirstRootNetworkUuid(targetStudyUuid), true, invalidateBuild, true);
        notificationService.emitElementUpdated(targetStudyUuid, userId);
    }

    @Transactional
    public void moveStudyNode(UUID studyUuid, UUID nodeToMoveUuid, UUID rootNetworkUuid, UUID referenceNodeUuid, InsertMode insertMode, String userId) {
        List<NodeEntity> oldChildren = null;
        checkStudyContainsNode(studyUuid, nodeToMoveUuid);
        checkStudyContainsNode(studyUuid, referenceNodeUuid);
        boolean shouldInvalidateChildren = networkModificationTreeService.hasModifications(nodeToMoveUuid, false);

        //Invalidating previous children if necessary
        if (shouldInvalidateChildren) {
            oldChildren = networkModificationTreeService.getChildrenByParentUuid(nodeToMoveUuid);
        }

        networkModificationTreeService.moveStudyNode(nodeToMoveUuid, referenceNodeUuid, insertMode);

        //Invalidating moved node or new children if necessary
        if (shouldInvalidateChildren) {
            updateStatuses(studyUuid, nodeToMoveUuid, rootNetworkUuid, false, true, true);
            oldChildren.forEach(child -> updateStatuses(studyUuid, child.getIdNode(), rootNetworkUuid, false, true, true));
        } else {
            invalidateBuild(studyUuid, nodeToMoveUuid, rootNetworkUuid, false, true, true);
        }
        notificationService.emitElementUpdated(studyUuid, userId);
    }

    @Transactional
    public void duplicateStudySubtree(UUID sourceStudyUuid, UUID targetStudyUuid, UUID parentNodeToCopyUuid, UUID referenceNodeUuid, String userId) {
        checkStudyContainsNode(sourceStudyUuid, parentNodeToCopyUuid);
        checkStudyContainsNode(targetStudyUuid, referenceNodeUuid);

        StudyEntity studyEntity = studyRepository.findById(targetStudyUuid).orElseThrow(() -> new StudyException(STUDY_NOT_FOUND));
        AbstractNode studySubTree = networkModificationTreeService.getStudySubtree(sourceStudyUuid, parentNodeToCopyUuid);
        UUID duplicatedNodeUuid = networkModificationTreeService.cloneStudyTree(studySubTree, referenceNodeUuid, studyEntity);
        notificationService.emitSubtreeInserted(targetStudyUuid, duplicatedNodeUuid, referenceNodeUuid);
        notificationService.emitElementUpdated(targetStudyUuid, userId);
    }

    @Transactional
    public void moveStudySubtree(UUID studyUuid, UUID parentNodeToMoveUuid, UUID rootNetworkUuid, UUID referenceNodeUuid, String userId) {
        checkStudyContainsNode(studyUuid, parentNodeToMoveUuid);
        checkStudyContainsNode(studyUuid, referenceNodeUuid);

        List<UUID> allChildren = networkModificationTreeService.getChildren(parentNodeToMoveUuid);
        if (allChildren.contains(referenceNodeUuid)) {
            throw new StudyException(NOT_ALLOWED);
        }
        networkModificationTreeService.moveStudySubtree(parentNodeToMoveUuid, referenceNodeUuid);

        if (networkModificationTreeService.getNodeBuildStatus(parentNodeToMoveUuid, rootNetworkUuid).isBuilt()) {
            updateStatuses(studyUuid, parentNodeToMoveUuid, rootNetworkUuid, false, true, true);
        }
        allChildren.stream()
                .filter(childUuid -> networkModificationTreeService.getNodeBuildStatus(childUuid, rootNetworkUuid).isBuilt())
                .forEach(childUuid -> updateStatuses(studyUuid, childUuid, rootNetworkUuid, false, true, true));

        notificationService.emitSubtreeMoved(studyUuid, parentNodeToMoveUuid, referenceNodeUuid);
        notificationService.emitElementUpdated(studyUuid, userId);
    }

    // TODO Need to deal with all root networks
    public void invalidateBuild(UUID studyUuid, UUID nodeUuid, UUID rootNetworkUuid, boolean invalidateOnlyChildrenBuildStatus, boolean invalidateOnlyTargetNode, boolean deleteVoltageInitResults) {
        AtomicReference<Long> startTime = new AtomicReference<>(null);
        startTime.set(System.nanoTime());
        InvalidateNodeInfos invalidateNodeInfos = new InvalidateNodeInfos();
        invalidateNodeInfos.setNetworkUuid(rootNetworkService.getNetworkUuid(rootNetworkUuid));
        // we might want to invalidate target node without impacting other nodes (when moving an empty node for example)
        if (invalidateOnlyTargetNode) {
            networkModificationTreeService.invalidateBuildOfNodeOnly(nodeUuid, rootNetworkUuid, invalidateOnlyChildrenBuildStatus, invalidateNodeInfos, deleteVoltageInitResults);
        } else {
            networkModificationTreeService.invalidateBuild(nodeUuid, rootNetworkUuid, invalidateOnlyChildrenBuildStatus, invalidateNodeInfos, deleteVoltageInitResults);
        }

        CompletableFuture<Void> executeInParallel = CompletableFuture.allOf(
                studyServerExecutionService.runAsync(() -> reportService.deleteReports(invalidateNodeInfos.getReportUuids())),
                studyServerExecutionService.runAsync(() -> invalidateNodeInfos.getLoadFlowResultUuids().forEach(loadflowService::deleteLoadFlowResult)),
                studyServerExecutionService.runAsync(() -> invalidateNodeInfos.getSecurityAnalysisResultUuids().forEach(securityAnalysisService::deleteSaResult)),
                studyServerExecutionService.runAsync(() -> invalidateNodeInfos.getSensitivityAnalysisResultUuids().forEach(sensitivityAnalysisService::deleteSensitivityAnalysisResult)),
                studyServerExecutionService.runAsync(() -> invalidateNodeInfos.getNonEvacuatedEnergyResultUuids().forEach(nonEvacuatedEnergyService::deleteNonEvacuatedEnergyResult)),
                studyServerExecutionService.runAsync(() -> invalidateNodeInfos.getShortCircuitAnalysisResultUuids().forEach(shortCircuitService::deleteShortCircuitAnalysisResult)),
                studyServerExecutionService.runAsync(() -> invalidateNodeInfos.getOneBusShortCircuitAnalysisResultUuids().forEach(shortCircuitService::deleteShortCircuitAnalysisResult)),
                studyServerExecutionService.runAsync(() -> invalidateNodeInfos.getVoltageInitResultUuids().forEach(voltageInitService::deleteVoltageInitResult)),
                studyServerExecutionService.runAsync(() -> invalidateNodeInfos.getDynamicSimulationResultUuids().forEach(dynamicSimulationService::deleteResult)),
                studyServerExecutionService.runAsync(() -> invalidateNodeInfos.getStateEstimationResultUuids().forEach(stateEstimationService::deleteStateEstimationResult)),
                studyServerExecutionService.runAsync(() -> networkStoreService.deleteVariants(invalidateNodeInfos.getNetworkUuid(), invalidateNodeInfos.getVariantIds()))
        );
        try {
            executeInParallel.get();
        } catch (InterruptedException e) {
            Thread.currentThread().interrupt();
            throw new StudyException(INVALIDATE_BUILD_FAILED, e.getMessage());
        } catch (Exception e) {
            throw new StudyException(INVALIDATE_BUILD_FAILED, e.getMessage());
        }

        if (startTime.get() != null) {
            LOGGER.trace("Invalidate node '{}' of study '{}' : {} seconds", nodeUuid, studyUuid,
                    TimeUnit.NANOSECONDS.toSeconds(System.nanoTime() - startTime.get()));
        }
    }

    // TODO Need to deal with all root networks
    private void updateStatuses(UUID studyUuid, UUID nodeUuid, UUID rootNetworkUuid) {
        updateStatuses(studyUuid, nodeUuid, rootNetworkUuid, true);
    }

    // TODO Need to deal with all root networks
    private void updateStatuses(UUID studyUuid, UUID nodeUuid, UUID rootNetworkUuid, boolean invalidateOnlyChildrenBuildStatus) {
        updateStatuses(studyUuid, nodeUuid, rootNetworkUuid, invalidateOnlyChildrenBuildStatus, true, true);
    }

    // TODO Need to deal with all root networks
    private void updateStatuses(UUID studyUuid, UUID nodeUuid, UUID rootNetworkUuid, boolean invalidateOnlyChildrenBuildStatus, boolean invalidateBuild, boolean deleteVoltageInitResults) {
        if (invalidateBuild) {
            invalidateBuild(studyUuid, nodeUuid, rootNetworkUuid, invalidateOnlyChildrenBuildStatus, false, deleteVoltageInitResults);
        }
        emitAllComputationStatusChanged(studyUuid, nodeUuid);
    }

    @Transactional
    public void deleteNetworkModifications(UUID studyUuid, UUID nodeUuid, UUID rootNetworkUuid, List<UUID> modificationsUuids, String userId) {
        List<UUID> childrenUuids = networkModificationTreeService.getChildren(nodeUuid);
        notificationService.emitStartModificationEquipmentNotification(studyUuid, nodeUuid, childrenUuids, NotificationService.MODIFICATIONS_DELETING_IN_PROGRESS);
        try {
            if (!networkModificationTreeService.getStudyUuidForNodeId(nodeUuid).equals(studyUuid)) {
                throw new StudyException(NOT_ALLOWED);
            }
            UUID groupId = networkModificationTreeService.getModificationGroupUuid(nodeUuid);
            networkModificationService.deleteModifications(groupId, modificationsUuids);

            updateStatuses(studyUuid, nodeUuid, rootNetworkUuid, false, false, false);
        } finally {
            notificationService.emitEndDeletionEquipmentNotification(studyUuid, nodeUuid, childrenUuids);
        }
        notificationService.emitElementUpdated(studyUuid, userId);
    }

    @Transactional
    public void stashNetworkModifications(UUID studyUuid, UUID nodeUuid, UUID rootNetworkUuid, List<UUID> modificationsUuids, String userId) {
        List<UUID> childrenUuids = networkModificationTreeService.getChildren(nodeUuid);
        notificationService.emitStartModificationEquipmentNotification(studyUuid, nodeUuid, childrenUuids, NotificationService.MODIFICATIONS_STASHING_IN_PROGRESS);
        try {
            if (!networkModificationTreeService.getStudyUuidForNodeId(nodeUuid).equals(studyUuid)) {
                throw new StudyException(NOT_ALLOWED);
            }
            UUID groupId = networkModificationTreeService.getModificationGroupUuid(nodeUuid);
            networkModificationService.stashModifications(groupId, modificationsUuids);
            updateStatuses(studyUuid, nodeUuid, rootNetworkUuid, false);
        } finally {
            notificationService.emitEndModificationEquipmentNotification(studyUuid, nodeUuid, childrenUuids);
        }
        notificationService.emitElementUpdated(studyUuid, userId);
    }

    @Transactional
    public void updateNetworkModificationsActivation(UUID studyUuid, UUID nodeUuid, UUID rootNetworkUuid, List<UUID> modificationsUuids, String userId, boolean activated) {
        List<UUID> childrenUuids = networkModificationTreeService.getChildren(nodeUuid);
        notificationService.emitStartModificationEquipmentNotification(studyUuid, nodeUuid, childrenUuids, NotificationService.MODIFICATIONS_UPDATING_IN_PROGRESS);
        try {
            if (!networkModificationTreeService.getStudyUuidForNodeId(nodeUuid).equals(studyUuid)) {
                throw new StudyException(NOT_ALLOWED);
            }
            UUID groupId = networkModificationTreeService.getModificationGroupUuid(nodeUuid);
            networkModificationService.updateModificationsActivation(groupId, modificationsUuids, activated);
            updateStatuses(studyUuid, nodeUuid, rootNetworkUuid, false);
        } finally {
            notificationService.emitEndModificationEquipmentNotification(studyUuid, nodeUuid, childrenUuids);
        }
        notificationService.emitElementUpdated(studyUuid, userId);
    }

    @Transactional
    public void restoreNetworkModifications(UUID studyUuid, UUID nodeUuid, UUID rootNetworkUuid, List<UUID> modificationsUuids, String userId) {
        List<UUID> childrenUuids = networkModificationTreeService.getChildren(nodeUuid);
        notificationService.emitStartModificationEquipmentNotification(studyUuid, nodeUuid, childrenUuids, NotificationService.MODIFICATIONS_RESTORING_IN_PROGRESS);
        try {
            if (!networkModificationTreeService.getStudyUuidForNodeId(nodeUuid).equals(studyUuid)) {
                throw new StudyException(NOT_ALLOWED);
            }
            UUID groupId = networkModificationTreeService.getModificationGroupUuid(nodeUuid);
            networkModificationService.restoreModifications(groupId, modificationsUuids);
            updateStatuses(studyUuid, nodeUuid, rootNetworkUuid, false);
        } finally {
            notificationService.emitEndModificationEquipmentNotification(studyUuid, nodeUuid, childrenUuids);
        }
        notificationService.emitElementUpdated(studyUuid, userId);
    }

    @Transactional
    public void deleteNodes(UUID studyUuid, List<UUID> nodeIds, UUID rootNetworkUuid, boolean deleteChildren, String userId) {

        DeleteNodeInfos deleteNodeInfos = new DeleteNodeInfos();
        for (UUID nodeId : nodeIds) {
            AtomicReference<Long> startTime = new AtomicReference<>(null);
            startTime.set(System.nanoTime());

            boolean invalidateChildrenBuild = !deleteChildren && networkModificationTreeService.hasModifications(nodeId, false);
            List<NodeEntity> childrenNodes = networkModificationTreeService.getChildrenByParentUuid(nodeId);
            List<UUID> removedNodes = networkModificationTreeService.doDeleteNode(nodeId, deleteChildren, deleteNodeInfos);

            CompletableFuture<Void> executeInParallel = CompletableFuture.allOf(
                    studyServerExecutionService.runAsync(() -> deleteNodeInfos.getModificationGroupUuids().forEach(networkModificationService::deleteModifications)),
                    studyServerExecutionService.runAsync(() -> reportService.deleteReports(deleteNodeInfos.getReportUuids())),
                    studyServerExecutionService.runAsync(() -> deleteNodeInfos.getLoadFlowResultUuids().forEach(loadflowService::deleteLoadFlowResult)),
                    studyServerExecutionService.runAsync(() -> deleteNodeInfos.getSecurityAnalysisResultUuids().forEach(securityAnalysisService::deleteSaResult)),
                    studyServerExecutionService.runAsync(() -> deleteNodeInfos.getSensitivityAnalysisResultUuids().forEach(sensitivityAnalysisService::deleteSensitivityAnalysisResult)),
                    studyServerExecutionService.runAsync(() -> deleteNodeInfos.getNonEvacuatedEnergyResultUuids().forEach(nonEvacuatedEnergyService::deleteNonEvacuatedEnergyResult)),
                    studyServerExecutionService.runAsync(() -> deleteNodeInfos.getShortCircuitAnalysisResultUuids().forEach(shortCircuitService::deleteShortCircuitAnalysisResult)),
                    studyServerExecutionService.runAsync(() -> deleteNodeInfos.getOneBusShortCircuitAnalysisResultUuids().forEach(shortCircuitService::deleteShortCircuitAnalysisResult)),
                    studyServerExecutionService.runAsync(() -> deleteNodeInfos.getVoltageInitResultUuids().forEach(voltageInitService::deleteVoltageInitResult)),
                    studyServerExecutionService.runAsync(() -> deleteNodeInfos.getDynamicSimulationResultUuids().forEach(dynamicSimulationService::deleteResult)),
                    studyServerExecutionService.runAsync(() -> deleteNodeInfos.getStateEstimationResultUuids().forEach(stateEstimationService::deleteStateEstimationResult)),
                    studyServerExecutionService.runAsync(() -> deleteNodeInfos.getVariantIds().forEach(networkStoreService::deleteVariants)),
                    studyServerExecutionService.runAsync(() -> removedNodes.forEach(dynamicSimulationEventService::deleteEventsByNodeId))
            );

            try {
                executeInParallel.get();
            } catch (InterruptedException e) {
                Thread.currentThread().interrupt();
                throw new StudyException(DELETE_NODE_FAILED, e.getMessage());
            } catch (Exception e) {
                throw new StudyException(DELETE_NODE_FAILED, e.getMessage());
            }

            if (startTime.get() != null) {
                if (LOGGER.isTraceEnabled()) {
                    LOGGER.trace("Delete node '{}' of study '{}' : {} seconds", nodeId.toString().replaceAll("[\n\r]", "_"), studyUuid,
                            TimeUnit.NANOSECONDS.toSeconds(System.nanoTime() - startTime.get()));
                }
            }

            if (invalidateChildrenBuild) {
                childrenNodes.forEach(nodeEntity -> updateStatuses(studyUuid, nodeEntity.getIdNode(), rootNetworkUuid, false, true, true));
            }
        }

        notificationService.emitElementUpdated(studyUuid, userId);
    }

    @Transactional
    public void stashNode(UUID studyUuid, UUID nodeId, UUID rootNetworkUuid, boolean stashChildren, String userId) {
        AtomicReference<Long> startTime = new AtomicReference<>(null);
        startTime.set(System.nanoTime());
        boolean invalidateChildrenBuild = stashChildren || networkModificationTreeService.hasModifications(nodeId, false);
        invalidateBuild(studyUuid, nodeId, rootNetworkUuid, false, !invalidateChildrenBuild, true);
        networkModificationTreeService.doStashNode(nodeId, stashChildren);

        if (startTime.get() != null) {
            LOGGER.trace("Delete node '{}' of study '{}' : {} seconds", nodeId, studyUuid,
                    TimeUnit.NANOSECONDS.toSeconds(System.nanoTime() - startTime.get()));
        }

        notificationService.emitElementUpdated(studyUuid, userId);
    }

    public List<Pair<AbstractNode, Integer>> getStashedNodes(UUID studyId) {
        return networkModificationTreeService.getStashedNodes(studyId);
    }

    public void restoreNodes(UUID studyId, List<UUID> nodeIds, UUID anchorNodeId) {
        networkModificationTreeService.restoreNode(studyId, nodeIds, anchorNodeId);
    }

    private void reindexStudy(StudyEntity study, UUID rootNetworkUuid) {
        CreatedStudyBasicInfos studyInfos = toCreatedStudyBasicInfos(study, rootNetworkUuid);
        // reindex study in elasticsearch
        studyInfosService.recreateStudyInfos(studyInfos);

        // Reset indexation status
        updateStudyIndexationStatus(study, StudyIndexationStatus.INDEXING_ONGOING);
        try {
            networkConversionService.reindexStudyNetworkEquipments(rootNetworkService.getNetworkUuid(rootNetworkUuid));
            updateStudyIndexationStatus(study, StudyIndexationStatus.INDEXED);
        } catch (Exception e) {
            // Allow to retry indexation
            updateStudyIndexationStatus(study, StudyIndexationStatus.NOT_INDEXED);
            throw e;
        }
        invalidateBuild(study.getId(), networkModificationTreeService.getStudyRootNodeUuid(study.getId()), rootNetworkUuid, false, false, true);
        LOGGER.info("Study with id = '{}' has been reindexed", study.getId());
    }

    @Transactional
    public void reindexStudy(UUID studyUuid, UUID rootNetworkUuid) {
        reindexStudy(studyRepository.findById(studyUuid).orElseThrow(() -> new StudyException(STUDY_NOT_FOUND)), rootNetworkUuid);
    }

    @Transactional
    public StudyIndexationStatus getStudyIndexationStatus(UUID studyUuid, UUID rootNetworkUuid) {
        StudyEntity study = studyRepository.findById(studyUuid).orElseThrow(() -> new StudyException(STUDY_NOT_FOUND));
        if (study.getIndexationStatus() == StudyIndexationStatus.INDEXED
                && !networkConversionService.checkStudyIndexationStatus(rootNetworkService.getNetworkUuid(rootNetworkUuid))) {
            updateStudyIndexationStatus(study, StudyIndexationStatus.NOT_INDEXED);
        }
        return study.getIndexationStatus();
    }

    @Transactional
    public void moveModifications(UUID studyUuid, UUID targetNodeUuid, UUID originNodeUuid, UUID rootNetworkUuid, List<UUID> modificationUuidList, UUID beforeUuid, String userId) {
        if (originNodeUuid == null) {
            throw new StudyException(MISSING_PARAMETER, "The parameter 'originNodeUuid' must be defined when moving modifications");
        }

        boolean moveBetweenNodes = !targetNodeUuid.equals(originNodeUuid);
        // Target node must not be built (incremental mode) when:
        // - the move is a cut & paste or a position change inside the same node
        // - the move is a cut & paste between 2 nodes and the target node belongs to the source node subtree
        boolean targetNodeBelongsToSourceNodeSubTree = moveBetweenNodes && networkModificationTreeService.hasAncestor(targetNodeUuid, originNodeUuid);
        boolean buildTargetNode = moveBetweenNodes && !targetNodeBelongsToSourceNodeSubTree;

        List<UUID> childrenUuids = networkModificationTreeService.getChildren(targetNodeUuid);
        List<UUID> originNodeChildrenUuids = new ArrayList<>();
        notificationService.emitStartModificationEquipmentNotification(studyUuid, targetNodeUuid, childrenUuids, NotificationService.MODIFICATIONS_UPDATING_IN_PROGRESS);
        if (moveBetweenNodes) {
            originNodeChildrenUuids = networkModificationTreeService.getChildren(originNodeUuid);
            notificationService.emitStartModificationEquipmentNotification(studyUuid, originNodeUuid, originNodeChildrenUuids, NotificationService.MODIFICATIONS_UPDATING_IN_PROGRESS);
        }
        try {
            checkStudyContainsNode(studyUuid, targetNodeUuid);
            UUID originGroupUuid = networkModificationTreeService.getModificationGroupUuid(originNodeUuid);
            NetworkModificationNodeInfoEntity networkModificationNodeInfoEntity = networkModificationTreeService.getNetworkModificationNodeInfoEntity(targetNodeUuid);
            RootNetworkNodeInfoEntity rootNetworkNodeInfoEntity = rootNetworkNodeInfoService.getRootNetworkNodeInfo(targetNodeUuid, rootNetworkUuid).orElseThrow(() -> new StudyException(ROOTNETWORK_NOT_FOUND));
            UUID networkUuid = rootNetworkService.getNetworkUuid(rootNetworkUuid);
            Optional<NetworkModificationResult> networkModificationResult = networkModificationService.moveModifications(originGroupUuid, modificationUuidList, beforeUuid, networkUuid, networkModificationNodeInfoEntity, rootNetworkNodeInfoEntity, buildTargetNode);
            if (!targetNodeBelongsToSourceNodeSubTree) {
                // invalidate the whole subtree except maybe the target node itself (depends if we have built this node during the move)
                networkModificationResult.ifPresent(modificationResult -> emitNetworkModificationImpacts(studyUuid, targetNodeUuid, rootNetworkUuid, modificationResult));
                updateStatuses(studyUuid, targetNodeUuid, rootNetworkUuid, buildTargetNode, true, true);
            }
            if (moveBetweenNodes) {
                // invalidate the whole subtree including the source node
                networkModificationResult.ifPresent(modificationResult -> emitNetworkModificationImpacts(studyUuid, originNodeUuid, rootNetworkUuid, modificationResult));
                updateStatuses(studyUuid, originNodeUuid, rootNetworkUuid, false, true, true);
            }
        } finally {
            notificationService.emitEndModificationEquipmentNotification(studyUuid, targetNodeUuid, childrenUuids);
            if (moveBetweenNodes) {
                notificationService.emitEndModificationEquipmentNotification(studyUuid, originNodeUuid, originNodeChildrenUuids);
            }
        }
        notificationService.emitElementUpdated(studyUuid, userId);
    }

    @Transactional
    public void createModifications(UUID studyUuid, UUID nodeUuid, UUID rootNetworkUuid, List<UUID> modificationUuidList, String userId, StudyConstants.ModificationsActionType action) {
        List<UUID> childrenUuids = networkModificationTreeService.getChildren(nodeUuid);
        notificationService.emitStartModificationEquipmentNotification(studyUuid, nodeUuid, childrenUuids, NotificationService.MODIFICATIONS_UPDATING_IN_PROGRESS);
        try {
            checkStudyContainsNode(studyUuid, nodeUuid);
            NetworkModificationNodeInfoEntity networkModificationNodeInfoEntity = networkModificationTreeService.getNetworkModificationNodeInfoEntity(nodeUuid);
            RootNetworkNodeInfoEntity rootNetworkNodeInfoEntity = rootNetworkNodeInfoService.getRootNetworkNodeInfo(nodeUuid, rootNetworkUuid).orElseThrow(() -> new StudyException(ROOTNETWORK_NOT_FOUND));
            UUID networkUuid = rootNetworkService.getNetworkUuid(rootNetworkUuid);
            Optional<NetworkModificationResult> networkModificationResult = networkModificationService.createModifications(modificationUuidList, networkUuid, networkModificationNodeInfoEntity, rootNetworkNodeInfoEntity, action);
            // invalidate the whole subtree except the target node (we have built this node during the duplication)
            networkModificationResult.ifPresent(modificationResult -> emitNetworkModificationImpacts(studyUuid, nodeUuid, rootNetworkUuid, modificationResult));
            updateStatuses(studyUuid, nodeUuid, rootNetworkUuid, true, true, true);
        } finally {
            notificationService.emitEndModificationEquipmentNotification(studyUuid, nodeUuid, childrenUuids);
        }
        notificationService.emitElementUpdated(studyUuid, userId);
    }

    private void checkStudyContainsNode(UUID studyUuid, UUID nodeUuid) {
        if (!networkModificationTreeService.getStudyUuidForNodeId(nodeUuid).equals(studyUuid)) {
            throw new StudyException(NOT_ALLOWED);
        }
    }

    @Transactional(readOnly = true)
    public List<ReportLog> getReportLogs(String reportId, String messageFilter, Set<String> severityLevels) {
        return reportService.getReportLogs(UUID.fromString(reportId), messageFilter, severityLevels);
    }

    @Transactional(readOnly = true)
    public List<ReportLog> getParentNodesReportLogs(UUID nodeUuid, UUID rootNetworkUuid, String messageFilter, Set<String> severityLevels) {
        List<UUID> nodeIds = nodesTree(nodeUuid);
        List<ReportLog> reportLogs = new ArrayList<>();
        Map<UUID, UUID> modificationReportsMap = networkModificationTreeService.getModificationReports(nodeUuid, rootNetworkUuid);

        for (UUID nodeId : nodeIds) {
            UUID reportId = modificationReportsMap.getOrDefault(nodeId, networkModificationTreeService.getReportUuid(nodeId, rootNetworkUuid));
            reportLogs.addAll(reportService.getReportLogs(reportId, messageFilter, severityLevels));
        }
        return reportLogs;
    }

    @Transactional(readOnly = true)
    public List<Report> getParentNodesReport(UUID nodeUuid, UUID rootNetworkUuid, boolean nodeOnlyReport, ReportType reportType, Set<String> severityLevels) {
        AbstractNode nodeInfos = networkModificationTreeService.getNode(nodeUuid);

        if (isNonRootNodeWithComputationReportType(nodeInfos, reportType)) {
            UUID reportUuid = getReportUuidForNode(nodeUuid, rootNetworkUuid, reportType);
            return reportUuid != null ? List.of(reportService.getReport(reportUuid, nodeUuid.toString(), severityLevels)) : Collections.emptyList();
        } else if (nodeOnlyReport) {
            return getNodeOnlyReport(nodeUuid, rootNetworkUuid, severityLevels);
        } else {
            return getAllModificationReports(nodeUuid, rootNetworkUuid, severityLevels);
        }
    }

    private boolean isNonRootNodeWithComputationReportType(AbstractNode nodeInfos, ReportType reportType) {
        return nodeInfos.getType() != NodeType.ROOT && reportType != ReportType.NETWORK_MODIFICATION;
    }

    private UUID getReportUuidForNode(UUID nodeUuid, UUID rootNetworkUuid, ReportType reportType) {
        return networkModificationTreeService.getComputationReports(nodeUuid, rootNetworkUuid).get(reportType.name());
    }

    private List<Report> getNodeOnlyReport(UUID nodeUuid, UUID rootNetworkUuid, Set<String> severityLevels) {
        UUID reportUuid = networkModificationTreeService.getReportUuid(nodeUuid, rootNetworkUuid);
        return List.of(reportService.getReport(reportUuid, nodeUuid.toString(), severityLevels));
    }

    private List<Report> getAllModificationReports(UUID nodeUuid, UUID rootNetworkUuid, Set<String> severityLevels) {
        List<UUID> nodeIds = nodesTree(nodeUuid);
        List<Report> modificationReports = new ArrayList<>();
        Map<UUID, UUID> modificationReportsMap = networkModificationTreeService.getModificationReports(nodeUuid, rootNetworkUuid);

        for (UUID nodeId : nodeIds) {
            UUID reportId = modificationReportsMap.getOrDefault(nodeId, networkModificationTreeService.getReportUuid(nodeId, rootNetworkUuid));
            modificationReports.add(reportService.getReport(reportId, nodeId.toString(), severityLevels));
        }

        return modificationReports;
    }

    private List<UUID> nodesTree(UUID nodeUuid) {
        List<UUID> nodeIds = new ArrayList<>();
        nodeIds.add(nodeUuid);
        Optional<UUID> parentUuid = networkModificationTreeService.getParentNodeUuid(nodeUuid);

        while (parentUuid.isPresent()) {
            nodeIds.add(parentUuid.get());
            parentUuid = networkModificationTreeService.getParentNodeUuid(parentUuid.get());
        }

        Collections.reverse(nodeIds);
        return nodeIds;
    }

    private void updateNode(UUID studyUuid, UUID nodeUuid, UUID rootNetworkUuid, Optional<NetworkModificationResult> networkModificationResult) {
        networkModificationResult.ifPresent(modificationResult -> emitNetworkModificationImpacts(studyUuid, nodeUuid, rootNetworkUuid, modificationResult));
        updateStatuses(studyUuid, nodeUuid, rootNetworkUuid);
    }

    private void emitNetworkModificationImpacts(UUID studyUuid, UUID nodeUuid, UUID rootNetworkUuid, NetworkModificationResult networkModificationResult) {
        //TODO move this / rename parent method when refactoring notifications
        networkModificationTreeService.updateNodeBuildStatus(nodeUuid, rootNetworkUuid,
                NodeBuildStatus.from(networkModificationResult.getLastGroupApplicationStatus(), networkModificationResult.getApplicationStatus()));

        Set<org.gridsuite.study.server.notification.dto.EquipmentDeletionInfos> deletionsInfos =
                networkModificationResult.getNetworkImpacts().stream()
                        .filter(impact -> impact.isSimple() && ((SimpleElementImpact) impact).isDeletion())
                        .map(impact -> new org.gridsuite.study.server.notification.dto.EquipmentDeletionInfos(((SimpleElementImpact) impact).getElementId(), impact.getElementType().name()))
                        .collect(Collectors.toSet());

        Set<String> impactedElementTypes = networkModificationResult.getNetworkImpacts().stream()
                .filter(impact -> impact.isCollection())
                .map(impact -> impact.getElementType().name())
                .collect(Collectors.toSet());

        notificationService.emitStudyChanged(studyUuid, nodeUuid, NotificationService.UPDATE_TYPE_STUDY,
                NetworkImpactsInfos.builder()
                        .deletedEquipments(deletionsInfos)
                        .impactedSubstationsIds(networkModificationResult.getImpactedSubstationsIds())
                        .impactedElementTypes(impactedElementTypes)
                        .build()
        );
    }

    public void notify(@NonNull String notificationName, @NonNull UUID studyUuid) {
        if (notificationName.equals(NotificationService.UPDATE_TYPE_STUDY_METADATA_UPDATED)) {
            notificationService.emitStudyMetadataChanged(studyUuid);
        } else {
            throw new StudyException(UNKNOWN_NOTIFICATION_TYPE);
        }
    }

    @Transactional
    public UUID runSensitivityAnalysis(UUID studyUuid, UUID nodeUuid, UUID rootNetworkUuid, String userId) {
        Objects.requireNonNull(studyUuid);
        Objects.requireNonNull(nodeUuid);

        UUID prevResultUuid = networkModificationTreeService.getComputationResultUuid(nodeUuid, rootNetworkUuid, SENSITIVITY_ANALYSIS);
        if (prevResultUuid != null) {
            sensitivityAnalysisService.deleteSensitivityAnalysisResult(prevResultUuid);
        }
        StudyEntity study = studyRepository.findById(studyUuid).orElseThrow(() -> new StudyException(STUDY_NOT_FOUND));
        UUID networkUuid = rootNetworkService.getNetworkUuid(rootNetworkUuid);
        String variantId = networkModificationTreeService.getVariantId(nodeUuid, rootNetworkUuid);
        UUID sensiReportUuid = networkModificationTreeService.getComputationReports(nodeUuid, rootNetworkUuid).getOrDefault(SENSITIVITY_ANALYSIS.name(), UUID.randomUUID());
        networkModificationTreeService.updateComputationReportUuid(nodeUuid, rootNetworkUuid, SENSITIVITY_ANALYSIS, sensiReportUuid);

        UUID result = sensitivityAnalysisService.runSensitivityAnalysis(nodeUuid, rootNetworkUuid, networkUuid, variantId, sensiReportUuid, userId, study.getSensitivityAnalysisParametersUuid(), study.getLoadFlowParametersUuid());

        updateComputationResultUuid(nodeUuid, rootNetworkUuid, result, SENSITIVITY_ANALYSIS);
        notificationService.emitStudyChanged(studyUuid, nodeUuid, NotificationService.UPDATE_TYPE_SENSITIVITY_ANALYSIS_STATUS);
        return result;
    }

    public UUID runShortCircuit(UUID studyUuid, UUID nodeUuid, UUID rootNetworkUuid, Optional<String> busId, String userId) {
        ComputationType computationType = busId.isEmpty() ? SHORT_CIRCUIT : SHORT_CIRCUIT_ONE_BUS;
        UUID shortCircuitResultUuid = networkModificationTreeService.getComputationResultUuid(nodeUuid, rootNetworkUuid, computationType);
        if (shortCircuitResultUuid != null) {
            shortCircuitService.deleteShortCircuitAnalysisResult(shortCircuitResultUuid);
        }
        final Optional<UUID> parametersUuid = studyRepository.findById(studyUuid).map(StudyEntity::getShortCircuitParametersUuid);
        UUID scReportUuid = networkModificationTreeService.getComputationReports(nodeUuid, rootNetworkUuid).getOrDefault(computationType.name(), UUID.randomUUID());
        networkModificationTreeService.updateComputationReportUuid(nodeUuid, rootNetworkUuid, computationType, scReportUuid);
        final UUID result = shortCircuitService.runShortCircuit(nodeUuid, rootNetworkUuid, busId.orElse(null), parametersUuid, scReportUuid, userId);
        updateComputationResultUuid(nodeUuid, rootNetworkUuid, result, computationType);
        notificationService.emitStudyChanged(studyUuid, nodeUuid,
                busId.isEmpty() ? NotificationService.UPDATE_TYPE_SHORT_CIRCUIT_STATUS : NotificationService.UPDATE_TYPE_ONE_BUS_SHORT_CIRCUIT_STATUS);
        return result;
    }

    public UUID runVoltageInit(UUID studyUuid, UUID nodeUuid, UUID rootNetworkUuid, String userId) {
        UUID prevResultUuid = networkModificationTreeService.getComputationResultUuid(nodeUuid, rootNetworkUuid, VOLTAGE_INITIALIZATION);
        if (prevResultUuid != null) {
            voltageInitService.deleteVoltageInitResult(prevResultUuid);
        }

        UUID networkUuid = rootNetworkService.getNetworkUuid(rootNetworkUuid);
        String variantId = networkModificationTreeService.getVariantId(nodeUuid, rootNetworkUuid);
        StudyEntity studyEntity = studyRepository.findById(studyUuid).orElseThrow(() -> new StudyException(STUDY_NOT_FOUND));
        UUID reportUuid = networkModificationTreeService.getComputationReports(nodeUuid, rootNetworkUuid).getOrDefault(VOLTAGE_INITIALIZATION.name(), UUID.randomUUID());
        networkModificationTreeService.updateComputationReportUuid(nodeUuid, rootNetworkUuid, VOLTAGE_INITIALIZATION, reportUuid);
        UUID result = voltageInitService.runVoltageInit(networkUuid, variantId, studyEntity.getVoltageInitParametersUuid(), reportUuid, nodeUuid, rootNetworkUuid, userId);

        updateComputationResultUuid(nodeUuid, rootNetworkUuid, result, VOLTAGE_INITIALIZATION);
        notificationService.emitStudyChanged(studyUuid, nodeUuid, NotificationService.UPDATE_TYPE_VOLTAGE_INIT_STATUS);
        return result;
    }

    @Transactional
    public void setVoltageInitParameters(UUID studyUuid, StudyVoltageInitParameters parameters, String userId) {
        StudyEntity studyEntity = studyRepository.findById(studyUuid).orElseThrow(() -> new StudyException(STUDY_NOT_FOUND));
        var voltageInitParameters = studyEntity.getVoltageInitParameters();
        if (voltageInitParameters == null) {
            var newVoltageInitParameters = new StudyVoltageInitParametersEntity(parameters.isApplyModifications());
            studyEntity.setVoltageInitParameters(newVoltageInitParameters);
        } else {
            voltageInitParameters.setApplyModifications(parameters.isApplyModifications());
        }
        createOrUpdateVoltageInitParameters(studyEntity, parameters.getComputationParameters());
        notificationService.emitStudyChanged(studyUuid, null, NotificationService.UPDATE_TYPE_VOLTAGE_INIT_STATUS);
        notificationService.emitElementUpdated(studyUuid, userId);
        notificationService.emitComputationParamsChanged(studyUuid, VOLTAGE_INITIALIZATION);

    }

    public StudyVoltageInitParameters getVoltageInitParameters(UUID studyUuid) {
        StudyEntity studyEntity = studyRepository.findById(studyUuid).orElseThrow(() -> new StudyException(STUDY_NOT_FOUND));
        return new StudyVoltageInitParameters(
                Optional.ofNullable(studyEntity.getVoltageInitParametersUuid()).map(voltageInitService::getVoltageInitParameters).orElse(null),
                Optional.ofNullable(studyEntity.getVoltageInitParameters()).map(StudyVoltageInitParametersEntity::shouldApplyModifications).orElse(true)
        );
    }

    public boolean shouldApplyModifications(UUID studyUuid) {
        StudyEntity studyEntity = studyRepository.findById(studyUuid).orElseThrow(() -> new StudyException(STUDY_NOT_FOUND));
        return Optional.ofNullable(studyEntity.getVoltageInitParameters())
                .map(StudyVoltageInitParametersEntity::shouldApplyModifications)
                .orElse(true);
    }

    // --- Dynamic Simulation service methods BEGIN --- //

    public List<MappingInfos> getDynamicSimulationMappings(UUID studyUuid) {
        // get mapping from study uuid
        return dynamicSimulationService.getMappings(studyUuid);

    }

    public List<ModelInfos> getDynamicSimulationModels(UUID studyUuid, UUID nodeUuid) {
        // load configured parameters persisted in the study server DB
        DynamicSimulationParametersInfos configuredParameters = getDynamicSimulationParameters(studyUuid);
        String mapping = configuredParameters.getMapping();

        // get model from mapping
        return dynamicSimulationService.getModels(mapping);
    }

    @Transactional
    public void setDynamicSimulationParameters(UUID studyUuid, DynamicSimulationParametersInfos dsParameter, String userId) {
        updateDynamicSimulationParameters(studyUuid, DynamicSimulationService.toEntity(dsParameter != null ? dsParameter : DynamicSimulationService.getDefaultDynamicSimulationParameters(), objectMapper));
        notificationService.emitElementUpdated(studyUuid, userId);
        notificationService.emitComputationParamsChanged(studyUuid, DYNAMIC_SIMULATION);

    }

    public DynamicSimulationParametersInfos getDynamicSimulationParameters(UUID studyUuid) {
        return studyRepository.findById(studyUuid)
                .map(studyEntity -> studyEntity.getDynamicSimulationParameters() != null ? DynamicSimulationService.fromEntity(studyEntity.getDynamicSimulationParameters(), objectMapper) : DynamicSimulationService.getDefaultDynamicSimulationParameters())
                .orElse(null);
    }

    @Transactional(readOnly = true)
    public List<EventInfos> getDynamicSimulationEvents(UUID nodeUuid) {
        return dynamicSimulationEventService.getEventsByNodeId(nodeUuid);
    }

    @Transactional(readOnly = true)
    public EventInfos getDynamicSimulationEvent(UUID nodeUuid, String equipmentId) {
        return dynamicSimulationEventService.getEventByNodeIdAndEquipmentId(nodeUuid, equipmentId);
    }

    private void postProcessEventCrud(UUID studyUuid, UUID nodeUuid) {
        // for delete old result and refresh dynamic simulation run button in UI
        invalidateDynamicSimulationStatusOnAllNodes(studyUuid);
        notificationService.emitStudyChanged(studyUuid, nodeUuid, NotificationService.UPDATE_TYPE_DYNAMIC_SIMULATION_STATUS);
    }

    @Transactional
    public void createDynamicSimulationEvent(UUID studyUuid, UUID nodeUuid, String userId, EventInfos event) {
        List<UUID> childrenUuids = networkModificationTreeService.getChildren(nodeUuid);
        notificationService.emitStartEventCrudNotification(studyUuid, nodeUuid, childrenUuids, NotificationService.EVENTS_CRUD_CREATING_IN_PROGRESS);
        try {
            dynamicSimulationEventService.saveEvent(nodeUuid, event);
        } finally {
            notificationService.emitEndEventCrudNotification(studyUuid, nodeUuid, childrenUuids);
        }
        postProcessEventCrud(studyUuid, nodeUuid);
    }

    @Transactional
    public void updateDynamicSimulationEvent(UUID studyUuid, UUID nodeUuid, String userId, EventInfos event) {
        List<UUID> childrenUuids = networkModificationTreeService.getChildren(nodeUuid);
        notificationService.emitStartEventCrudNotification(studyUuid, nodeUuid, childrenUuids, NotificationService.EVENTS_CRUD_UPDATING_IN_PROGRESS);
        try {
            dynamicSimulationEventService.saveEvent(nodeUuid, event);
        } finally {
            notificationService.emitEndEventCrudNotification(studyUuid, nodeUuid, childrenUuids);
        }
        postProcessEventCrud(studyUuid, nodeUuid);
    }

    @Transactional
    public void deleteDynamicSimulationEvents(UUID studyUuid, UUID nodeUuid, String userId, List<UUID> eventUuids) {
        List<UUID> childrenUuids = networkModificationTreeService.getChildren(nodeUuid);
        notificationService.emitStartEventCrudNotification(studyUuid, nodeUuid, childrenUuids, NotificationService.EVENTS_CRUD_DELETING_IN_PROGRESS);
        try {
            dynamicSimulationEventService.deleteEvents(eventUuids);
        } finally {
            notificationService.emitEndEventCrudNotification(studyUuid, nodeUuid, childrenUuids);
        }
        postProcessEventCrud(studyUuid, nodeUuid);
    }

    @Transactional
    public UUID runDynamicSimulation(UUID studyUuid, UUID nodeUuid, UUID rootNetworkUuid, DynamicSimulationParametersInfos parameters, String userId) {
        Objects.requireNonNull(studyUuid);
        Objects.requireNonNull(nodeUuid);

        // pre-condition check
        String lfStatus = loadflowService.getLoadFlowStatus(nodeUuid, rootNetworkUuid);
        if (!LoadFlowStatus.CONVERGED.name().equals(lfStatus)) {
            throw new StudyException(NOT_ALLOWED, "Load flow must run successfully before running dynamic simulation");
        }

        // clean previous result if exist
        UUID prevResultUuid = networkModificationTreeService.getComputationResultUuid(nodeUuid, rootNetworkUuid, DYNAMIC_SIMULATION);
        if (prevResultUuid != null) {
            dynamicSimulationService.deleteResult(prevResultUuid);
        }

        // load configured parameters persisted in the study server DB
        DynamicSimulationParametersInfos configuredParameters = getDynamicSimulationParameters(studyUuid);

        // load configured events persisted in the study server DB
        List<EventInfos> events = dynamicSimulationEventService.getEventsByNodeId(nodeUuid);

        // override configured parameters by provided parameters (only provided fields)
        DynamicSimulationParametersInfos mergeParameters = new DynamicSimulationParametersInfos();
        // attach events to the merged parameters
        mergeParameters.setEvents(events);

        if (configuredParameters != null) {
            PropertyUtils.copyNonNullProperties(configuredParameters, mergeParameters);
        }
        if (parameters != null) {
            PropertyUtils.copyNonNullProperties(parameters, mergeParameters);
        }
        UUID reportUuid = networkModificationTreeService.getComputationReports(nodeUuid, rootNetworkUuid).getOrDefault(DYNAMIC_SIMULATION.name(), UUID.randomUUID());
        networkModificationTreeService.updateComputationReportUuid(nodeUuid, rootNetworkUuid, DYNAMIC_SIMULATION, reportUuid);

        // launch dynamic simulation
        UUID resultUuid = dynamicSimulationService.runDynamicSimulation(getDynamicSimulationProvider(studyUuid), studyUuid, nodeUuid, rootNetworkUuid, reportUuid, mergeParameters, userId);

        // update result uuid and notification
        updateComputationResultUuid(nodeUuid, rootNetworkUuid, resultUuid, DYNAMIC_SIMULATION);
        notificationService.emitStudyChanged(studyUuid, nodeUuid, NotificationService.UPDATE_TYPE_DYNAMIC_SIMULATION_STATUS);

        return resultUuid;
    }

    public List<TimeSeriesMetadataInfos> getDynamicSimulationTimeSeriesMetadata(UUID nodeUuid, UUID rootNetworkUuid) {
        return dynamicSimulationService.getTimeSeriesMetadataList(nodeUuid, rootNetworkUuid);
    }

    public List<DoubleTimeSeries> getDynamicSimulationTimeSeries(UUID nodeUuid, UUID rootNetworkUuid, List<String> timeSeriesNames) {
        // get timeseries from node uuid
        return dynamicSimulationService.getTimeSeriesResult(nodeUuid, rootNetworkUuid, timeSeriesNames);
    }

    public List<TimelineEventInfos> getDynamicSimulationTimeline(UUID nodeUuid, UUID rootNetworkUuid) {
        // get timeline from node uuid
        return dynamicSimulationService.getTimelineResult(nodeUuid, rootNetworkUuid); // timeline has only one element
    }

    public DynamicSimulationStatus getDynamicSimulationStatus(UUID nodeUuid, UUID rootNetworkUuid) {
        return dynamicSimulationService.getStatus(nodeUuid, rootNetworkUuid);
    }

    // --- Dynamic Simulation service methods END --- //

    public String getNetworkElementsIds(UUID nodeUuid, UUID rootNetworkUuid, List<String> substationsIds, boolean inUpstreamBuiltParentNode, String equipmentType, List<Double> nominalVoltages) {
        UUID nodeUuidToSearchIn = getNodeUuidToSearchIn(nodeUuid, rootNetworkUuid, inUpstreamBuiltParentNode);
        return networkMapService.getElementsIds(rootNetworkService.getNetworkUuid(rootNetworkUuid), networkModificationTreeService.getVariantId(nodeUuidToSearchIn, rootNetworkUuid),
                substationsIds, equipmentType, nominalVoltages);
    }

    @Transactional(readOnly = true)
    public String getVoltageInitModifications(@NonNull UUID nodeUuid, @NonNull UUID rootNetworkUuid) {
        // get modifications group uuid associated to voltage init results
        UUID voltageInitModificationsGroupUuid = voltageInitService.getModificationsGroupUuid(nodeUuid, rootNetworkUuid);
        return networkModificationService.getModifications(voltageInitModificationsGroupUuid, false, false);
    }

    @Transactional
    public void copyVoltageInitModifications(UUID studyUuid, UUID nodeUuid, UUID rootNetworkUuid, String userId) {
        // get modifications group uuid associated to voltage init results
        UUID voltageInitModificationsGroupUuid = voltageInitService.getModificationsGroupUuid(nodeUuid, rootNetworkUuid);
        if (voltageInitModificationsGroupUuid == null) {
            return;
        }

        List<UUID> childrenUuids = networkModificationTreeService.getChildren(nodeUuid);
        notificationService.emitStartModificationEquipmentNotification(studyUuid, nodeUuid, childrenUuids, NotificationService.MODIFICATIONS_UPDATING_IN_PROGRESS);
        try {
            checkStudyContainsNode(studyUuid, nodeUuid);
            NetworkModificationNodeInfoEntity networkModificationNodeInfoEntity = networkModificationTreeService.getNetworkModificationNodeInfoEntity(nodeUuid);
            RootNetworkNodeInfoEntity rootNetworkNodeInfoEntity = rootNetworkNodeInfoService.getRootNetworkNodeInfo(nodeUuid, rootNetworkUuid).orElseThrow(() -> new StudyException(ROOTNETWORK_NOT_FOUND));
            UUID networkUuid = rootNetworkService.getNetworkUuid(rootNetworkUuid);
            Optional<NetworkModificationResult> networkModificationResult = networkModificationService.duplicateModificationsInGroup(voltageInitModificationsGroupUuid, networkUuid, networkModificationNodeInfoEntity, rootNetworkNodeInfoEntity);

            voltageInitService.resetModificationsGroupUuid(nodeUuid, rootNetworkUuid);

            // invalidate the whole subtree except the target node (we have built this node during the duplication)
            networkModificationResult.ifPresent(modificationResult -> emitNetworkModificationImpacts(studyUuid, nodeUuid, rootNetworkUuid, modificationResult));
            notificationService.emitStudyChanged(studyUuid, nodeUuid, NotificationService.UPDATE_TYPE_VOLTAGE_INIT_RESULT); // send notification voltage init result has changed
            updateStatuses(studyUuid, nodeUuid, rootNetworkUuid, true, true, false);  // do not delete the voltage init results
        } finally {
            notificationService.emitEndModificationEquipmentNotification(studyUuid, nodeUuid, childrenUuids);
        }
        notificationService.emitElementUpdated(studyUuid, userId);
    }

    @Transactional
    public String getSensitivityAnalysisParameters(UUID studyUuid) {
        StudyEntity studyEntity = studyRepository.findById(studyUuid).orElseThrow(() -> new StudyException(STUDY_NOT_FOUND));
        return sensitivityAnalysisService.getSensitivityAnalysisParameters(
                sensitivityAnalysisService.getSensitivityAnalysisParametersUuidOrElseCreateDefault(studyEntity));
    }

    @Transactional
    public void setSensitivityAnalysisParameters(UUID studyUuid, String parameters, String userId) {
        createOrUpdateSensitivityAnalysisParameters(studyUuid, parameters);
        notificationService.emitStudyChanged(studyUuid, null, NotificationService.UPDATE_TYPE_SENSITIVITY_ANALYSIS_STATUS);
        notificationService.emitElementUpdated(studyUuid, userId);
        notificationService.emitComputationParamsChanged(studyUuid, SENSITIVITY_ANALYSIS);
    }

    @Transactional
    public void setNonEvacuatedEnergyParametersInfos(UUID studyUuid, NonEvacuatedEnergyParametersInfos parameters, String userId) {
        updateNonEvacuatedEnergyParameters(studyUuid,
                NonEvacuatedEnergyService.toEntity(parameters != null ? parameters :
                        NonEvacuatedEnergyService.getDefaultNonEvacuatedEnergyParametersInfos()));
        notificationService.emitElementUpdated(studyUuid, userId);
        notificationService.emitComputationParamsChanged(studyUuid, NON_EVACUATED_ENERGY_ANALYSIS);

    }

    public void createOrUpdateSensitivityAnalysisParameters(UUID studyUuid, String parameters) {
        StudyEntity studyEntity = studyRepository.findById(studyUuid).orElseThrow(() -> new StudyException(STUDY_NOT_FOUND));
        UUID sensitivityAnalysisParametersUuid = studyEntity.getSensitivityAnalysisParametersUuid();
        if (sensitivityAnalysisParametersUuid == null) {
            sensitivityAnalysisParametersUuid = sensitivityAnalysisService.createSensitivityAnalysisParameters(parameters);
            studyEntity.setSensitivityAnalysisParametersUuid(sensitivityAnalysisParametersUuid);
        } else {
            sensitivityAnalysisService.updateSensitivityAnalysisParameters(sensitivityAnalysisParametersUuid, parameters);
        }
        invalidateSensitivityAnalysisStatusOnAllNodes(studyUuid);
    }

    public void updateNonEvacuatedEnergyParameters(UUID studyUuid, NonEvacuatedEnergyParametersEntity nonEvacuatedEnergyParametersEntity) {
        Optional<StudyEntity> studyEntity = studyRepository.findById(studyUuid);
        studyEntity.ifPresent(studyEntity1 -> studyEntity1.setNonEvacuatedEnergyParameters(nonEvacuatedEnergyParametersEntity));
    }

    @Transactional
    public void invalidateLoadFlowStatus(UUID studyUuid, String userId) {
        invalidateLoadFlowStatusOnAllNodes(studyUuid);
        notificationService.emitStudyChanged(studyUuid, null, NotificationService.UPDATE_TYPE_LOADFLOW_STATUS);
        notificationService.emitElementUpdated(studyUuid, userId);
    }

    public void invalidateShortCircuitStatusOnAllNodes(UUID studyUuid) {
        shortCircuitService.invalidateShortCircuitStatus(Stream.concat(
            rootNetworkNodeInfoService.getComputationResultUuids(studyUuid, SHORT_CIRCUIT).stream(),
            rootNetworkNodeInfoService.getComputationResultUuids(studyUuid, SHORT_CIRCUIT_ONE_BUS).stream()
        ).toList());
    }

    @Transactional
    public void invalidateShortCircuitStatus(UUID studyUuid) {
        invalidateShortCircuitStatusOnAllNodes(studyUuid);
        notificationService.emitStudyChanged(studyUuid, null, NotificationService.UPDATE_TYPE_SHORT_CIRCUIT_STATUS);
        notificationService.emitStudyChanged(studyUuid, null, NotificationService.UPDATE_TYPE_ONE_BUS_SHORT_CIRCUIT_STATUS);
    }

    public UUID runNonEvacuatedEnergy(UUID studyUuid, UUID nodeUuid, UUID rootNetworkUuid, String userId) {
        Objects.requireNonNull(studyUuid);
        Objects.requireNonNull(nodeUuid);
        StudyEntity studyEntity = studyRepository.findById(studyUuid).orElseThrow(() -> new StudyException(STUDY_NOT_FOUND));
        UUID prevResultUuid = networkModificationTreeService.getComputationResultUuid(nodeUuid, rootNetworkUuid, NON_EVACUATED_ENERGY_ANALYSIS);

        if (prevResultUuid != null) {
            nonEvacuatedEnergyService.deleteNonEvacuatedEnergyResult(prevResultUuid);
        }

        UUID networkUuid = rootNetworkService.getNetworkUuid(rootNetworkUuid);
        String provider = getNonEvacuatedEnergyProvider(studyUuid);
        String variantId = networkModificationTreeService.getVariantId(nodeUuid, rootNetworkUuid);
        UUID reportUuid = networkModificationTreeService.getComputationReports(nodeUuid, rootNetworkUuid).getOrDefault(NON_EVACUATED_ENERGY_ANALYSIS.name(), UUID.randomUUID());
        networkModificationTreeService.updateComputationReportUuid(nodeUuid, rootNetworkUuid, NON_EVACUATED_ENERGY_ANALYSIS, reportUuid);

        NonEvacuatedEnergyParametersInfos nonEvacuatedEnergyParametersInfos = getNonEvacuatedEnergyParametersInfos(studyUuid);
        SensitivityAnalysisParameters sensitivityAnalysisParameters = SensitivityAnalysisParameters.load();
        sensitivityAnalysisParameters.setFlowFlowSensitivityValueThreshold(nonEvacuatedEnergyParametersInfos.getGeneratorsCappings().getSensitivityThreshold());

        NonEvacuatedEnergyInputData nonEvacuatedEnergyInputData = new NonEvacuatedEnergyInputData();
        nonEvacuatedEnergyInputData.setParameters(sensitivityAnalysisParameters);

        nonEvacuatedEnergyInputData.setNonEvacuatedEnergyStagesDefinition(nonEvacuatedEnergyParametersInfos.getStagesDefinition());

        nonEvacuatedEnergyInputData.setNonEvacuatedEnergyStagesSelection(nonEvacuatedEnergyParametersInfos.getStagesSelection()
                .stream()
                .filter(NonEvacuatedEnergyStagesSelection::isActivated)
                .collect(Collectors.toList()));

        List<NonEvacuatedEnergyGeneratorCappingsByType> generatorsCappingsByType = nonEvacuatedEnergyParametersInfos.getGeneratorsCappings().getGenerators()
                .stream()
                .filter(NonEvacuatedEnergyGeneratorCappingsByType::isActivated)
                .collect(Collectors.toList());
        NonEvacuatedEnergyGeneratorsCappings generatorsCappings = new NonEvacuatedEnergyGeneratorsCappings(nonEvacuatedEnergyParametersInfos.getGeneratorsCappings().getSensitivityThreshold(), generatorsCappingsByType);
        nonEvacuatedEnergyInputData.setNonEvacuatedEnergyGeneratorsCappings(generatorsCappings);

        nonEvacuatedEnergyInputData.setNonEvacuatedEnergyMonitoredBranches(nonEvacuatedEnergyParametersInfos.getMonitoredBranches()
                .stream()
                .filter(NonEvacuatedEnergyMonitoredBranches::isActivated)
                .collect(Collectors.toList()));

        nonEvacuatedEnergyInputData.setNonEvacuatedEnergyContingencies(nonEvacuatedEnergyParametersInfos.getContingencies()
                .stream()
                .filter(NonEvacuatedEnergyContingencies::isActivated)
                .collect(Collectors.toList()));

        UUID result = nonEvacuatedEnergyService.runNonEvacuatedEnergy(nodeUuid, rootNetworkUuid, networkUuid, variantId, reportUuid, provider, nonEvacuatedEnergyInputData, studyEntity.getLoadFlowParametersUuid(), userId);

        updateComputationResultUuid(nodeUuid, rootNetworkUuid, result, NON_EVACUATED_ENERGY_ANALYSIS);
        notificationService.emitStudyChanged(studyUuid, nodeUuid, NotificationService.UPDATE_TYPE_NON_EVACUATED_ENERGY_STATUS);
        return result;
    }

    @Transactional
    public void updateNonEvacuatedEnergyProvider(UUID studyUuid, String provider, String userId) {
        updateProvider(studyUuid, userId, studyEntity -> {
            studyEntity.setNonEvacuatedEnergyProvider(provider != null ? provider : defaultNonEvacuatedEnergyProvider);
            invalidateNonEvacuatedEnergyAnalysisStatusOnAllNodes(studyUuid);
            notificationService.emitStudyChanged(studyUuid, null, NotificationService.UPDATE_TYPE_NON_EVACUATED_ENERGY_STATUS);
            notificationService.emitComputationParamsChanged(studyUuid, NON_EVACUATED_ENERGY_ANALYSIS);
        });
    }

    public String getNonEvacuatedEnergyProvider(UUID studyUuid) {
        return studyRepository.findById(studyUuid)
                .map(StudyEntity::getNonEvacuatedEnergyProvider)
                .orElse("");
    }

    private void emitAllComputationStatusChanged(UUID studyUuid, UUID nodeUuid) {
        notificationService.emitStudyChanged(studyUuid, nodeUuid, NotificationService.UPDATE_TYPE_LOADFLOW_STATUS);
        notificationService.emitStudyChanged(studyUuid, nodeUuid, NotificationService.UPDATE_TYPE_SECURITY_ANALYSIS_STATUS);
        notificationService.emitStudyChanged(studyUuid, nodeUuid, NotificationService.UPDATE_TYPE_SENSITIVITY_ANALYSIS_STATUS);
        notificationService.emitStudyChanged(studyUuid, nodeUuid, NotificationService.UPDATE_TYPE_NON_EVACUATED_ENERGY_STATUS);
        notificationService.emitStudyChanged(studyUuid, nodeUuid, NotificationService.UPDATE_TYPE_SHORT_CIRCUIT_STATUS);
        notificationService.emitStudyChanged(studyUuid, nodeUuid, NotificationService.UPDATE_TYPE_ONE_BUS_SHORT_CIRCUIT_STATUS);
        notificationService.emitStudyChanged(studyUuid, nodeUuid, NotificationService.UPDATE_TYPE_VOLTAGE_INIT_STATUS);
        notificationService.emitStudyChanged(studyUuid, nodeUuid, NotificationService.UPDATE_TYPE_DYNAMIC_SIMULATION_STATUS);
        notificationService.emitStudyChanged(studyUuid, nodeUuid, NotificationService.UPDATE_TYPE_STATE_ESTIMATION_STATUS);
    }

    public String evaluateFilter(UUID nodeUuid, UUID rootNetworkUuid, boolean inUpstreamBuiltParentNode, String filter) {
        UUID nodeUuidToSearchIn = getNodeUuidToSearchIn(nodeUuid, rootNetworkUuid, inUpstreamBuiltParentNode);
        return filterService.evaluateFilter(rootNetworkService.getNetworkUuid(rootNetworkUuid), networkModificationTreeService.getVariantId(nodeUuidToSearchIn, rootNetworkUuid), filter);
    }

    public String exportFilter(UUID rootNetworkUuid, UUID filterUuid) {
        // will use root node network of the study
        //TODO: buggy, what networkUuid to choose ?
        return filterService.exportFilter(rootNetworkService.getNetworkUuid(rootNetworkUuid), filterUuid);
    }

    @Transactional
    public UUID runStateEstimation(UUID studyUuid, UUID nodeUuid, UUID rootNetworkUuid, String userId) {
        Objects.requireNonNull(studyUuid);
        Objects.requireNonNull(nodeUuid);
        if (studyRepository.findById(studyUuid).isEmpty()) {
            throw new StudyException(STUDY_NOT_FOUND);
        }

        UUID networkUuid = rootNetworkService.getNetworkUuid(rootNetworkUuid);
        String variantId = networkModificationTreeService.getVariantId(nodeUuid, rootNetworkUuid);
        UUID reportUuid = networkModificationTreeService.getComputationReports(nodeUuid, rootNetworkUuid).getOrDefault(STATE_ESTIMATION.name(), UUID.randomUUID());
        networkModificationTreeService.updateComputationReportUuid(nodeUuid, rootNetworkUuid, STATE_ESTIMATION, reportUuid);
        String receiver;
        try {
            receiver = URLEncoder.encode(objectMapper.writeValueAsString(new NodeReceiver(nodeUuid, rootNetworkUuid)), StandardCharsets.UTF_8);
        } catch (JsonProcessingException e) {
            throw new UncheckedIOException(e);
        }

        UUID prevResultUuid = networkModificationTreeService.getComputationResultUuid(nodeUuid, rootNetworkUuid, STATE_ESTIMATION);
        if (prevResultUuid != null) {
            stateEstimationService.deleteStateEstimationResult(prevResultUuid);
        }

        UUID result = stateEstimationService.runStateEstimation(networkUuid, variantId, new ReportInfos(reportUuid, nodeUuid), receiver, userId);
        updateComputationResultUuid(nodeUuid, rootNetworkUuid, result, STATE_ESTIMATION);
        notificationService.emitStudyChanged(studyUuid, nodeUuid, NotificationService.UPDATE_TYPE_STATE_ESTIMATION_STATUS);
        return result;
    }

    public NetworkModificationNode createNode(UUID studyUuid, UUID nodeId, NetworkModificationNode nodeInfo, InsertMode insertMode, String userId) {
        StudyEntity study = studyRepository.findById(studyUuid).orElseThrow(() -> new StudyException(STUDY_NOT_FOUND));
        NetworkModificationNode newNode = networkModificationTreeService.createNode(study, nodeId, nodeInfo, insertMode, userId);

        UUID parentUuid = networkModificationTreeService.getParentNodeUuid(newNode.getId()).orElse(null);
        notificationService.emitNodeInserted(study.getId(), parentUuid, newNode.getId(), insertMode, nodeId);
        // userId is null when creating initial nodes, we don't need to send element update notifications in this case
        if (userId != null) {
            notificationService.emitElementUpdated(study.getId(), userId);
        }
        return newNode;
    }

    //TODO: temporary method, once frontend had been implemented, each operation will need to target a specific rootNetwork UUID, here we manually target the first one
    @Transactional
    public UUID getStudyFirstRootNetworkUuid(UUID studyUuid) {
        return studyRepository.findById(studyUuid).orElseThrow(() -> new StudyException(STUDY_NOT_FOUND)).getFirstRootNetwork().getId();
    }
}<|MERGE_RESOLUTION|>--- conflicted
+++ resolved
@@ -299,21 +299,26 @@
         return rootNetworkCreationRequestEntity.toDto();
     }
 
-<<<<<<< HEAD
     public void updateRootNetworkCase(UUID studyUuid, UUID rootNetworkUuid, UUID caseUuid, String caseFormat, Map<String, Object> importParameters, String userId) {
         UUID importReportUuid = UUID.randomUUID();
-        try {
-            persistentStoreWithNotificationOnError(caseUuid, studyUuid, rootNetworkUuid, userId, importReportUuid, caseFormat, importParameters, CaseImportAction.ROOT_NETWORK_MODIFICATION);
-        } catch (Exception e) {
-            //TO DO
-            throw e;
-        }
-    }
-
-    @Transactional(readOnly = true)
-    public Map<String, String> getStudyImportParameters(UUID rootNetworkUuid) {
-        return rootNetworkService.getImportParameters(rootNetworkUuid);
-=======
+        persistNetwork(caseUuid, studyUuid, rootNetworkUuid, null, userId, importReportUuid, caseFormat, importParameters, CaseImportAction.ROOT_NETWORK_MODIFICATION);
+    }
+
+    public void updateRootNetworkCase(UUID studyUuid, UUID rootNetworkUuid, NetworkInfos networkInfos, CaseInfos caseInfos,
+                                       Map<String, String> importParameters, UUID importReportUuid) {
+        // Update case for a given root network
+        rootNetworkService.updateRootNetworkCase(rootNetworkUuid, RootNetworkInfos.builder()
+            .id(rootNetworkUuid)
+            .caseInfos(caseInfos)
+            .reportUuid(importReportUuid)
+            .networkInfos(networkInfos)
+            .importParameters(importParameters)
+            .build());
+        // Invalidate nodes of the updated root network
+        UUID rootNodeUuid = networkModificationTreeService.getStudyRootNodeUuid(studyUuid);
+        invalidateBuild(studyUuid, rootNodeUuid, rootNetworkUuid, false, false, true);
+    }
+
     @Transactional
     public void createRootNetwork(@NonNull UUID studyUuid, @NonNull RootNetworkInfos rootNetworkInfos) {
         StudyEntity studyEntity = studyRepository.findById(studyUuid).orElseThrow(() -> new StudyException(STUDY_NOT_FOUND));
@@ -323,7 +328,6 @@
         rootNetworkService.deleteCreationRequest(rootNetworkCreationRequestEntity);
 
         // TODO: send notification to frontend
->>>>>>> 9edc6424
     }
 
     /**
