--- conflicted
+++ resolved
@@ -20,7 +20,6 @@
 import com.powsybl.timeseries.DoubleTimeSeries;
 import com.powsybl.timeseries.StringTimeSeries;
 import lombok.NonNull;
-import lombok.SneakyThrows;
 import org.apache.commons.lang3.StringUtils;
 import org.elasticsearch.index.query.BoolQueryBuilder;
 import org.elasticsearch.index.query.QueryBuilders;
@@ -1097,11 +1096,7 @@
             UUID reportUuid = nodeInfos.getReportUuid();
 
             Optional<NetworkModificationResult> networkModificationResult = networkModificationService.createModification(studyUuid, createModificationAttributes, groupUuid, variantId, reportUuid, nodeInfos.getId().toString());
-<<<<<<< HEAD
             networkModificationResult.ifPresent(modificationResult -> updateNode(studyUuid, nodeUuid, modificationResult));
-=======
-            networkModificationResult.ifPresent(modificationResult -> updateStatuses(studyUuid, nodeUuid, modificationResult));
->>>>>>> 93971af0
         } finally {
             notificationService.emitEndModificationEquipmentNotification(studyUuid, nodeUuid, childrenUuids);
         }
@@ -1365,10 +1360,6 @@
 
     @Transactional
     public void moveModifications(UUID studyUuid, UUID targetNodeUuid, UUID originNodeUuid, List<UUID> modificationUuidList, UUID beforeUuid, String userId) {
-<<<<<<< HEAD
-        String modificationsInError;
-=======
->>>>>>> 93971af0
         if (originNodeUuid == null) {
             throw new StudyException(MISSING_PARAMETER, "The parameter 'originNodeUuid' must be defined when moving modifications");
         }
@@ -1392,11 +1383,7 @@
             UUID originGroupUuid = networkModificationTreeService.getModificationGroupUuid(originNodeUuid);
             NodeModificationInfos nodeInfos = networkModificationTreeService.getNodeModificationInfos(targetNodeUuid);
             UUID networkUuid = networkStoreService.getNetworkUuid(studyUuid);
-<<<<<<< HEAD
             Optional<NetworkModificationResult> networkModificationResult = networkModificationService.moveModifications(originGroupUuid, modificationUuidList, beforeUuid, networkUuid, nodeInfos, buildTargetNode);
-=======
-            networkModificationService.moveModifications(originGroupUuid, modificationUuidList, beforeUuid, networkUuid, nodeInfos, buildTargetNode);
->>>>>>> 93971af0
             if (!targetNodeBelongsToSourceNodeSubTree) {
                 // invalidate the whole subtree except maybe the target node itself (depends if we have built this node during the move)
                 networkModificationResult.ifPresent(modificationResult -> emitNetworkModificationImpacts(studyUuid, targetNodeUuid, modificationResult));
@@ -1417,10 +1404,6 @@
     }
 
     @Transactional
-<<<<<<< HEAD
-    @SneakyThrows
-=======
->>>>>>> 93971af0
     public void duplicateModifications(UUID studyUuid, UUID nodeUuid, List<UUID> modificationUuidList, String userId) {
         List<UUID> childrenUuids = networkModificationTreeService.getChildren(nodeUuid);
         notificationService.emitStartModificationEquipmentNotification(studyUuid, nodeUuid, childrenUuids, NotificationService.MODIFICATIONS_UPDATING_IN_PROGRESS);
@@ -1428,11 +1411,7 @@
             checkStudyContainsNode(studyUuid, nodeUuid);
             NodeModificationInfos nodeInfos = networkModificationTreeService.getNodeModificationInfos(nodeUuid);
             UUID networkUuid = networkStoreService.getNetworkUuid(studyUuid);
-<<<<<<< HEAD
             Optional<NetworkModificationResult> networkModificationResult = networkModificationService.duplicateModification(modificationUuidList, networkUuid, nodeInfos);
-=======
-            networkModificationService.duplicateModification(modificationUuidList, networkUuid, nodeInfos);
->>>>>>> 93971af0
             // invalidate the whole subtree except the target node (we have built this node during the duplication)
             networkModificationResult.ifPresent(modificationResult -> emitNetworkModificationImpacts(studyUuid, nodeUuid, modificationResult));
             updateStatuses(studyUuid, nodeUuid, true, true);
@@ -1491,7 +1470,6 @@
         reportService.deleteReport(networkModificationTreeService.getReportUuid(nodeUuid));
     }
 
-<<<<<<< HEAD
     private void updateNode(UUID studyUuid, UUID nodeUuid, NetworkModificationResult networkModificationResult) {
         emitNetworkModificationImpacts(studyUuid, nodeUuid, networkModificationResult);
         updateStatuses(studyUuid, nodeUuid);
@@ -1504,15 +1482,6 @@
                 .map(impact -> new org.gridsuite.study.server.notification.dto.EquipmentDeletionInfos(impact.getElementId(), impact.getElementType().name()))
             .collect(Collectors.toSet());
 
-=======
-    private void updateStatuses(UUID studyUuid, UUID nodeUuid, NetworkModificationResult networkModificationResult) {
-        Set<org.gridsuite.study.server.notification.dto.EquipmentDeletionInfos> deletionsInfos =
-            networkModificationResult.getNetworkImpacts().stream()
-                .filter(impact -> impact.getImpactType() == SimpleImpactType.DELETION)
-                .map(impact -> new org.gridsuite.study.server.notification.dto.EquipmentDeletionInfos(impact.getElementId(), impact.getElementType().name()))
-            .collect(Collectors.toSet());
-
->>>>>>> 93971af0
         notificationService.emitStudyChanged(studyUuid, nodeUuid, NotificationService.UPDATE_TYPE_STUDY,
             NetworkImpactsInfos.builder()
                 .deletedEquipments(deletionsInfos)
@@ -1520,11 +1489,6 @@
                 .build()
         );
 
-<<<<<<< HEAD
-=======
-        updateStatuses(studyUuid, nodeUuid);
-
->>>>>>> 93971af0
         if (networkModificationResult.getNetworkImpacts().stream()
             .filter(impact -> impact.getImpactType() == SimpleImpactType.MODIFICATION)
             .anyMatch(impact -> impact.getElementType() == IdentifiableType.SWITCH)) {
