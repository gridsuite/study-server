/**
 * Copyright (c) 2021, RTE (http://www.rte-france.com)
 * This Source Code Form is subject to the terms of the Mozilla Public
 * License, v. 2.0. If a copy of the MPL was not distributed with this
 * file, You can obtain one at http://mozilla.org/MPL/2.0/.
 */
package org.gridsuite.study.server.service;

import com.fasterxml.jackson.core.JsonProcessingException;
import com.fasterxml.jackson.databind.ObjectMapper;
import com.powsybl.iidm.network.ThreeSides;
import com.powsybl.loadflow.LoadFlowParameters;
import com.powsybl.sensitivity.SensitivityAnalysisParameters;
import jakarta.servlet.http.HttpServletResponse;
import lombok.NonNull;
import org.gridsuite.modification.dto.ModificationInfos;
import org.gridsuite.study.server.StudyConstants;
import org.gridsuite.study.server.StudyException;
import org.gridsuite.study.server.dto.*;
import org.gridsuite.study.server.dto.caseimport.CaseImportAction;
import org.gridsuite.study.server.dto.dynamicmapping.MappingInfos;
import org.gridsuite.study.server.dto.dynamicmapping.ModelInfos;
import org.gridsuite.study.server.dto.dynamicsimulation.DynamicSimulationParametersInfos;
import org.gridsuite.study.server.dto.dynamicsimulation.DynamicSimulationStatus;
import org.gridsuite.study.server.dto.dynamicsimulation.event.EventInfos;
import org.gridsuite.study.server.dto.elasticsearch.EquipmentInfos;
import org.gridsuite.study.server.dto.impacts.SimpleElementImpact;
import org.gridsuite.study.server.dto.modification.ModificationApplicationContext;
import org.gridsuite.study.server.dto.modification.NetworkModificationResult;
import org.gridsuite.study.server.dto.modification.NetworkModificationsResult;
import org.gridsuite.study.server.dto.nonevacuatedenergy.*;
import org.gridsuite.study.server.dto.voltageinit.parameters.StudyVoltageInitParameters;
import org.gridsuite.study.server.dto.voltageinit.parameters.VoltageInitParametersInfos;
import org.gridsuite.study.server.elasticsearch.EquipmentInfosService;
import org.gridsuite.study.server.elasticsearch.StudyInfosService;
import org.gridsuite.study.server.networkmodificationtree.dto.*;
import org.gridsuite.study.server.networkmodificationtree.entities.AbstractNodeInfoEntity;
import org.gridsuite.study.server.networkmodificationtree.entities.NetworkModificationNodeInfoEntity;
import org.gridsuite.study.server.networkmodificationtree.entities.NodeEntity;
import org.gridsuite.study.server.networkmodificationtree.entities.NodeType;
import org.gridsuite.study.server.notification.NotificationService;
import org.gridsuite.study.server.notification.dto.NetworkImpactsInfos;
import org.gridsuite.study.server.repository.*;
import org.gridsuite.study.server.repository.nonevacuatedenergy.NonEvacuatedEnergyParametersEntity;
import org.gridsuite.study.server.repository.rootnetwork.RootNetworkRequestEntity;
import org.gridsuite.study.server.repository.rootnetwork.RootNetworkEntity;
import org.gridsuite.study.server.repository.voltageinit.StudyVoltageInitParametersEntity;
import org.gridsuite.study.server.service.dynamicsecurityanalysis.DynamicSecurityAnalysisService;
import org.gridsuite.study.server.service.dynamicsimulation.DynamicSimulationEventService;
import org.gridsuite.study.server.service.dynamicsimulation.DynamicSimulationService;
import org.gridsuite.study.server.service.shortcircuit.ShortCircuitService;
import org.gridsuite.study.server.utils.PropertyUtils;
import org.slf4j.Logger;
import org.slf4j.LoggerFactory;
import org.springframework.beans.factory.annotation.Autowired;
import org.springframework.beans.factory.annotation.Value;
import org.springframework.context.annotation.Lazy;
import org.springframework.data.domain.Sort;
import org.springframework.data.util.Pair;
import org.springframework.lang.Nullable;
import org.springframework.stereotype.Service;
import org.springframework.transaction.annotation.Transactional;
import org.springframework.web.client.HttpStatusCodeException;

import java.io.UncheckedIOException;
import java.net.URLEncoder;
import java.nio.charset.StandardCharsets;
import java.util.*;
import java.util.concurrent.CompletableFuture;
import java.util.concurrent.TimeUnit;
import java.util.concurrent.atomic.AtomicReference;
import java.util.function.Consumer;
import java.util.stream.Collectors;
import java.util.stream.Stream;

import static org.gridsuite.study.server.StudyException.Type.*;
import static org.gridsuite.study.server.StudyException.Type.ROOT_NETWORK_MODIFICATION_FAILED;
import static org.gridsuite.study.server.dto.ComputationType.*;
import static org.gridsuite.study.server.utils.StudyUtils.handleHttpError;

/**
 * @author Abdelsalem Hedhili <abdelsalem.hedhili at rte-france.com>
 * @author Franck Lecuyer <franck.lecuyer at rte-france.com>
 * @author Chamseddine Benhamed <chamseddine.benhamed at rte-france.com>
 */
@SuppressWarnings("checkstyle:RegexpSingleline")
@Service
public class StudyService {

    private static final Logger LOGGER = LoggerFactory.getLogger(StudyService.class);

    NotificationService notificationService;

    NetworkModificationTreeService networkModificationTreeService;

    StudyServerExecutionService studyServerExecutionService;

    private final String defaultNonEvacuatedEnergyProvider;

    private final String defaultDynamicSimulationProvider;

    private final StudyRepository studyRepository;
    private final StudyCreationRequestRepository studyCreationRequestRepository;
    private final NetworkService networkStoreService;
    private final NetworkModificationService networkModificationService;
    private final ReportService reportService;
    private final UserAdminService userAdminService;
    private final StudyInfosService studyInfosService;
    private final EquipmentInfosService equipmentInfosService;
    private final LoadFlowService loadflowService;
    private final ShortCircuitService shortCircuitService;
    private final VoltageInitService voltageInitService;
    private final SingleLineDiagramService singleLineDiagramService;
    private final NetworkConversionService networkConversionService;
    private final GeoDataService geoDataService;
    private final NetworkMapService networkMapService;
    private final SecurityAnalysisService securityAnalysisService;
    private final DynamicSimulationService dynamicSimulationService;
    private final DynamicSecurityAnalysisService dynamicSecurityAnalysisService;
    private final SensitivityAnalysisService sensitivityAnalysisService;
    private final NonEvacuatedEnergyService nonEvacuatedEnergyService;
    private final DynamicSimulationEventService dynamicSimulationEventService;
    private final StudyConfigService studyConfigService;
    private final FilterService filterService;
    private final ActionsService actionsService;
    private final CaseService caseService;
    private final StateEstimationService stateEstimationService;
    private final RootNetworkService rootNetworkService;
    private final RootNetworkNodeInfoService rootNetworkNodeInfoService;

    private final ObjectMapper objectMapper;

    public enum ReportType {
        NETWORK_MODIFICATION("NetworkModification"),
        LOAD_FLOW("LoadFlow"),
        SECURITY_ANALYSIS("SecurityAnalysis"),
        SHORT_CIRCUIT("AllBusesShortCircuitAnalysis"),
        SHORT_CIRCUIT_ONE_BUS("OneBusShortCircuitAnalysis"),
        SENSITIVITY_ANALYSIS("SensitivityAnalysis"),
        DYNAMIC_SIMULATION("DynamicSimulation"),
        DYNAMIC_SECURITY_ANALYSIS("DynamicSecurityAnalysis"),
        NON_EVACUATED_ENERGY_ANALYSIS("NonEvacuatedEnergyAnalysis"),
        VOLTAGE_INITIALIZATION("VoltageInit"),
        STATE_ESTIMATION("StateEstimation");

        public final String reportKey;

        ReportType(String reportKey) {
            this.reportKey = reportKey;
        }
    }

    private final StudyService self;

    @Autowired
    public StudyService(
        @Value("${non-evacuated-energy.default-provider}") String defaultNonEvacuatedEnergyProvider,
        @Value("${dynamic-simulation.default-provider}") String defaultDynamicSimulationProvider,
        StudyRepository studyRepository,
        StudyCreationRequestRepository studyCreationRequestRepository,
        NetworkService networkStoreService,
        NetworkModificationService networkModificationService,
        ReportService reportService,
        UserAdminService userAdminService,
        StudyInfosService studyInfosService,
        EquipmentInfosService equipmentInfosService,
        NetworkModificationTreeService networkModificationTreeService,
        ObjectMapper objectMapper,
        StudyServerExecutionService studyServerExecutionService,
        NotificationService notificationService,
        LoadFlowService loadflowService,
        ShortCircuitService shortCircuitService,
        SingleLineDiagramService singleLineDiagramService,
        NetworkConversionService networkConversionService,
        GeoDataService geoDataService,
        NetworkMapService networkMapService,
        SecurityAnalysisService securityAnalysisService,
        ActionsService actionsService,
        CaseService caseService,
        SensitivityAnalysisService sensitivityAnalysisService,
        NonEvacuatedEnergyService nonEvacuatedEnergyService,
        DynamicSimulationService dynamicSimulationService,
        DynamicSecurityAnalysisService dynamicSecurityAnalysisService,
        VoltageInitService voltageInitService,
        DynamicSimulationEventService dynamicSimulationEventService,
        StudyConfigService studyConfigService,
        FilterService filterService,
        StateEstimationService stateEstimationService,
        @Lazy StudyService studyService,
        RootNetworkService rootNetworkService,
        RootNetworkNodeInfoService rootNetworkNodeInfoService) {
        this.defaultNonEvacuatedEnergyProvider = defaultNonEvacuatedEnergyProvider;
        this.defaultDynamicSimulationProvider = defaultDynamicSimulationProvider;
        this.studyRepository = studyRepository;
        this.studyCreationRequestRepository = studyCreationRequestRepository;
        this.networkStoreService = networkStoreService;
        this.networkModificationService = networkModificationService;
        this.reportService = reportService;
        this.userAdminService = userAdminService;
        this.studyInfosService = studyInfosService;
        this.equipmentInfosService = equipmentInfosService;
        this.networkModificationTreeService = networkModificationTreeService;
        this.objectMapper = objectMapper;
        this.studyServerExecutionService = studyServerExecutionService;
        this.notificationService = notificationService;
        this.sensitivityAnalysisService = sensitivityAnalysisService;
        this.nonEvacuatedEnergyService = nonEvacuatedEnergyService;
        this.loadflowService = loadflowService;
        this.shortCircuitService = shortCircuitService;
        this.singleLineDiagramService = singleLineDiagramService;
        this.networkConversionService = networkConversionService;
        this.geoDataService = geoDataService;
        this.networkMapService = networkMapService;
        this.securityAnalysisService = securityAnalysisService;
        this.actionsService = actionsService;
        this.caseService = caseService;
        this.dynamicSimulationService = dynamicSimulationService;
        this.dynamicSecurityAnalysisService = dynamicSecurityAnalysisService;
        this.voltageInitService = voltageInitService;
        this.dynamicSimulationEventService = dynamicSimulationEventService;
        this.studyConfigService = studyConfigService;
        this.filterService = filterService;
        this.stateEstimationService = stateEstimationService;
        this.self = studyService;
        this.rootNetworkService = rootNetworkService;
        this.rootNetworkNodeInfoService = rootNetworkNodeInfoService;
    }

    private CreatedStudyBasicInfos toStudyInfos(UUID studyUuid) {
        return CreatedStudyBasicInfos.builder()
                .id(studyUuid)
                .build();
    }

    private static BasicStudyInfos toBasicStudyInfos(StudyCreationRequestEntity entity) {
        return BasicStudyInfos.builder()
                .id(entity.getId())
                .build();
    }

    private CreatedStudyBasicInfos toCreatedStudyBasicInfos(StudyEntity entity) {
        return CreatedStudyBasicInfos.builder()
                .id(entity.getId())
                .build();
    }

    @Transactional(readOnly = true)
    public List<CreatedStudyBasicInfos> getStudies() {
        return studyRepository.findAll().stream()
                .map(this::toCreatedStudyBasicInfos)
                .collect(Collectors.toList());
    }

    public List<UUID> getAllOrphanIndexedEquipmentsNetworkUuids() {
        return equipmentInfosService.getOrphanEquipmentInfosNetworkUuids(rootNetworkService.getAllNetworkUuids());
    }

    @Transactional(readOnly = true)
    public List<CreatedStudyBasicInfos> getStudiesMetadata(List<UUID> uuids) {
        return studyRepository.findAllById(uuids).stream().map(this::toCreatedStudyBasicInfos).toList();

    }

    public List<BasicStudyInfos> getStudiesCreationRequests() {
        return studyCreationRequestRepository.findAll().stream()
                .map(StudyService::toBasicStudyInfos)
                .collect(Collectors.toList());
    }

    public BasicStudyInfos createStudy(UUID caseUuid, String userId, UUID studyUuid, Map<String, Object> importParameters, boolean duplicateCase, String caseFormat) {
        BasicStudyInfos basicStudyInfos = StudyService.toBasicStudyInfos(insertStudyCreationRequest(userId, studyUuid));
        UUID importReportUuid = UUID.randomUUID();
        UUID caseUuidToUse = caseUuid;
        try {
            if (duplicateCase) {
                caseUuidToUse = caseService.duplicateCase(caseUuid, true);
            }
            persistNetwork(caseUuidToUse, basicStudyInfos.getId(), null, NetworkModificationTreeService.FIRST_VARIANT_ID, userId, importReportUuid, caseFormat, importParameters, CaseImportAction.STUDY_CREATION);
        } catch (Exception e) {
            self.deleteStudyIfNotCreationInProgress(basicStudyInfos.getId(), userId);
            throw e;
        }

        return basicStudyInfos;
    }

    @Transactional
    public void deleteRootNetworks(UUID studyUuid, List<UUID> rootNetworkUuids, String userId) {
        assertIsStudyExist(studyUuid);
        StudyEntity studyEntity = studyRepository.findById(studyUuid).orElseThrow(() -> new StudyException(STUDY_NOT_FOUND));
        List<RootNetworkEntity> allRootNetworkEntities = getStudyRootNetworks(studyUuid);
        if (rootNetworkUuids.size() >= allRootNetworkEntities.size()) {
            throw new StudyException(ROOT_NETWORK_DELETE_FORBIDDEN);
        }
        if (!allRootNetworkEntities.stream().map(RootNetworkEntity::getId).collect(Collectors.toSet()).containsAll(rootNetworkUuids)) {
            throw new StudyException(ROOT_NETWORK_NOT_FOUND);
        }
        notificationService.emitRootNetworksDeletionStarted(studyUuid, rootNetworkUuids);

        rootNetworkService.deleteRootNetworks(studyEntity, rootNetworkUuids.stream());

        notificationService.emitRootNetworksUpdated(studyUuid);
    }

    @Transactional
    public RootNetworkRequestInfos createRootNetworkRequest(UUID studyUuid, String rootNetworkName, String rootNetworkTag, UUID caseUuid, String caseFormat, Map<String, Object> importParameters, String userId) {
        rootNetworkService.assertCanCreateRootNetwork(studyUuid, rootNetworkName, rootNetworkTag);
        StudyEntity studyEntity = studyRepository.findById(studyUuid).orElseThrow(() -> new StudyException(STUDY_NOT_FOUND));

        UUID importReportUuid = UUID.randomUUID();
        UUID rootNetworkUuid = UUID.randomUUID();
        RootNetworkRequestEntity rootNetworkCreationRequestEntity = rootNetworkService.insertCreationRequest(rootNetworkUuid, studyEntity.getId(), rootNetworkName, rootNetworkTag, userId);
        try {
            UUID clonedCaseUuid = caseService.duplicateCase(caseUuid, true);
            persistNetwork(clonedCaseUuid, studyUuid, rootNetworkUuid, null, userId, importReportUuid, caseFormat, importParameters, CaseImportAction.ROOT_NETWORK_CREATION);
        } catch (Exception e) {
            rootNetworkService.deleteRootNetworkRequest(rootNetworkCreationRequestEntity);
            throw new StudyException(ROOT_NETWORK_CREATION_FAILED);
        }

        notificationService.emitRootNetworksUpdated(studyUuid);
        return rootNetworkCreationRequestEntity.toDto();
    }

    @Transactional
    public void deleteRootNetworkRequest(UUID rootNetworkInCreationUuid) {
        Optional<RootNetworkRequestEntity> rootNetworkCreationRequestEntityOpt = rootNetworkService.getRootNetworkRequest(rootNetworkInCreationUuid);
        if (rootNetworkCreationRequestEntityOpt.isPresent()) {
            rootNetworkService.deleteRootNetworkRequest(rootNetworkCreationRequestEntityOpt.get());
        }
    }

    @Transactional
    public void createRootNetwork(@NonNull UUID studyUuid, @NonNull RootNetworkInfos rootNetworkInfos) {
        StudyEntity studyEntity = studyRepository.findById(studyUuid).orElseThrow(() -> new StudyException(STUDY_NOT_FOUND));
        Optional<RootNetworkRequestEntity> rootNetworkCreationRequestEntityOpt = rootNetworkService.getRootNetworkRequest(rootNetworkInfos.getId());
        if (rootNetworkCreationRequestEntityOpt.isPresent()) {
            rootNetworkInfos.setName(rootNetworkCreationRequestEntityOpt.get().getName());
            rootNetworkInfos.setTag(rootNetworkCreationRequestEntityOpt.get().getTag());
            rootNetworkService.createRootNetwork(studyEntity, rootNetworkInfos);
            rootNetworkService.deleteRootNetworkRequest(rootNetworkCreationRequestEntityOpt.get());
        } else {
            rootNetworkService.deleteRootNetworks(studyEntity, List.of(rootNetworkInfos));
        }
        notificationService.emitRootNetworksUpdated(studyUuid);
    }

    private void updateRootNetworkBasicInfos(UUID studyUuid, RootNetworkInfos rootNetworkInfos, boolean updateCase) {
        rootNetworkService.updateRootNetwork(rootNetworkInfos, updateCase);
        postRootNetworkUpdate(studyUuid, rootNetworkInfos.getId(), updateCase);
    }

    @Transactional
    public void updateRootNetworkRequest(UUID studyUuid, RootNetworkInfos rootNetworkInfos, Map<String, Object> importParameters, String userId) {
        rootNetworkService.assertCanModifyRootNetwork(studyUuid, rootNetworkInfos.getId(), rootNetworkInfos.getName(), rootNetworkInfos.getTag());
        StudyEntity studyEntity = studyRepository.findById(studyUuid).orElseThrow(() -> new StudyException(STUDY_NOT_FOUND));

        if (rootNetworkInfos.getCaseInfos().getCaseUuid() != null) {
            RootNetworkRequestEntity requestEntity = rootNetworkService.insertModificationRequest(rootNetworkInfos.getId(), studyEntity.getId(), rootNetworkInfos.getName(), rootNetworkInfos.getTag(), userId);
            updateRootNetworkCaseInfos(studyEntity.getId(), rootNetworkInfos, userId, importParameters, requestEntity);
        } else {
            updateRootNetworkBasicInfos(studyEntity.getId(), rootNetworkInfos, false);
        }
    }

    private void updateRootNetworkCaseInfos(UUID studyUuid, RootNetworkInfos rootNetworkInfos, String userId, Map<String, Object> importParameters, RootNetworkRequestEntity rootNetworkModificationRequestEntity) {
        UUID importReportUuid = UUID.randomUUID();
        UUID clonedCaseUuid = caseService.duplicateCase(rootNetworkInfos.getCaseInfos().getCaseUuid(), true);
        try {
            persistNetwork(clonedCaseUuid, studyUuid, rootNetworkInfos.getId(), null, userId, importReportUuid, rootNetworkInfos.getCaseInfos().getCaseFormat(), importParameters, CaseImportAction.ROOT_NETWORK_MODIFICATION);
        } catch (Exception e) {
            rootNetworkService.deleteRootNetworkRequest(rootNetworkModificationRequestEntity);
            throw new StudyException(ROOT_NETWORK_MODIFICATION_FAILED);
        }
    }

    @Transactional
    public void modifyRootNetwork(UUID studyUuid, RootNetworkInfos rootNetworkInfos, boolean updateCase) {
        updateRootNetworkBasicInfos(studyUuid, rootNetworkInfos, true);
    }

    private void postRootNetworkUpdate(UUID studyUuid, UUID rootNetworkUuid, boolean updateCase) {
        if (updateCase) {
            Optional<RootNetworkRequestEntity> rootNetworkModificationRequestEntityOpt = rootNetworkService.getRootNetworkRequest(rootNetworkUuid);
            if (rootNetworkModificationRequestEntityOpt.isPresent()) {
                rootNetworkService.deleteRootNetworkRequest(rootNetworkModificationRequestEntityOpt.get());
            }
            UUID rootNodeUuid = networkModificationTreeService.getStudyRootNodeUuid(studyUuid);
            invalidateBuild(studyUuid, rootNodeUuid, rootNetworkUuid, false, false, true);
            notificationService.emitRootNetworkCaseModified(studyUuid, rootNetworkUuid);
        } else {
            notificationService.emitRootNetworksUpdated(studyUuid);
        }
    }

    /**
     * Recreates study network from <caseUuid> and <importParameters>
     * @param caseUuid
     * @param userId
     * @param studyUuid
     * @param importParameters
     */
    public void recreateNetwork(UUID caseUuid, String userId, UUID studyUuid, UUID rootNetworkUuid, String caseFormat, Map<String, Object> importParameters) {
        recreateNetwork(caseUuid, userId, studyUuid, rootNetworkUuid, caseFormat, importParameters, false);
    }

    /**
     * Recreates study network from existing case and import parameters
     * @param userId
     * @param studyUuid
     */
    public void recreateNetwork(String userId, UUID studyUuid, UUID rootNetworkUuid, String caseFormat) {
        UUID caseUuid = rootNetworkService.getRootNetwork(rootNetworkUuid).orElseThrow(() -> new StudyException(ROOT_NETWORK_NOT_FOUND)).getCaseUuid();
        recreateNetwork(caseUuid, userId, studyUuid, rootNetworkUuid, caseFormat, null, true);
    }

    private void recreateNetwork(UUID caseUuid, String userId, UUID studyUuid, UUID rootNetworkUuid, String caseFormat, Map<String, Object> importParameters, boolean shouldLoadPreviousImportParameters) {
        caseService.assertCaseExists(caseUuid);
        UUID importReportUuid = UUID.randomUUID();
        Map<String, Object> importParametersToUse = shouldLoadPreviousImportParameters
            ? new HashMap<>(rootNetworkService.getImportParameters(rootNetworkUuid))
            : importParameters;

        persistNetwork(caseUuid, studyUuid, rootNetworkUuid, null, userId, importReportUuid, caseFormat, importParametersToUse, CaseImportAction.NETWORK_RECREATION);
    }

    public UUID duplicateStudy(UUID sourceStudyUuid, String userId) {
        Objects.requireNonNull(sourceStudyUuid);

        StudyEntity sourceStudy = studyRepository.findById(sourceStudyUuid).orElse(null);
        if (sourceStudy == null) {
            return null;
        }
        BasicStudyInfos basicStudyInfos = StudyService.toBasicStudyInfos(insertStudyCreationRequest(userId, null));

        studyServerExecutionService.runAsync(() -> self.duplicateStudyAsync(basicStudyInfos, sourceStudyUuid, userId));

        return basicStudyInfos.getId();
    }

    @Transactional
    public void duplicateStudyAsync(BasicStudyInfos basicStudyInfos, UUID sourceStudyUuid, String userId) {
        AtomicReference<Long> startTime = new AtomicReference<>();
        try {
            startTime.set(System.nanoTime());

            StudyEntity duplicatedStudy = duplicateStudy(basicStudyInfos, sourceStudyUuid, userId);

            getStudyRootNetworks(duplicatedStudy.getId()).forEach(rootNetworkEntity ->
                reindexStudy(duplicatedStudy, rootNetworkEntity.getId())
            );
        } catch (Exception e) {
            LOGGER.error(e.toString(), e);
        } finally {
            self.deleteStudyIfNotCreationInProgress(basicStudyInfos.getId(), userId);
            LOGGER.trace("Create study '{}' from source {} : {} seconds", basicStudyInfos.getId(), sourceStudyUuid,
                    TimeUnit.NANOSECONDS.toSeconds(System.nanoTime() - startTime.get()));
        }
    }

    @Transactional(readOnly = true)
    public CreatedStudyBasicInfos getStudyInfos(UUID studyUuid) {
        Objects.requireNonNull(studyUuid);
        StudyEntity studyEntity = studyRepository.findById(studyUuid).orElseThrow(() -> new StudyException(STUDY_NOT_FOUND));
        return toStudyInfos(studyEntity.getId());
    }

    public List<CreatedStudyBasicInfos> searchStudies(@NonNull String query) {
        return studyInfosService.search(query);
    }

    private UUID getNodeUuidToSearchIn(UUID initialNodeUuid, UUID rootNetworkUuid, boolean inUpstreamBuiltParentNode) {
        UUID nodeUuidToSearchIn = initialNodeUuid;
        if (inUpstreamBuiltParentNode) {
            nodeUuidToSearchIn = networkModificationTreeService.doGetLastParentNodeBuiltUuid(initialNodeUuid, rootNetworkUuid);
        }
        return nodeUuidToSearchIn;
    }

    public List<EquipmentInfos> searchEquipments(@NonNull UUID nodeUuid, @NonNull UUID rootNetworkUuid, @NonNull String userInput,
                                                 @NonNull EquipmentInfosService.FieldSelector fieldSelector, String equipmentType,
                                                 boolean inUpstreamBuiltParentNode) {
        UUID nodeUuidToSearchIn = getNodeUuidToSearchIn(nodeUuid, rootNetworkUuid, inUpstreamBuiltParentNode);
        UUID networkUuid = rootNetworkService.getNetworkUuid(rootNetworkUuid);
        String variantId = networkModificationTreeService.getVariantId(nodeUuidToSearchIn, rootNetworkUuid);
        return equipmentInfosService.searchEquipments(networkUuid, variantId, userInput, fieldSelector, equipmentType);
    }

    private Optional<DeleteStudyInfos> doDeleteStudyIfNotCreationInProgress(UUID studyUuid, String userId) {
        Optional<StudyCreationRequestEntity> studyCreationRequestEntity = studyCreationRequestRepository.findById(studyUuid);
        Optional<StudyEntity> studyEntity = studyRepository.findById(studyUuid);
        DeleteStudyInfos deleteStudyInfos = null;
        if (studyCreationRequestEntity.isEmpty()) {
            List<RootNetworkInfos> rootNetworkInfos = getStudyRootNetworksInfos(studyUuid);
            // get all modification groups related to the study
            List<UUID> modificationGroupUuids = networkModificationTreeService.getAllStudyNetworkModificationNodeInfo(studyUuid).stream().map(NetworkModificationNodeInfoEntity::getModificationGroupUuid).toList();
            studyEntity.ifPresent(s -> {
                networkModificationTreeService.doDeleteTree(studyUuid);
                studyRepository.deleteById(studyUuid);
                studyInfosService.deleteByUuid(studyUuid);
                if (s.getLoadFlowParametersUuid() != null) {
                    loadflowService.deleteLoadFlowParameters(s.getLoadFlowParametersUuid());
                }
                if (s.getSecurityAnalysisParametersUuid() != null) {
                    securityAnalysisService.deleteSecurityAnalysisParameters(s.getSecurityAnalysisParametersUuid());
                }
                if (s.getVoltageInitParametersUuid() != null) {
                    voltageInitService.deleteVoltageInitParameters(s.getVoltageInitParametersUuid());
                }
                if (s.getSensitivityAnalysisParametersUuid() != null) {
                    sensitivityAnalysisService.deleteSensitivityAnalysisParameters(s.getSensitivityAnalysisParametersUuid());
                }
                if (s.getNetworkVisualizationParametersUuid() != null) {
                    studyConfigService.deleteNetworkVisualizationParameters(s.getNetworkVisualizationParametersUuid());
                }
                if (s.getStateEstimationParametersUuid() != null) {
                    stateEstimationService.deleteStateEstimationParameters(s.getStateEstimationParametersUuid());
                }
                if (s.getSpreadsheetConfigCollectionUuid() != null) {
                    studyConfigService.deleteSpreadsheetConfigCollection(s.getSpreadsheetConfigCollectionUuid());
                }
            });
            deleteStudyInfos = new DeleteStudyInfos(rootNetworkInfos, modificationGroupUuids);
        } else {
            studyCreationRequestRepository.deleteById(studyCreationRequestEntity.get().getId());
        }

        if (deleteStudyInfos == null) {
            return Optional.empty();
        } else {
            return Optional.of(deleteStudyInfos);
        }
    }

    @Transactional
    public void deleteStudyIfNotCreationInProgress(UUID studyUuid, String userId) {
        AtomicReference<Long> startTime = new AtomicReference<>(null);
        try {
            Optional<DeleteStudyInfos> deleteStudyInfosOpt = doDeleteStudyIfNotCreationInProgress(studyUuid, userId);
            if (deleteStudyInfosOpt.isPresent()) {
                DeleteStudyInfos deleteStudyInfos = deleteStudyInfosOpt.get();
                startTime.set(System.nanoTime());

                //TODO: now we have a n-n relation between node and rootNetworks, it's even more important to delete results in a single request
                CompletableFuture<Void> executeInParallel = CompletableFuture.allOf(
                    Stream.concat(
                        // delete all distant resources linked to rootNetworks
                        rootNetworkService.getDeleteRootNetworkInfosFutures(deleteStudyInfos.getRootNetworkInfosList()),
                        // delete all distant resources linked to nodes
                        Stream.of(studyServerExecutionService.runAsync(() -> deleteStudyInfos.getModificationGroupUuids().stream().filter(Objects::nonNull).forEach(networkModificationService::deleteModifications))) // TODO delete all with one request only
                    ).toArray(CompletableFuture[]::new)
                );

                executeInParallel.get();
                if (startTime.get() != null) {
                    LOGGER.trace("Delete study '{}' : {} seconds", studyUuid, TimeUnit.NANOSECONDS.toSeconds(System.nanoTime() - startTime.get()));
                }
            }
        } catch (InterruptedException e) {
            Thread.currentThread().interrupt();
            throw new StudyException(DELETE_STUDY_FAILED, e.getMessage());
        } catch (Exception e) {
            throw new StudyException(DELETE_STUDY_FAILED, e.getMessage());
        }
    }

    @Transactional
    public CreatedStudyBasicInfos insertStudy(UUID studyUuid, String userId, NetworkInfos networkInfos, CaseInfos caseInfos, UUID loadFlowParametersUuid,
                                              UUID shortCircuitParametersUuid, DynamicSimulationParametersEntity dynamicSimulationParametersEntity,
                                              UUID voltageInitParametersUuid, UUID securityAnalysisParametersUuid, UUID sensitivityAnalysisParametersUuid,
                                              UUID networkVisualizationParametersUuid, UUID dynamicSecurityAnalysisParametersUuid, UUID stateEstimationParametersUuid,
                                              UUID spreadsheetConfigCollectionUuid, Map<String, String> importParameters, UUID importReportUuid) {
        Objects.requireNonNull(studyUuid);
        Objects.requireNonNull(userId);
        Objects.requireNonNull(networkInfos.getNetworkUuid());
        Objects.requireNonNull(networkInfos.getNetworkId());
        Objects.requireNonNull(caseInfos.getCaseFormat());
        Objects.requireNonNull(caseInfos.getCaseUuid());
        Objects.requireNonNull(importParameters);

        StudyEntity studyEntity = saveStudyThenCreateBasicTree(studyUuid, networkInfos,
                caseInfos, loadFlowParametersUuid,
                shortCircuitParametersUuid, dynamicSimulationParametersEntity,
                voltageInitParametersUuid, securityAnalysisParametersUuid,
                sensitivityAnalysisParametersUuid, networkVisualizationParametersUuid, dynamicSecurityAnalysisParametersUuid,
                stateEstimationParametersUuid, spreadsheetConfigCollectionUuid, importParameters, importReportUuid);

        // Need to deal with the study creation (with a default root network ?)
        CreatedStudyBasicInfos createdStudyBasicInfos = toCreatedStudyBasicInfos(studyEntity);
        studyInfosService.add(createdStudyBasicInfos);

        notificationService.emitStudiesChanged(studyUuid, userId);

        return createdStudyBasicInfos;
    }

    @Transactional
    public CreatedStudyBasicInfos updateNetwork(UUID studyUuid, UUID rootNetworkUuid, NetworkInfos networkInfos, String userId) {
        StudyEntity studyEntity = studyRepository.findById(studyUuid).orElseThrow(() -> new StudyException(STUDY_NOT_FOUND));
        RootNetworkEntity rootNetworkEntity = rootNetworkService.getRootNetwork(rootNetworkUuid).orElseThrow(() -> new StudyException(StudyException.Type.ROOT_NETWORK_NOT_FOUND));

        rootNetworkService.updateNetwork(rootNetworkEntity, networkInfos);

        CreatedStudyBasicInfos createdStudyBasicInfos = toCreatedStudyBasicInfos(studyEntity);
        studyInfosService.add(createdStudyBasicInfos);

        notificationService.emitStudyNetworkRecreationDone(studyEntity.getId(), userId);

        return createdStudyBasicInfos;
    }

    private StudyEntity duplicateStudy(BasicStudyInfos studyInfos, UUID sourceStudyUuid, String userId) {
        Objects.requireNonNull(studyInfos.getId());
        Objects.requireNonNull(userId);

        StudyEntity sourceStudy = studyRepository.findById(sourceStudyUuid).orElseThrow(() -> new StudyException(STUDY_NOT_FOUND));

        StudyEntity newStudyEntity = duplicateStudyEntity(sourceStudy, studyInfos.getId());
        rootNetworkService.duplicateStudyRootNetworks(newStudyEntity, sourceStudy);
        networkModificationTreeService.duplicateStudyNodes(newStudyEntity, sourceStudy);

        CreatedStudyBasicInfos createdStudyBasicInfos = toCreatedStudyBasicInfos(newStudyEntity);
        studyInfosService.add(createdStudyBasicInfos);
        notificationService.emitStudiesChanged(studyInfos.getId(), userId);

        return newStudyEntity;
    }

    private StudyEntity duplicateStudyEntity(StudyEntity sourceStudyEntity, UUID newStudyId) {
        UUID copiedLoadFlowParametersUuid = null;
        if (sourceStudyEntity.getLoadFlowParametersUuid() != null) {
            copiedLoadFlowParametersUuid = loadflowService.duplicateLoadFlowParameters(sourceStudyEntity.getLoadFlowParametersUuid());
        }

        UUID copiedShortCircuitParametersUuid = null;
        if (sourceStudyEntity.getShortCircuitParametersUuid() != null) {
            copiedShortCircuitParametersUuid = shortCircuitService.duplicateParameters(sourceStudyEntity.getShortCircuitParametersUuid());
        }

        UUID copiedSecurityAnalysisParametersUuid = null;
        if (sourceStudyEntity.getSecurityAnalysisParametersUuid() != null) {
            copiedSecurityAnalysisParametersUuid = securityAnalysisService.duplicateSecurityAnalysisParameters(sourceStudyEntity.getSecurityAnalysisParametersUuid());
        }

        UUID copiedSensitivityAnalysisParametersUuid = null;
        if (sourceStudyEntity.getSensitivityAnalysisParametersUuid() != null) {
            copiedSensitivityAnalysisParametersUuid = sensitivityAnalysisService.duplicateSensitivityAnalysisParameters(sourceStudyEntity.getSensitivityAnalysisParametersUuid());
        }

        NonEvacuatedEnergyParametersInfos nonEvacuatedEnergyParametersInfos = sourceStudyEntity.getNonEvacuatedEnergyParameters() == null ?
            NonEvacuatedEnergyService.getDefaultNonEvacuatedEnergyParametersInfos() :
            NonEvacuatedEnergyService.fromEntity(sourceStudyEntity.getNonEvacuatedEnergyParameters());

        UUID copiedVoltageInitParametersUuid = null;
        if (sourceStudyEntity.getVoltageInitParametersUuid() != null) {
            copiedVoltageInitParametersUuid = voltageInitService.duplicateVoltageInitParameters(sourceStudyEntity.getVoltageInitParametersUuid());
        }

        UUID copiedNetworkVisualizationParametersUuid = null;
        if (sourceStudyEntity.getNetworkVisualizationParametersUuid() != null) {
            copiedNetworkVisualizationParametersUuid = studyConfigService.duplicateNetworkVisualizationParameters(sourceStudyEntity.getNetworkVisualizationParametersUuid());
        }

        UUID copiedSpreadsheetConfigCollectionUuid = null;
        if (sourceStudyEntity.getSpreadsheetConfigCollectionUuid() != null) {
            copiedSpreadsheetConfigCollectionUuid = studyConfigService.duplicateSpreadsheetConfigCollection(sourceStudyEntity.getSpreadsheetConfigCollectionUuid());
        }

        DynamicSimulationParametersInfos dynamicSimulationParameters = sourceStudyEntity.getDynamicSimulationParameters() != null ? DynamicSimulationService.fromEntity(sourceStudyEntity.getDynamicSimulationParameters(), objectMapper) : DynamicSimulationService.getDefaultDynamicSimulationParameters();

        UUID copiedStateEstimationParametersUuid = null;
        if (sourceStudyEntity.getStateEstimationParametersUuid() != null) {
            copiedStateEstimationParametersUuid = stateEstimationService.duplicateStateEstimationParameters(sourceStudyEntity.getStateEstimationParametersUuid());
        }

        return studyRepository.save(StudyEntity.builder()
            .id(newStudyId)
            .loadFlowParametersUuid(copiedLoadFlowParametersUuid)
            .securityAnalysisParametersUuid(copiedSecurityAnalysisParametersUuid)
            .nonEvacuatedEnergyProvider(sourceStudyEntity.getNonEvacuatedEnergyProvider())
            .dynamicSimulationProvider(sourceStudyEntity.getDynamicSimulationProvider())
            .dynamicSimulationParameters(DynamicSimulationService.toEntity(dynamicSimulationParameters, objectMapper))
            .shortCircuitParametersUuid(copiedShortCircuitParametersUuid)
            .voltageInitParametersUuid(copiedVoltageInitParametersUuid)
            .sensitivityAnalysisParametersUuid(copiedSensitivityAnalysisParametersUuid)
            .networkVisualizationParametersUuid(copiedNetworkVisualizationParametersUuid)
            .spreadsheetConfigCollectionUuid(copiedSpreadsheetConfigCollectionUuid)
            .nonEvacuatedEnergyParameters(NonEvacuatedEnergyService.toEntity(nonEvacuatedEnergyParametersInfos))
            .stateEstimationParametersUuid(copiedStateEstimationParametersUuid)
            .build());
    }

    private StudyCreationRequestEntity insertStudyCreationRequest(String userId, UUID studyUuid) {
        StudyCreationRequestEntity newStudy = insertStudyCreationRequestEntity(studyUuid);
        notificationService.emitStudiesChanged(newStudy.getId(), userId);
        return newStudy;
    }

    public byte[] getVoltageLevelSvg(String voltageLevelId, DiagramParameters diagramParameters,
                                     UUID nodeUuid, UUID rootNetworkUuid) {
        UUID networkUuid = rootNetworkService.getNetworkUuid(rootNetworkUuid);
        if (networkUuid == null) {
            throw new StudyException(ROOT_NETWORK_NOT_FOUND);
        }
        String variantId = networkModificationTreeService.getVariantId(nodeUuid, rootNetworkUuid);
        if (networkStoreService.existVariant(networkUuid, variantId)) {
            return singleLineDiagramService.getVoltageLevelSvg(networkUuid, variantId, voltageLevelId, diagramParameters);
        } else {
            return null;
        }
    }

    public String getVoltageLevelSvgAndMetadata(String voltageLevelId, DiagramParameters diagramParameters,
                                                UUID nodeUuid, UUID rootNetworkUuid) {
        UUID networkUuid = rootNetworkService.getNetworkUuid(rootNetworkUuid);
        if (networkUuid == null) {
            throw new StudyException(ROOT_NETWORK_NOT_FOUND);
        }
        String variantId = networkModificationTreeService.getVariantId(nodeUuid, rootNetworkUuid);
        if (networkStoreService.existVariant(networkUuid, variantId)) {
            return singleLineDiagramService.getVoltageLevelSvgAndMetadata(networkUuid, variantId, voltageLevelId, diagramParameters);
        } else {
            return null;
        }
    }

    private void persistNetwork(UUID caseUuid, UUID studyUuid, UUID rootNetworkUuid, String variantId, String userId, UUID importReportUuid, String caseFormat, Map<String, Object> importParameters, CaseImportAction caseImportAction) {
        try {
            networkConversionService.persistNetwork(caseUuid, studyUuid, rootNetworkUuid, variantId, userId, importReportUuid, caseFormat, importParameters, caseImportAction);
        } catch (HttpStatusCodeException e) {
            throw handleHttpError(e, STUDY_CREATION_FAILED);
        }
    }

    public String getLinesGraphics(UUID networkUuid, UUID nodeUuid, UUID rootNetworkUuid, List<String> linesIds) {
        String variantId = networkModificationTreeService.getVariantId(nodeUuid, rootNetworkUuid);

        return geoDataService.getLinesGraphics(networkUuid, variantId, linesIds);
    }

    public String getSubstationsGraphics(UUID networkUuid, UUID nodeUuid, UUID rootNetworkUuid, List<String> substationsIds) {
        String variantId = networkModificationTreeService.getVariantId(nodeUuid, rootNetworkUuid);

        return geoDataService.getSubstationsGraphics(networkUuid, variantId, substationsIds);
    }

    public String getNetworkElementsInfos(UUID studyUuid, UUID nodeUuid, UUID rootNetworkUuid, List<String> substationsIds, String infoType, String elementType, boolean inUpstreamBuiltParentNode, List<Double> nominalVoltages) {
        UUID nodeUuidToSearchIn = getNodeUuidToSearchIn(nodeUuid, rootNetworkUuid, inUpstreamBuiltParentNode);
        StudyEntity studyEntity = studyRepository.findById(studyUuid).orElseThrow(() -> new StudyException(STUDY_NOT_FOUND));
        LoadFlowParameters loadFlowParameters = getLoadFlowParameters(studyEntity);
        return networkMapService.getElementsInfos(rootNetworkService.getNetworkUuid(rootNetworkUuid), networkModificationTreeService.getVariantId(nodeUuidToSearchIn, rootNetworkUuid),
                substationsIds, elementType, nominalVoltages, infoType, loadFlowParameters.getDcPowerFactor());
    }

    public String getNetworkElementInfos(UUID studyUuid, UUID nodeUuid, UUID rootNetworkUuid, String elementType, InfoTypeParameters infoTypeParameters, String elementId, boolean inUpstreamBuiltParentNode) {
        UUID nodeUuidToSearchIn = getNodeUuidToSearchIn(nodeUuid, rootNetworkUuid, inUpstreamBuiltParentNode);
        StudyEntity studyEntity = studyRepository.findById(studyUuid).orElseThrow(() -> new StudyException(STUDY_NOT_FOUND));
        LoadFlowParameters loadFlowParameters = getLoadFlowParameters(studyEntity);
        return networkMapService.getElementInfos(rootNetworkService.getNetworkUuid(rootNetworkUuid), networkModificationTreeService.getVariantId(nodeUuidToSearchIn, rootNetworkUuid),
                elementType, infoTypeParameters.getInfoType(), loadFlowParameters.getDcPowerFactor(), elementId);
    }

    public String getNetworkCountries(UUID nodeUuid, UUID rootNetworkUuid, boolean inUpstreamBuiltParentNode) {
        UUID nodeUuidToSearchIn = getNodeUuidToSearchIn(nodeUuid, rootNetworkUuid, inUpstreamBuiltParentNode);
        return networkMapService.getCountries(rootNetworkService.getNetworkUuid(rootNetworkUuid), networkModificationTreeService.getVariantId(nodeUuidToSearchIn, rootNetworkUuid));
    }

    public String getNetworkNominalVoltages(UUID nodeUuid, UUID rootNetworkUuid, boolean inUpstreamBuiltParentNode) {
        UUID nodeUuidToSearchIn = getNodeUuidToSearchIn(nodeUuid, rootNetworkUuid, inUpstreamBuiltParentNode);
        return networkMapService.getNominalVoltages(rootNetworkService.getNetworkUuid(rootNetworkUuid), networkModificationTreeService.getVariantId(nodeUuidToSearchIn, rootNetworkUuid));
    }

    public String getVoltageLevelEquipments(UUID nodeUuid, UUID rootNetworkUuid, List<String> substationsIds, boolean inUpstreamBuiltParentNode, String voltageLevelId) {
        UUID nodeUuidToSearchIn = getNodeUuidToSearchIn(nodeUuid, rootNetworkUuid, inUpstreamBuiltParentNode);
        String equipmentPath = "voltage-levels" + StudyConstants.DELIMITER + voltageLevelId + StudyConstants.DELIMITER + "equipments";
        return networkMapService.getEquipmentsMapData(rootNetworkService.getNetworkUuid(rootNetworkUuid), networkModificationTreeService.getVariantId(nodeUuidToSearchIn, rootNetworkUuid),
                substationsIds, equipmentPath);
    }

    public String getHvdcLineShuntCompensators(UUID nodeUuid, UUID rootNetworkUuid, boolean inUpstreamBuiltParentNode, String hvdcId) {
        UUID nodeUuidToSearchIn = getNodeUuidToSearchIn(nodeUuid, rootNetworkUuid, inUpstreamBuiltParentNode);
        UUID networkUuid = rootNetworkService.getNetworkUuid(rootNetworkUuid);
        String variantId = networkModificationTreeService.getVariantId(nodeUuidToSearchIn, rootNetworkUuid);
        return networkMapService.getHvdcLineShuntCompensators(networkUuid, variantId, hvdcId);
    }

    public String getBranchOr3WTVoltageLevelId(UUID nodeUuid, UUID rootNetworkUuid, boolean inUpstreamBuiltParentNode, String equipmentId, ThreeSides side) {
        UUID nodeUuidToSearchIn = getNodeUuidToSearchIn(nodeUuid, rootNetworkUuid, inUpstreamBuiltParentNode);
        UUID networkUuid = rootNetworkService.getNetworkUuid(rootNetworkUuid);
        String variantId = networkModificationTreeService.getVariantId(nodeUuidToSearchIn, rootNetworkUuid);
        return networkMapService.getBranchOr3WTVoltageLevelId(networkUuid, variantId, equipmentId, side);
    }

    public String getAllMapData(UUID nodeUuid, UUID rootNetworkUuid, List<String> substationsIds) {
        return networkMapService.getEquipmentsMapData(rootNetworkService.getNetworkUuid(rootNetworkUuid), networkModificationTreeService.getVariantId(nodeUuid, rootNetworkUuid),
                substationsIds, "all");
    }

    @Transactional
    public UUID runLoadFlow(UUID studyUuid, UUID nodeUuid, UUID rootNetworkUuid, String userId) {
        StudyEntity studyEntity = studyRepository.findById(studyUuid).orElseThrow(() -> new StudyException(STUDY_NOT_FOUND));
        UUID prevResultUuid = rootNetworkNodeInfoService.getComputationResultUuid(nodeUuid, rootNetworkUuid, LOAD_FLOW);
        if (prevResultUuid != null) {
            loadflowService.deleteLoadFlowResults(List.of(prevResultUuid));
        }

        UUID lfParametersUuid = loadflowService.getLoadFlowParametersOrDefaultsUuid(studyEntity);
        UUID lfReportUuid = networkModificationTreeService.getComputationReports(nodeUuid, rootNetworkUuid).getOrDefault(LOAD_FLOW.name(), UUID.randomUUID());
        UUID networkUuid = rootNetworkService.getNetworkUuid(rootNetworkUuid);
        String variantId = networkModificationTreeService.getVariantId(nodeUuid, rootNetworkUuid);
        networkModificationTreeService.updateComputationReportUuid(nodeUuid, rootNetworkUuid, LOAD_FLOW, lfReportUuid);
        UUID result = loadflowService.runLoadFlow(nodeUuid, rootNetworkUuid, networkUuid, variantId, lfParametersUuid, lfReportUuid, userId);

        updateComputationResultUuid(nodeUuid, rootNetworkUuid, result, LOAD_FLOW);
        notificationService.emitStudyChanged(studyUuid, nodeUuid, rootNetworkUuid, NotificationService.UPDATE_TYPE_LOADFLOW_STATUS);
        return result;
    }

    public void exportNetwork(UUID nodeUuid, UUID rootNetworkUuid, String format, String parametersJson, String fileName, HttpServletResponse exportNetworkResponse) {
        UUID networkUuid = rootNetworkService.getNetworkUuid(rootNetworkUuid);
        String variantId = networkModificationTreeService.getVariantId(nodeUuid, rootNetworkUuid);

        networkConversionService.exportNetwork(networkUuid, variantId, format, parametersJson, fileName, exportNetworkResponse);
    }

    public void assertIsNodeNotReadOnly(UUID nodeUuid) {
        Boolean isReadOnly = networkModificationTreeService.isReadOnly(nodeUuid);
        if (Boolean.TRUE.equals(isReadOnly)) {
            throw new StudyException(NOT_ALLOWED);
        }
    }

    public void assertIsNodeExist(UUID studyUuid, UUID nodeUuid) {
        boolean exists = networkModificationTreeService.getAllNodes(studyUuid).stream()
                .anyMatch(nodeEntity -> nodeUuid.equals(nodeEntity.getIdNode()));

        if (!exists) {
            throw new StudyException(NODE_NOT_FOUND);
        }
    }

    public void assertIsStudyExist(UUID studyUuid) {
        boolean exists = studyRepository.existsById(studyUuid);
        if (!exists) {
            throw new StudyException(NODE_NOT_FOUND);
        }
    }

    @Transactional
    public void assertCanUpdateModifications(UUID studyUuid, UUID nodeUuid) {
        assertIsNodeNotReadOnly(nodeUuid);
        assertNoBuildNoComputationForNode(studyUuid, nodeUuid);
    }

    public void assertIsStudyAndNodeExist(UUID studyUuid, UUID nodeUuid) {
        assertIsStudyExist(studyUuid);
        assertIsNodeExist(studyUuid, nodeUuid);
    }

    public void assertNoBuildNoComputationForRootNetworkNode(UUID nodeUuid, UUID rootNetworkUuid) {
        rootNetworkNodeInfoService.assertComputationNotRunning(nodeUuid, rootNetworkUuid);
        rootNetworkNodeInfoService.assertNetworkNodeIsNotBuilding(rootNetworkUuid, nodeUuid);
    }

    public void assertNoBuildNoComputationForNode(UUID studyUuid, UUID nodeUuid) {
        getStudyRootNetworks(studyUuid).forEach(rootNetwork ->
            rootNetworkNodeInfoService.assertComputationNotRunning(nodeUuid, rootNetwork.getId())
        );
        rootNetworkNodeInfoService.assertNoRootNetworkNodeIsBuilding(studyUuid);
    }

    public void assertRootNodeOrBuiltNode(UUID studyUuid, UUID nodeUuid, UUID rootNetworkUuid) {
        if (!(networkModificationTreeService.getStudyRootNodeUuid(studyUuid).equals(nodeUuid)
                || networkModificationTreeService.getNodeBuildStatus(nodeUuid, rootNetworkUuid).isBuilt())) {
            throw new StudyException(NODE_NOT_BUILT);
        }
    }

    public LoadFlowParameters getLoadFlowParameters(StudyEntity studyEntity) {
        LoadFlowParametersInfos lfParameters = getLoadFlowParametersInfos(studyEntity);
        return lfParameters.getCommonParameters();
    }

    @Transactional
    public LoadFlowParametersInfos getLoadFlowParametersInfos(UUID studyUuid) {
        StudyEntity studyEntity = studyRepository.findById(studyUuid).orElseThrow(() -> new StudyException(STUDY_NOT_FOUND));
        return getLoadFlowParametersInfos(studyEntity);
    }

    public LoadFlowParametersInfos getLoadFlowParametersInfos(StudyEntity studyEntity) {
        UUID loadFlowParamsUuid = loadflowService.getLoadFlowParametersOrDefaultsUuid(studyEntity);
        return loadflowService.getLoadFlowParameters(loadFlowParamsUuid);
    }

    @Transactional
    public String getSecurityAnalysisParametersValues(UUID studyUuid) {
        StudyEntity studyEntity = studyRepository.findById(studyUuid).orElseThrow(() -> new StudyException(STUDY_NOT_FOUND));
        return securityAnalysisService.getSecurityAnalysisParameters(securityAnalysisService.getSecurityAnalysisParametersUuidOrElseCreateDefaults(studyEntity));
    }

    @Transactional
    public boolean setSecurityAnalysisParametersValues(UUID studyUuid, String parameters, String userId) {
        StudyEntity studyEntity = studyRepository.findById(studyUuid).orElseThrow(() -> new StudyException(STUDY_NOT_FOUND));
        boolean userProfileIssue = createOrUpdateSecurityAnalysisParameters(studyUuid, studyEntity, parameters, userId);
        notificationService.emitStudyChanged(studyUuid, null, null, NotificationService.UPDATE_TYPE_SECURITY_ANALYSIS_STATUS);
        notificationService.emitElementUpdated(studyUuid, userId);
        notificationService.emitComputationParamsChanged(studyUuid, SECURITY_ANALYSIS);
        return userProfileIssue;
    }

    @Transactional
    public String getNetworkVisualizationParametersValues(UUID studyUuid) {
        StudyEntity studyEntity = studyRepository.findById(studyUuid).orElseThrow(() -> new StudyException(STUDY_NOT_FOUND));
        return studyConfigService.getNetworkVisualizationParameters(studyConfigService.getNetworkVisualizationParametersUuidOrElseCreateDefaults(studyEntity));
    }

    @Transactional
    public void setNetworkVisualizationParametersValues(UUID studyUuid, String parameters, String userId) {
        StudyEntity studyEntity = studyRepository.findById(studyUuid).orElseThrow(() -> new StudyException(STUDY_NOT_FOUND));
        createOrUpdateNetworkVisualizationParameters(studyEntity, parameters);
        notificationService.emitNetworkVisualizationParamsChanged(studyUuid);
    }

    public void createOrUpdateNetworkVisualizationParameters(StudyEntity studyEntity, String parameters) {
        UUID networkVisualizationParametersUuid = studyEntity.getNetworkVisualizationParametersUuid();
        if (networkVisualizationParametersUuid == null) {
            networkVisualizationParametersUuid = studyConfigService.createNetworkVisualizationParameters(parameters);
            studyEntity.setNetworkVisualizationParametersUuid(networkVisualizationParametersUuid);
        } else {
            studyConfigService.updateNetworkVisualizationParameters(networkVisualizationParametersUuid, parameters);
        }
    }

    @Transactional(readOnly = true)
    public NonEvacuatedEnergyParametersInfos getNonEvacuatedEnergyParametersInfos(UUID studyUuid) {
        return getNonEvacuatedEnergyParametersInfos(studyRepository.findById(studyUuid).orElseThrow(() -> new StudyException(STUDY_NOT_FOUND)));
    }

    private NonEvacuatedEnergyParametersInfos getNonEvacuatedEnergyParametersInfos(StudyEntity studyEntity) {
        return studyEntity.getNonEvacuatedEnergyParameters() != null ?
            NonEvacuatedEnergyService.fromEntity(studyEntity.getNonEvacuatedEnergyParameters()) :
            NonEvacuatedEnergyService.getDefaultNonEvacuatedEnergyParametersInfos();
    }

    @Transactional
    public boolean setLoadFlowParameters(UUID studyUuid, String parameters, String userId) {
        StudyEntity studyEntity = studyRepository.findById(studyUuid).orElseThrow(() -> new StudyException(STUDY_NOT_FOUND));
        boolean userProfileIssue = createOrUpdateLoadFlowParameters(studyEntity, parameters, userId);
        invalidateLoadFlowStatusOnAllNodes(studyUuid);
        invalidateSecurityAnalysisStatusOnAllNodes(studyUuid);
        invalidateSensitivityAnalysisStatusOnAllNodes(studyUuid);
        invalidateNonEvacuatedEnergyAnalysisStatusOnAllNodes(studyUuid);
        invalidateDynamicSimulationStatusOnAllNodes(studyUuid);
        invalidateDynamicSecurityAnalysisStatusOnAllNodes(studyUuid);
        notificationService.emitStudyChanged(studyUuid, null, null, NotificationService.UPDATE_TYPE_LOADFLOW_STATUS);
        notificationService.emitStudyChanged(studyUuid, null, null, NotificationService.UPDATE_TYPE_SECURITY_ANALYSIS_STATUS);
        notificationService.emitStudyChanged(studyUuid, null, null, NotificationService.UPDATE_TYPE_SENSITIVITY_ANALYSIS_STATUS);
        notificationService.emitStudyChanged(studyUuid, null, null, NotificationService.UPDATE_TYPE_NON_EVACUATED_ENERGY_STATUS);
        notificationService.emitStudyChanged(studyUuid, null, null, NotificationService.UPDATE_TYPE_DYNAMIC_SIMULATION_STATUS);
        notificationService.emitStudyChanged(studyUuid, null, null, NotificationService.UPDATE_TYPE_DYNAMIC_SECURITY_ANALYSIS_STATUS);
        notificationService.emitElementUpdated(studyUuid, userId);
        notificationService.emitComputationParamsChanged(studyUuid, LOAD_FLOW);
        return userProfileIssue;
    }

    public String getDefaultLoadflowProvider(String userId) {
        if (userId != null) {
            UserProfileInfos userProfileInfos = userAdminService.getUserProfile(userId).orElse(null);
            if (userProfileInfos != null && userProfileInfos.getLoadFlowParameterId() != null) {
                try {
                    return loadflowService.getLoadFlowParameters(userProfileInfos.getLoadFlowParameterId()).getProvider();
                } catch (Exception e) {
                    LOGGER.error(String.format("Could not get loadflow parameters with id '%s' from user/profile '%s/%s'. Using default provider",
                            userProfileInfos.getLoadFlowParameterId(), userId, userProfileInfos.getName()), e);
                    // in case of read error (ex: wrong/dangling uuid in the profile), move on with default provider below
                }
            }
        }
        return loadflowService.getLoadFlowDefaultProvider();
    }

    private void updateProvider(UUID studyUuid, String userId, Consumer<StudyEntity> providerSetter) {
        StudyEntity studyEntity = studyRepository.findById(studyUuid).orElseThrow(() -> new StudyException(STUDY_NOT_FOUND));
        providerSetter.accept(studyEntity);
        notificationService.emitElementUpdated(studyUuid, userId);
    }

    public void updateLoadFlowProvider(UUID studyUuid, String provider, String userId) {
        updateProvider(studyUuid, userId, studyEntity -> {
            loadflowService.updateLoadFlowProvider(studyEntity.getLoadFlowParametersUuid(), provider);
            invalidateLoadFlowStatusOnAllNodes(studyUuid);
            notificationService.emitStudyChanged(studyUuid, null, null, NotificationService.UPDATE_TYPE_LOADFLOW_STATUS);
            notificationService.emitComputationParamsChanged(studyUuid, LOAD_FLOW);

        });
    }

    public String getDefaultSecurityAnalysisProvider() {
        return securityAnalysisService.getSecurityAnalysisDefaultProvider();
    }

    public void updateSecurityAnalysisProvider(UUID studyUuid, String provider, String userId) {
        updateProvider(studyUuid, userId, studyEntity -> {
            securityAnalysisService.updateSecurityAnalysisProvider(studyEntity.getSecurityAnalysisParametersUuid(), provider);
            invalidateSecurityAnalysisStatusOnAllNodes(studyUuid);
            notificationService.emitStudyChanged(studyUuid, null, null, NotificationService.UPDATE_TYPE_SECURITY_ANALYSIS_STATUS);
            notificationService.emitComputationParamsChanged(studyUuid, SECURITY_ANALYSIS);
        });
    }

    public String getDefaultSensitivityAnalysisProvider() {
        return sensitivityAnalysisService.getSensitivityAnalysisDefaultProvider();
    }

    public String getDefaultNonEvacuatedEnergyProvider() {
        return defaultNonEvacuatedEnergyProvider;
    }

    public String getDefaultDynamicSimulationProvider() {
        return defaultDynamicSimulationProvider;
    }

    public String getDynamicSimulationProvider(UUID studyUuid) {
        return getDynamicSimulationProvider(studyRepository.findById(studyUuid).orElseThrow(() -> new StudyException(STUDY_NOT_FOUND)));
    }

    private String getDynamicSimulationProvider(StudyEntity studyEntity) {
        return studyEntity.getDynamicSimulationProvider();
    }

    @Transactional
    public void updateDynamicSimulationProvider(UUID studyUuid, String provider, String userId) {
        updateProvider(studyUuid, userId, studyEntity -> {
            studyEntity.setDynamicSimulationProvider(provider != null ? provider : defaultDynamicSimulationProvider);
            invalidateDynamicSimulationStatusOnAllNodes(studyUuid);
            invalidateDynamicSecurityAnalysisStatusOnAllNodes(studyUuid);
            notificationService.emitStudyChanged(studyUuid, null, null, NotificationService.UPDATE_TYPE_DYNAMIC_SIMULATION_STATUS);
            notificationService.emitStudyChanged(studyUuid, null, null, NotificationService.UPDATE_TYPE_DYNAMIC_SECURITY_ANALYSIS_STATUS);
            notificationService.emitComputationParamsChanged(studyUuid, DYNAMIC_SIMULATION);
        });
    }

    public String getDefaultDynamicSecurityAnalysisProvider(String userId) {
        if (userId != null) {
            UserProfileInfos userProfileInfos = userAdminService.getUserProfile(userId).orElse(null);
            if (userProfileInfos != null && userProfileInfos.getDynamicSecurityAnalysisParameterId() != null) {
                try {
                    return dynamicSecurityAnalysisService.getProvider(userProfileInfos.getDynamicSecurityAnalysisParameterId());
                } catch (Exception e) {
                    LOGGER.error(String.format("Could not get dynamic security analysis provider with id '%s' from user/profile '%s/%s'. Using default provider",
                            userProfileInfos.getLoadFlowParameterId(), userId, userProfileInfos.getName()), e);
                    // in case of read error (ex: wrong/dangling uuid in the profile), move on with default provider below
                }
            }
        }
        return dynamicSecurityAnalysisService.getDefaultProvider();
    }

    public void updateDynamicSecurityAnalysisProvider(UUID studyUuid, String provider, String userId) {
        updateProvider(studyUuid, userId, studyEntity -> {
            dynamicSecurityAnalysisService.updateProvider(studyEntity.getDynamicSecurityAnalysisParametersUuid(), provider);
            invalidateDynamicSecurityAnalysisStatusOnAllNodes(studyUuid);
            notificationService.emitStudyChanged(studyUuid, null, null, NotificationService.UPDATE_TYPE_DYNAMIC_SECURITY_ANALYSIS_STATUS);
            notificationService.emitComputationParamsChanged(studyUuid, DYNAMIC_SECURITY_ANALYSIS);

        });
    }

    @Transactional
    public String getShortCircuitParametersInfo(UUID studyUuid) {
        StudyEntity studyEntity = studyRepository.findById(studyUuid).orElseThrow(() -> new StudyException(STUDY_NOT_FOUND));
        if (studyEntity.getShortCircuitParametersUuid() == null) {
            studyEntity.setShortCircuitParametersUuid(shortCircuitService.createParameters(null));
            studyRepository.save(studyEntity);
        }
        return shortCircuitService.getParameters(studyEntity.getShortCircuitParametersUuid());
    }

    @Transactional
    public boolean setShortCircuitParameters(UUID studyUuid, @Nullable String shortCircuitParametersInfos, String userId) {
        StudyEntity studyEntity = studyRepository.findById(studyUuid).orElseThrow(() -> new StudyException(STUDY_NOT_FOUND));
        boolean userProfileIssue = createOrUpdateShortcircuitParameters(studyEntity, shortCircuitParametersInfos, userId);
        notificationService.emitElementUpdated(studyUuid, userId);
        notificationService.emitComputationParamsChanged(studyUuid, SHORT_CIRCUIT);
        return userProfileIssue;
    }

    public boolean createOrUpdateShortcircuitParameters(StudyEntity studyEntity, String parameters, String userId) {
        /* +-----------------------+----------------+-----------------------------------------+
         * | entity.parametersUuid | parametersInfo | action                                  |
         * | no                    | no             | create default ones                     |
         * | no                    | yes            | create new ones                         |
         * | yes                   | no             | reset existing ones (with default ones) |
         * | yes                   | yes            | update existing ones                    |
         * +-----------------------+----------------+-----------------------------------------+
         */
        boolean userProfileIssue = false;
        UUID existingShortcircuitParametersUuid = studyEntity.getShortCircuitParametersUuid();
        UserProfileInfos userProfileInfos = parameters == null ? userAdminService.getUserProfile(userId).orElse(null) : null;
        if (parameters == null && userProfileInfos != null && userProfileInfos.getShortcircuitParameterId() != null) {
            // reset case, with existing profile, having default short circuit params
            try {
                UUID shortcircuitParametersFromProfileUuid = shortCircuitService.duplicateParameters(userProfileInfos.getShortcircuitParameterId());
                studyEntity.setShortCircuitParametersUuid(shortcircuitParametersFromProfileUuid);
                removeShortcircuitParameters(existingShortcircuitParametersUuid);
                return userProfileIssue;
            } catch (Exception e) {
                userProfileIssue = true;
                LOGGER.error(String.format("Could not duplicate short circuit parameters with id '%s' from user/profile '%s/%s'. Using default parameters",
                    userProfileInfos.getShortcircuitParameterId(), userId, userProfileInfos.getName()), e);
                // in case of duplication error (ex: wrong/dangling uuid in the profile), move on with default params below
            }
        }

        if (existingShortcircuitParametersUuid == null) {
            existingShortcircuitParametersUuid = shortCircuitService.createParameters(parameters);
            studyEntity.setShortCircuitParametersUuid(existingShortcircuitParametersUuid);
        } else {
            shortCircuitService.updateParameters(existingShortcircuitParametersUuid, parameters);
        }
        return userProfileIssue;
    }

    private void removeShortcircuitParameters(@Nullable UUID shortcircuitParametersUuid) {
        if (shortcircuitParametersUuid != null) {
            try {
                shortCircuitService.deleteShortcircuitParameters(shortcircuitParametersUuid);
            } catch (Exception e) {
                LOGGER.error("Could not remove short circuit parameters with uuid:" + shortcircuitParametersUuid, e);
            }
        }
    }

    @Transactional
    public UUID runSecurityAnalysis(UUID studyUuid, List<String> contingencyListNames, UUID nodeUuid, UUID rootNetworkUuid, String userId) {
        Objects.requireNonNull(studyUuid);
        Objects.requireNonNull(contingencyListNames);
        Objects.requireNonNull(nodeUuid);

        UUID networkUuid = rootNetworkService.getNetworkUuid(rootNetworkUuid);
        String variantId = networkModificationTreeService.getVariantId(nodeUuid, rootNetworkUuid);
        UUID saReportUuid = networkModificationTreeService.getComputationReports(nodeUuid, rootNetworkUuid).getOrDefault(SECURITY_ANALYSIS.name(), UUID.randomUUID());
        networkModificationTreeService.updateComputationReportUuid(nodeUuid, rootNetworkUuid, SECURITY_ANALYSIS, saReportUuid);
        StudyEntity study = studyRepository.findById(studyUuid).orElseThrow(() -> new StudyException(STUDY_NOT_FOUND));
        String receiver;
        try {
            receiver = URLEncoder.encode(objectMapper.writeValueAsString(new NodeReceiver(nodeUuid, rootNetworkUuid)),
                    StandardCharsets.UTF_8);
        } catch (JsonProcessingException e) {
            throw new UncheckedIOException(e);
        }

        UUID prevResultUuid = rootNetworkNodeInfoService.getComputationResultUuid(nodeUuid, rootNetworkUuid, SECURITY_ANALYSIS);
        if (prevResultUuid != null) {
            securityAnalysisService.deleteSecurityAnalysisResults(List.of(prevResultUuid));
        }

        var runSecurityAnalysisParametersInfos = new RunSecurityAnalysisParametersInfos(study.getSecurityAnalysisParametersUuid(), study.getLoadFlowParametersUuid(), contingencyListNames);
        UUID result = securityAnalysisService.runSecurityAnalysis(networkUuid, variantId, runSecurityAnalysisParametersInfos,
                new ReportInfos(saReportUuid, nodeUuid), receiver, userId);
        updateComputationResultUuid(nodeUuid, rootNetworkUuid, result, SECURITY_ANALYSIS);
        notificationService.emitStudyChanged(studyUuid, nodeUuid, rootNetworkUuid, NotificationService.UPDATE_TYPE_SECURITY_ANALYSIS_STATUS);
        return result;
    }

    public Integer getContingencyCount(UUID studyUuid, List<String> contingencyListNames, UUID nodeUuid, UUID rootNetworkUuid) {
        Objects.requireNonNull(studyUuid);
        Objects.requireNonNull(contingencyListNames);
        Objects.requireNonNull(nodeUuid);

        UUID networkuuid = rootNetworkService.getNetworkUuid(rootNetworkUuid);
        String variantId = networkModificationTreeService.getVariantId(nodeUuid, rootNetworkUuid);

        return actionsService.getContingencyCount(networkuuid, variantId, contingencyListNames);
    }

    public List<LimitViolationInfos> getLimitViolations(@NonNull UUID nodeUuid, UUID rootNetworkUuid, String filters, String globalFilters, Sort sort) {
        UUID networkuuid = rootNetworkService.getNetworkUuid(rootNetworkUuid);
        String variantId = networkModificationTreeService.getVariantId(nodeUuid, rootNetworkUuid);
        UUID resultUuid = rootNetworkNodeInfoService.getComputationResultUuid(nodeUuid, rootNetworkUuid, ComputationType.LOAD_FLOW);
        return loadflowService.getLimitViolations(resultUuid, filters, globalFilters, sort, networkuuid, variantId);
    }

    public byte[] getSubstationSvg(String substationId, DiagramParameters diagramParameters,
                                   String substationLayout, UUID nodeUuid, UUID rootNetworkUuid) {
        UUID networkUuid = rootNetworkService.getNetworkUuid(rootNetworkUuid);
        if (networkUuid == null) {
            throw new StudyException(ROOT_NETWORK_NOT_FOUND);
        }
        String variantId = networkModificationTreeService.getVariantId(nodeUuid, rootNetworkUuid);
        if (networkStoreService.existVariant(networkUuid, variantId)) {
            return singleLineDiagramService.getSubstationSvg(networkUuid, variantId, substationId, diagramParameters, substationLayout);
        } else {
            return null;
        }
    }

    public String getSubstationSvgAndMetadata(String substationId, DiagramParameters diagramParameters,
                                              String substationLayout, UUID nodeUuid, UUID rootNetworkUuid) {
        UUID networkUuid = rootNetworkService.getNetworkUuid(rootNetworkUuid);
        if (networkUuid == null) {
            throw new StudyException(ROOT_NETWORK_NOT_FOUND);
        }
        String variantId = networkModificationTreeService.getVariantId(nodeUuid, rootNetworkUuid);
        if (networkStoreService.existVariant(networkUuid, variantId)) {
            return singleLineDiagramService.getSubstationSvgAndMetadata(networkUuid, variantId, substationId, diagramParameters, substationLayout);
        } else {
            return null;
        }
    }

    public String getNetworkAreaDiagram(UUID nodeUuid, UUID rootNetworkUuid, List<String> voltageLevelsIds, int depth, boolean withGeoData) {
        UUID networkUuid = rootNetworkService.getNetworkUuid(rootNetworkUuid);
        if (networkUuid == null) {
            throw new StudyException(ROOT_NETWORK_NOT_FOUND);
        }
        String variantId = networkModificationTreeService.getVariantId(nodeUuid, rootNetworkUuid);
        if (networkStoreService.existVariant(networkUuid, variantId)) {
            return singleLineDiagramService.getNetworkAreaDiagram(networkUuid, variantId, voltageLevelsIds, depth, withGeoData);
        } else {
            return null;
        }
    }

    public String getNetworkAreaDiagram(UUID nodeUuid, UUID rootNetworkUuid, UUID nadConfigUuid) {
        UUID networkUuid = rootNetworkService.getNetworkUuid(rootNetworkUuid);
        if (networkUuid == null) {
            throw new StudyException(ROOT_NETWORK_NOT_FOUND);
        }
        String variantId = networkModificationTreeService.getVariantId(nodeUuid, rootNetworkUuid);
        if (networkStoreService.existVariant(networkUuid, variantId)) {
            return singleLineDiagramService.getNetworkAreaDiagram(networkUuid, variantId, nadConfigUuid);
        } else {
            return null;
        }
    }

    public void invalidateSecurityAnalysisStatusOnAllNodes(UUID studyUuid) {
        securityAnalysisService.invalidateSaStatus(rootNetworkNodeInfoService.getComputationResultUuids(studyUuid, SECURITY_ANALYSIS));
    }

    public void invalidateSensitivityAnalysisStatusOnAllNodes(UUID studyUuid) {
        sensitivityAnalysisService.invalidateSensitivityAnalysisStatus(rootNetworkNodeInfoService.getComputationResultUuids(studyUuid, SENSITIVITY_ANALYSIS));
    }

    public void invalidateNonEvacuatedEnergyAnalysisStatusOnAllNodes(UUID studyUuid) {
        nonEvacuatedEnergyService.invalidateNonEvacuatedEnergyStatus(rootNetworkNodeInfoService.getComputationResultUuids(studyUuid, NON_EVACUATED_ENERGY_ANALYSIS));
    }

    public void invalidateDynamicSimulationStatusOnAllNodes(UUID studyUuid) {
        dynamicSimulationService.invalidateStatus(rootNetworkNodeInfoService.getComputationResultUuids(studyUuid, DYNAMIC_SIMULATION));
    }

    public void invalidateDynamicSecurityAnalysisStatusOnAllNodes(UUID studyUuid) {
        dynamicSecurityAnalysisService.invalidateStatus(rootNetworkNodeInfoService.getComputationResultUuids(studyUuid, DYNAMIC_SECURITY_ANALYSIS));
    }

    public void invalidateLoadFlowStatusOnAllNodes(UUID studyUuid) {
        loadflowService.invalidateLoadFlowStatus(rootNetworkNodeInfoService.getComputationResultUuids(studyUuid, LOAD_FLOW));
    }

    public void invalidateVoltageInitStatusOnAllNodes(UUID studyUuid) {
        voltageInitService.invalidateVoltageInitStatus(rootNetworkNodeInfoService.getComputationResultUuids(studyUuid, VOLTAGE_INITIALIZATION));
    }

    public void invalidateStateEstimationStatusOnAllNodes(UUID studyUuid) {
        stateEstimationService.invalidateStateEstimationStatus(rootNetworkNodeInfoService.getComputationResultUuids(studyUuid, STATE_ESTIMATION));
    }

    private StudyEntity updateStudyIndexationStatus(StudyEntity studyEntity, StudyIndexationStatus indexationStatus) {
        studyEntity.setIndexationStatus(indexationStatus);
        notificationService.emitStudyIndexationStatusChanged(studyEntity.getId(), indexationStatus);
        return studyEntity;
    }

    public StudyEntity updateStudyIndexationStatus(UUID studyUuid, StudyIndexationStatus indexationStatus) {
        return updateStudyIndexationStatus(studyRepository.findById(studyUuid).orElseThrow(() -> new StudyException(STUDY_NOT_FOUND)), indexationStatus);
    }

    private StudyEntity saveStudyThenCreateBasicTree(UUID studyUuid, NetworkInfos networkInfos,
                                                    CaseInfos caseInfos, UUID loadFlowParametersUuid,
                                                    UUID shortCircuitParametersUuid, DynamicSimulationParametersEntity dynamicSimulationParametersEntity,
                                                    UUID voltageInitParametersUuid, UUID securityAnalysisParametersUuid, UUID sensitivityAnalysisParametersUuid,
                                                    UUID networkVisualizationParametersUuid, UUID dynamicSecurityAnalysisParametersUuid, UUID stateEstimationParametersUuid,
                                                    UUID spreadsheetConfigCollectionUuid, Map<String, String> importParameters, UUID importReportUuid) {

        StudyEntity studyEntity = StudyEntity.builder()
                .id(studyUuid)
                .nonEvacuatedEnergyProvider(defaultNonEvacuatedEnergyProvider)
                .dynamicSimulationProvider(defaultDynamicSimulationProvider)
                .loadFlowParametersUuid(loadFlowParametersUuid)
                .shortCircuitParametersUuid(shortCircuitParametersUuid)
                .dynamicSimulationParameters(dynamicSimulationParametersEntity)
                .voltageInitParametersUuid(voltageInitParametersUuid)
                .securityAnalysisParametersUuid(securityAnalysisParametersUuid)
                .sensitivityAnalysisParametersUuid(sensitivityAnalysisParametersUuid)
                .indexationStatus(StudyIndexationStatus.INDEXED)
                .voltageInitParameters(new StudyVoltageInitParametersEntity())
                .networkVisualizationParametersUuid(networkVisualizationParametersUuid)
                .dynamicSecurityAnalysisParametersUuid(dynamicSecurityAnalysisParametersUuid)
                .stateEstimationParametersUuid(stateEstimationParametersUuid)
                .spreadsheetConfigCollectionUuid(spreadsheetConfigCollectionUuid)
                .build();

        var study = studyRepository.save(studyEntity);
        rootNetworkService.createRootNetwork(studyEntity, RootNetworkInfos.builder().id(UUID.randomUUID()).name(caseInfos.getCaseName()).networkInfos(networkInfos).caseInfos(caseInfos).reportUuid(importReportUuid).importParameters(importParameters).tag("1").build());
        networkModificationTreeService.createBasicTree(study);

        return study;
    }

    void updateComputationResultUuid(UUID nodeUuid, UUID rootNetworkUuid, UUID computationResultUuid, ComputationType computationType) {
        rootNetworkNodeInfoService.updateComputationResultUuid(nodeUuid, rootNetworkUuid, computationResultUuid, computationType);
    }

    public List<String> getResultEnumValues(UUID nodeUuid, UUID rootNetworkUuid, ComputationType computationType, String enumName) {
        Objects.requireNonNull(nodeUuid);
        Objects.requireNonNull(enumName);
        UUID resultUuid = rootNetworkNodeInfoService.getComputationResultUuid(nodeUuid, rootNetworkUuid, computationType);
        if (resultUuid != null) {
            return switch (computationType) {
                case LOAD_FLOW -> loadflowService.getEnumValues(enumName, resultUuid);
                case SECURITY_ANALYSIS -> securityAnalysisService.getEnumValues(enumName, resultUuid);
                case SHORT_CIRCUIT, SHORT_CIRCUIT_ONE_BUS -> shortCircuitService.getEnumValues(enumName, resultUuid);
                default -> throw new StudyException(NOT_ALLOWED);
            };
        } else {
            return new ArrayList<>();
        }
    }

    private StudyCreationRequestEntity insertStudyCreationRequestEntity(UUID studyUuid) {
        StudyCreationRequestEntity studyCreationRequestEntity = new StudyCreationRequestEntity(
                studyUuid == null ? UUID.randomUUID() : studyUuid);
        return studyCreationRequestRepository.save(studyCreationRequestEntity);
    }

    public boolean createOrUpdateLoadFlowParameters(StudyEntity studyEntity, String parameters, String userId) {
        boolean userProfileIssue = false;
        UUID existingLoadFlowParametersUuid = studyEntity.getLoadFlowParametersUuid();

        UserProfileInfos userProfileInfos = parameters == null ? userAdminService.getUserProfile(userId).orElse(null) : null;
        if (parameters == null && userProfileInfos != null && userProfileInfos.getLoadFlowParameterId() != null) {
            // reset case, with existing profile, having default LF params
            try {
                UUID loadFlowParametersFromProfileUuid = loadflowService.duplicateLoadFlowParameters(userProfileInfos.getLoadFlowParameterId());
                if (existingLoadFlowParametersUuid != null) {
                    //For a reset to defaultValues we need to keep the provider if it exists because it's updated separately
                    String keptProvider = loadflowService.getLoadFlowParameters(existingLoadFlowParametersUuid).getProvider();
                    loadflowService.updateLoadFlowProvider(loadFlowParametersFromProfileUuid, keptProvider);
                }
                studyEntity.setLoadFlowParametersUuid(loadFlowParametersFromProfileUuid);
                removeLoadFlowParameters(existingLoadFlowParametersUuid);
                return userProfileIssue;
            } catch (Exception e) {
                userProfileIssue = true;
                LOGGER.error(String.format("Could not duplicate loadflow parameters with id '%s' from user/profile '%s/%s'. Using default parameters",
                        userProfileInfos.getLoadFlowParameterId(), userId, userProfileInfos.getName()), e);
                // in case of duplication error (ex: wrong/dangling uuid in the profile), move on with default params below
            }
        }

        if (existingLoadFlowParametersUuid == null) {
            existingLoadFlowParametersUuid = loadflowService.createLoadFlowParameters(parameters);
            studyEntity.setLoadFlowParametersUuid(existingLoadFlowParametersUuid);
        } else {
            loadflowService.updateLoadFlowParameters(existingLoadFlowParametersUuid, parameters);
        }
        return userProfileIssue;
    }

    private void removeLoadFlowParameters(@Nullable UUID lfParametersUuid) {
        if (lfParametersUuid != null) {
            try {
                loadflowService.deleteLoadFlowParameters(lfParametersUuid);
            } catch (Exception e) {
                LOGGER.error("Could not remove loadflow Parameters with uuid:" + lfParametersUuid, e);
            }
        }
    }

    public void updateDynamicSimulationParameters(UUID studyUuid, DynamicSimulationParametersEntity dynamicSimulationParametersEntity) {
        Optional<StudyEntity> studyEntity = studyRepository.findById(studyUuid);
        studyEntity.ifPresent(studyEntity1 -> {
            studyEntity1.setDynamicSimulationParameters(dynamicSimulationParametersEntity);
            invalidateDynamicSimulationStatusOnAllNodes(studyUuid);
            notificationService.emitStudyChanged(studyUuid, null, null, NotificationService.UPDATE_TYPE_DYNAMIC_SIMULATION_STATUS);
        });
    }

    public boolean createOrUpdateVoltageInitParameters(StudyEntity studyEntity, VoltageInitParametersInfos parameters, String userId) {
        boolean userProfileIssue = false;
        UUID existingVoltageInitParametersUuid = studyEntity.getVoltageInitParametersUuid();
        UserProfileInfos userProfileInfos = parameters == null ? userAdminService.getUserProfile(userId).orElse(null) : null;
        if (parameters == null && userProfileInfos != null && userProfileInfos.getVoltageInitParameterId() != null) {
            // reset case, with existing profile, having default voltage init params
            try {
                UUID voltageInitParametersFromProfileUuid = voltageInitService.duplicateVoltageInitParameters(userProfileInfos.getVoltageInitParameterId());
                studyEntity.setVoltageInitParametersUuid(voltageInitParametersFromProfileUuid);
                removeVoltageInitParameters(existingVoltageInitParametersUuid);
                return userProfileIssue;
            } catch (Exception e) {
                userProfileIssue = true;
                LOGGER.error(String.format("Could not duplicate voltage init parameters with id '%s' from user/profile '%s/%s'. Using default parameters",
                    userProfileInfos.getVoltageInitParameterId(), userId, userProfileInfos.getName()), e);
                // in case of duplication error (ex: wrong/dangling uuid in the profile), move on with default params below
            }
        }

        if (existingVoltageInitParametersUuid == null) {
            existingVoltageInitParametersUuid = voltageInitService.createVoltageInitParameters(parameters);
            studyEntity.setVoltageInitParametersUuid(existingVoltageInitParametersUuid);
        } else {
            VoltageInitParametersInfos oldParameters = voltageInitService.getVoltageInitParameters(existingVoltageInitParametersUuid);
            if (Objects.isNull(parameters) || !parameters.equals(oldParameters)) {
                voltageInitService.updateVoltageInitParameters(existingVoltageInitParametersUuid, parameters);
            }
        }
        invalidateVoltageInitStatusOnAllNodes(studyEntity.getId());

        return userProfileIssue;
    }

    private void removeVoltageInitParameters(@Nullable UUID voltageInitParametersUuid) {
        if (voltageInitParametersUuid != null) {
            try {
                voltageInitService.deleteVoltageInitParameters(voltageInitParametersUuid);
            } catch (Exception e) {
                LOGGER.error("Could not remove voltage init parameters with uuid:" + voltageInitParametersUuid, e);
            }
        }
    }

    public boolean createOrUpdateSecurityAnalysisParameters(UUID studyUuid, StudyEntity studyEntity, String parameters, String userId) {
        boolean userProfileIssue = false;
        UUID existingSecurityAnalysisParametersUuid = studyEntity.getSecurityAnalysisParametersUuid();
        UserProfileInfos userProfileInfos = parameters == null ? userAdminService.getUserProfile(userId).orElse(null) : null;
        if (parameters == null && userProfileInfos != null && userProfileInfos.getSecurityAnalysisParameterId() != null) {
            // reset case, with existing profile, having default security analysis params
            try {
                UUID securityAnalysisParametersFromProfileUuid = securityAnalysisService.duplicateSecurityAnalysisParameters(userProfileInfos.getSecurityAnalysisParameterId());
                studyEntity.setSecurityAnalysisParametersUuid(securityAnalysisParametersFromProfileUuid);
                removeSecurityAnalysisParameters(existingSecurityAnalysisParametersUuid);
                return userProfileIssue;
            } catch (Exception e) {
                userProfileIssue = true;
                LOGGER.error(String.format("Could not duplicate security analysis parameters with id '%s' from user/profile '%s/%s'. Using default parameters",
                        userProfileInfos.getSecurityAnalysisParameterId(), userId, userProfileInfos.getName()), e);
                // in case of duplication error (ex: wrong/dangling uuid in the profile), move on with default params below
            }
        }

        if (existingSecurityAnalysisParametersUuid == null) {
            existingSecurityAnalysisParametersUuid = securityAnalysisService.createSecurityAnalysisParameters(parameters);
            studyEntity.setSecurityAnalysisParametersUuid(existingSecurityAnalysisParametersUuid);
        } else {
            securityAnalysisService.updateSecurityAnalysisParameters(existingSecurityAnalysisParametersUuid, parameters);
        }
        invalidateSecurityAnalysisStatusOnAllNodes(studyUuid);

        return userProfileIssue;
    }

    private void removeSecurityAnalysisParameters(@Nullable UUID securityAnalysisParametersUuid) {
        if (securityAnalysisParametersUuid != null) {
            try {
                securityAnalysisService.deleteSecurityAnalysisParameters(securityAnalysisParametersUuid);
            } catch (Exception e) {
                LOGGER.error("Could not remove security analysis parameters with uuid:" + securityAnalysisParametersUuid, e);
            }
        }
    }

    @Transactional
    public void createNetworkModification(UUID studyUuid, String createModificationAttributes, UUID nodeUuid, String userId) {
        List<UUID> childrenUuids = networkModificationTreeService.getChildren(nodeUuid);
        notificationService.emitStartModificationEquipmentNotification(studyUuid, nodeUuid, childrenUuids, NotificationService.MODIFICATIONS_CREATING_IN_PROGRESS);
        try {
            NetworkModificationsResult networkModificationResults = null;
            UUID groupUuid = networkModificationTreeService.getModificationGroupUuid(nodeUuid);
            List<RootNetworkEntity> studyRootNetworkEntities = getStudyRootNetworks(studyUuid);

            List<ModificationApplicationContext> modificationApplicationContexts = studyRootNetworkEntities.stream()
                .map(rootNetworkEntity -> rootNetworkNodeInfoService.getNetworkModificationApplicationContext(rootNetworkEntity.getId(), nodeUuid, rootNetworkEntity.getNetworkUuid()))
                .toList();
            networkModificationResults = networkModificationService.createModification(groupUuid, Pair.of(createModificationAttributes, modificationApplicationContexts));

            if (networkModificationResults != null && networkModificationResults.modificationResults() != null) {
                int index = 0;
                // for each NetworkModificationResult, send an impact notification - studyRootNetworkEntities are ordered in the same way as networkModificationResults
                for (Optional<NetworkModificationResult> modificationResultOpt : networkModificationResults.modificationResults()) {
                    if (modificationResultOpt.isPresent() && studyRootNetworkEntities.get(index) != null) {
                        emitNetworkModificationImpacts(studyUuid, nodeUuid, studyRootNetworkEntities.get(index).getId(), modificationResultOpt.get());
                    }
                    index++;
                }
            }
            // invalidate all nodeUuid children
            updateStatuses(studyUuid, nodeUuid);
        } finally {
            notificationService.emitEndModificationEquipmentNotification(studyUuid, nodeUuid, childrenUuids);
        }
        notificationService.emitElementUpdated(studyUuid, userId);
    }

    @Transactional
    public void updateNetworkModification(UUID studyUuid, String updateModificationAttributes, UUID nodeUuid, UUID modificationUuid, String userId) {
        List<UUID> childrenUuids = networkModificationTreeService.getChildren(nodeUuid);
        notificationService.emitStartModificationEquipmentNotification(studyUuid, nodeUuid, childrenUuids, NotificationService.MODIFICATIONS_UPDATING_IN_PROGRESS);
        try {
            networkModificationService.updateModification(updateModificationAttributes, modificationUuid);
            updateStatuses(studyUuid, nodeUuid, false);
        } finally {
            notificationService.emitEndModificationEquipmentNotification(studyUuid, nodeUuid, childrenUuids);
        }
        notificationService.emitElementUpdated(studyUuid, userId);
    }

    public String getVoltageLevelSubstationId(UUID nodeUuid, UUID rootNetworkUuid, String voltageLevelId) {
        UUID networkUuid = rootNetworkService.getNetworkUuid(rootNetworkUuid);
        String variantId = networkModificationTreeService.getVariantId(nodeUuid, rootNetworkUuid);
        return networkMapService.getVoltageLevelSubstationId(networkUuid, variantId, voltageLevelId);
    }

    public List<IdentifiableInfos> getVoltageLevelBusesOrBusbarSections(UUID nodeUuid, UUID rootNetworkUuid, String voltageLevelId,
                                                                        String busPath) {
        UUID networkUuid = rootNetworkService.getNetworkUuid(rootNetworkUuid);
        String variantId = networkModificationTreeService.getVariantId(nodeUuid, rootNetworkUuid);

        return networkMapService.getVoltageLevelBusesOrBusbarSections(networkUuid, variantId, voltageLevelId, busPath);
    }

    public String getVoltageLevelSubstationId(UUID studyUuid, UUID nodeUuid, UUID rootNetworkUuid, String voltageLevelId, boolean inUpstreamBuiltParentNode) {
        UUID nodeUuidToSearchIn = getNodeUuidToSearchIn(nodeUuid, rootNetworkUuid, inUpstreamBuiltParentNode);
        return getVoltageLevelSubstationId(nodeUuidToSearchIn, rootNetworkUuid, voltageLevelId);
    }

    public List<IdentifiableInfos> getVoltageLevelBusesOrBusbarSections(UUID nodeUuid, UUID rootNetworkUuid, String voltageLevelId, boolean inUpstreamBuiltParentNode) {
        UUID nodeUuidToSearchIn = getNodeUuidToSearchIn(nodeUuid, rootNetworkUuid, inUpstreamBuiltParentNode);
        return getVoltageLevelBusesOrBusbarSections(nodeUuidToSearchIn, rootNetworkUuid, voltageLevelId, "buses-or-busbar-sections");
    }

    @Transactional(readOnly = true)
    public UUID getStudyUuidFromNodeUuid(UUID nodeUuid) {
        return networkModificationTreeService.getStudyUuidForNodeId(nodeUuid);
    }

    public void buildNode(@NonNull UUID studyUuid, @NonNull UUID nodeUuid, @NonNull UUID rootNetworkUuid, @NonNull String userId) {
        assertCanBuildNode(studyUuid, rootNetworkUuid, userId);
        BuildInfos buildInfos = networkModificationTreeService.getBuildInfos(nodeUuid, rootNetworkUuid);
        Map<UUID, UUID> nodeUuidToReportUuid = buildInfos.getReportsInfos().stream().collect(Collectors.toMap(ReportInfos::nodeUuid, ReportInfos::reportUuid));
        networkModificationTreeService.setModificationReports(nodeUuid, rootNetworkUuid, nodeUuidToReportUuid);
        networkModificationTreeService.updateNodeBuildStatus(nodeUuid, rootNetworkUuid, NodeBuildStatus.from(BuildStatus.BUILDING));
        try {
            networkModificationService.buildNode(nodeUuid, rootNetworkUuid, buildInfos);
        } catch (Exception e) {
            networkModificationTreeService.updateNodeBuildStatus(nodeUuid, rootNetworkUuid, NodeBuildStatus.from(BuildStatus.NOT_BUILT));
            throw new StudyException(NODE_BUILD_ERROR, e.getMessage());
        }
    }

    private void assertCanBuildNode(@NonNull UUID studyUuid, @NonNull UUID rootNetworkUuid, @NonNull String userId) {
        // check restrictions on node builds number
        userAdminService.getUserMaxAllowedBuilds(userId).ifPresent(maxBuilds -> {
            long nbBuiltNodes = networkModificationTreeService.countBuiltNodes(studyUuid, rootNetworkUuid);
            if (nbBuiltNodes >= maxBuilds) {
                throw new StudyException(MAX_NODE_BUILDS_EXCEEDED, "max allowed built nodes : " + maxBuilds);
            }
        });
    }

    @Transactional
    public void unbuildNode(@NonNull UUID studyUuid, @NonNull UUID nodeUuid, @NonNull UUID rootNetworkUuid) {
        invalidateBuild(studyUuid, nodeUuid, rootNetworkUuid, false, true, true);
        emitAllComputationStatusChanged(studyUuid, nodeUuid, rootNetworkUuid);
    }

    public void stopBuild(@NonNull UUID nodeUuid, UUID rootNetworkUuid) {
        networkModificationService.stopBuild(nodeUuid, rootNetworkUuid);
    }

    @Transactional
    public void duplicateStudyNode(UUID sourceStudyUuid, UUID targetStudyUuid, UUID nodeToCopyUuid, UUID referenceNodeUuid, InsertMode insertMode, String userId) {
        checkStudyContainsNode(sourceStudyUuid, nodeToCopyUuid);
        checkStudyContainsNode(targetStudyUuid, referenceNodeUuid);
        UUID duplicatedNodeUuid = networkModificationTreeService.duplicateStudyNode(nodeToCopyUuid, referenceNodeUuid, insertMode);
        boolean invalidateBuild = networkModificationTreeService.hasModifications(nodeToCopyUuid, false);
        updateStatuses(targetStudyUuid, duplicatedNodeUuid, true, invalidateBuild, true);
        notificationService.emitElementUpdated(targetStudyUuid, userId);
    }

    @Transactional
    public void moveStudyNode(UUID studyUuid, UUID nodeToMoveUuid, UUID referenceNodeUuid, InsertMode insertMode, String userId) {
        List<NodeEntity> oldChildren = null;
        checkStudyContainsNode(studyUuid, nodeToMoveUuid);
        checkStudyContainsNode(studyUuid, referenceNodeUuid);
        boolean shouldInvalidateChildren = networkModificationTreeService.hasModifications(nodeToMoveUuid, false);

        //Invalidating previous children if necessary
        if (shouldInvalidateChildren) {
            oldChildren = networkModificationTreeService.getChildrenByParentUuid(nodeToMoveUuid);
        }

        networkModificationTreeService.moveStudyNode(nodeToMoveUuid, referenceNodeUuid, insertMode);

        //Invalidating moved node or new children if necessary
        if (shouldInvalidateChildren) {
            updateStatuses(studyUuid, nodeToMoveUuid, false, true, true);
            oldChildren.forEach(child -> updateStatuses(studyUuid, child.getIdNode(), false, true, true));
        } else {
            getStudyRootNetworks(studyUuid).forEach(rootNetworkEntity ->
                invalidateBuild(studyUuid, nodeToMoveUuid, rootNetworkEntity.getId(), false, true, true)
            );
        }
        notificationService.emitElementUpdated(studyUuid, userId);
    }

    @Transactional
    public void duplicateStudySubtree(UUID sourceStudyUuid, UUID targetStudyUuid, UUID parentNodeToCopyUuid, UUID referenceNodeUuid, String userId) {
        checkStudyContainsNode(sourceStudyUuid, parentNodeToCopyUuid);
        checkStudyContainsNode(targetStudyUuid, referenceNodeUuid);

        StudyEntity studyEntity = studyRepository.findById(targetStudyUuid).orElseThrow(() -> new StudyException(STUDY_NOT_FOUND));
        StudyEntity sourceStudyEntity = studyRepository.findById(sourceStudyUuid).orElseThrow(() -> new StudyException(STUDY_NOT_FOUND));
        AbstractNode studySubTree = networkModificationTreeService.getStudySubtree(sourceStudyUuid, parentNodeToCopyUuid, null);
        UUID duplicatedNodeUuid = networkModificationTreeService.cloneStudyTree(studySubTree, referenceNodeUuid, studyEntity, sourceStudyEntity, false);
        notificationService.emitSubtreeInserted(targetStudyUuid, duplicatedNodeUuid, referenceNodeUuid);
        notificationService.emitElementUpdated(targetStudyUuid, userId);
    }

    @Transactional
    public void moveStudySubtree(UUID studyUuid, UUID parentNodeToMoveUuid, UUID referenceNodeUuid, String userId) {
        checkStudyContainsNode(studyUuid, parentNodeToMoveUuid);
        checkStudyContainsNode(studyUuid, referenceNodeUuid);

        List<UUID> allChildren = networkModificationTreeService.getChildren(parentNodeToMoveUuid);
        if (allChildren.contains(referenceNodeUuid)) {
            throw new StudyException(NOT_ALLOWED);
        }
        networkModificationTreeService.moveStudySubtree(parentNodeToMoveUuid, referenceNodeUuid);

        getStudyRootNetworks(studyUuid).forEach(rootNetworkEntity -> {
            UUID rootNetworkUuid = rootNetworkEntity.getId();
            if (networkModificationTreeService.getNodeBuildStatus(parentNodeToMoveUuid, rootNetworkUuid).isBuilt()) {
                updateStatuses(studyUuid, parentNodeToMoveUuid, false, true, true);
            }
            allChildren.stream()
                .filter(childUuid -> networkModificationTreeService.getNodeBuildStatus(childUuid, rootNetworkUuid).isBuilt())
                .forEach(childUuid -> updateStatuses(studyUuid, childUuid, false, true, true));

        });

        notificationService.emitSubtreeMoved(studyUuid, parentNodeToMoveUuid, referenceNodeUuid);
        notificationService.emitElementUpdated(studyUuid, userId);
    }

    public void invalidateBuild(UUID studyUuid, UUID nodeUuid, UUID rootNetworkUuid, boolean invalidateOnlyChildrenBuildStatus, boolean invalidateOnlyTargetNode, boolean deleteVoltageInitResults) {
        AtomicReference<Long> startTime = new AtomicReference<>(null);
        startTime.set(System.nanoTime());
        InvalidateNodeInfos invalidateNodeInfos = new InvalidateNodeInfos();
        invalidateNodeInfos.setNetworkUuid(rootNetworkService.getNetworkUuid(rootNetworkUuid));
        // we might want to invalidate target node without impacting other nodes (when moving an empty node for example)
        if (invalidateOnlyTargetNode) {
            networkModificationTreeService.invalidateBuildOfNodeOnly(nodeUuid, rootNetworkUuid, invalidateOnlyChildrenBuildStatus, invalidateNodeInfos, deleteVoltageInitResults);
        } else {
            networkModificationTreeService.invalidateBuild(nodeUuid, rootNetworkUuid, invalidateOnlyChildrenBuildStatus, invalidateNodeInfos, deleteVoltageInitResults);
        }

        CompletableFuture<Void> executeInParallel = CompletableFuture.allOf(
                studyServerExecutionService.runAsync(() -> reportService.deleteReports(invalidateNodeInfos.getReportUuids())),
<<<<<<< HEAD
                studyServerExecutionService.runAsync(() -> invalidateNodeInfos.getLoadFlowResultUuids().forEach(loadflowService::deleteLoadFlowResult)),
                studyServerExecutionService.runAsync(() -> invalidateNodeInfos.getSecurityAnalysisResultUuids().forEach(securityAnalysisService::deleteSaResult)),
                studyServerExecutionService.runAsync(() -> invalidateNodeInfos.getSensitivityAnalysisResultUuids().forEach(sensitivityAnalysisService::deleteSensitivityAnalysisResult)),
                studyServerExecutionService.runAsync(() -> invalidateNodeInfos.getNonEvacuatedEnergyResultUuids().forEach(nonEvacuatedEnergyService::deleteNonEvacuatedEnergyResult)),
                studyServerExecutionService.runAsync(() -> invalidateNodeInfos.getShortCircuitAnalysisResultUuids().forEach(shortCircuitService::deleteShortCircuitAnalysisResult)),
                studyServerExecutionService.runAsync(() -> invalidateNodeInfos.getOneBusShortCircuitAnalysisResultUuids().forEach(shortCircuitService::deleteShortCircuitAnalysisResult)),
                studyServerExecutionService.runAsync(() -> invalidateNodeInfos.getVoltageInitResultUuids().forEach(voltageInitService::deleteVoltageInitResult)),
                studyServerExecutionService.runAsync(() -> invalidateNodeInfos.getDynamicSimulationResultUuids().forEach(dynamicSimulationService::deleteResult)),
                studyServerExecutionService.runAsync(() -> invalidateNodeInfos.getDynamicSecurityAnalysisResultUuids().forEach(dynamicSecurityAnalysisService::deleteResult)),
                studyServerExecutionService.runAsync(() -> invalidateNodeInfos.getStateEstimationResultUuids().forEach(stateEstimationService::deleteStateEstimationResult)),
                studyServerExecutionService.runAsync(() -> networkStoreService.deleteVariants(invalidateNodeInfos.getNetworkUuid(), invalidateNodeInfos.getVariantIds())),
                studyServerExecutionService.runAsync(() -> networkModificationService.deleteIndexedModifications(invalidateNodeInfos.getGroupUuids(), invalidateNodeInfos.getNetworkUuid()))
=======
                studyServerExecutionService.runAsync(() -> loadflowService.deleteLoadFlowResults(invalidateNodeInfos.getLoadFlowResultUuids())),
                studyServerExecutionService.runAsync(() -> securityAnalysisService.deleteSecurityAnalysisResults(invalidateNodeInfos.getSecurityAnalysisResultUuids())),
                studyServerExecutionService.runAsync(() -> sensitivityAnalysisService.deleteSensitivityAnalysisResults(invalidateNodeInfos.getSensitivityAnalysisResultUuids())),
                studyServerExecutionService.runAsync(() -> nonEvacuatedEnergyService.deleteNonEvacuatedEnergyResults(invalidateNodeInfos.getNonEvacuatedEnergyResultUuids())),
                studyServerExecutionService.runAsync(() -> shortCircuitService.deleteShortCircuitAnalysisResults(invalidateNodeInfos.getShortCircuitAnalysisResultUuids())),
                studyServerExecutionService.runAsync(() -> shortCircuitService.deleteShortCircuitAnalysisResults(invalidateNodeInfos.getOneBusShortCircuitAnalysisResultUuids())),
                studyServerExecutionService.runAsync(() -> voltageInitService.deleteVoltageInitResults(invalidateNodeInfos.getVoltageInitResultUuids())),
                studyServerExecutionService.runAsync(() -> dynamicSimulationService.deleteResults(invalidateNodeInfos.getDynamicSimulationResultUuids())),
                studyServerExecutionService.runAsync(() -> dynamicSecurityAnalysisService.deleteResults(invalidateNodeInfos.getDynamicSecurityAnalysisResultUuids())),
                studyServerExecutionService.runAsync(() -> stateEstimationService.deleteStateEstimationResults(invalidateNodeInfos.getStateEstimationResultUuids())),
                studyServerExecutionService.runAsync(() -> networkStoreService.deleteVariants(invalidateNodeInfos.getNetworkUuid(), invalidateNodeInfos.getVariantIds()))
>>>>>>> 19a1678c
        );
        try {
            executeInParallel.get();
        } catch (InterruptedException e) {
            Thread.currentThread().interrupt();
            throw new StudyException(INVALIDATE_BUILD_FAILED, e.getMessage());
        } catch (Exception e) {
            throw new StudyException(INVALIDATE_BUILD_FAILED, e.getMessage());
        }

        if (startTime.get() != null) {
            LOGGER.trace("Invalidate node '{}' of study '{}' : {} seconds", nodeUuid, studyUuid,
                    TimeUnit.NANOSECONDS.toSeconds(System.nanoTime() - startTime.get()));
        }
    }

    private void updateStatuses(UUID studyUuid, UUID nodeUuid) {
        updateStatuses(studyUuid, nodeUuid, true);
    }

    private void updateStatuses(UUID studyUuid, UUID nodeUuid, boolean invalidateOnlyChildrenBuildStatus) {
        updateStatuses(studyUuid, nodeUuid, invalidateOnlyChildrenBuildStatus, true, true);
    }

    private void updateStatuses(UUID studyUuid, UUID nodeUuid, boolean invalidateOnlyChildrenBuildStatus, boolean invalidateBuild, boolean deleteVoltageInitResults) {
        getStudyRootNetworks(studyUuid).forEach(rootNetworkEntity -> {
            UUID rootNetworkUuid = rootNetworkEntity.getId();
            updateStatuses(studyUuid, nodeUuid, rootNetworkUuid, invalidateOnlyChildrenBuildStatus, invalidateBuild, deleteVoltageInitResults);
        });
    }

    private void updateStatuses(UUID studyUuid, UUID nodeUuid, UUID rootNetworkUuid, boolean invalidateOnlyChildrenBuildStatus, boolean invalidateBuild, boolean deleteVoltageInitResults) {
        if (invalidateBuild) {
            invalidateBuild(studyUuid, nodeUuid, rootNetworkUuid, invalidateOnlyChildrenBuildStatus, false, deleteVoltageInitResults);
        }
        emitAllComputationStatusChanged(studyUuid, nodeUuid, rootNetworkUuid);
    }

    @Transactional
    public void deleteNetworkModifications(UUID studyUuid, UUID nodeUuid, List<UUID> modificationsUuids, String userId) {
        List<UUID> childrenUuids = networkModificationTreeService.getChildren(nodeUuid);
        StudyEntity studyEntity = studyRepository.findById(studyUuid).orElseThrow(() -> new StudyException(STUDY_NOT_FOUND));
        notificationService.emitStartModificationEquipmentNotification(studyUuid, nodeUuid, childrenUuids, NotificationService.MODIFICATIONS_DELETING_IN_PROGRESS);
        try {
            if (!networkModificationTreeService.getStudyUuidForNodeId(nodeUuid).equals(studyUuid)) {
                throw new StudyException(NOT_ALLOWED);
            }
            UUID groupId = networkModificationTreeService.getModificationGroupUuid(nodeUuid);
            networkModificationService.deleteModifications(groupId, modificationsUuids);
            // for each root network, remove modifications from excluded ones
            studyEntity.getRootNetworks().forEach(rootNetworkEntity -> {
                rootNetworkNodeInfoService.updateModificationsToExclude(nodeUuid, rootNetworkEntity.getId(), new HashSet<>(modificationsUuids), true);
            });
            updateStatuses(studyUuid, nodeUuid, false, false, false);
        } finally {
            notificationService.emitEndDeletionEquipmentNotification(studyUuid, nodeUuid, childrenUuids);
        }
        notificationService.emitElementUpdated(studyUuid, userId);
    }

    @Transactional
    public void stashNetworkModifications(UUID studyUuid, UUID nodeUuid, List<UUID> modificationsUuids, String userId) {
        List<UUID> childrenUuids = networkModificationTreeService.getChildren(nodeUuid);
        notificationService.emitStartModificationEquipmentNotification(studyUuid, nodeUuid, childrenUuids, NotificationService.MODIFICATIONS_STASHING_IN_PROGRESS);
        try {
            if (!networkModificationTreeService.getStudyUuidForNodeId(nodeUuid).equals(studyUuid)) {
                throw new StudyException(NOT_ALLOWED);
            }
            UUID groupId = networkModificationTreeService.getModificationGroupUuid(nodeUuid);
            networkModificationService.stashModifications(groupId, modificationsUuids);
            updateStatuses(studyUuid, nodeUuid, false);
        } finally {
            notificationService.emitEndModificationEquipmentNotification(studyUuid, nodeUuid, childrenUuids);
        }
        notificationService.emitElementUpdated(studyUuid, userId);
    }

    @Transactional
    public void updateNetworkModificationsActivation(UUID studyUuid, UUID nodeUuid, List<UUID> modificationsUuids, String userId, boolean activated) {
        List<UUID> childrenUuids = networkModificationTreeService.getChildren(nodeUuid);
        notificationService.emitStartModificationEquipmentNotification(studyUuid, nodeUuid, childrenUuids, NotificationService.MODIFICATIONS_UPDATING_IN_PROGRESS);
        try {
            if (!networkModificationTreeService.getStudyUuidForNodeId(nodeUuid).equals(studyUuid)) {
                throw new StudyException(NOT_ALLOWED);
            }
            UUID groupId = networkModificationTreeService.getModificationGroupUuid(nodeUuid);
            networkModificationService.updateModificationsActivation(groupId, modificationsUuids, activated);
            updateStatuses(studyUuid, nodeUuid, false);
        } finally {
            notificationService.emitEndModificationEquipmentNotification(studyUuid, nodeUuid, childrenUuids);
        }
        notificationService.emitElementUpdated(studyUuid, userId);
    }

    @Transactional
    public void updateNetworkModificationsActivationInRootNetwork(UUID studyUuid, UUID nodeUuid, UUID rootNetworkUuid, Set<UUID> modificationsUuids, String userId, boolean activated) {
        List<UUID> childrenUuids = networkModificationTreeService.getChildren(nodeUuid);
        networkModificationService.verifyModifications(networkModificationTreeService.getModificationGroupUuid(nodeUuid), modificationsUuids);
        notificationService.emitStartModificationEquipmentNotification(studyUuid, nodeUuid, Optional.of(rootNetworkUuid), childrenUuids, NotificationService.MODIFICATIONS_UPDATING_IN_PROGRESS);
        try {
            if (!networkModificationTreeService.getStudyUuidForNodeId(nodeUuid).equals(studyUuid)) {
                throw new StudyException(NOT_ALLOWED);
            }
            rootNetworkNodeInfoService.updateModificationsToExclude(nodeUuid, rootNetworkUuid, modificationsUuids, activated);
            updateStatuses(studyUuid, nodeUuid, rootNetworkUuid, false, true, true);
        } finally {
            notificationService.emitEndModificationEquipmentNotification(studyUuid, nodeUuid, Optional.of(rootNetworkUuid), childrenUuids);
        }
        notificationService.emitElementUpdated(studyUuid, userId);
    }

    @Transactional
    public void restoreNetworkModifications(UUID studyUuid, UUID nodeUuid, List<UUID> modificationsUuids, String userId) {
        List<UUID> childrenUuids = networkModificationTreeService.getChildren(nodeUuid);
        notificationService.emitStartModificationEquipmentNotification(studyUuid, nodeUuid, childrenUuids, NotificationService.MODIFICATIONS_RESTORING_IN_PROGRESS);
        try {
            if (!networkModificationTreeService.getStudyUuidForNodeId(nodeUuid).equals(studyUuid)) {
                throw new StudyException(NOT_ALLOWED);
            }
            UUID groupId = networkModificationTreeService.getModificationGroupUuid(nodeUuid);
            networkModificationService.restoreModifications(groupId, modificationsUuids);
            updateStatuses(studyUuid, nodeUuid, false);
        } finally {
            notificationService.emitEndModificationEquipmentNotification(studyUuid, nodeUuid, childrenUuids);
        }
        notificationService.emitElementUpdated(studyUuid, userId);
    }

    @Transactional
    public void deleteNodes(UUID studyUuid, List<UUID> nodeIds, boolean deleteChildren, String userId) {

        DeleteNodeInfos deleteNodeInfos = new DeleteNodeInfos();
        for (UUID nodeId : nodeIds) {
            AtomicReference<Long> startTime = new AtomicReference<>(null);
            startTime.set(System.nanoTime());

            boolean invalidateChildrenBuild = !deleteChildren && networkModificationTreeService.hasModifications(nodeId, false);
            List<NodeEntity> childrenNodes = networkModificationTreeService.getChildrenByParentUuid(nodeId);
            List<UUID> removedNodes = networkModificationTreeService.doDeleteNode(nodeId, deleteChildren, deleteNodeInfos);

            CompletableFuture<Void> executeInParallel = CompletableFuture.allOf(
                    studyServerExecutionService.runAsync(() -> deleteNodeInfos.getModificationGroupUuids().forEach(networkModificationService::deleteModifications)),
                    studyServerExecutionService.runAsync(() -> reportService.deleteReports(deleteNodeInfos.getReportUuids())),
                    studyServerExecutionService.runAsync(() -> loadflowService.deleteLoadFlowResults(deleteNodeInfos.getLoadFlowResultUuids())),
                    studyServerExecutionService.runAsync(() -> securityAnalysisService.deleteSecurityAnalysisResults(deleteNodeInfos.getSecurityAnalysisResultUuids())),
                    studyServerExecutionService.runAsync(() -> sensitivityAnalysisService.deleteSensitivityAnalysisResults(deleteNodeInfos.getSensitivityAnalysisResultUuids())),
                    studyServerExecutionService.runAsync(() -> nonEvacuatedEnergyService.deleteNonEvacuatedEnergyResults(deleteNodeInfos.getNonEvacuatedEnergyResultUuids())),
                    studyServerExecutionService.runAsync(() -> shortCircuitService.deleteShortCircuitAnalysisResults(deleteNodeInfos.getShortCircuitAnalysisResultUuids())),
                    studyServerExecutionService.runAsync(() -> shortCircuitService.deleteShortCircuitAnalysisResults(deleteNodeInfos.getOneBusShortCircuitAnalysisResultUuids())),
                    studyServerExecutionService.runAsync(() -> voltageInitService.deleteVoltageInitResults(deleteNodeInfos.getVoltageInitResultUuids())),
                    studyServerExecutionService.runAsync(() -> dynamicSimulationService.deleteResults(deleteNodeInfos.getDynamicSimulationResultUuids())),
                    studyServerExecutionService.runAsync(() -> dynamicSecurityAnalysisService.deleteResults(deleteNodeInfos.getDynamicSecurityAnalysisResultUuids())),
                    studyServerExecutionService.runAsync(() -> stateEstimationService.deleteStateEstimationResults(deleteNodeInfos.getStateEstimationResultUuids())),
                    studyServerExecutionService.runAsync(() -> deleteNodeInfos.getVariantIds().forEach(networkStoreService::deleteVariants)),
                    studyServerExecutionService.runAsync(() -> removedNodes.forEach(dynamicSimulationEventService::deleteEventsByNodeId))
            );

            try {
                executeInParallel.get();
            } catch (InterruptedException e) {
                Thread.currentThread().interrupt();
                throw new StudyException(DELETE_NODE_FAILED, e.getMessage());
            } catch (Exception e) {
                throw new StudyException(DELETE_NODE_FAILED, e.getMessage());
            }

            if (startTime.get() != null) {
                if (LOGGER.isTraceEnabled()) {
                    LOGGER.trace("Delete node '{}' of study '{}' : {} seconds", nodeId.toString().replaceAll("[\n\r]", "_"), studyUuid,
                            TimeUnit.NANOSECONDS.toSeconds(System.nanoTime() - startTime.get()));
                }
            }

            if (invalidateChildrenBuild) {
                childrenNodes.forEach(nodeEntity -> updateStatuses(studyUuid, nodeEntity.getIdNode(), false, true, true));
            }
        }

        notificationService.emitElementUpdated(studyUuid, userId);
    }

    @Transactional
    public void stashNode(UUID studyUuid, UUID nodeId, boolean stashChildren, String userId) {
        AtomicReference<Long> startTime = new AtomicReference<>(null);
        startTime.set(System.nanoTime());
        boolean invalidateChildrenBuild = stashChildren || networkModificationTreeService.hasModifications(nodeId, false);
        getStudyRootNetworks(studyUuid).forEach(rootNetworkEntity ->
            invalidateBuild(studyUuid, nodeId, rootNetworkEntity.getId(), false, !invalidateChildrenBuild, true)
        );
        networkModificationTreeService.doStashNode(nodeId, stashChildren);

        if (startTime.get() != null) {
            LOGGER.trace("Delete node '{}' of study '{}' : {} seconds", nodeId, studyUuid,
                    TimeUnit.NANOSECONDS.toSeconds(System.nanoTime() - startTime.get()));
        }

        notificationService.emitElementUpdated(studyUuid, userId);
    }

    public List<Pair<AbstractNode, Integer>> getStashedNodes(UUID studyId) {
        return networkModificationTreeService.getStashedNodes(studyId);
    }

    public void restoreNodes(UUID studyId, List<UUID> nodeIds, UUID anchorNodeId) {
        networkModificationTreeService.restoreNode(studyId, nodeIds, anchorNodeId);
    }

    private void reindexStudy(StudyEntity study, UUID rootNetworkUuid) {
        CreatedStudyBasicInfos studyInfos = toCreatedStudyBasicInfos(study);
        // reindex study in elasticsearch
        studyInfosService.recreateStudyInfos(studyInfos);

        // Reset indexation status
        updateStudyIndexationStatus(study, StudyIndexationStatus.INDEXING_ONGOING);
        try {
            networkConversionService.reindexStudyNetworkEquipments(rootNetworkService.getNetworkUuid(rootNetworkUuid));
            updateStudyIndexationStatus(study, StudyIndexationStatus.INDEXED);
        } catch (Exception e) {
            // Allow to retry indexation
            updateStudyIndexationStatus(study, StudyIndexationStatus.NOT_INDEXED);
            throw e;
        }
        invalidateBuild(study.getId(), networkModificationTreeService.getStudyRootNodeUuid(study.getId()), rootNetworkUuid, false, false, true);
        LOGGER.info("Study with id = '{}' has been reindexed", study.getId());
    }

    @Transactional
    public void reindexStudy(UUID studyUuid, UUID rootNetworkUuid) {
        reindexStudy(studyRepository.findById(studyUuid).orElseThrow(() -> new StudyException(STUDY_NOT_FOUND)), rootNetworkUuid);
    }

    @Transactional
    public StudyIndexationStatus getStudyIndexationStatus(UUID studyUuid, UUID rootNetworkUuid) {
        StudyEntity study = studyRepository.findById(studyUuid).orElseThrow(() -> new StudyException(STUDY_NOT_FOUND));
        if (study.getIndexationStatus() == StudyIndexationStatus.INDEXED
                && !networkConversionService.checkStudyIndexationStatus(rootNetworkService.getNetworkUuid(rootNetworkUuid))) {
            updateStudyIndexationStatus(study, StudyIndexationStatus.NOT_INDEXED);
        }
        return study.getIndexationStatus();
    }

    @Transactional
    public void moveNetworkModifications(UUID studyUuid, UUID targetNodeUuid, UUID originNodeUuid, List<UUID> modificationUuidList, UUID beforeUuid, String userId) {
        if (originNodeUuid == null) {
            throw new StudyException(MISSING_PARAMETER, "The parameter 'originNodeUuid' must be defined when moving modifications");
        }

        boolean moveBetweenNodes = !targetNodeUuid.equals(originNodeUuid);
        // Target node must not be built (incremental mode) when:
        // - the move is a cut & paste or a position change inside the same node
        // - the move is a cut & paste between 2 nodes and the target node belongs to the source node subtree
        boolean targetNodeBelongsToSourceNodeSubTree = moveBetweenNodes && networkModificationTreeService.hasAncestor(targetNodeUuid, originNodeUuid);
        boolean buildTargetNode = moveBetweenNodes && !targetNodeBelongsToSourceNodeSubTree;

        List<UUID> childrenUuids = networkModificationTreeService.getChildren(targetNodeUuid);
        List<UUID> originNodeChildrenUuids = new ArrayList<>();
        notificationService.emitStartModificationEquipmentNotification(studyUuid, targetNodeUuid, childrenUuids, NotificationService.MODIFICATIONS_UPDATING_IN_PROGRESS);
        if (moveBetweenNodes) {
            originNodeChildrenUuids = networkModificationTreeService.getChildren(originNodeUuid);
            notificationService.emitStartModificationEquipmentNotification(studyUuid, originNodeUuid, originNodeChildrenUuids, NotificationService.MODIFICATIONS_UPDATING_IN_PROGRESS);
        }
        try {
            checkStudyContainsNode(studyUuid, targetNodeUuid);
            StudyEntity studyEntity = studyRepository.findById(studyUuid).orElseThrow(() -> new StudyException(STUDY_NOT_FOUND));
            List<RootNetworkEntity> studyRootNetworkEntities = studyEntity.getRootNetworks();
            UUID originGroupUuid = networkModificationTreeService.getModificationGroupUuid(originNodeUuid);
            UUID targetGroupUuid = networkModificationTreeService.getModificationGroupUuid(targetNodeUuid);

            List<ModificationApplicationContext> modificationApplicationContexts = studyRootNetworkEntities.stream()
                .map(rootNetworkEntity -> rootNetworkNodeInfoService.getNetworkModificationApplicationContext(rootNetworkEntity.getId(), targetNodeUuid, rootNetworkEntity.getNetworkUuid()))
                .toList();

            NetworkModificationsResult networkModificationsResult = networkModificationService.moveModifications(originGroupUuid, targetGroupUuid, beforeUuid, Pair.of(modificationUuidList, modificationApplicationContexts), buildTargetNode);
            rootNetworkNodeInfoService.moveModificationsToExclude(originNodeUuid, targetNodeUuid, networkModificationsResult.modificationUuids());

            if (!targetNodeBelongsToSourceNodeSubTree) {
                // invalidate the whole subtree except maybe the target node itself (depends if we have built this node during the move)
                emitNetworkModificationImpactsForAllRootNetworks(networkModificationsResult.modificationResults(), studyEntity, targetNodeUuid, buildTargetNode);
            }
            if (moveBetweenNodes) {
                emitNetworkModificationImpactsForAllRootNetworks(networkModificationsResult.modificationResults(), studyEntity, originNodeUuid, false);
            }
        } finally {
            notificationService.emitEndModificationEquipmentNotification(studyUuid, targetNodeUuid, childrenUuids);
            if (moveBetweenNodes) {
                notificationService.emitEndModificationEquipmentNotification(studyUuid, originNodeUuid, originNodeChildrenUuids);
            }
        }
        notificationService.emitElementUpdated(studyUuid, userId);
    }

    private void emitNetworkModificationImpactsForAllRootNetworks(List<Optional<NetworkModificationResult>> modificationResults, StudyEntity studyEntity, UUID impactedNode, boolean invalidateOnlyChildrenBuildStatus) {
        int index = 0;
        List<RootNetworkEntity> rootNetworkEntities = studyEntity.getRootNetworks();
        // for each NetworkModificationResult, send an impact notification - studyRootNetworkEntities are ordered in the same way as networkModificationResults
        for (Optional<NetworkModificationResult> modificationResultOpt : modificationResults) {
            if (modificationResultOpt.isPresent() && rootNetworkEntities.get(index) != null) {
                emitNetworkModificationImpacts(studyEntity.getId(), impactedNode, rootNetworkEntities.get(index).getId(), modificationResultOpt.get());
            }
            index++;

        }
        updateStatuses(studyEntity.getId(), impactedNode, invalidateOnlyChildrenBuildStatus, true, true);
    }

    @Transactional
    public void duplicateOrInsertNetworkModifications(UUID studyUuid, UUID targetNodeUuid, UUID originNodeUuid, List<UUID> modificationsUuis, String userId, StudyConstants.ModificationsActionType action) {
        List<UUID> childrenUuids = networkModificationTreeService.getChildren(targetNodeUuid);
        notificationService.emitStartModificationEquipmentNotification(studyUuid, targetNodeUuid, childrenUuids, NotificationService.MODIFICATIONS_UPDATING_IN_PROGRESS);
        try {
            checkStudyContainsNode(studyUuid, targetNodeUuid);
            List<RootNetworkEntity> studyRootNetworkEntities = getStudyRootNetworks(studyUuid);
            UUID groupUuid = networkModificationTreeService.getModificationGroupUuid(targetNodeUuid);

            List<ModificationApplicationContext> modificationApplicationContexts = studyRootNetworkEntities.stream()
                .map(rootNetworkEntity -> rootNetworkNodeInfoService.getNetworkModificationApplicationContext(rootNetworkEntity.getId(), targetNodeUuid, rootNetworkEntity.getNetworkUuid()))
                .toList();
            NetworkModificationsResult networkModificationResults = networkModificationService.duplicateOrInsertModifications(groupUuid, action, Pair.of(modificationsUuis, modificationApplicationContexts));

            Map<UUID, UUID> originToDuplicateModificationsUuids = new HashMap<>();
            for (int i = 0; i < modificationsUuis.size(); i++) {
                originToDuplicateModificationsUuids.put(modificationsUuis.get(i), networkModificationResults.modificationUuids().get(i));
            }

            rootNetworkNodeInfoService.copyModificationsToExclude(originNodeUuid, targetNodeUuid, originToDuplicateModificationsUuids);

            if (networkModificationResults != null) {
                int index = 0;
                // for each NetworkModificationResult, send an impact notification - studyRootNetworkEntities are ordered in the same way as networkModificationResults
                for (Optional<NetworkModificationResult> modificationResultOpt : networkModificationResults.modificationResults()) {
                    if (modificationResultOpt.isPresent() && studyRootNetworkEntities.get(index) != null) {
                        emitNetworkModificationImpacts(studyUuid, targetNodeUuid, studyRootNetworkEntities.get(index).getId(), modificationResultOpt.get());
                    }
                    index++;
                }
            }
            // invalidate all nodeUuid children
            updateStatuses(studyUuid, targetNodeUuid);
        } finally {
            notificationService.emitEndModificationEquipmentNotification(studyUuid, targetNodeUuid, childrenUuids);
        }
        notificationService.emitElementUpdated(studyUuid, userId);
    }

    private void checkStudyContainsNode(UUID studyUuid, UUID nodeUuid) {
        if (!networkModificationTreeService.getStudyUuidForNodeId(nodeUuid).equals(studyUuid)) {
            throw new StudyException(NOT_ALLOWED);
        }
    }

    @Transactional(readOnly = true)
    public List<ReportLog> getReportLogs(String reportId, String messageFilter, Set<String> severityLevels) {
        return reportService.getReportLogs(UUID.fromString(reportId), messageFilter, severityLevels);
    }

    public Set<String> getNodeReportAggregatedSeverities(UUID reportId) {
        return reportService.getReportAggregatedSeverities(reportId);
    }

    @Transactional(readOnly = true)
    public Set<String> getParentNodesAggregatedReportSeverities(UUID nodeUuid, UUID rootNetworkUuid) {
        List<UUID> nodeIds = nodesTree(nodeUuid);
        Set<String> severities = new HashSet<>();
        Map<UUID, UUID> modificationReportsMap = networkModificationTreeService.getModificationReports(nodeUuid, rootNetworkUuid);

        for (UUID nodeId : nodeIds) {
            UUID reportId = modificationReportsMap.getOrDefault(nodeId, networkModificationTreeService.getReportUuid(nodeId, rootNetworkUuid));
            severities.addAll(reportService.getReportAggregatedSeverities(reportId));
        }
        return severities;
    }

    @Transactional(readOnly = true)
    public List<ReportLog> getParentNodesReportLogs(UUID nodeUuid, UUID rootNetworkUuid, String messageFilter, Set<String> severityLevels) {
        List<UUID> nodeIds = nodesTree(nodeUuid);
        List<ReportLog> reportLogs = new ArrayList<>();
        Map<UUID, UUID> modificationReportsMap = networkModificationTreeService.getModificationReports(nodeUuid, rootNetworkUuid);

        for (UUID nodeId : nodeIds) {
            UUID reportId = modificationReportsMap.getOrDefault(nodeId, networkModificationTreeService.getReportUuid(nodeId, rootNetworkUuid));
            reportLogs.addAll(reportService.getReportLogs(reportId, messageFilter, severityLevels));
        }
        return reportLogs;
    }

    @Transactional(readOnly = true)
    public List<Report> getParentNodesReport(UUID nodeUuid, UUID rootNetworkUuid, boolean nodeOnlyReport, ReportType reportType, Set<String> severityLevels) {
        AbstractNode nodeInfos = networkModificationTreeService.getNode(nodeUuid, rootNetworkUuid);

        if (isNonRootNodeWithComputationReportType(nodeInfos, reportType)) {
            UUID reportUuid = getReportUuidForNode(nodeUuid, rootNetworkUuid, reportType);
            return reportUuid != null ? List.of(reportService.getReport(reportUuid, nodeUuid.toString(), severityLevels)) : Collections.emptyList();
        } else if (nodeOnlyReport) {
            return getNodeOnlyReport(nodeUuid, rootNetworkUuid, severityLevels);
        } else {
            return getAllModificationReports(nodeUuid, rootNetworkUuid, severityLevels);
        }
    }

    private boolean isNonRootNodeWithComputationReportType(AbstractNode nodeInfos, ReportType reportType) {
        return nodeInfos.getType() != NodeType.ROOT && reportType != ReportType.NETWORK_MODIFICATION;
    }

    private UUID getReportUuidForNode(UUID nodeUuid, UUID rootNetworkUuid, ReportType reportType) {
        return networkModificationTreeService.getComputationReports(nodeUuid, rootNetworkUuid).get(reportType.name());
    }

    private List<Report> getNodeOnlyReport(UUID nodeUuid, UUID rootNetworkUuid, Set<String> severityLevels) {
        UUID reportUuid = networkModificationTreeService.getReportUuid(nodeUuid, rootNetworkUuid);
        return List.of(reportService.getReport(reportUuid, nodeUuid.toString(), severityLevels));
    }

    private List<Report> getAllModificationReports(UUID nodeUuid, UUID rootNetworkUuid, Set<String> severityLevels) {
        List<UUID> nodeIds = nodesTree(nodeUuid);
        List<Report> modificationReports = new ArrayList<>();
        Map<UUID, UUID> modificationReportsMap = networkModificationTreeService.getModificationReports(nodeUuid, rootNetworkUuid);

        for (UUID nodeId : nodeIds) {
            UUID reportId = modificationReportsMap.getOrDefault(nodeId, networkModificationTreeService.getReportUuid(nodeId, rootNetworkUuid));
            modificationReports.add(reportService.getReport(reportId, nodeId.toString(), severityLevels));
        }

        return modificationReports;
    }

    private List<UUID> nodesTree(UUID nodeUuid) {
        List<UUID> nodeIds = new ArrayList<>();
        nodeIds.add(nodeUuid);
        Optional<UUID> parentUuid = networkModificationTreeService.getParentNodeUuid(nodeUuid);

        while (parentUuid.isPresent()) {
            nodeIds.add(parentUuid.get());
            parentUuid = networkModificationTreeService.getParentNodeUuid(parentUuid.get());
        }

        Collections.reverse(nodeIds);
        return nodeIds;
    }

    private void emitNetworkModificationImpacts(UUID studyUuid, UUID nodeUuid, UUID rootNetworkUuid, NetworkModificationResult networkModificationResult) {
        //TODO move this / rename parent method when refactoring notifications
        networkModificationTreeService.updateNodeBuildStatus(nodeUuid, rootNetworkUuid,
                NodeBuildStatus.from(networkModificationResult.getLastGroupApplicationStatus(), networkModificationResult.getApplicationStatus()));

        Set<org.gridsuite.study.server.notification.dto.EquipmentDeletionInfos> deletionsInfos =
                networkModificationResult.getNetworkImpacts().stream()
                        .filter(impact -> impact.isSimple() && ((SimpleElementImpact) impact).isDeletion())
                        .map(impact -> new org.gridsuite.study.server.notification.dto.EquipmentDeletionInfos(((SimpleElementImpact) impact).getElementId(), impact.getElementType().name()))
                        .collect(Collectors.toSet());

        Set<String> impactedElementTypes = networkModificationResult.getNetworkImpacts().stream()
                .filter(impact -> impact.isCollection())
                .map(impact -> impact.getElementType().name())
                .collect(Collectors.toSet());

        notificationService.emitStudyChanged(studyUuid, nodeUuid, rootNetworkUuid, NotificationService.UPDATE_TYPE_STUDY,
                NetworkImpactsInfos.builder()
                        .deletedEquipments(deletionsInfos)
                        .impactedSubstationsIds(networkModificationResult.getImpactedSubstationsIds())
                        .impactedElementTypes(impactedElementTypes)
                        .build()
        );
    }

    public void notify(@NonNull String notificationName, @NonNull UUID studyUuid) {
        if (notificationName.equals(NotificationService.UPDATE_TYPE_STUDY_METADATA_UPDATED)) {
            notificationService.emitStudyMetadataChanged(studyUuid);
        } else {
            throw new StudyException(UNKNOWN_NOTIFICATION_TYPE);
        }
    }

    @Transactional
    public UUID runSensitivityAnalysis(UUID studyUuid, UUID nodeUuid, UUID rootNetworkUuid, String userId) {
        Objects.requireNonNull(studyUuid);
        Objects.requireNonNull(nodeUuid);

        UUID prevResultUuid = rootNetworkNodeInfoService.getComputationResultUuid(nodeUuid, rootNetworkUuid, SENSITIVITY_ANALYSIS);
        if (prevResultUuid != null) {
            sensitivityAnalysisService.deleteSensitivityAnalysisResults(List.of(prevResultUuid));
        }
        StudyEntity study = studyRepository.findById(studyUuid).orElseThrow(() -> new StudyException(STUDY_NOT_FOUND));
        UUID networkUuid = rootNetworkService.getNetworkUuid(rootNetworkUuid);
        String variantId = networkModificationTreeService.getVariantId(nodeUuid, rootNetworkUuid);
        UUID sensiReportUuid = networkModificationTreeService.getComputationReports(nodeUuid, rootNetworkUuid).getOrDefault(SENSITIVITY_ANALYSIS.name(), UUID.randomUUID());
        networkModificationTreeService.updateComputationReportUuid(nodeUuid, rootNetworkUuid, SENSITIVITY_ANALYSIS, sensiReportUuid);

        UUID result = sensitivityAnalysisService.runSensitivityAnalysis(nodeUuid, rootNetworkUuid, networkUuid, variantId, sensiReportUuid, userId, study.getSensitivityAnalysisParametersUuid(), study.getLoadFlowParametersUuid());

        updateComputationResultUuid(nodeUuid, rootNetworkUuid, result, SENSITIVITY_ANALYSIS);
        notificationService.emitStudyChanged(studyUuid, nodeUuid, rootNetworkUuid, NotificationService.UPDATE_TYPE_SENSITIVITY_ANALYSIS_STATUS);
        return result;
    }

    @Transactional
    public UUID runShortCircuit(UUID studyUuid, UUID nodeUuid, UUID rootNetworkUuid, Optional<String> busId, String userId) {
        ComputationType computationType = busId.isEmpty() ? SHORT_CIRCUIT : SHORT_CIRCUIT_ONE_BUS;
        UUID shortCircuitResultUuid = rootNetworkNodeInfoService.getComputationResultUuid(nodeUuid, rootNetworkUuid, computationType);
        if (shortCircuitResultUuid != null) {
            shortCircuitService.deleteShortCircuitAnalysisResults(List.of(shortCircuitResultUuid));
        }
        final Optional<UUID> parametersUuid = studyRepository.findById(studyUuid).map(StudyEntity::getShortCircuitParametersUuid);
        UUID scReportUuid = networkModificationTreeService.getComputationReports(nodeUuid, rootNetworkUuid).getOrDefault(computationType.name(), UUID.randomUUID());
        UUID networkUuid = rootNetworkService.getNetworkUuid(rootNetworkUuid);
        String variantId = networkModificationTreeService.getVariantId(nodeUuid, rootNetworkUuid);
        networkModificationTreeService.updateComputationReportUuid(nodeUuid, rootNetworkUuid, computationType, scReportUuid);
        final UUID result = shortCircuitService.runShortCircuit(nodeUuid, rootNetworkUuid, networkUuid, variantId, busId.orElse(null), parametersUuid, scReportUuid, userId);
        updateComputationResultUuid(nodeUuid, rootNetworkUuid, result, computationType);
        notificationService.emitStudyChanged(studyUuid, nodeUuid, rootNetworkUuid,
                busId.isEmpty() ? NotificationService.UPDATE_TYPE_SHORT_CIRCUIT_STATUS : NotificationService.UPDATE_TYPE_ONE_BUS_SHORT_CIRCUIT_STATUS);
        return result;
    }

    @Transactional
    public UUID runVoltageInit(UUID studyUuid, UUID nodeUuid, UUID rootNetworkUuid, String userId) {
        UUID prevResultUuid = rootNetworkNodeInfoService.getComputationResultUuid(nodeUuid, rootNetworkUuid, VOLTAGE_INITIALIZATION);
        if (prevResultUuid != null) {
            voltageInitService.deleteVoltageInitResults(List.of(prevResultUuid));
        }

        UUID networkUuid = rootNetworkService.getNetworkUuid(rootNetworkUuid);
        String variantId = networkModificationTreeService.getVariantId(nodeUuid, rootNetworkUuid);
        StudyEntity studyEntity = studyRepository.findById(studyUuid).orElseThrow(() -> new StudyException(STUDY_NOT_FOUND));
        UUID reportUuid = networkModificationTreeService.getComputationReports(nodeUuid, rootNetworkUuid).getOrDefault(VOLTAGE_INITIALIZATION.name(), UUID.randomUUID());
        networkModificationTreeService.updateComputationReportUuid(nodeUuid, rootNetworkUuid, VOLTAGE_INITIALIZATION, reportUuid);
        UUID result = voltageInitService.runVoltageInit(networkUuid, variantId, studyEntity.getVoltageInitParametersUuid(), reportUuid, nodeUuid, rootNetworkUuid, userId);

        updateComputationResultUuid(nodeUuid, rootNetworkUuid, result, VOLTAGE_INITIALIZATION);
        notificationService.emitStudyChanged(studyUuid, nodeUuid, rootNetworkUuid, NotificationService.UPDATE_TYPE_VOLTAGE_INIT_STATUS);
        return result;
    }

    @Transactional
    public boolean setVoltageInitParameters(UUID studyUuid, StudyVoltageInitParameters parameters, String userId) {
        StudyEntity studyEntity = studyRepository.findById(studyUuid).orElseThrow(() -> new StudyException(STUDY_NOT_FOUND));
        var voltageInitParameters = studyEntity.getVoltageInitParameters();
        if (voltageInitParameters == null) {
            var newVoltageInitParameters = new StudyVoltageInitParametersEntity(parameters.isApplyModifications());
            studyEntity.setVoltageInitParameters(newVoltageInitParameters);
        } else {
            voltageInitParameters.setApplyModifications(parameters.isApplyModifications());
        }
        boolean userProfileIssue = createOrUpdateVoltageInitParameters(studyEntity, parameters.getComputationParameters(), userId);
        notificationService.emitStudyChanged(studyUuid, null, null, NotificationService.UPDATE_TYPE_VOLTAGE_INIT_STATUS);
        notificationService.emitElementUpdated(studyUuid, userId);
        notificationService.emitComputationParamsChanged(studyUuid, VOLTAGE_INITIALIZATION);
        return userProfileIssue;
    }

    public StudyVoltageInitParameters getVoltageInitParameters(UUID studyUuid) {
        StudyEntity studyEntity = studyRepository.findById(studyUuid).orElseThrow(() -> new StudyException(STUDY_NOT_FOUND));
        return new StudyVoltageInitParameters(
                Optional.ofNullable(studyEntity.getVoltageInitParametersUuid()).map(voltageInitService::getVoltageInitParameters).orElse(null),
                Optional.ofNullable(studyEntity.getVoltageInitParameters()).map(StudyVoltageInitParametersEntity::shouldApplyModifications).orElse(true)
        );
    }

    @Transactional
    public String getSpreadsheetConfigCollection(UUID studyUuid) {
        StudyEntity studyEntity = studyRepository.findById(studyUuid).orElseThrow(() -> new StudyException(STUDY_NOT_FOUND));
        return studyConfigService.getSpreadsheetConfigCollection(studyConfigService.getSpreadsheetConfigCollectionUuidOrElseCreateDefaults(studyEntity));
    }

    /**
     * Set spreadsheet config collection on study or reset to default one if empty body.
     * Default is the user profile one, or system default if no profile is available.
     *
     * @param studyUuid the study UUID
     * @param configCollection the spreadsheet config collection (null means reset to default)
     * @param userId the user ID for retrieving profile
     * @return true if reset with user profile cannot be done, false otherwise
     */
    @Transactional
    public boolean setSpreadsheetConfigCollection(UUID studyUuid, String configCollection, String userId) {
        StudyEntity studyEntity = studyRepository.findById(studyUuid).orElseThrow(() -> new StudyException(STUDY_NOT_FOUND));
        return createOrUpdateSpreadsheetConfigCollection(studyEntity, configCollection, userId);
    }

    /**
     * Create or update spreadsheet config collection parameters.
     * If configCollection is null, try to use the one from user profile, or system default if no profile.
     *
     * @param studyEntity the study entity
     * @param configCollection the spreadsheet config collection (null means reset to default)
     * @param userId the user ID for retrieving profile
     * @return true if reset with user profile cannot be done, false otherwise
     */
    private boolean createOrUpdateSpreadsheetConfigCollection(StudyEntity studyEntity, String configCollection, String userId) {
        boolean userProfileIssue = false;
        UUID existingSpreadsheetConfigCollectionUuid = studyEntity.getSpreadsheetConfigCollectionUuid();

        UserProfileInfos userProfileInfos = configCollection == null ? userAdminService.getUserProfile(userId).orElse(null) : null;
        if (configCollection == null && userProfileInfos != null && userProfileInfos.getSpreadsheetConfigCollectionId() != null) {
            // reset case, with existing profile, having default spreadsheet config collection
            try {
                UUID spreadsheetConfigCollectionFromProfileUuid = studyConfigService.duplicateSpreadsheetConfigCollection(userProfileInfos.getSpreadsheetConfigCollectionId());
                studyEntity.setSpreadsheetConfigCollectionUuid(spreadsheetConfigCollectionFromProfileUuid);
                removeSpreadsheetConfigCollection(existingSpreadsheetConfigCollectionUuid);
                return userProfileIssue;
            } catch (Exception e) {
                userProfileIssue = true;
                LOGGER.error(String.format("Could not duplicate spreadsheet config collection with id '%s' from user/profile '%s/%s'. Using default collection",
                        userProfileInfos.getSpreadsheetConfigCollectionId(), userId, userProfileInfos.getName()), e);
                // in case of duplication error (ex: wrong/dangling uuid in the profile), move on with default collection below
            }
        }

        if (configCollection != null) {
            if (existingSpreadsheetConfigCollectionUuid == null) {
                UUID newUuid = studyConfigService.createSpreadsheetConfigCollection(configCollection);
                studyEntity.setSpreadsheetConfigCollectionUuid(newUuid);
            } else {
                studyConfigService.updateSpreadsheetConfigCollection(existingSpreadsheetConfigCollectionUuid, configCollection);
            }
        } else {
            // No config provided, use system default
            UUID defaultCollectionUuid = studyConfigService.createDefaultSpreadsheetConfigCollection();
            studyEntity.setSpreadsheetConfigCollectionUuid(defaultCollectionUuid);
            removeSpreadsheetConfigCollection(existingSpreadsheetConfigCollectionUuid);
        }

        return userProfileIssue;
    }

    private void removeSpreadsheetConfigCollection(@Nullable UUID spreadsheetConfigCollectionUuid) {
        if (spreadsheetConfigCollectionUuid != null) {
            try {
                studyConfigService.deleteSpreadsheetConfigCollection(spreadsheetConfigCollectionUuid);
            } catch (Exception e) {
                LOGGER.error("Could not remove spreadsheet config collection with uuid:" + spreadsheetConfigCollectionUuid, e);
            }
        }
    }

    @Transactional
    public String updateStudySpreadsheetConfigCollection(UUID studyUuid, UUID sourceCollectionUuid) {
        StudyEntity studyEntity = studyRepository.findById(studyUuid).orElseThrow(() -> new StudyException(STUDY_NOT_FOUND));

        // Duplicate the source collection
        UUID newCollectionUuid = studyConfigService.duplicateSpreadsheetConfigCollection(sourceCollectionUuid);

        // Delete the old collection if it exists
        if (studyEntity.getSpreadsheetConfigCollectionUuid() != null) {
            try {
                studyConfigService.deleteSpreadsheetConfigCollection(studyEntity.getSpreadsheetConfigCollectionUuid());
            } catch (Exception e) {
                LOGGER.error("Could not remove spreadsheet config collection with uuid:" + studyEntity.getSpreadsheetConfigCollectionUuid(), e);
                // Continue with the new collection even if deletion failed
            }
        }
        studyEntity.setSpreadsheetConfigCollectionUuid(newCollectionUuid);
        return studyConfigService.getSpreadsheetConfigCollection(newCollectionUuid);
    }

    public boolean shouldApplyModifications(UUID studyUuid) {
        StudyEntity studyEntity = studyRepository.findById(studyUuid).orElseThrow(() -> new StudyException(STUDY_NOT_FOUND));
        return Optional.ofNullable(studyEntity.getVoltageInitParameters())
                .map(StudyVoltageInitParametersEntity::shouldApplyModifications)
                .orElse(true);
    }

    // --- Dynamic Simulation service methods BEGIN --- //

    public List<MappingInfos> getDynamicSimulationMappings(UUID studyUuid) {
        // get mapping from study uuid
        return dynamicSimulationService.getMappings(studyUuid);

    }

    @Transactional(readOnly = true)
    public List<ModelInfos> getDynamicSimulationModels(UUID studyUuid) {
        // load configured parameters persisted in the study server DB
        DynamicSimulationParametersInfos configuredParameters = getDynamicSimulationParameters(studyRepository.findById(studyUuid).orElseThrow(() -> new StudyException(STUDY_NOT_FOUND)));
        String mapping = configuredParameters.getMapping();

        // get model from mapping
        return dynamicSimulationService.getModels(mapping);
    }

    @Transactional
    public void setDynamicSimulationParameters(UUID studyUuid, DynamicSimulationParametersInfos dsParameter, String userId) {
        updateDynamicSimulationParameters(studyUuid, DynamicSimulationService.toEntity(dsParameter != null ? dsParameter : DynamicSimulationService.getDefaultDynamicSimulationParameters(), objectMapper));

        // Dynamic security analysis depend on dynamic simulation => must invalidate
        invalidateDynamicSecurityAnalysisStatusOnAllNodes(studyUuid);
        notificationService.emitStudyChanged(studyUuid, null, null, NotificationService.UPDATE_TYPE_DYNAMIC_SECURITY_ANALYSIS_STATUS);

        notificationService.emitElementUpdated(studyUuid, userId);
        notificationService.emitComputationParamsChanged(studyUuid, DYNAMIC_SIMULATION);
    }

    @Transactional(readOnly = true)
    public DynamicSimulationParametersInfos getDynamicSimulationParameters(UUID studyUuid) {
        StudyEntity studyEntity = studyRepository.findById(studyUuid).orElseThrow(() -> new StudyException(STUDY_NOT_FOUND));
        return getDynamicSimulationParameters(studyEntity);
    }

    private DynamicSimulationParametersInfos getDynamicSimulationParameters(StudyEntity studyEntity) {
        return studyEntity.getDynamicSimulationParameters() != null ? DynamicSimulationService.fromEntity(studyEntity.getDynamicSimulationParameters(), objectMapper) : DynamicSimulationService.getDefaultDynamicSimulationParameters();
    }

    @Transactional(readOnly = true)
    public List<EventInfos> getDynamicSimulationEvents(UUID nodeUuid) {
        return dynamicSimulationEventService.getEventsByNodeId(nodeUuid);
    }

    @Transactional(readOnly = true)
    public EventInfos getDynamicSimulationEvent(UUID nodeUuid, String equipmentId) {
        return dynamicSimulationEventService.getEventByNodeIdAndEquipmentId(nodeUuid, equipmentId);
    }

    private void postProcessEventCrud(UUID studyUuid, UUID nodeUuid) {
        // for delete old result and refresh dynamic simulation run button in UI
        invalidateDynamicSimulationStatusOnAllNodes(studyUuid);
        notificationService.emitStudyChanged(studyUuid, nodeUuid, null, NotificationService.UPDATE_TYPE_DYNAMIC_SIMULATION_STATUS);
    }

    @Transactional
    public void createDynamicSimulationEvent(UUID studyUuid, UUID nodeUuid, String userId, EventInfos event) {
        List<UUID> childrenUuids = networkModificationTreeService.getChildren(nodeUuid);
        notificationService.emitStartEventCrudNotification(studyUuid, nodeUuid, childrenUuids, NotificationService.EVENTS_CRUD_CREATING_IN_PROGRESS);
        try {
            dynamicSimulationEventService.saveEvent(nodeUuid, event);
        } finally {
            notificationService.emitEndEventCrudNotification(studyUuid, nodeUuid, childrenUuids);
        }
        postProcessEventCrud(studyUuid, nodeUuid);
    }

    @Transactional
    public void updateDynamicSimulationEvent(UUID studyUuid, UUID nodeUuid, String userId, EventInfos event) {
        List<UUID> childrenUuids = networkModificationTreeService.getChildren(nodeUuid);
        notificationService.emitStartEventCrudNotification(studyUuid, nodeUuid, childrenUuids, NotificationService.EVENTS_CRUD_UPDATING_IN_PROGRESS);
        try {
            dynamicSimulationEventService.saveEvent(nodeUuid, event);
        } finally {
            notificationService.emitEndEventCrudNotification(studyUuid, nodeUuid, childrenUuids);
        }
        postProcessEventCrud(studyUuid, nodeUuid);
    }

    @Transactional
    public void deleteDynamicSimulationEvents(UUID studyUuid, UUID nodeUuid, String userId, List<UUID> eventUuids) {
        List<UUID> childrenUuids = networkModificationTreeService.getChildren(nodeUuid);
        notificationService.emitStartEventCrudNotification(studyUuid, nodeUuid, childrenUuids, NotificationService.EVENTS_CRUD_DELETING_IN_PROGRESS);
        try {
            dynamicSimulationEventService.deleteEvents(eventUuids);
        } finally {
            notificationService.emitEndEventCrudNotification(studyUuid, nodeUuid, childrenUuids);
        }
        postProcessEventCrud(studyUuid, nodeUuid);
    }

    @Transactional
    public UUID runDynamicSimulation(UUID studyUuid, UUID nodeUuid, UUID rootNetworkUuid, DynamicSimulationParametersInfos parameters, String userId) {
        Objects.requireNonNull(studyUuid);
        Objects.requireNonNull(nodeUuid);

        StudyEntity studyEntity = studyRepository.findById(studyUuid).orElseThrow(() -> new StudyException(STUDY_NOT_FOUND));

        // pre-condition check
        String lfStatus = rootNetworkNodeInfoService.getLoadFlowStatus(nodeUuid, rootNetworkUuid);
        if (!LoadFlowStatus.CONVERGED.name().equals(lfStatus)) {
            throw new StudyException(NOT_ALLOWED, "Load flow must run successfully before running dynamic simulation");
        }

        // clean previous result if exist
        UUID prevResultUuid = rootNetworkNodeInfoService.getComputationResultUuid(nodeUuid, rootNetworkUuid, DYNAMIC_SIMULATION);
        if (prevResultUuid != null) {
            dynamicSimulationService.deleteResults(List.of(prevResultUuid));
        }

        // load configured parameters persisted in the study server DB
        DynamicSimulationParametersInfos configuredParameters = getDynamicSimulationParameters(studyEntity);

        // load configured events persisted in the study server DB
        List<EventInfos> events = dynamicSimulationEventService.getEventsByNodeId(nodeUuid);

        // override configured parameters by provided parameters (only provided fields)
        DynamicSimulationParametersInfos mergeParameters = new DynamicSimulationParametersInfos();
        // attach events to the merged parameters
        mergeParameters.setEvents(events);

        if (configuredParameters != null) {
            PropertyUtils.copyNonNullProperties(configuredParameters, mergeParameters);
        }
        if (parameters != null) {
            PropertyUtils.copyNonNullProperties(parameters, mergeParameters);
        }
        UUID reportUuid = networkModificationTreeService.getComputationReports(nodeUuid, rootNetworkUuid).getOrDefault(DYNAMIC_SIMULATION.name(), UUID.randomUUID());
        networkModificationTreeService.updateComputationReportUuid(nodeUuid, rootNetworkUuid, DYNAMIC_SIMULATION, reportUuid);

        // launch dynamic simulation
        UUID networkUuid = rootNetworkService.getNetworkUuid(rootNetworkUuid);
        String variantId = networkModificationTreeService.getVariantId(nodeUuid, rootNetworkUuid);
        UUID dynamicSimulationResultUuid = dynamicSimulationService.runDynamicSimulation(getDynamicSimulationProvider(studyEntity), nodeUuid, rootNetworkUuid, networkUuid, variantId, reportUuid, mergeParameters, userId);

        // update result uuid and notification
        updateComputationResultUuid(nodeUuid, rootNetworkUuid, dynamicSimulationResultUuid, DYNAMIC_SIMULATION);
        notificationService.emitStudyChanged(studyUuid, nodeUuid, rootNetworkUuid, NotificationService.UPDATE_TYPE_DYNAMIC_SIMULATION_STATUS);

        return dynamicSimulationResultUuid;
    }

    // --- Dynamic Simulation service methods END --- //

    // --- Dynamic Security Analysis service methods BEGIN --- //

    public UUID getDynamicSecurityAnalysisParametersUuid(UUID studyUuid) {
        StudyEntity studyEntity = studyRepository.findById(studyUuid).orElseThrow(() -> new StudyException(STUDY_NOT_FOUND));
        return studyEntity.getDynamicSecurityAnalysisParametersUuid();
    }

    @Transactional
    public String getDynamicSecurityAnalysisParameters(UUID studyUuid) {
        StudyEntity studyEntity = studyRepository.findById(studyUuid).orElseThrow(() -> new StudyException(STUDY_NOT_FOUND));
        return dynamicSecurityAnalysisService.getParameters(
                dynamicSecurityAnalysisService.getDynamicSecurityAnalysisParametersUuidOrElseCreateDefault(studyEntity));
    }

    @Transactional
    public boolean setDynamicSecurityAnalysisParameters(UUID studyUuid, String dsaParameter, String userId) {
        boolean userProfileIssue = createOrUpdateDynamicSecurityAnalysisParameters(studyUuid, dsaParameter, userId);
        notificationService.emitStudyChanged(studyUuid, null, null, NotificationService.UPDATE_TYPE_DYNAMIC_SECURITY_ANALYSIS_STATUS);
        notificationService.emitElementUpdated(studyUuid, userId);
        notificationService.emitComputationParamsChanged(studyUuid, DYNAMIC_SECURITY_ANALYSIS);
        return userProfileIssue;
    }

    public boolean createOrUpdateDynamicSecurityAnalysisParameters(UUID studyUuid, String parameters, String userId) {
        StudyEntity studyEntity = studyRepository.findById(studyUuid).orElseThrow(() -> new StudyException(STUDY_NOT_FOUND));

        boolean userProfileIssue = false;
        UUID existingDynamicSecurityAnalysisParametersUuid = studyEntity.getDynamicSecurityAnalysisParametersUuid();
        UserProfileInfos userProfileInfos = parameters == null ? userAdminService.getUserProfile(userId).orElse(null) : null;
        if (parameters == null && userProfileInfos != null && userProfileInfos.getDynamicSecurityAnalysisParameterId() != null) {
            // reset case, with existing profile, having default dynamic security analysis params
            try {
                UUID dynamicSecurityAnalysisParametersFromProfileUuid = dynamicSecurityAnalysisService.duplicateParameters(userProfileInfos.getDynamicSecurityAnalysisParameterId());
                studyEntity.setDynamicSecurityAnalysisParametersUuid(dynamicSecurityAnalysisParametersFromProfileUuid);
                removeDynamicSecurityAnalysisParameters(existingDynamicSecurityAnalysisParametersUuid);
                return userProfileIssue;
            } catch (Exception e) {
                userProfileIssue = true;
                LOGGER.error(String.format("Could not duplicate dynamic security analysis parameters with id '%s' from user/profile '%s/%s'. Using default parameters",
                        userProfileInfos.getDynamicSecurityAnalysisParameterId(), userId, userProfileInfos.getName()), e);
                // in case of duplication error (ex: wrong/dangling uuid in the profile), move on with default params below
            }
        }

        if (existingDynamicSecurityAnalysisParametersUuid == null) {
            UUID newDynamicSecurityAnalysisParametersUuid = dynamicSecurityAnalysisService.createParameters(parameters);
            studyEntity.setDynamicSecurityAnalysisParametersUuid(newDynamicSecurityAnalysisParametersUuid);
        } else {
            dynamicSecurityAnalysisService.updateParameters(existingDynamicSecurityAnalysisParametersUuid, parameters);
        }
        invalidateDynamicSecurityAnalysisStatusOnAllNodes(studyUuid);

        return userProfileIssue;
    }

    private void removeDynamicSecurityAnalysisParameters(@Nullable UUID dynamicSecurityAnalysisParametersUuid) {
        if (dynamicSecurityAnalysisParametersUuid != null) {
            try {
                dynamicSecurityAnalysisService.deleteParameters(dynamicSecurityAnalysisParametersUuid);
            } catch (Exception e) {
                LOGGER.error("Could not remove dynamic security analysis parameters with uuid:" + dynamicSecurityAnalysisParametersUuid, e);
            }
        }
    }

    @Transactional
    public UUID runDynamicSecurityAnalysis(UUID studyUuid, UUID nodeUuid, UUID rootNetworkUuid, String userId) {
        Objects.requireNonNull(studyUuid);
        Objects.requireNonNull(nodeUuid);

        // pre-condition check
        String lfStatus = rootNetworkNodeInfoService.getLoadFlowStatus(nodeUuid, rootNetworkUuid);
        if (!LoadFlowStatus.CONVERGED.name().equals(lfStatus)) {
            throw new StudyException(NOT_ALLOWED, "Load flow must run successfully before running dynamic security analysis");
        }

        DynamicSimulationStatus dsStatus = rootNetworkNodeInfoService.getDynamicSimulationStatus(nodeUuid, rootNetworkUuid);
        if (DynamicSimulationStatus.CONVERGED != dsStatus) {
            throw new StudyException(NOT_ALLOWED, "Dynamic simulation must run successfully before running dynamic security analysis");
        }

        // clean previous result if exist
        UUID prevResultUuid = rootNetworkNodeInfoService.getComputationResultUuid(nodeUuid, rootNetworkUuid, DYNAMIC_SECURITY_ANALYSIS);
        if (prevResultUuid != null) {
            dynamicSecurityAnalysisService.deleteResults(List.of(prevResultUuid));
        }

        // get dynamic simulation result uuid
        UUID dynamicSimulationResultUuid = rootNetworkNodeInfoService.getComputationResultUuid(nodeUuid, rootNetworkUuid, DYNAMIC_SIMULATION);

        // get dynamic security analysis parameters uuid
        UUID dynamicSecurityAnalysisParametersUuid = getDynamicSecurityAnalysisParametersUuid(studyUuid);

        UUID reportUuid = networkModificationTreeService.getComputationReports(nodeUuid, rootNetworkUuid).getOrDefault(DYNAMIC_SECURITY_ANALYSIS.name(), UUID.randomUUID());
        networkModificationTreeService.updateComputationReportUuid(nodeUuid, rootNetworkUuid, DYNAMIC_SECURITY_ANALYSIS, reportUuid);

        // launch dynamic security analysis
        UUID networkUuid = rootNetworkService.getNetworkUuid(rootNetworkUuid);
        String variantId = networkModificationTreeService.getVariantId(nodeUuid, rootNetworkUuid);
        UUID dynamicSecurityAnalysisResultUuid = dynamicSecurityAnalysisService.runDynamicSecurityAnalysis(getDynamicSimulationProvider(studyUuid),
            nodeUuid, rootNetworkUuid, networkUuid, variantId, reportUuid, dynamicSimulationResultUuid, dynamicSecurityAnalysisParametersUuid, userId);

        // update result uuid and notification
        updateComputationResultUuid(nodeUuid, rootNetworkUuid, dynamicSecurityAnalysisResultUuid, DYNAMIC_SECURITY_ANALYSIS);
        notificationService.emitStudyChanged(studyUuid, nodeUuid, rootNetworkUuid, NotificationService.UPDATE_TYPE_DYNAMIC_SECURITY_ANALYSIS_STATUS);

        return dynamicSecurityAnalysisResultUuid;
    }

    // --- Dynamic Security Analysis service methods END --- //

    public String getNetworkElementsIds(UUID nodeUuid, UUID rootNetworkUuid, List<String> substationsIds, boolean inUpstreamBuiltParentNode, String equipmentType, List<Double> nominalVoltages) {
        UUID nodeUuidToSearchIn = getNodeUuidToSearchIn(nodeUuid, rootNetworkUuid, inUpstreamBuiltParentNode);
        return networkMapService.getElementsIds(rootNetworkService.getNetworkUuid(rootNetworkUuid), networkModificationTreeService.getVariantId(nodeUuidToSearchIn, rootNetworkUuid),
                substationsIds, equipmentType, nominalVoltages);
    }

    @Transactional(readOnly = true)
    public List<ModificationInfos> getVoltageInitModifications(@NonNull UUID nodeUuid, @NonNull UUID rootNetworkUuid) {
        // get modifications group uuid associated to voltage init results
        UUID resultUuid = rootNetworkNodeInfoService.getComputationResultUuid(nodeUuid, rootNetworkUuid, ComputationType.VOLTAGE_INITIALIZATION);
        UUID voltageInitModificationsGroupUuid = voltageInitService.getModificationsGroupUuid(nodeUuid, resultUuid);
        return networkModificationService.getModifications(voltageInitModificationsGroupUuid, false, false);
    }

    @Transactional
    public void insertVoltageInitModifications(UUID studyUuid, UUID nodeUuid, UUID rootNetworkUuid, String userId) {
        // get modifications group uuid associated to voltage init results
        UUID resultUuid = rootNetworkNodeInfoService.getComputationResultUuid(nodeUuid, rootNetworkUuid, ComputationType.VOLTAGE_INITIALIZATION);
        UUID voltageInitModificationsGroupUuid = voltageInitService.getModificationsGroupUuid(nodeUuid, resultUuid);
        if (voltageInitModificationsGroupUuid == null) {
            return;
        }

        List<UUID> childrenUuids = networkModificationTreeService.getChildren(nodeUuid);
        notificationService.emitStartModificationEquipmentNotification(studyUuid, nodeUuid, childrenUuids, NotificationService.MODIFICATIONS_UPDATING_IN_PROGRESS);
        try {
            checkStudyContainsNode(studyUuid, nodeUuid);

            List<RootNetworkEntity> studyRootNetworkEntities = getStudyRootNetworks(studyUuid);
            List<ModificationApplicationContext> modificationApplicationContexts = studyRootNetworkEntities.stream()
                .map(rootNetworkEntity -> rootNetworkNodeInfoService.getNetworkModificationApplicationContext(rootNetworkEntity.getId(), nodeUuid, rootNetworkEntity.getNetworkUuid()))
                .toList();
            NetworkModificationsResult networkModificationResults = networkModificationService.duplicateModificationsFromGroup(networkModificationTreeService.getModificationGroupUuid(nodeUuid), voltageInitModificationsGroupUuid, Pair.of(List.of(), modificationApplicationContexts));

            if (networkModificationResults != null) {
                int index = 0;
                // for each NetworkModificationResult, send an impact notification - studyRootNetworkEntities are ordered in the same way as networkModificationResults
                for (Optional<NetworkModificationResult> modificationResultOpt : networkModificationResults.modificationResults()) {
                    if (modificationResultOpt.isPresent() && studyRootNetworkEntities.get(index) != null) {
                        emitNetworkModificationImpacts(studyUuid, nodeUuid, studyRootNetworkEntities.get(index).getId(), modificationResultOpt.get());
                    }
                    index++;
                }
            }

            voltageInitService.resetModificationsGroupUuid(nodeUuid, resultUuid);

            // invalidate the whole subtree except the target node (we have built this node during the duplication)
            notificationService.emitStudyChanged(studyUuid, nodeUuid, rootNetworkUuid, NotificationService.UPDATE_TYPE_VOLTAGE_INIT_RESULT); // send notification voltage init result has changed
            updateStatuses(studyUuid, nodeUuid, true, true, false);  // do not delete the voltage init results
        } finally {
            notificationService.emitEndModificationEquipmentNotification(studyUuid, nodeUuid, childrenUuids);
        }
        notificationService.emitElementUpdated(studyUuid, userId);
    }

    @Transactional
    public String getSensitivityAnalysisParameters(UUID studyUuid) {
        StudyEntity studyEntity = studyRepository.findById(studyUuid).orElseThrow(() -> new StudyException(STUDY_NOT_FOUND));
        return sensitivityAnalysisService.getSensitivityAnalysisParameters(
                sensitivityAnalysisService.getSensitivityAnalysisParametersUuidOrElseCreateDefault(studyEntity));
    }

    @Transactional
    public boolean setSensitivityAnalysisParameters(UUID studyUuid, String parameters, String userId) {
        boolean userProfileIssue = createOrUpdateSensitivityAnalysisParameters(studyUuid, parameters, userId);
        notificationService.emitStudyChanged(studyUuid, null, null, NotificationService.UPDATE_TYPE_SENSITIVITY_ANALYSIS_STATUS);
        notificationService.emitElementUpdated(studyUuid, userId);
        notificationService.emitComputationParamsChanged(studyUuid, SENSITIVITY_ANALYSIS);
        return userProfileIssue;
    }

    @Transactional
    public void setNonEvacuatedEnergyParametersInfos(UUID studyUuid, NonEvacuatedEnergyParametersInfos parameters, String userId) {
        updateNonEvacuatedEnergyParameters(studyUuid,
                NonEvacuatedEnergyService.toEntity(parameters != null ? parameters :
                        NonEvacuatedEnergyService.getDefaultNonEvacuatedEnergyParametersInfos()));
        notificationService.emitElementUpdated(studyUuid, userId);
        notificationService.emitComputationParamsChanged(studyUuid, NON_EVACUATED_ENERGY_ANALYSIS);

    }

    public boolean createOrUpdateSensitivityAnalysisParameters(UUID studyUuid, String parameters, String userId) {
        StudyEntity studyEntity = studyRepository.findById(studyUuid).orElseThrow(() -> new StudyException(STUDY_NOT_FOUND));

        boolean userProfileIssue = false;
        UUID existingSensitivityAnalysisParametersUuid = studyEntity.getSensitivityAnalysisParametersUuid();
        UserProfileInfos userProfileInfos = parameters == null ? userAdminService.getUserProfile(userId).orElse(null) : null;
        if (parameters == null && userProfileInfos != null && userProfileInfos.getSensitivityAnalysisParameterId() != null) {
            // reset case, with existing profile, having default sensitivity analysis params
            try {
                UUID sensitivityAnalysisParametersFromProfileUuid = sensitivityAnalysisService.duplicateSensitivityAnalysisParameters(userProfileInfos.getSensitivityAnalysisParameterId());
                studyEntity.setSensitivityAnalysisParametersUuid(sensitivityAnalysisParametersFromProfileUuid);
                removeSensitivityAnalysisParameters(existingSensitivityAnalysisParametersUuid);
                return userProfileIssue;
            } catch (Exception e) {
                userProfileIssue = true;
                LOGGER.error(String.format("Could not duplicate sensitivity analysis parameters with id '%s' from user/profile '%s/%s'. Using default parameters",
                    userProfileInfos.getSensitivityAnalysisParameterId(), userId, userProfileInfos.getName()), e);
                // in case of duplication error (ex: wrong/dangling uuid in the profile), move on with default params below
            }
        }

        if (existingSensitivityAnalysisParametersUuid == null) {
            existingSensitivityAnalysisParametersUuid = sensitivityAnalysisService.createSensitivityAnalysisParameters(parameters);
            studyEntity.setSensitivityAnalysisParametersUuid(existingSensitivityAnalysisParametersUuid);
        } else {
            sensitivityAnalysisService.updateSensitivityAnalysisParameters(existingSensitivityAnalysisParametersUuid, parameters);
        }
        invalidateSensitivityAnalysisStatusOnAllNodes(studyUuid);

        return userProfileIssue;
    }

    private void removeSensitivityAnalysisParameters(@Nullable UUID sensitivityAnalysisParametersUuid) {
        if (sensitivityAnalysisParametersUuid != null) {
            try {
                sensitivityAnalysisService.deleteSensitivityAnalysisParameters(sensitivityAnalysisParametersUuid);
            } catch (Exception e) {
                LOGGER.error("Could not remove sensitivity analysis parameters with uuid:" + sensitivityAnalysisParametersUuid, e);
            }
        }
    }

    public void updateNonEvacuatedEnergyParameters(UUID studyUuid, NonEvacuatedEnergyParametersEntity nonEvacuatedEnergyParametersEntity) {
        Optional<StudyEntity> studyEntity = studyRepository.findById(studyUuid);
        studyEntity.ifPresent(studyEntity1 -> studyEntity1.setNonEvacuatedEnergyParameters(nonEvacuatedEnergyParametersEntity));
    }

    @Transactional
    public void invalidateLoadFlowStatus(UUID studyUuid, String userId) {
        invalidateLoadFlowStatusOnAllNodes(studyUuid);
        notificationService.emitStudyChanged(studyUuid, null, null, NotificationService.UPDATE_TYPE_LOADFLOW_STATUS);
        notificationService.emitElementUpdated(studyUuid, userId);
    }

    public void invalidateShortCircuitStatusOnAllNodes(UUID studyUuid) {
        shortCircuitService.invalidateShortCircuitStatus(Stream.concat(
            rootNetworkNodeInfoService.getComputationResultUuids(studyUuid, SHORT_CIRCUIT).stream(),
            rootNetworkNodeInfoService.getComputationResultUuids(studyUuid, SHORT_CIRCUIT_ONE_BUS).stream()
        ).toList());
    }

    @Transactional
    public void invalidateShortCircuitStatus(UUID studyUuid) {
        invalidateShortCircuitStatusOnAllNodes(studyUuid);
        notificationService.emitStudyChanged(studyUuid, null, null, NotificationService.UPDATE_TYPE_SHORT_CIRCUIT_STATUS);
        notificationService.emitStudyChanged(studyUuid, null, null, NotificationService.UPDATE_TYPE_ONE_BUS_SHORT_CIRCUIT_STATUS);
    }

    @Transactional
    public UUID runNonEvacuatedEnergy(UUID studyUuid, UUID nodeUuid, UUID rootNetworkUuid, String userId) {
        Objects.requireNonNull(studyUuid);
        Objects.requireNonNull(nodeUuid);
        StudyEntity studyEntity = studyRepository.findById(studyUuid).orElseThrow(() -> new StudyException(STUDY_NOT_FOUND));
        UUID prevResultUuid = rootNetworkNodeInfoService.getComputationResultUuid(nodeUuid, rootNetworkUuid, NON_EVACUATED_ENERGY_ANALYSIS);

        if (prevResultUuid != null) {
            nonEvacuatedEnergyService.deleteNonEvacuatedEnergyResults(List.of(prevResultUuid));
        }

        UUID networkUuid = rootNetworkService.getNetworkUuid(rootNetworkUuid);
        String provider = getNonEvacuatedEnergyProvider(studyUuid);
        String variantId = networkModificationTreeService.getVariantId(nodeUuid, rootNetworkUuid);
        UUID reportUuid = networkModificationTreeService.getComputationReports(nodeUuid, rootNetworkUuid).getOrDefault(NON_EVACUATED_ENERGY_ANALYSIS.name(), UUID.randomUUID());
        networkModificationTreeService.updateComputationReportUuid(nodeUuid, rootNetworkUuid, NON_EVACUATED_ENERGY_ANALYSIS, reportUuid);

        NonEvacuatedEnergyParametersInfos nonEvacuatedEnergyParametersInfos = getNonEvacuatedEnergyParametersInfos(studyEntity);
        SensitivityAnalysisParameters sensitivityAnalysisParameters = SensitivityAnalysisParameters.load();
        sensitivityAnalysisParameters.setFlowFlowSensitivityValueThreshold(nonEvacuatedEnergyParametersInfos.getGeneratorsCappings().getSensitivityThreshold());

        NonEvacuatedEnergyInputData nonEvacuatedEnergyInputData = new NonEvacuatedEnergyInputData();
        nonEvacuatedEnergyInputData.setParameters(sensitivityAnalysisParameters);

        nonEvacuatedEnergyInputData.setNonEvacuatedEnergyStagesDefinition(nonEvacuatedEnergyParametersInfos.getStagesDefinition());

        nonEvacuatedEnergyInputData.setNonEvacuatedEnergyStagesSelection(nonEvacuatedEnergyParametersInfos.getStagesSelection()
                .stream()
                .filter(NonEvacuatedEnergyStagesSelection::isActivated)
                .collect(Collectors.toList()));

        List<NonEvacuatedEnergyGeneratorCappingsByType> generatorsCappingsByType = nonEvacuatedEnergyParametersInfos.getGeneratorsCappings().getGenerators()
                .stream()
                .filter(NonEvacuatedEnergyGeneratorCappingsByType::isActivated)
                .collect(Collectors.toList());
        NonEvacuatedEnergyGeneratorsCappings generatorsCappings = new NonEvacuatedEnergyGeneratorsCappings(nonEvacuatedEnergyParametersInfos.getGeneratorsCappings().getSensitivityThreshold(), generatorsCappingsByType);
        nonEvacuatedEnergyInputData.setNonEvacuatedEnergyGeneratorsCappings(generatorsCappings);

        nonEvacuatedEnergyInputData.setNonEvacuatedEnergyMonitoredBranches(nonEvacuatedEnergyParametersInfos.getMonitoredBranches()
                .stream()
                .filter(NonEvacuatedEnergyMonitoredBranches::isActivated)
                .collect(Collectors.toList()));

        nonEvacuatedEnergyInputData.setNonEvacuatedEnergyContingencies(nonEvacuatedEnergyParametersInfos.getContingencies()
                .stream()
                .filter(NonEvacuatedEnergyContingencies::isActivated)
                .collect(Collectors.toList()));

        UUID result = nonEvacuatedEnergyService.runNonEvacuatedEnergy(nodeUuid, rootNetworkUuid, networkUuid, variantId, reportUuid, provider, nonEvacuatedEnergyInputData, studyEntity.getLoadFlowParametersUuid(), userId);

        updateComputationResultUuid(nodeUuid, rootNetworkUuid, result, NON_EVACUATED_ENERGY_ANALYSIS);
        notificationService.emitStudyChanged(studyUuid, nodeUuid, rootNetworkUuid, NotificationService.UPDATE_TYPE_NON_EVACUATED_ENERGY_STATUS);
        return result;
    }

    @Transactional
    public void updateNonEvacuatedEnergyProvider(UUID studyUuid, String provider, String userId) {
        updateProvider(studyUuid, userId, studyEntity -> {
            studyEntity.setNonEvacuatedEnergyProvider(provider != null ? provider : defaultNonEvacuatedEnergyProvider);
            invalidateNonEvacuatedEnergyAnalysisStatusOnAllNodes(studyUuid);
            notificationService.emitStudyChanged(studyUuid, null, null, NotificationService.UPDATE_TYPE_NON_EVACUATED_ENERGY_STATUS);
            notificationService.emitComputationParamsChanged(studyUuid, NON_EVACUATED_ENERGY_ANALYSIS);
        });
    }

    public String getNonEvacuatedEnergyProvider(UUID studyUuid) {
        return studyRepository.findById(studyUuid)
                .map(StudyEntity::getNonEvacuatedEnergyProvider)
                .orElse("");
    }

    private void emitAllComputationStatusChanged(UUID studyUuid, UUID nodeUuid, UUID rootNetworkUuid) {
        notificationService.emitStudyChanged(studyUuid, nodeUuid, rootNetworkUuid, NotificationService.UPDATE_TYPE_LOADFLOW_STATUS);
        notificationService.emitStudyChanged(studyUuid, nodeUuid, rootNetworkUuid, NotificationService.UPDATE_TYPE_SECURITY_ANALYSIS_STATUS);
        notificationService.emitStudyChanged(studyUuid, nodeUuid, rootNetworkUuid, NotificationService.UPDATE_TYPE_SENSITIVITY_ANALYSIS_STATUS);
        notificationService.emitStudyChanged(studyUuid, nodeUuid, rootNetworkUuid, NotificationService.UPDATE_TYPE_NON_EVACUATED_ENERGY_STATUS);
        notificationService.emitStudyChanged(studyUuid, nodeUuid, rootNetworkUuid, NotificationService.UPDATE_TYPE_SHORT_CIRCUIT_STATUS);
        notificationService.emitStudyChanged(studyUuid, nodeUuid, rootNetworkUuid, NotificationService.UPDATE_TYPE_ONE_BUS_SHORT_CIRCUIT_STATUS);
        notificationService.emitStudyChanged(studyUuid, nodeUuid, rootNetworkUuid, NotificationService.UPDATE_TYPE_VOLTAGE_INIT_STATUS);
        notificationService.emitStudyChanged(studyUuid, nodeUuid, rootNetworkUuid, NotificationService.UPDATE_TYPE_DYNAMIC_SIMULATION_STATUS);
        notificationService.emitStudyChanged(studyUuid, nodeUuid, rootNetworkUuid, NotificationService.UPDATE_TYPE_DYNAMIC_SECURITY_ANALYSIS_STATUS);
        notificationService.emitStudyChanged(studyUuid, nodeUuid, rootNetworkUuid, NotificationService.UPDATE_TYPE_STATE_ESTIMATION_STATUS);
    }

    @Transactional(readOnly = true)
    public String evaluateFilter(UUID nodeUuid, UUID rootNetworkUuid, boolean inUpstreamBuiltParentNode, String filter) {
        UUID nodeUuidToSearchIn = getNodeUuidToSearchIn(nodeUuid, rootNetworkUuid, inUpstreamBuiltParentNode);
        return filterService.evaluateFilter(rootNetworkService.getNetworkUuid(rootNetworkUuid), networkModificationTreeService.getVariantId(nodeUuidToSearchIn, rootNetworkUuid), filter);
    }

    @Transactional(readOnly = true)
    public String exportFilter(UUID rootNetworkUuid, UUID filterUuid) {
        return filterService.exportFilter(rootNetworkService.getNetworkUuid(rootNetworkUuid), filterUuid);
    }

    @Transactional(readOnly = true)
    public String exportFilterFromFirstRootNetwork(UUID studyUuid, UUID filterUuid) {
        StudyEntity studyEntity = studyRepository.findById(studyUuid).orElseThrow(() -> new StudyException(STUDY_NOT_FOUND));
        return filterService.exportFilter(studyEntity.getFirstRootNetwork().getId(), filterUuid);
    }

    @Transactional(readOnly = true)
    public String exportFilters(UUID rootNetworkUuid, List<UUID> filtersUuid) {
        return filterService.exportFilters(rootNetworkService.getNetworkUuid(rootNetworkUuid), filtersUuid);
    }

    @Transactional
    public UUID runStateEstimation(UUID studyUuid, UUID nodeUuid, UUID rootNetworkUuid, String userId) {
        Objects.requireNonNull(studyUuid);
        Objects.requireNonNull(nodeUuid);
        if (studyRepository.findById(studyUuid).isEmpty()) {
            throw new StudyException(STUDY_NOT_FOUND);
        }

        UUID networkUuid = rootNetworkService.getNetworkUuid(rootNetworkUuid);
        String variantId = networkModificationTreeService.getVariantId(nodeUuid, rootNetworkUuid);
        UUID parametersUuid = studyRepository.findById(studyUuid).orElseThrow().getStateEstimationParametersUuid();
        UUID reportUuid = networkModificationTreeService.getComputationReports(nodeUuid, rootNetworkUuid).getOrDefault(STATE_ESTIMATION.name(), UUID.randomUUID());
        networkModificationTreeService.updateComputationReportUuid(nodeUuid, rootNetworkUuid, STATE_ESTIMATION, reportUuid);
        String receiver;
        try {
            receiver = URLEncoder.encode(objectMapper.writeValueAsString(new NodeReceiver(nodeUuid, rootNetworkUuid)), StandardCharsets.UTF_8);
        } catch (JsonProcessingException e) {
            throw new UncheckedIOException(e);
        }

        UUID prevResultUuid = rootNetworkNodeInfoService.getComputationResultUuid(nodeUuid, rootNetworkUuid, STATE_ESTIMATION);
        if (prevResultUuid != null) {
            stateEstimationService.deleteStateEstimationResults(List.of(prevResultUuid));
        }

        UUID result = stateEstimationService.runStateEstimation(networkUuid, variantId, parametersUuid, new ReportInfos(reportUuid, nodeUuid), receiver, userId);
        updateComputationResultUuid(nodeUuid, rootNetworkUuid, result, STATE_ESTIMATION);
        notificationService.emitStudyChanged(studyUuid, nodeUuid, rootNetworkUuid, NotificationService.UPDATE_TYPE_STATE_ESTIMATION_STATUS);
        return result;
    }

    @Transactional
    public String getStateEstimationParameters(UUID studyUuid) {
        StudyEntity studyEntity = studyRepository.findById(studyUuid).orElseThrow(() -> new StudyException(STUDY_NOT_FOUND));
        return stateEstimationService.getStateEstimationParameters(stateEstimationService.getStateEstimationParametersUuidOrElseCreateDefaults(studyEntity));
    }

    @Transactional
    public void setStateEstimationParametersValues(UUID studyUuid, String parameters, String userId) {
        StudyEntity studyEntity = studyRepository.findById(studyUuid).orElseThrow(() -> new StudyException(STUDY_NOT_FOUND));
        createOrUpdateStateEstimationParameters(studyEntity, parameters);
        notificationService.emitStudyChanged(studyUuid, null, null, NotificationService.UPDATE_TYPE_STATE_ESTIMATION_STATUS);
        notificationService.emitElementUpdated(studyUuid, userId);
        notificationService.emitComputationParamsChanged(studyUuid, STATE_ESTIMATION);
    }

    public void createOrUpdateStateEstimationParameters(StudyEntity studyEntity, String parameters) {
        UUID existingStateEstimationParametersUuid = studyEntity.getStateEstimationParametersUuid();
        if (existingStateEstimationParametersUuid == null) {
            existingStateEstimationParametersUuid = stateEstimationService.createStateEstimationParameters(parameters);
            studyEntity.setStateEstimationParametersUuid(existingStateEstimationParametersUuid);
        } else {
            stateEstimationService.updateStateEstimationParameters(existingStateEstimationParametersUuid, parameters);
        }
        invalidateStateEstimationStatusOnAllNodes(studyEntity.getId());
    }

    @Transactional
    public NetworkModificationNode createNode(UUID studyUuid, UUID nodeId, NetworkModificationNode nodeInfo, InsertMode insertMode, String userId) {
        StudyEntity study = studyRepository.findById(studyUuid).orElseThrow(() -> new StudyException(STUDY_NOT_FOUND));
        NetworkModificationNode newNode = networkModificationTreeService.createNode(study, nodeId, nodeInfo, insertMode, userId);

        UUID parentUuid = networkModificationTreeService.getParentNodeUuid(newNode.getId()).orElse(null);
        notificationService.emitNodeInserted(study.getId(), parentUuid, newNode.getId(), insertMode, nodeId);
        // userId is null when creating initial nodes, we don't need to send element update notifications in this case
        if (userId != null) {
            notificationService.emitElementUpdated(study.getId(), userId);
        }
        return newNode;
    }

    private List<RootNetworkEntity> getStudyRootNetworks(UUID studyUuid) {
        StudyEntity studyEntity = studyRepository.findById(studyUuid).orElseThrow(() -> new StudyException(STUDY_NOT_FOUND));
        return studyEntity.getRootNetworks();
    }

    private List<RootNetworkInfos> getStudyRootNetworksInfos(UUID studyUuid) {
        List<RootNetworkEntity> rootNetworkEntities = getStudyRootNetworks(studyUuid);
        // using the Hibernate First-Level Cache or Persistence Context
        // cf.https://vladmihalcea.com/spring-data-jpa-multiplebagfetchexception/
        rootNetworkService.getRootNetworkInfosWithLinksInfos(studyUuid);
        return rootNetworkEntities.stream().map(RootNetworkEntity::toDto).toList();
    }

    @Transactional(readOnly = true)
    public List<BasicRootNetworkInfos> getAllBasicRootNetworkInfos(UUID studyUuid) {
        return Stream
            .concat(
                getExistingRootNetworkInfos(studyUuid).stream(),
                rootNetworkService.geRootNetworkRequests(studyUuid).stream().filter(s -> s.getActionRequest() == RootNetworkAction.ROOT_NETWORK_CREATION).map(RootNetworkRequestEntity::toBasicDto))
            .toList();
    }

    @Transactional(readOnly = true)
    public List<BasicRootNetworkInfos> getExistingBasicRootNetworkInfos(UUID studyUuid) {
        return getExistingRootNetworkInfos(studyUuid);
    }

    private List<BasicRootNetworkInfos> getExistingRootNetworkInfos(UUID studyUuid) {
        return getStudyRootNetworks(studyUuid).stream().map(RootNetworkEntity::toBasicDto).toList();
    }

    @Transactional(readOnly = true)
    public List<NodeAlias> getNodeAliases(UUID studyUuid) {
        List<NodeEntity> aliasedNodes = networkModificationTreeService.getStudyNodeAliasEntities(studyUuid);
        Map<NodeType, List<UUID>> nodeUuidsByType = aliasedNodes.stream()
            .collect(Collectors.groupingBy(NodeEntity::getType, Collectors.mapping(NodeEntity::getIdNode, Collectors.toList())));

        Map<UUID, String> nodeNames = new HashMap<>();
        if (nodeUuidsByType.get(NodeType.NETWORK_MODIFICATION) != null) {
            nodeNames.putAll(networkModificationTreeService.getNetworkModificationNodeInfoEntities(nodeUuidsByType.get(NodeType.NETWORK_MODIFICATION))
                .stream().collect(Collectors.toMap(AbstractNodeInfoEntity::getIdNode, AbstractNodeInfoEntity::getName)));
        }
        if (nodeUuidsByType.get(NodeType.ROOT) != null) {
            nodeNames.putAll(networkModificationTreeService.getRootNodeInfoEntities(nodeUuidsByType.get(NodeType.ROOT))
                .stream().collect(Collectors.toMap(AbstractNodeInfoEntity::getIdNode, AbstractNodeInfoEntity::getName)));
        }

        return aliasedNodes.stream().map(node ->
            new NodeAlias(node.getIdNode(), node.getAlias(), nodeNames.get(node.getIdNode()))).toList();
    }

    @Transactional
    public void updateNodeAliases(UUID studyUuid, List<NodeAlias> nodeAliases) {
        //Reset alias values for given study to keep data in sync
        networkModificationTreeService.resetNodeAliases(studyUuid);
        networkModificationTreeService.getNodeEntities(nodeAliases.stream().map(NodeAlias::id).toList())
            .forEach(nodeEntity -> nodeAliases.stream()
                .filter(alias -> alias.id().equals(nodeEntity.getIdNode()))
                .findFirst()
                .ifPresentOrElse(alias -> nodeEntity.setAlias(alias.alias()),
                    () -> {
                        throw new StudyException(NODE_NOT_FOUND);
                    }));
    }
}<|MERGE_RESOLUTION|>--- conflicted
+++ resolved
@@ -1668,20 +1668,6 @@
 
         CompletableFuture<Void> executeInParallel = CompletableFuture.allOf(
                 studyServerExecutionService.runAsync(() -> reportService.deleteReports(invalidateNodeInfos.getReportUuids())),
-<<<<<<< HEAD
-                studyServerExecutionService.runAsync(() -> invalidateNodeInfos.getLoadFlowResultUuids().forEach(loadflowService::deleteLoadFlowResult)),
-                studyServerExecutionService.runAsync(() -> invalidateNodeInfos.getSecurityAnalysisResultUuids().forEach(securityAnalysisService::deleteSaResult)),
-                studyServerExecutionService.runAsync(() -> invalidateNodeInfos.getSensitivityAnalysisResultUuids().forEach(sensitivityAnalysisService::deleteSensitivityAnalysisResult)),
-                studyServerExecutionService.runAsync(() -> invalidateNodeInfos.getNonEvacuatedEnergyResultUuids().forEach(nonEvacuatedEnergyService::deleteNonEvacuatedEnergyResult)),
-                studyServerExecutionService.runAsync(() -> invalidateNodeInfos.getShortCircuitAnalysisResultUuids().forEach(shortCircuitService::deleteShortCircuitAnalysisResult)),
-                studyServerExecutionService.runAsync(() -> invalidateNodeInfos.getOneBusShortCircuitAnalysisResultUuids().forEach(shortCircuitService::deleteShortCircuitAnalysisResult)),
-                studyServerExecutionService.runAsync(() -> invalidateNodeInfos.getVoltageInitResultUuids().forEach(voltageInitService::deleteVoltageInitResult)),
-                studyServerExecutionService.runAsync(() -> invalidateNodeInfos.getDynamicSimulationResultUuids().forEach(dynamicSimulationService::deleteResult)),
-                studyServerExecutionService.runAsync(() -> invalidateNodeInfos.getDynamicSecurityAnalysisResultUuids().forEach(dynamicSecurityAnalysisService::deleteResult)),
-                studyServerExecutionService.runAsync(() -> invalidateNodeInfos.getStateEstimationResultUuids().forEach(stateEstimationService::deleteStateEstimationResult)),
-                studyServerExecutionService.runAsync(() -> networkStoreService.deleteVariants(invalidateNodeInfos.getNetworkUuid(), invalidateNodeInfos.getVariantIds())),
-                studyServerExecutionService.runAsync(() -> networkModificationService.deleteIndexedModifications(invalidateNodeInfos.getGroupUuids(), invalidateNodeInfos.getNetworkUuid()))
-=======
                 studyServerExecutionService.runAsync(() -> loadflowService.deleteLoadFlowResults(invalidateNodeInfos.getLoadFlowResultUuids())),
                 studyServerExecutionService.runAsync(() -> securityAnalysisService.deleteSecurityAnalysisResults(invalidateNodeInfos.getSecurityAnalysisResultUuids())),
                 studyServerExecutionService.runAsync(() -> sensitivityAnalysisService.deleteSensitivityAnalysisResults(invalidateNodeInfos.getSensitivityAnalysisResultUuids())),
@@ -1692,8 +1678,8 @@
                 studyServerExecutionService.runAsync(() -> dynamicSimulationService.deleteResults(invalidateNodeInfos.getDynamicSimulationResultUuids())),
                 studyServerExecutionService.runAsync(() -> dynamicSecurityAnalysisService.deleteResults(invalidateNodeInfos.getDynamicSecurityAnalysisResultUuids())),
                 studyServerExecutionService.runAsync(() -> stateEstimationService.deleteStateEstimationResults(invalidateNodeInfos.getStateEstimationResultUuids())),
-                studyServerExecutionService.runAsync(() -> networkStoreService.deleteVariants(invalidateNodeInfos.getNetworkUuid(), invalidateNodeInfos.getVariantIds()))
->>>>>>> 19a1678c
+                studyServerExecutionService.runAsync(() -> networkStoreService.deleteVariants(invalidateNodeInfos.getNetworkUuid(), invalidateNodeInfos.getVariantIds())),
+                studyServerExecutionService.runAsync(() -> networkModificationService.deleteIndexedModifications(invalidateNodeInfos.getGroupUuids(), invalidateNodeInfos.getNetworkUuid()))
         );
         try {
             executeInParallel.get();
