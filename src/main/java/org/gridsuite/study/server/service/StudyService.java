/**
 * Copyright (c) 2021, RTE (http://www.rte-france.com)
 * This Source Code Form is subject to the terms of the Mozilla Public
 * License, v. 2.0. If a copy of the MPL was not distributed with this
 * file, You can obtain one at http://mozilla.org/MPL/2.0/.
 */
package org.gridsuite.study.server.service;

import com.fasterxml.jackson.core.JsonProcessingException;
import com.fasterxml.jackson.databind.ObjectMapper;
import com.powsybl.commons.reporter.ReporterModel;
import com.powsybl.iidm.network.IdentifiableType;
import com.powsybl.iidm.network.*;
import com.powsybl.security.LimitViolation;
import com.powsybl.security.LimitViolationType;
import com.powsybl.security.Security;
import com.powsybl.iidm.network.VariantManagerConstants;
import com.powsybl.loadflow.LoadFlowParameters;
import com.powsybl.network.store.client.PreloadingStrategy;
import com.powsybl.network.store.model.VariantInfos;
import com.powsybl.security.SecurityAnalysisParameters;
import com.powsybl.sensitivity.SensitivityAnalysisParameters;
import com.powsybl.shortcircuit.ShortCircuitParameters;
import com.powsybl.timeseries.DoubleTimeSeries;
import com.powsybl.timeseries.StringTimeSeries;
import lombok.NonNull;
import org.apache.commons.lang3.StringUtils;
import org.elasticsearch.index.query.BoolQueryBuilder;
import org.elasticsearch.index.query.QueryBuilders;
import org.elasticsearch.index.query.TermsQueryBuilder;
import org.elasticsearch.index.query.WildcardQueryBuilder;
import org.elasticsearch.index.query.functionscore.FunctionScoreQueryBuilder;
import org.elasticsearch.index.query.functionscore.ScoreFunctionBuilders;
import org.gridsuite.study.server.StudyConstants;
import org.gridsuite.study.server.StudyException;
import org.gridsuite.study.server.dto.*;
import org.gridsuite.study.server.dto.dynamicmapping.MappingInfos;
import org.gridsuite.study.server.dto.dynamicmapping.ModelInfos;
import org.gridsuite.study.server.dto.dynamicsimulation.DynamicSimulationParametersInfos;
import org.gridsuite.study.server.dto.dynamicsimulation.DynamicSimulationStatus;
import org.gridsuite.study.server.dto.modification.NetworkModificationResult;
import org.gridsuite.study.server.dto.modification.SimpleElementImpact.SimpleImpactType;
import org.gridsuite.study.server.dto.timeseries.TimeSeriesMetadataInfos;
import org.gridsuite.study.server.elasticsearch.EquipmentInfosService;
import org.gridsuite.study.server.elasticsearch.StudyInfosService;
import org.gridsuite.study.server.networkmodificationtree.dto.AbstractNode;
import org.gridsuite.study.server.networkmodificationtree.dto.BuildStatus;
import org.gridsuite.study.server.networkmodificationtree.dto.InsertMode;
import org.gridsuite.study.server.networkmodificationtree.entities.NodeEntity;
import org.gridsuite.study.server.notification.NotificationService;
import org.gridsuite.study.server.notification.dto.NetworkImpactsInfos;
import org.gridsuite.study.server.repository.*;
import org.gridsuite.study.server.service.dynamicsimulation.DynamicSimulationService;
import org.gridsuite.study.server.utils.PropertyUtils;
import org.slf4j.Logger;
import org.slf4j.LoggerFactory;
import org.springframework.beans.factory.annotation.Autowired;
import org.springframework.beans.factory.annotation.Value;
import org.springframework.stereotype.Service;
import org.springframework.transaction.annotation.Transactional;
import org.springframework.web.client.HttpStatusCodeException;

import java.io.UncheckedIOException;
import java.net.URLEncoder;
import java.nio.charset.StandardCharsets;
import java.util.*;
import java.util.concurrent.CompletableFuture;
import java.util.concurrent.TimeUnit;
import java.util.concurrent.atomic.AtomicReference;
import java.util.function.Consumer;
import java.util.stream.Collectors;
import java.util.stream.Stream;

import static org.elasticsearch.index.query.QueryBuilders.matchQuery;
import static org.elasticsearch.index.query.QueryBuilders.termsQuery;
import static org.gridsuite.study.server.StudyException.Type.*;
import static org.gridsuite.study.server.elasticsearch.EquipmentInfosService.EQUIPMENT_TYPE_SCORES;
import static org.gridsuite.study.server.service.NetworkModificationTreeService.ROOT_NODE_NAME;
import static org.gridsuite.study.server.utils.StudyUtils.handleHttpError;

/**
 * @author Abdelsalem Hedhili <abdelsalem.hedhili at rte-france.com>
 * @author Franck Lecuyer <franck.lecuyer at rte-france.com>
 * @author Chamseddine Benhamed <chamseddine.benhamed at rte-france.com>
 */
@Service
public class StudyService {

    private static final Logger LOGGER = LoggerFactory.getLogger(StudyService.class);

    static final String EQUIPMENT_NAME = "equipmentName.fullascii";

    static final String EQUIPMENT_ID = "equipmentId.fullascii";

    static final String NETWORK_UUID = "networkUuid.keyword";

    static final String VARIANT_ID = "variantId.keyword";

    static final String EQUIPMENT_TYPE = "equipmentType.keyword";
    public static final String EMPTY_ARRAY = "[]";

    NotificationService notificationService;

    NetworkModificationTreeService networkModificationTreeService;

    StudyServerExecutionService studyServerExecutionService;

    private final String defaultLoadflowProvider;

    private final String defaultSecurityAnalysisProvider;

    private final String defaultSensitivityAnalysisProvider;

    private final String defaultDynamicSimulationProvider;

    private final StudyRepository studyRepository;
    private final StudyCreationRequestRepository studyCreationRequestRepository;
    private final NetworkService networkStoreService;
    private final NetworkModificationService networkModificationService;
    private final ReportService reportService;
    private final StudyInfosService studyInfosService;
    private final EquipmentInfosService equipmentInfosService;
    private final LoadflowService loadflowService;
    private final ShortCircuitService shortCircuitService;
    private final VoltageInitService voltageInitService;
    private final SingleLineDiagramService singleLineDiagramService;
    private final NetworkConversionService networkConversionService;
    private final GeoDataService geoDataService;
    private final NetworkMapService networkMapService;
    private final SecurityAnalysisService securityAnalysisService;
    private final DynamicSimulationService dynamicSimulationService;
    private final SensitivityAnalysisService sensitivityAnalysisService;
    private final ActionsService actionsService;
    private final CaseService caseService;
    private final ObjectMapper objectMapper;

    enum ComputationUsingLoadFlow {
        LOAD_FLOW, SECURITY_ANALYSIS, SENSITIVITY_ANALYSIS
    }

    @Autowired
    StudyService self;

    @Autowired
    public StudyService(
            @Value("${loadflow.default-provider}") String defaultLoadflowProvider,
            @Value("${security-analysis.default-provider}") String defaultSecurityAnalysisProvider,
            @Value("${sensitivity-analysis.default-provider}") String defaultSensitivityAnalysisProvider,
            @Value("${dynamic-simulation.default-provider}") String defaultDynamicSimulationProvider,
            StudyRepository studyRepository,
            StudyCreationRequestRepository studyCreationRequestRepository,
            NetworkService networkStoreService,
            NetworkModificationService networkModificationService,
            ReportService reportService,
            StudyInfosService studyInfosService,
            EquipmentInfosService equipmentInfosService,
            NetworkModificationTreeService networkModificationTreeService,
            ObjectMapper objectMapper,
            StudyServerExecutionService studyServerExecutionService,
            NotificationService notificationService,
            LoadflowService loadflowService,
            ShortCircuitService shortCircuitService,
            SingleLineDiagramService singleLineDiagramService,
            NetworkConversionService networkConversionService,
            GeoDataService geoDataService,
            NetworkMapService networkMapService,
            SecurityAnalysisService securityAnalysisService,
            ActionsService actionsService,
            CaseService caseService,
            SensitivityAnalysisService sensitivityAnalysisService,
            DynamicSimulationService dynamicSimulationService,
            VoltageInitService voltageInitService) {
        this.defaultLoadflowProvider = defaultLoadflowProvider;
        this.defaultSecurityAnalysisProvider = defaultSecurityAnalysisProvider;
        this.defaultSensitivityAnalysisProvider = defaultSensitivityAnalysisProvider;
        this.defaultDynamicSimulationProvider = defaultDynamicSimulationProvider;
        this.studyRepository = studyRepository;
        this.studyCreationRequestRepository = studyCreationRequestRepository;
        this.networkStoreService = networkStoreService;
        this.networkModificationService = networkModificationService;
        this.reportService = reportService;
        this.studyInfosService = studyInfosService;
        this.equipmentInfosService = equipmentInfosService;
        this.networkModificationTreeService = networkModificationTreeService;
        this.objectMapper = objectMapper;
        this.studyServerExecutionService = studyServerExecutionService;
        this.notificationService = notificationService;
        this.sensitivityAnalysisService = sensitivityAnalysisService;
        this.loadflowService = loadflowService;
        this.shortCircuitService = shortCircuitService;
        this.singleLineDiagramService = singleLineDiagramService;
        this.networkConversionService = networkConversionService;
        this.geoDataService = geoDataService;
        this.networkMapService = networkMapService;
        this.securityAnalysisService = securityAnalysisService;
        this.actionsService = actionsService;
        this.caseService = caseService;
        this.dynamicSimulationService = dynamicSimulationService;
        this.voltageInitService = voltageInitService;
    }

    private static StudyInfos toStudyInfos(StudyEntity entity) {
        return StudyInfos.builder()
                .id(entity.getId())
                .caseFormat(entity.getCaseFormat())
                .build();
    }

    private static BasicStudyInfos toBasicStudyInfos(StudyCreationRequestEntity entity) {
        return BasicStudyInfos.builder()
                .id(entity.getId())
                .build();
    }

    private static CreatedStudyBasicInfos toCreatedStudyBasicInfos(StudyEntity entity) {
        return CreatedStudyBasicInfos.builder()
                .id(entity.getId())
                .caseFormat(entity.getCaseFormat())
                .build();
    }

    public List<CreatedStudyBasicInfos> getStudies() {
        return studyRepository.findAll().stream()
                .map(StudyService::toCreatedStudyBasicInfos)
                .collect(Collectors.toList());
    }

    public String getStudyCaseName(UUID studyUuid) {
        Objects.requireNonNull(studyUuid);
        StudyEntity study = studyRepository.findById(studyUuid).orElseThrow(() -> new StudyException(STUDY_NOT_FOUND));
        return study != null ? study.getCaseName() : "";
    }

    public List<CreatedStudyBasicInfos> getStudiesMetadata(List<UUID> uuids) {
        return studyRepository.findAllById(uuids).stream().map(StudyService::toCreatedStudyBasicInfos)
                .collect(Collectors.toList());

    }

    public List<BasicStudyInfos> getStudiesCreationRequests() {
        return studyCreationRequestRepository.findAll().stream()
                .map(StudyService::toBasicStudyInfos)
                .collect(Collectors.toList());
    }

    public BasicStudyInfos createStudy(UUID caseUuid, String userId, UUID studyUuid, Map<String, Object> importParameters, boolean duplicateCase) {
        BasicStudyInfos basicStudyInfos = StudyService.toBasicStudyInfos(insertStudyCreationRequest(userId, studyUuid));
        UUID importReportUuid = UUID.randomUUID();
        UUID caseUuidToUse = caseUuid;
        try {
            if (duplicateCase) {
                caseUuidToUse = caseService.duplicateCase(caseUuid, true);
            }
            persistentStoreWithNotificationOnError(caseUuidToUse, basicStudyInfos.getId(), userId, importReportUuid, importParameters);
        } catch (Exception e) {
            self.deleteStudyIfNotCreationInProgress(basicStudyInfos.getId(), userId);
            throw e;
        }

        return basicStudyInfos;
    }

    public BasicStudyInfos duplicateStudy(UUID sourceStudyUuid, UUID studyUuid, String userId) {
        Objects.requireNonNull(sourceStudyUuid);

        StudyEntity sourceStudy = studyRepository.findById(sourceStudyUuid).orElse(null);
        if (sourceStudy == null) {
            return null;
        }
        LoadFlowParameters sourceLoadFlowParameters = LoadflowService.fromEntity(sourceStudy.getLoadFlowParameters());
        List<LoadFlowSpecificParameterInfos> sourceSpecificLoadFlowParameters = getAllSpecificLoadFlowParameters(sourceStudy);
        ShortCircuitParameters copiedShortCircuitParameters = ShortCircuitService.fromEntity(sourceStudy.getShortCircuitParameters());
        DynamicSimulationParametersInfos copiedDynamicSimulationParameters = DynamicSimulationService.fromEntity(sourceStudy.getDynamicSimulationParameters(), objectMapper);

        BasicStudyInfos basicStudyInfos = StudyService.toBasicStudyInfos(insertStudyCreationRequest(userId, studyUuid));
        studyServerExecutionService.runAsync(() -> duplicateStudyAsync(basicStudyInfos, sourceStudy, sourceLoadFlowParameters, sourceSpecificLoadFlowParameters, copiedShortCircuitParameters, copiedDynamicSimulationParameters, userId));
        return basicStudyInfos;
    }

    private void duplicateStudyAsync(BasicStudyInfos basicStudyInfos, StudyEntity sourceStudy, LoadFlowParameters sourceLoadFlowParameters, List<LoadFlowSpecificParameterInfos> sourceSpecificLoadFlowParameters, ShortCircuitParameters copiedShortCircuitParameters, DynamicSimulationParametersInfos copiedDynamicSimulationParameters, String userId) {
        AtomicReference<Long> startTime = new AtomicReference<>();
        try {
            startTime.set(System.nanoTime());

            List<VariantInfos> networkVariants = networkStoreService.getNetworkVariants(sourceStudy.getNetworkUuid());
            List<String> targetVariantIds = networkVariants.stream().map(VariantInfos::getId).limit(2).collect(Collectors.toList());
            Network clonedNetwork = networkStoreService.cloneNetwork(sourceStudy.getNetworkUuid(), targetVariantIds);
            UUID clonedNetworkUuid = networkStoreService.getNetworkUuid(clonedNetwork);
            UUID clonedCaseUuid = caseService.duplicateCase(sourceStudy.getCaseUuid(), false);

            LoadFlowParameters newLoadFlowParameters = sourceLoadFlowParameters != null ? sourceLoadFlowParameters.copy() : new LoadFlowParameters();
            ShortCircuitParameters shortCircuitParameters = copiedShortCircuitParameters != null ? copiedShortCircuitParameters : ShortCircuitService.getDefaultShortCircuitParameters();
            DynamicSimulationParametersInfos dynamicSimulationParameters = copiedDynamicSimulationParameters != null ? copiedDynamicSimulationParameters : DynamicSimulationService.getDefaultDynamicSimulationParameters();
            StudyEntity duplicatedStudy = insertDuplicatedStudy(basicStudyInfos, sourceStudy, LoadflowService.toEntity(newLoadFlowParameters, sourceSpecificLoadFlowParameters), ShortCircuitService.toEntity(shortCircuitParameters), DynamicSimulationService.toEntity(dynamicSimulationParameters, objectMapper), userId, clonedNetworkUuid, clonedCaseUuid);
            reindexStudy(duplicatedStudy);
        } catch (Exception e) {
            LOGGER.error(e.toString(), e);
        } finally {
            deleteStudyIfNotCreationInProgress(basicStudyInfos.getId(), userId);
            LOGGER.trace("Create study '{}' from source {} : {} seconds", basicStudyInfos.getId(), sourceStudy.getId(),
                    TimeUnit.NANOSECONDS.toSeconds(System.nanoTime() - startTime.get()));
        }
    }

    @Transactional(readOnly = true)
    public StudyInfos getStudyInfos(UUID studyUuid) {
        return StudyService.toStudyInfos(studyRepository.findById(studyUuid).orElseThrow(() -> new StudyException(STUDY_NOT_FOUND)));
    }

    public List<CreatedStudyBasicInfos> searchStudies(@NonNull String query) {
        return studyInfosService.search(query);
    }

    public static String escapeLucene(String s) {
        StringBuilder sb = new StringBuilder();

        for (int i = 0; i < s.length(); ++i) {
            char c = s.charAt(i);
            switch (c) {
                case '+':
                case '\\':
                case '-':
                case '!':
                case '(':
                case ')':
                case ':':
                case '^':
                case '[':
                case ']':
                case '"':
                case '{':
                case '}':
                case '~':
                case '*':
                case '?':
                case '|':
                case '&':
                case '/':

                case ' ': // white space has to be escaped, too
                    sb.append('\\');
                    break;
                default:
                    // do nothing but appease sonarlint
            }

            sb.append(c);
        }

        return sb.toString();
    }

    private UUID getNodeUuidToSearchIn(UUID initialNodeUuid, boolean inUpstreamBuiltParentNode) {
        UUID nodeUuidToSearchIn = initialNodeUuid;
        if (inUpstreamBuiltParentNode) {
            nodeUuidToSearchIn = networkModificationTreeService.doGetLastParentNodeBuiltUuid(initialNodeUuid);
        }
        return nodeUuidToSearchIn;
    }

    public List<EquipmentInfos> searchEquipments(@NonNull UUID studyUuid, @NonNull UUID nodeUuid, @NonNull String userInput,
                                                 @NonNull EquipmentInfosService.FieldSelector fieldSelector, String equipmentType,
                                                 boolean inUpstreamBuiltParentNode) {
        UUID nodeUuidToSearchIn = getNodeUuidToSearchIn(nodeUuid, inUpstreamBuiltParentNode);
        UUID networkUuid = networkStoreService.getNetworkUuid(studyUuid);
        String variantId = networkModificationTreeService.getVariantId(nodeUuidToSearchIn);

        if (variantId.isEmpty()) {
            variantId = VariantManagerConstants.INITIAL_VARIANT_ID;
        }

        if (equipmentType == null) {
            BoolQueryBuilder query = buildSearchAllEquipmentsQuery(userInput, fieldSelector, networkUuid,
                    VariantManagerConstants.INITIAL_VARIANT_ID, variantId);
            List<EquipmentInfos> equipmentInfos = equipmentInfosService.searchEquipments(query);

            return variantId.equals(VariantManagerConstants.INITIAL_VARIANT_ID) ? equipmentInfos : cleanRemovedEquipments(networkUuid, variantId, equipmentInfos);
        } else {
            String queryInitialVariant = buildSearchEquipmentsByTypeQuery(userInput, fieldSelector, networkUuid,
                    VariantManagerConstants.INITIAL_VARIANT_ID, equipmentType);

            List<EquipmentInfos> equipmentInfosInInitVariant = equipmentInfosService.searchEquipments(queryInitialVariant);

            return (variantId.equals(VariantManagerConstants.INITIAL_VARIANT_ID)) ? equipmentInfosInInitVariant
                    : completeSearchWithCurrentVariant(networkUuid, variantId, userInput, fieldSelector,
                    equipmentInfosInInitVariant, equipmentType);
        }
    }

    private List<EquipmentInfos> cleanRemovedEquipments(UUID networkUuid, String variantId, List<EquipmentInfos> equipmentInfos) {
        String queryTombstonedEquipments = buildTombstonedEquipmentSearchQuery(networkUuid, variantId);
        Set<String> removedEquipmentIdsInVariant = equipmentInfosService.searchTombstonedEquipments(queryTombstonedEquipments)
                .stream()
                .map(TombstonedEquipmentInfos::getId)
                .collect(Collectors.toSet());

        return equipmentInfos
                .stream()
                .filter(ei -> !removedEquipmentIdsInVariant.contains(ei.getId()))
                .collect(Collectors.toList());
    }

    private List<EquipmentInfos> completeSearchWithCurrentVariant(UUID networkUuid, String variantId, String userInput,
                                                                  EquipmentInfosService.FieldSelector fieldSelector, List<EquipmentInfos> equipmentInfosInInitVariant,
                                                                  String equipmentType) {
        // Clean equipments that have been removed in the current variant
        List<EquipmentInfos> cleanedEquipmentsInInitVariant = cleanRemovedEquipments(networkUuid, variantId, equipmentInfosInInitVariant);

        // Get the equipments of the current variant
        String queryVariant = buildSearchEquipmentsByTypeQuery(userInput, fieldSelector, networkUuid, variantId, equipmentType);
        List<EquipmentInfos> addedEquipmentInfosInVariant = equipmentInfosService.searchEquipments(queryVariant);

        // Add equipments of the current variant to the ones of the init variant
        cleanedEquipmentsInInitVariant.addAll(addedEquipmentInfosInVariant);

        return cleanedEquipmentsInInitVariant;
    }

    private String buildSearchEquipmentsByTypeQuery(String userInput, EquipmentInfosService.FieldSelector fieldSelector, UUID networkUuid, String variantId, String equipmentType) {
        String query = NETWORK_UUID + ":(%s) AND " + VARIANT_ID + ":(%s) AND %s:(*%s*)"
                + (equipmentType == null ? "" : " AND " + EQUIPMENT_TYPE + ":(%s)");
        return String.format(query, networkUuid, variantId,
                fieldSelector == EquipmentInfosService.FieldSelector.NAME ? EQUIPMENT_NAME : EQUIPMENT_ID,
                escapeLucene(userInput), equipmentType);
    }

    private BoolQueryBuilder buildSearchAllEquipmentsQuery(String userInput, EquipmentInfosService.FieldSelector fieldSelector, UUID networkUuid, String initialVariantId, String variantId) {
        WildcardQueryBuilder equipmentSearchQuery = QueryBuilders.wildcardQuery(fieldSelector == EquipmentInfosService.FieldSelector.NAME ? EQUIPMENT_NAME : EQUIPMENT_ID, "*" + escapeLucene(userInput) + "*");
        TermsQueryBuilder networkUuidSearchQuery = termsQuery(NETWORK_UUID, networkUuid.toString());
        TermsQueryBuilder variantIdSearchQuery = variantId.equals(VariantManagerConstants.INITIAL_VARIANT_ID) ?
                termsQuery(VARIANT_ID, initialVariantId)
                : termsQuery(VARIANT_ID, initialVariantId, variantId);

        FunctionScoreQueryBuilder.FilterFunctionBuilder[] filterFunctionsForScoreQueries = new FunctionScoreQueryBuilder.FilterFunctionBuilder[EQUIPMENT_TYPE_SCORES.size() + 1];

        int i = 0;
        filterFunctionsForScoreQueries[i++] = new FunctionScoreQueryBuilder.FilterFunctionBuilder(
                matchQuery(fieldSelector == EquipmentInfosService.FieldSelector.NAME ? EQUIPMENT_NAME : EQUIPMENT_ID, escapeLucene(userInput)),
                ScoreFunctionBuilders.weightFactorFunction(EQUIPMENT_TYPE_SCORES.size()));

        for (Map.Entry<String, Integer> equipmentTypeScore : EQUIPMENT_TYPE_SCORES.entrySet()) {
            filterFunctionsForScoreQueries[i++] =
                    new FunctionScoreQueryBuilder.FilterFunctionBuilder(
                            matchQuery("equipmentType", equipmentTypeScore.getKey()),
                            ScoreFunctionBuilders.weightFactorFunction(equipmentTypeScore.getValue())
                    );
        }

        FunctionScoreQueryBuilder functionScoreBoostQuery = QueryBuilders.functionScoreQuery(filterFunctionsForScoreQueries);

        BoolQueryBuilder esQuery = QueryBuilders.boolQuery();
        esQuery.filter(equipmentSearchQuery).filter(networkUuidSearchQuery).filter(variantIdSearchQuery).must(functionScoreBoostQuery);
        return esQuery;
    }

    private String buildTombstonedEquipmentSearchQuery(UUID networkUuid, String variantId) {
        return String.format(NETWORK_UUID + ":(%s) AND " + VARIANT_ID + ":(%s)", networkUuid, variantId);
    }

    @Transactional
    public Optional<DeleteStudyInfos> doDeleteStudyIfNotCreationInProgress(UUID studyUuid, String userId) {
        Optional<StudyCreationRequestEntity> studyCreationRequestEntity = studyCreationRequestRepository.findById(studyUuid);
        Optional<StudyEntity> studyEntity = studyRepository.findById(studyUuid);
        DeleteStudyInfos deleteStudyInfos = null;
        if (studyCreationRequestEntity.isEmpty()) {
            AtomicReference<UUID> caseUuid = new AtomicReference<>(null);
            UUID networkUuid = networkStoreService.doGetNetworkUuid(studyUuid);
            List<NodeModificationInfos> nodesModificationInfos;
            nodesModificationInfos = networkModificationTreeService.getAllNodesModificationInfos(studyUuid);
            studyEntity.ifPresent(s -> {
                caseUuid.set(studyEntity.get().getCaseUuid());
                networkModificationTreeService.doDeleteTree(studyUuid);
                studyRepository.deleteById(studyUuid);
                studyInfosService.deleteByUuid(studyUuid);
            });
            deleteStudyInfos = new DeleteStudyInfos(networkUuid, caseUuid.get(), nodesModificationInfos);
        } else {
            studyCreationRequestRepository.deleteById(studyCreationRequestEntity.get().getId());
        }

        if (deleteStudyInfos == null) {
            return Optional.empty();
        } else {
            return Optional.of(deleteStudyInfos);
        }
    }

    @Transactional
    public void deleteStudyIfNotCreationInProgress(UUID studyUuid, String userId) {
        AtomicReference<Long> startTime = new AtomicReference<>(null);
        try {
            Optional<DeleteStudyInfos> deleteStudyInfosOpt = doDeleteStudyIfNotCreationInProgress(studyUuid,
                    userId);
            if (deleteStudyInfosOpt.isPresent()) {
                DeleteStudyInfos deleteStudyInfos = deleteStudyInfosOpt.get();
                startTime.set(System.nanoTime());

                CompletableFuture<Void> executeInParallel = CompletableFuture.allOf(
                        studyServerExecutionService.runAsync(() -> deleteStudyInfos.getNodesModificationInfos().stream()
                                .map(NodeModificationInfos::getSecurityAnalysisUuid).filter(Objects::nonNull).forEach(securityAnalysisService::deleteSaResult)), // TODO delete all with one request only
                        studyServerExecutionService.runAsync(() -> deleteStudyInfos.getNodesModificationInfos().stream()
                                .map(NodeModificationInfos::getSensitivityAnalysisUuid).filter(Objects::nonNull).forEach(sensitivityAnalysisService::deleteSensitivityAnalysisResult)), // TODO delete all with one request only
                        studyServerExecutionService.runAsync(() -> deleteStudyInfos.getNodesModificationInfos().stream()
                                .map(NodeModificationInfos::getShortCircuitAnalysisUuid).filter(Objects::nonNull).forEach(shortCircuitService::deleteShortCircuitAnalysisResult)), // TODO delete all with one request only
                        studyServerExecutionService.runAsync(() -> deleteStudyInfos.getNodesModificationInfos().stream()
                                .map(NodeModificationInfos::getVoltageInitUuid).filter(Objects::nonNull).forEach(voltageInitService::deleteVoltageInitResult)), // TODO delete all with one request only
                        studyServerExecutionService.runAsync(() -> deleteStudyInfos.getNodesModificationInfos().stream()
                                .map(NodeModificationInfos::getDynamicSimulationUuid).filter(Objects::nonNull).forEach(dynamicSimulationService::deleteResult)), // TODO delete all with one request only
                        studyServerExecutionService.runAsync(() -> deleteStudyInfos.getNodesModificationInfos().stream().map(NodeModificationInfos::getModificationGroupUuid).filter(Objects::nonNull).forEach(networkModificationService::deleteModifications)), // TODO delete all with one request only
                        studyServerExecutionService.runAsync(() -> deleteStudyInfos.getNodesModificationInfos().stream().map(NodeModificationInfos::getReportUuid).filter(Objects::nonNull).forEach(reportService::deleteReport)), // TODO delete all with one request only
                        studyServerExecutionService.runAsync(() -> deleteEquipmentIndexes(deleteStudyInfos.getNetworkUuid())),
                        studyServerExecutionService.runAsync(() -> networkStoreService.deleteNetwork(deleteStudyInfos.getNetworkUuid())),
                        studyServerExecutionService.runAsync(deleteStudyInfos.getCaseUuid() != null ? () -> caseService.deleteCase(deleteStudyInfos.getCaseUuid()) : () -> {
                        })
                );

                executeInParallel.get();
                if (startTime.get() != null) {
                    LOGGER.trace("Delete study '{}' : {} seconds", studyUuid, TimeUnit.NANOSECONDS.toSeconds(System.nanoTime() - startTime.get()));
                }
            }
        } catch (Exception e) {
            if (e instanceof InterruptedException) {
                Thread.currentThread().interrupt();
            }
            LOGGER.error(e.toString(), e);
            throw new StudyException(DELETE_STUDY_FAILED, e.getMessage());
        }
    }

    public void deleteEquipmentIndexes(UUID networkUuid) {
        AtomicReference<Long> startTime = new AtomicReference<>();
        startTime.set(System.nanoTime());
        equipmentInfosService.deleteAll(networkUuid);
        LOGGER.trace("Indexes deletion for network '{}' : {} seconds", networkUuid, TimeUnit.NANOSECONDS.toSeconds(System.nanoTime() - startTime.get()));
    }

    public CreatedStudyBasicInfos insertStudy(UUID studyUuid, String userId, NetworkInfos networkInfos, String caseFormat,
                                              UUID caseUuid, String caseName, LoadFlowParametersEntity loadFlowParameters,
                                              ShortCircuitParametersEntity shortCircuitParametersEntity, DynamicSimulationParametersEntity dynamicSimulationParametersEntity, UUID importReportUuid) {
        CreatedStudyBasicInfos createdStudyBasicInfos = StudyService.toCreatedStudyBasicInfos(insertStudyEntity(
                studyUuid, userId, networkInfos.getNetworkUuid(), networkInfos.getNetworkId(), caseFormat, caseUuid, caseName, loadFlowParameters, importReportUuid, shortCircuitParametersEntity, dynamicSimulationParametersEntity));
        studyInfosService.add(createdStudyBasicInfos);

        notificationService.emitStudiesChanged(studyUuid, userId);

        return createdStudyBasicInfos;
    }

    @Transactional
    public StudyEntity insertDuplicatedStudy(BasicStudyInfos studyInfos, StudyEntity sourceStudy, LoadFlowParametersEntity newLoadFlowParameters, ShortCircuitParametersEntity newShortCircuitParameters, DynamicSimulationParametersEntity newDynamicSimulationParameters, String userId, UUID clonedNetworkUuid, UUID clonedCaseUuid) {
        Objects.requireNonNull(studyInfos.getId());
        Objects.requireNonNull(userId);
        Objects.requireNonNull(clonedNetworkUuid);
        Objects.requireNonNull(clonedCaseUuid);
        Objects.requireNonNull(sourceStudy.getNetworkId());
        Objects.requireNonNull(sourceStudy.getCaseFormat());
        Objects.requireNonNull(sourceStudy.getCaseUuid());
        Objects.requireNonNull(newLoadFlowParameters);

        UUID reportUuid = UUID.randomUUID();
        StudyEntity studyEntity = new StudyEntity(studyInfos.getId(), clonedNetworkUuid, sourceStudy.getNetworkId(), sourceStudy.getCaseFormat(),
                clonedCaseUuid, sourceStudy.getCaseName(), sourceStudy.getLoadFlowProvider(), sourceStudy.getSecurityAnalysisProvider(),
                sourceStudy.getSensitivityAnalysisProvider(), sourceStudy.getDynamicSimulationProvider(), newLoadFlowParameters, newShortCircuitParameters, newDynamicSimulationParameters);
        CreatedStudyBasicInfos createdStudyBasicInfos = StudyService.toCreatedStudyBasicInfos(insertDuplicatedStudy(studyEntity, sourceStudy.getId(), reportUuid));

        studyInfosService.add(createdStudyBasicInfos);
        notificationService.emitStudiesChanged(studyInfos.getId(), userId);

        return studyEntity;
    }

    private StudyCreationRequestEntity insertStudyCreationRequest(String userId, UUID studyUuid) {
        StudyCreationRequestEntity newStudy = insertStudyCreationRequestEntity(studyUuid);
        notificationService.emitStudiesChanged(newStudy.getId(), userId);
        return newStudy;
    }

    public byte[] getVoltageLevelSvg(UUID studyUuid, String voltageLevelId, DiagramParameters diagramParameters,
                                     UUID nodeUuid) {
        UUID networkUuid = networkStoreService.getNetworkUuid(studyUuid);
        String variantId = networkModificationTreeService.getVariantId(nodeUuid);
        if (networkStoreService.existVariant(networkUuid, variantId)) {
            return singleLineDiagramService.getVoltageLevelSvg(networkUuid, variantId, voltageLevelId, diagramParameters);
        } else {
            return null;
        }
    }

    public String getVoltageLevelSvgAndMetadata(UUID studyUuid, String voltageLevelId, DiagramParameters diagramParameters,
                                                UUID nodeUuid) {
        UUID networkUuid = networkStoreService.getNetworkUuid(studyUuid);
        String variantId = networkModificationTreeService.getVariantId(nodeUuid);
        if (networkStoreService.existVariant(networkUuid, variantId)) {
            return singleLineDiagramService.getVoltageLevelSvgAndMetadata(networkUuid, variantId, voltageLevelId, diagramParameters);
        } else {
            return null;
        }
    }

    private void persistentStoreWithNotificationOnError(UUID caseUuid, UUID studyUuid, String userId, UUID importReportUuid, Map<String, Object> importParameters) {
        try {
            networkConversionService.persistentStore(caseUuid, studyUuid, userId, importReportUuid, importParameters);
        } catch (HttpStatusCodeException e) {
            throw handleHttpError(e, STUDY_CREATION_FAILED);
        }
    }

    public String getLinesGraphics(UUID networkUuid, UUID nodeUuid, List<String> linesIds) {
        String variantId = networkModificationTreeService.getVariantId(nodeUuid);

        return geoDataService.getLinesGraphics(networkUuid, variantId, linesIds);
    }

    public String getSubstationsGraphics(UUID networkUuid, UUID nodeUuid, List<String> substationsIds) {
        String variantId = networkModificationTreeService.getVariantId(nodeUuid);

        return geoDataService.getSubstationsGraphics(networkUuid, variantId, substationsIds);
    }

    public String getSubstationMapData(UUID studyUuid, UUID nodeUuid, String substationId, boolean inUpstreamBuiltParentNode) {
        UUID nodeUuidToSearchIn = getNodeUuidToSearchIn(nodeUuid, inUpstreamBuiltParentNode);
        return networkMapService.getEquipmentMapData(networkStoreService.getNetworkUuid(studyUuid), networkModificationTreeService.getVariantId(nodeUuidToSearchIn),
                "substations", substationId);
    }

    public String getLineMapData(UUID studyUuid, UUID nodeUuid, String lineId, boolean inUpstreamBuiltParentNode) {
        UUID nodeUuidToSearchIn = getNodeUuidToSearchIn(nodeUuid, inUpstreamBuiltParentNode);
        return networkMapService.getEquipmentMapData(networkStoreService.getNetworkUuid(studyUuid), networkModificationTreeService.getVariantId(nodeUuidToSearchIn),
                "lines", lineId);
    }

    public String getTwoWindingsTransformersMapData(UUID studyUuid, UUID nodeUuid, List<String> substationsIds, boolean inUpstreamBuiltParentNode) {
        UUID nodeUuidToSearchIn = getNodeUuidToSearchIn(nodeUuid, inUpstreamBuiltParentNode);
        return networkMapService.getEquipmentsMapData(networkStoreService.getNetworkUuid(studyUuid), networkModificationTreeService.getVariantId(nodeUuidToSearchIn),
                substationsIds, "2-windings-transformers");
    }

    public String getTwoWindingsTransformerMapData(UUID studyUuid, UUID nodeUuid, String twoWindingsTransformerId,
                                                   boolean inUpstreamBuiltParentNode) {
        UUID nodeUuidToSearchIn = getNodeUuidToSearchIn(nodeUuid, inUpstreamBuiltParentNode);
        return networkMapService.getEquipmentMapData(networkStoreService.getNetworkUuid(studyUuid), networkModificationTreeService.getVariantId(nodeUuidToSearchIn),
                "2-windings-transformers", twoWindingsTransformerId);
    }

    public String getThreeWindingsTransformersMapData(UUID studyUuid, UUID nodeUuid, List<String> substationsIds, boolean inUpstreamBuiltParentNode) {
        UUID nodeUuidToSearchIn = getNodeUuidToSearchIn(nodeUuid, inUpstreamBuiltParentNode);
        return networkMapService.getEquipmentsMapData(networkStoreService.getNetworkUuid(studyUuid), networkModificationTreeService.getVariantId(nodeUuidToSearchIn),
                substationsIds, "3-windings-transformers");
    }

    public String getGeneratorsMapData(UUID studyUuid, UUID nodeUuid, List<String> substationsIds, boolean inUpstreamBuiltParentNode) {
        UUID nodeUuidToSearchIn = getNodeUuidToSearchIn(nodeUuid, inUpstreamBuiltParentNode);
        return networkMapService.getEquipmentsMapData(networkStoreService.getNetworkUuid(studyUuid), networkModificationTreeService.getVariantId(nodeUuidToSearchIn),
                substationsIds, "generators");
    }

    public String getGeneratorMapData(UUID studyUuid, UUID nodeUuid, String generatorId, boolean inUpstreamBuiltParentNode) {
        UUID nodeUuidToSearchIn = getNodeUuidToSearchIn(nodeUuid, inUpstreamBuiltParentNode);
        return networkMapService.getEquipmentMapData(networkStoreService.getNetworkUuid(studyUuid), networkModificationTreeService.getVariantId(nodeUuidToSearchIn),
                "generators", generatorId);
    }

    public String getBatteriesMapData(UUID studyUuid, UUID nodeUuid, List<String> substationsIds, boolean inUpstreamBuiltParentNode) {
        UUID nodeUuidToSearchIn = getNodeUuidToSearchIn(nodeUuid, inUpstreamBuiltParentNode);
        return networkMapService.getEquipmentsMapData(networkStoreService.getNetworkUuid(studyUuid), networkModificationTreeService.getVariantId(nodeUuidToSearchIn),
                substationsIds, "batteries");
    }

    public String getDanglingLinesMapData(UUID studyUuid, UUID nodeUuid, List<String> substationsIds, boolean inUpstreamBuiltParentNode) {
        UUID nodeUuidToSearchIn = getNodeUuidToSearchIn(nodeUuid, inUpstreamBuiltParentNode);
        return networkMapService.getEquipmentsMapData(networkStoreService.getNetworkUuid(studyUuid), networkModificationTreeService.getVariantId(nodeUuidToSearchIn),
                substationsIds, "dangling-lines");
    }

    public String getLccConverterStationsMapData(UUID studyUuid, UUID nodeUuid, List<String> substationsIds, boolean inUpstreamBuiltParentNode) {
        UUID nodeUuidToSearchIn = getNodeUuidToSearchIn(nodeUuid, inUpstreamBuiltParentNode);
        return networkMapService.getEquipmentsMapData(networkStoreService.getNetworkUuid(studyUuid), networkModificationTreeService.getVariantId(nodeUuidToSearchIn),
                substationsIds, "lcc-converter-stations");
    }

    public String getVscConverterStationsMapData(UUID studyUuid, UUID nodeUuid, List<String> substationsIds, boolean inUpstreamBuiltParentNode) {
        UUID nodeUuidToSearchIn = getNodeUuidToSearchIn(nodeUuid, inUpstreamBuiltParentNode);
        return networkMapService.getEquipmentsMapData(networkStoreService.getNetworkUuid(studyUuid), networkModificationTreeService.getVariantId(nodeUuidToSearchIn),
                substationsIds, "vsc-converter-stations");
    }

    public String getNetworkElementsInfos(UUID studyUuid, UUID nodeUuid, List<String> substationsIds, String elementType, String infoType, boolean inUpstreamBuiltParentNode) {
        UUID nodeUuidToSearchIn = getNodeUuidToSearchIn(nodeUuid, inUpstreamBuiltParentNode);
        return networkMapService.getElementsInfos(networkStoreService.getNetworkUuid(studyUuid), networkModificationTreeService.getVariantId(nodeUuidToSearchIn),
                substationsIds, elementType, infoType);
    }

    public String getNetworkElementInfos(UUID studyUuid, UUID nodeUuid, String elementType, String infoType, String elementId, boolean inUpstreamBuiltParentNode) {
        UUID nodeUuidToSearchIn = getNodeUuidToSearchIn(nodeUuid, inUpstreamBuiltParentNode);
        return networkMapService.getElementInfos(networkStoreService.getNetworkUuid(studyUuid), networkModificationTreeService.getVariantId(nodeUuidToSearchIn),
                elementType, infoType, elementId);
    }

    public String getLoadMapData(UUID studyUuid, UUID nodeUuid, String loadId, boolean inUpstreamBuiltParentNode) {
        UUID nodeUuidToSearchIn = getNodeUuidToSearchIn(nodeUuid, inUpstreamBuiltParentNode);
        return networkMapService.getEquipmentMapData(networkStoreService.getNetworkUuid(studyUuid), networkModificationTreeService.getVariantId(nodeUuidToSearchIn),
                "loads", loadId);
    }

    public String getShuntCompensatorsMapData(UUID studyUuid, UUID nodeUuid, List<String> substationsIds, boolean inUpstreamBuiltParentNode) {
        UUID nodeUuidToSearchIn = getNodeUuidToSearchIn(nodeUuid, inUpstreamBuiltParentNode);
        return networkMapService.getEquipmentsMapData(networkStoreService.getNetworkUuid(studyUuid), networkModificationTreeService.getVariantId(nodeUuidToSearchIn),
                substationsIds, "shunt-compensators");
    }

    public String getShuntCompensatorMapData(UUID studyUuid, UUID nodeUuid, String shuntCompensatorId,
                                             boolean inUpstreamBuiltParentNode) {
        UUID nodeUuidToSearchIn = getNodeUuidToSearchIn(nodeUuid, inUpstreamBuiltParentNode);
        return networkMapService.getEquipmentMapData(networkStoreService.getNetworkUuid(studyUuid), networkModificationTreeService.getVariantId(nodeUuidToSearchIn),
                "shunt-compensators", shuntCompensatorId);
    }

    public String getStaticVarCompensatorsMapData(UUID studyUuid, UUID nodeUuid, List<String> substationsIds, boolean inUpstreamBuiltParentNode) {
        UUID nodeUuidToSearchIn = getNodeUuidToSearchIn(nodeUuid, inUpstreamBuiltParentNode);
        return networkMapService.getEquipmentsMapData(networkStoreService.getNetworkUuid(studyUuid), networkModificationTreeService.getVariantId(nodeUuidToSearchIn),
                substationsIds, "static-var-compensators");
    }

    public String getVoltageLevelMapData(UUID studyUuid, UUID nodeUuid, String voltageLevelId,
                                         boolean inUpstreamBuiltParentNode) {
        UUID nodeUuidToSearchIn = getNodeUuidToSearchIn(nodeUuid, inUpstreamBuiltParentNode);
        return networkMapService.getEquipmentMapData(networkStoreService.getNetworkUuid(studyUuid), networkModificationTreeService.getVariantId(nodeUuidToSearchIn),
                "voltage-levels", voltageLevelId);
    }

    public String getVoltageLevelsAndEquipment(UUID studyUuid, UUID nodeUuid, List<String> substationsIds, boolean inUpstreamBuiltParentNode) {
        UUID nodeUuidToSearchIn = getNodeUuidToSearchIn(nodeUuid, inUpstreamBuiltParentNode);
        return networkMapService.getEquipmentsMapData(networkStoreService.getNetworkUuid(studyUuid), networkModificationTreeService.getVariantId(nodeUuidToSearchIn),
                substationsIds, "voltage-levels-equipments");
    }

    public String getVoltageLevelEquipments(UUID studyUuid, UUID nodeUuid, List<String> substationsIds, boolean inUpstreamBuiltParentNode, String voltageLevelId) {
        UUID nodeUuidToSearchIn = getNodeUuidToSearchIn(nodeUuid, inUpstreamBuiltParentNode);
        String equipmentPath = "voltage-level-equipments" + (voltageLevelId == null ? "" : StudyConstants.DELIMITER + voltageLevelId);
        return networkMapService.getEquipmentsMapData(networkStoreService.getNetworkUuid(studyUuid), networkModificationTreeService.getVariantId(nodeUuidToSearchIn),
                substationsIds, equipmentPath);
    }

    public String getBranchOrThreeWindingsTransformer(UUID studyUuid, UUID nodeUuid, String equipmentId) {
        UUID networkUuid = networkStoreService.getNetworkUuid(studyUuid);
        String variantId = networkModificationTreeService.getVariantId(nodeUuid);
        return networkMapService.getEquipmentMapData(networkUuid, variantId, "branch-or-3wt", equipmentId);
    }

    public String getAllMapData(UUID studyUuid, UUID nodeUuid, List<String> substationsIds) {
        return networkMapService.getEquipmentsMapData(networkStoreService.getNetworkUuid(studyUuid), networkModificationTreeService.getVariantId(nodeUuid),
                substationsIds, "all");
    }

    public void runLoadFlow(UUID studyUuid, UUID nodeUuid) {
        StudyEntity studyEntity = studyRepository.findById(studyUuid).orElseThrow(() -> new StudyException(STUDY_NOT_FOUND));
        LoadFlowParametersInfos lfParameters = getLoadFlowParametersInfos(studyEntity);
        loadflowService.runLoadFlow(studyUuid, nodeUuid, lfParameters, studyEntity.getLoadFlowProvider());
    }

    public ExportNetworkInfos exportNetwork(UUID studyUuid, UUID nodeUuid, String format, String paramatersJson) {
        UUID networkUuid = networkStoreService.getNetworkUuid(studyUuid);
        String variantId = networkModificationTreeService.getVariantId(nodeUuid);

        return networkConversionService.exportNetwork(networkUuid, variantId, format, paramatersJson);
    }

    public void assertLoadFlowRunnable(UUID nodeUuid) {
        LoadFlowStatus lfStatus = getLoadFlowStatus(nodeUuid);

        if (!LoadFlowStatus.NOT_DONE.equals(lfStatus)) {
            throw new StudyException(LOADFLOW_NOT_RUNNABLE);
        }
    }

    private void assertLoadFlowNotRunning(UUID nodeUuid) {
        LoadFlowStatus lfStatus = getLoadFlowStatus(nodeUuid);

        if (LoadFlowStatus.RUNNING.equals(lfStatus)) {
            throw new StudyException(LOADFLOW_RUNNING);
        }
    }

    private void assertComputationNotRunning(UUID nodeUuid) {
        assertLoadFlowNotRunning(nodeUuid);
        securityAnalysisService.assertSecurityAnalysisNotRunning(nodeUuid);
        dynamicSimulationService.assertDynamicSimulationNotRunning(nodeUuid);
        sensitivityAnalysisService.assertSensitivityAnalysisNotRunning(nodeUuid);
        shortCircuitService.assertShortCircuitAnalysisNotRunning(nodeUuid);
        voltageInitService.assertVoltageInitNotRunning(nodeUuid);
    }

    public void assertIsNodeNotReadOnly(UUID nodeUuid) {
        Boolean isReadOnly = networkModificationTreeService.isReadOnly(nodeUuid).orElse(Boolean.FALSE);
        if (Boolean.TRUE.equals(isReadOnly)) {
            throw new StudyException(NOT_ALLOWED);
        }
    }

    public void assertCanModifyNode(UUID studyUuid, UUID nodeUuid) {
        assertIsNodeNotReadOnly(nodeUuid);
        assertNoBuildNoComputation(studyUuid, nodeUuid);
    }

    public void assertNoBuildNoComputation(UUID studyUuid, UUID nodeUuid) {
        assertComputationNotRunning(nodeUuid);
        assertNoNodeIsBuilding(studyUuid);
    }

    private void assertNoNodeIsBuilding(UUID studyUuid) {
        networkModificationTreeService.getAllNodes(studyUuid).stream().forEach(node -> {
            if (networkModificationTreeService.getBuildStatus(node.getIdNode()) == BuildStatus.BUILDING) {
                throw new StudyException(NOT_ALLOWED, "No modification is allowed during a node building.");
            }
        });
    }

    public void assertRootNodeOrBuiltNode(UUID studyUuid, UUID nodeUuid) {
        if (!(networkModificationTreeService.getStudyRootNodeUuid(studyUuid).equals(nodeUuid)
                || networkModificationTreeService.getBuildStatus(nodeUuid).isBuilt())) {
            throw new StudyException(NODE_NOT_BUILT);
        }
    }

    private LoadFlowParameters getLoadFlowParameters(StudyEntity studyEntity) {
        return LoadflowService.fromEntity(studyEntity.getLoadFlowParameters());
    }

    public LoadFlowParameters getLoadFlowParameters(UUID studyUuid) {
        return studyRepository.findById(studyUuid)
                .map(this::getLoadFlowParameters)
                .orElse(null);
    }

    public LoadFlowParametersInfos getLoadFlowParametersInfos(StudyEntity study) {
        LoadFlowParameters commonParameters = getLoadFlowParameters(study);
        List<LoadFlowSpecificParameterInfos> specificParameters = getSpecificLoadFlowParameters(study, ComputationUsingLoadFlow.LOAD_FLOW);
        return LoadFlowParametersInfos.builder()
                .commonParameters(commonParameters)
                .specificParameters(specificParameters.stream().collect(Collectors.toMap(LoadFlowSpecificParameterInfos::getName, LoadFlowSpecificParameterInfos::getValue)))
                .build();
    }

    public LoadFlowParametersValues getLoadFlowParametersValues(UUID studyUuid) {
        StudyEntity study = studyRepository.findById(studyUuid).orElseThrow(() -> new StudyException(STUDY_NOT_FOUND));
        LoadFlowParameters commonParameters = getLoadFlowParameters(study);
        List<LoadFlowSpecificParameterInfos> specificParameters = getAllSpecificLoadFlowParameters(study);
        Map<String, Map<String, Object>> specificParametersPerProvider = specificParameters.stream()
            .collect(Collectors.groupingBy(LoadFlowSpecificParameterInfos::getProvider,
                Collectors.toMap(LoadFlowSpecificParameterInfos::getName, LoadFlowSpecificParameterInfos::getValue)));
        return LoadFlowParametersValues.builder()
                .commonParameters(commonParameters)
                .specificParametersPerProvider(specificParametersPerProvider)
                .build();
    }

    private List<LoadFlowSpecificParameterInfos> getSpecificLoadFlowParameters(StudyEntity study, ComputationUsingLoadFlow computation) {
        List<LoadFlowSpecificParameterEntity> params = study.getLoadFlowParameters().getSpecificParameters();
        String lfProvider;
        if (computation == ComputationUsingLoadFlow.SECURITY_ANALYSIS) {
            lfProvider = study.getSecurityAnalysisProvider();
        } else if (computation == ComputationUsingLoadFlow.SENSITIVITY_ANALYSIS) {
            lfProvider = study.getSensitivityAnalysisProvider();
        } else {
            lfProvider = study.getLoadFlowProvider();
        }
        return params.stream()
                .filter(p -> p.getProvider().equalsIgnoreCase(lfProvider))
                .map(LoadFlowSpecificParameterEntity::toLoadFlowSpecificParameterInfos)
                .collect(Collectors.toList());
    }

    private List<LoadFlowSpecificParameterInfos> getAllSpecificLoadFlowParameters(StudyEntity study) {
        List<LoadFlowSpecificParameterEntity> params = study.getLoadFlowParameters().getSpecificParameters();
        return params.stream()
                .map(LoadFlowSpecificParameterEntity::toLoadFlowSpecificParameterInfos)
                .collect(Collectors.toList());
    }

    private List<LoadFlowSpecificParameterInfos> getSpecificLoadFlowParameters(UUID studyUuid, ComputationUsingLoadFlow computation) {
        return studyRepository.findById(studyUuid)
                .map(study -> getSpecificLoadFlowParameters(study, computation))
                .orElse(List.of());
    }

    private LoadFlowParametersEntity createParametersEntity(LoadFlowParametersValues parameters) {
        LoadFlowParameters allCommonValues;
        List<LoadFlowSpecificParameterInfos> allSpecificValues = new ArrayList<>(List.of());
        if (parameters == null) {
            allCommonValues = LoadFlowParameters.load();
        } else {
            allCommonValues = parameters.getCommonParameters();
            if (parameters.getSpecificParametersPerProvider() != null) {
                parameters.getSpecificParametersPerProvider().forEach((provider, paramsMap) -> {
                    if (paramsMap != null) {
                        paramsMap.forEach((paramName, paramValue) -> {
                                if (paramValue != null) {
                                    allSpecificValues.add(LoadFlowSpecificParameterInfos.builder()
                                            .provider(provider)
                                            .value(Objects.toString(paramValue))
                                            .name(paramName)
                                            .build());
                                }
                            }
                        );
                    }
                });
            }
        }
        return LoadflowService.toEntity(allCommonValues, allSpecificValues);
    }

    @Transactional
    public void setLoadFlowParameters(UUID studyUuid, LoadFlowParametersValues parameters, String userId) {
        updateLoadFlowParameters(studyUuid, createParametersEntity(parameters));
        invalidateLoadFlowStatusOnAllNodes(studyUuid);
        notificationService.emitStudyChanged(studyUuid, null, NotificationService.UPDATE_TYPE_LOADFLOW_STATUS);
        invalidateSecurityAnalysisStatusOnAllNodes(studyUuid);
        invalidateSensitivityAnalysisStatusOnAllNodes(studyUuid);
        invalidateDynamicSimulationStatusOnAllNodes(studyUuid);
        notificationService.emitStudyChanged(studyUuid, null, NotificationService.UPDATE_TYPE_SECURITY_ANALYSIS_STATUS);
        notificationService.emitStudyChanged(studyUuid, null, NotificationService.UPDATE_TYPE_SENSITIVITY_ANALYSIS_STATUS);
        notificationService.emitStudyChanged(studyUuid, null, NotificationService.UPDATE_TYPE_DYNAMIC_SIMULATION_STATUS);
        notificationService.emitElementUpdated(studyUuid, userId);
    }

    public void invalidateLoadFlowStatusOnAllNodes(UUID studyUuid) {
        networkModificationTreeService.updateStudyLoadFlowStatus(studyUuid, LoadFlowStatus.NOT_DONE);
    }

    public String getDefaultLoadflowProvider() {
        return defaultLoadflowProvider;
    }

    public String getLoadFlowProvider(UUID studyUuid) {
        return studyRepository.findById(studyUuid)
                .map(StudyEntity::getLoadFlowProvider)
                .orElse("");
    }

    private void updateProvider(UUID studyUuid, String userId, Consumer<StudyEntity> providerSetter) {
        StudyEntity studyEntity = studyRepository.findById(studyUuid).orElseThrow(() -> new StudyException(STUDY_NOT_FOUND));
        providerSetter.accept(studyEntity);
        notificationService.emitElementUpdated(studyUuid, userId);
    }

    @Transactional
    public void updateLoadFlowProvider(UUID studyUuid, String provider, String userId) {
        updateProvider(studyUuid, userId, studyEntity -> {
            studyEntity.setLoadFlowProvider(provider != null ? provider : defaultLoadflowProvider);
            networkModificationTreeService.updateStudyLoadFlowStatus(studyUuid, LoadFlowStatus.NOT_DONE);
            notificationService.emitStudyChanged(studyUuid, null, NotificationService.UPDATE_TYPE_LOADFLOW_STATUS);
        });
    }

    public String getDefaultSecurityAnalysisProvider() {
        return defaultSecurityAnalysisProvider;
    }

    public String getSecurityAnalysisProvider(UUID studyUuid) {
        return studyRepository.findById(studyUuid)
                .map(StudyEntity::getSecurityAnalysisProvider)
                .orElse("");
    }

    @Transactional
    public void updateSecurityAnalysisProvider(UUID studyUuid, String provider, String userId) {
        updateProvider(studyUuid, userId, studyEntity -> {
            studyEntity.setSecurityAnalysisProvider(provider != null ? provider : defaultSecurityAnalysisProvider);
            invalidateSecurityAnalysisStatusOnAllNodes(studyUuid);
            notificationService.emitStudyChanged(studyUuid, null, NotificationService.UPDATE_TYPE_SECURITY_ANALYSIS_STATUS);
        });
    }

    public String getDefaultSensitivityAnalysisProvider() {
        return defaultSensitivityAnalysisProvider;
    }

    public String getSensitivityAnalysisProvider(UUID studyUuid) {
        return studyRepository.findById(studyUuid)
                .map(StudyEntity::getSensitivityAnalysisProvider)
                .orElse("");
    }

    @Transactional
    public void updateSensitivityAnalysisProvider(UUID studyUuid, String provider, String userId) {
        updateProvider(studyUuid, userId, studyEntity -> {
            studyEntity.setSensitivityAnalysisProvider(provider != null ? provider : defaultSensitivityAnalysisProvider);
            invalidateSensitivityAnalysisStatusOnAllNodes(studyUuid);
            notificationService.emitStudyChanged(studyUuid, null, NotificationService.UPDATE_TYPE_SENSITIVITY_ANALYSIS_STATUS);
        });
    }

    public String getDefaultDynamicSimulationProvider() {
        return defaultDynamicSimulationProvider;
    }

    public String getDynamicSimulationProvider(UUID studyUuid) {
        return studyRepository.findById(studyUuid)
                .map(StudyEntity::getDynamicSimulationProvider)
                .orElse("");
    }

    @Transactional
    public void updateDynamicSimulationProvider(UUID studyUuid, String provider, String userId) {
        updateProvider(studyUuid, userId, studyEntity -> {
            studyEntity.setDynamicSimulationProvider(provider != null ? provider : defaultDynamicSimulationProvider);
            invalidateDynamicSimulationStatusOnAllNodes(studyUuid);
            notificationService.emitStudyChanged(studyUuid, null, NotificationService.UPDATE_TYPE_DYNAMIC_SIMULATION_STATUS);
        });
    }

    public ShortCircuitParameters getShortCircuitParameters(UUID studyUuid) {
        return studyRepository.findById(studyUuid)
                .map(studyEntity -> ShortCircuitService.fromEntity(studyEntity.getShortCircuitParameters()))
                .orElse(null);
    }

    @Transactional
    public void setShortCircuitParameters(UUID studyUuid, ShortCircuitParameters parameters, String userId) {
        updateShortCircuitParameters(studyUuid, ShortCircuitService.toEntity(parameters != null ? parameters : ShortCircuitService.getDefaultShortCircuitParameters()));
        notificationService.emitElementUpdated(studyUuid, userId);
    }

    @Transactional
    public UUID runSecurityAnalysis(UUID studyUuid, List<String> contingencyListNames, String parameters, UUID nodeUuid) {
        Objects.requireNonNull(studyUuid);
        Objects.requireNonNull(contingencyListNames);
        Objects.requireNonNull(parameters);
        Objects.requireNonNull(nodeUuid);

        UUID networkUuid = networkStoreService.getNetworkUuid(studyUuid);
        String provider = getSecurityAnalysisProvider(studyUuid);
        String variantId = networkModificationTreeService.getVariantId(nodeUuid);
        UUID reportUuid = networkModificationTreeService.getReportUuid(nodeUuid);

        String receiver;
        try {
            receiver = URLEncoder.encode(objectMapper.writeValueAsString(new NodeReceiver(nodeUuid)),
                StandardCharsets.UTF_8);
        } catch (JsonProcessingException e) {
            throw new UncheckedIOException(e);
        }

        Optional<UUID> prevResultUuidOpt = networkModificationTreeService.getSecurityAnalysisResultUuid(nodeUuid);
        prevResultUuidOpt.ifPresent(securityAnalysisService::deleteSaResult);

        List<LoadFlowSpecificParameterInfos> specificParameters = null;
        SecurityAnalysisParameters securityAnalysisParameters = SecurityAnalysisParameters.load();
        if (StringUtils.isEmpty(parameters)) {
            LoadFlowParameters loadFlowParameters = getLoadFlowParameters(studyUuid);
            securityAnalysisParameters.setLoadFlowParameters(loadFlowParameters);
            specificParameters = getSpecificLoadFlowParameters(studyUuid, ComputationUsingLoadFlow.SECURITY_ANALYSIS);
        } else {
            try {
                securityAnalysisParameters = objectMapper.readValue(parameters, SecurityAnalysisParameters.class);
            } catch (JsonProcessingException e) {
                throw new UncheckedIOException(e);
            }
        }

        SecurityAnalysisParametersInfos params = SecurityAnalysisParametersInfos.builder()
                .parameters(securityAnalysisParameters)
                .loadFlowSpecificParameters(specificParameters == null ?
                    Map.of() : specificParameters.stream().collect(Collectors.toMap(LoadFlowSpecificParameterInfos::getName, LoadFlowSpecificParameterInfos::getValue)))
                .build();

        UUID result = securityAnalysisService.runSecurityAnalysis(networkUuid, reportUuid, nodeUuid, variantId, provider, contingencyListNames, params, receiver);

        updateSecurityAnalysisResultUuid(nodeUuid, result);
        notificationService.emitStudyChanged(studyUuid, nodeUuid, NotificationService.UPDATE_TYPE_SECURITY_ANALYSIS_STATUS);
        return result;
    }

    public Integer getContingencyCount(UUID studyUuid, List<String> contingencyListNames, UUID nodeUuid) {
        Objects.requireNonNull(studyUuid);
        Objects.requireNonNull(contingencyListNames);
        Objects.requireNonNull(nodeUuid);

        UUID networkuuid = networkStoreService.getNetworkUuid(studyUuid);
        String variantId = networkModificationTreeService.getVariantId(nodeUuid);

        return actionsService.getContingencyCount(networkuuid, variantId, contingencyListNames);
    }

    public static LimitViolationInfos toLimitViolationInfos(LimitViolation violation) {
        return LimitViolationInfos.builder()
                .subjectId(violation.getSubjectId())
                .acceptableDuration(violation.getAcceptableDuration())
                .limit(violation.getLimit())
                .limitName(violation.getLimitName())
                .value(violation.getValue())
                .side(violation.getSide() != null ? violation.getSide().name() : "").build();
    }

    public List<LimitViolationInfos> getCurrentLimitViolations(UUID studyUuid, UUID nodeUuid, float limitReduction) {
        Objects.requireNonNull(studyUuid);
        Objects.requireNonNull(nodeUuid);
        UUID networkUuid = networkStoreService.getNetworkUuid(studyUuid);
        Network network = networkStoreService.getNetwork(networkUuid, PreloadingStrategy.COLLECTION, networkModificationTreeService.getVariantId(nodeUuid));
        List<LimitViolation> violations = Security.checkLimits(network, limitReduction);
        return violations.stream()
            .filter(v -> v.getLimitType() == LimitViolationType.CURRENT)
            .map(StudyService::toLimitViolationInfos).collect(Collectors.toList());
    }

    public byte[] getSubstationSvg(UUID studyUuid, String substationId, DiagramParameters diagramParameters,
                                   String substationLayout, UUID nodeUuid) {
        UUID networkUuid = networkStoreService.getNetworkUuid(studyUuid);
        String variantId = networkModificationTreeService.getVariantId(nodeUuid);
        if (networkStoreService.existVariant(networkUuid, variantId)) {
            return singleLineDiagramService.getSubstationSvg(networkUuid, variantId, substationId, diagramParameters, substationLayout);
        } else {
            return null;
        }
    }

    public String getSubstationSvgAndMetadata(UUID studyUuid, String substationId, DiagramParameters diagramParameters,
                                              String substationLayout, UUID nodeUuid) {
        UUID networkUuid = networkStoreService.getNetworkUuid(studyUuid);
        String variantId = networkModificationTreeService.getVariantId(nodeUuid);
        if (networkStoreService.existVariant(networkUuid, variantId)) {
            return singleLineDiagramService.getSubstationSvgAndMetadata(networkUuid, variantId, substationId, diagramParameters, substationLayout);
        } else {
            return null;
        }
    }

    public String getNeworkAreaDiagram(UUID studyUuid, UUID nodeUuid, List<String> voltageLevelsIds, int depth) {
        UUID networkUuid = networkStoreService.getNetworkUuid(studyUuid);
        String variantId = networkModificationTreeService.getVariantId(nodeUuid);
        if (networkStoreService.existVariant(networkUuid, variantId)) {
            return singleLineDiagramService.getNeworkAreaDiagram(networkUuid, variantId, voltageLevelsIds, depth);
        } else {
            return null;
        }
    }

    public void invalidateSecurityAnalysisStatusOnAllNodes(UUID studyUuid) {
        securityAnalysisService.invalidateSaStatus(networkModificationTreeService.getStudySecurityAnalysisResultUuids(studyUuid));
    }

    public void invalidateSensitivityAnalysisStatusOnAllNodes(UUID studyUuid) {
        sensitivityAnalysisService.invalidateSensitivityAnalysisStatus(networkModificationTreeService.getStudySensitivityAnalysisResultUuids(studyUuid));
    }

    public void invalidateDynamicSimulationStatusOnAllNodes(UUID studyUuid) {
        dynamicSimulationService.invalidateStatus(networkModificationTreeService.getStudyDynamicSimulationResultUuids(studyUuid));
    }

    private StudyEntity insertStudyEntity(UUID uuid, String userId, UUID networkUuid, String networkId,
                                          String caseFormat, UUID caseUuid, String caseName, LoadFlowParametersEntity loadFlowParameters,
                                          UUID importReportUuid, ShortCircuitParametersEntity shortCircuitParameters, DynamicSimulationParametersEntity dynamicSimulationParameters) {
        Objects.requireNonNull(uuid);
        Objects.requireNonNull(userId);
        Objects.requireNonNull(networkUuid);
        Objects.requireNonNull(networkId);
        Objects.requireNonNull(caseFormat);
        Objects.requireNonNull(caseUuid);
        Objects.requireNonNull(loadFlowParameters);
        Objects.requireNonNull(shortCircuitParameters);

        StudyEntity studyEntity = new StudyEntity(uuid, networkUuid, networkId, caseFormat, caseUuid, caseName, defaultLoadflowProvider,
                defaultSecurityAnalysisProvider, defaultSensitivityAnalysisProvider, defaultDynamicSimulationProvider, loadFlowParameters, shortCircuitParameters, dynamicSimulationParameters);
        return self.insertStudy(studyEntity, importReportUuid);
    }

    @Transactional
    public StudyEntity insertStudy(StudyEntity studyEntity, UUID importReportUuid) {
        var study = studyRepository.save(studyEntity);

        networkModificationTreeService.createBasicTree(study, importReportUuid);
        return study;
    }

    @Transactional
    public StudyEntity insertDuplicatedStudy(StudyEntity studyEntity, UUID sourceStudyUuid, UUID reportUuid) {
        var study = studyRepository.save(studyEntity);

        networkModificationTreeService.createRoot(study, reportUuid);
        AbstractNode rootNode = networkModificationTreeService.getStudyTree(sourceStudyUuid);
        networkModificationTreeService.cloneStudyTree(rootNode, null, studyEntity);
        return study;
    }

    void updateSecurityAnalysisResultUuid(UUID nodeUuid, UUID securityAnalysisResultUuid) {
        networkModificationTreeService.updateSecurityAnalysisResultUuid(nodeUuid, securityAnalysisResultUuid);
    }

    void updateDynamicSimulationResultUuid(UUID nodeUuid, UUID dynamicSimulationResultUuid) {
        networkModificationTreeService.updateDynamicSimulationResultUuid(nodeUuid, dynamicSimulationResultUuid);
    }

    void updateSensitivityAnalysisResultUuid(UUID nodeUuid, UUID sensitivityAnalysisResultUuid) {
        networkModificationTreeService.updateSensitivityAnalysisResultUuid(nodeUuid, sensitivityAnalysisResultUuid);
    }

    void updateShortCircuitAnalysisResultUuid(UUID nodeUuid, UUID shortCircuitAnalysisResultUuid) {
        networkModificationTreeService.updateShortCircuitAnalysisResultUuid(nodeUuid, shortCircuitAnalysisResultUuid);
    }

    void updateVoltageInitResultUuid(UUID nodeUuid, UUID voltageInitResultUuid) {
        networkModificationTreeService.updateVoltageInitResultUuid(nodeUuid, voltageInitResultUuid);
    }

    private StudyCreationRequestEntity insertStudyCreationRequestEntity(UUID studyUuid) {
        StudyCreationRequestEntity studyCreationRequestEntity = new StudyCreationRequestEntity(
                studyUuid == null ? UUID.randomUUID() : studyUuid);
        return studyCreationRequestRepository.save(studyCreationRequestEntity);
    }

    public void updateLoadFlowParameters(UUID studyUuid, LoadFlowParametersEntity loadFlowParametersEntity) {
        Optional<StudyEntity> studyEntity = studyRepository.findById(studyUuid);
        studyEntity.ifPresent(studyEntity1 -> studyEntity1.setLoadFlowParameters(loadFlowParametersEntity));
    }

    public void updateShortCircuitParameters(UUID studyUuid, ShortCircuitParametersEntity shortCircuitParametersEntity) {
        Optional<StudyEntity> studyEntity = studyRepository.findById(studyUuid);
        studyEntity.ifPresent(studyEntity1 -> studyEntity1.setShortCircuitParameters(shortCircuitParametersEntity));
    }

    public void updateDynamicSimulationParameters(UUID studyUuid, DynamicSimulationParametersEntity dynamicSimulationParametersEntity) {
        Optional<StudyEntity> studyEntity = studyRepository.findById(studyUuid);
        studyEntity.ifPresent(studyEntity1 -> {
            studyEntity1.setDynamicSimulationParameters(dynamicSimulationParametersEntity);
            invalidateDynamicSimulationStatusOnAllNodes(studyUuid);
            notificationService.emitStudyChanged(studyUuid, null, NotificationService.UPDATE_TYPE_DYNAMIC_SIMULATION_STATUS);
        });
    }

    public void createNetworkModification(UUID studyUuid, String createModificationAttributes, UUID nodeUuid, String userId) {
        List<UUID> childrenUuids = networkModificationTreeService.getChildren(nodeUuid);
        notificationService.emitStartModificationEquipmentNotification(studyUuid, nodeUuid, childrenUuids, NotificationService.MODIFICATIONS_CREATING_IN_PROGRESS);
        try {
            NodeModificationInfos nodeInfos = networkModificationTreeService.getNodeModificationInfos(nodeUuid);
            UUID groupUuid = nodeInfos.getModificationGroupUuid();
            String variantId = nodeInfos.getVariantId();
            UUID reportUuid = nodeInfos.getReportUuid();

            Optional<NetworkModificationResult> networkModificationResult = networkModificationService.createModification(studyUuid, createModificationAttributes, groupUuid, variantId, reportUuid, nodeInfos.getId().toString());
            networkModificationResult.ifPresent(modificationResult -> updateNode(studyUuid, nodeUuid, modificationResult));
        } finally {
            notificationService.emitEndModificationEquipmentNotification(studyUuid, nodeUuid, childrenUuids);
        }
        notificationService.emitElementUpdated(studyUuid, userId);
    }

    public void updateNetworkModification(UUID studyUuid, String updateModificationAttributes, UUID nodeUuid, UUID modificationUuid, String userId) {
        List<UUID> childrenUuids = networkModificationTreeService.getChildren(nodeUuid);
        notificationService.emitStartModificationEquipmentNotification(studyUuid, nodeUuid, childrenUuids, NotificationService.MODIFICATIONS_UPDATING_IN_PROGRESS);
        try {
            networkModificationService.updateModification(updateModificationAttributes, modificationUuid);
            updateStatuses(studyUuid, nodeUuid, false);
        } finally {
            notificationService.emitEndModificationEquipmentNotification(studyUuid, nodeUuid, childrenUuids);
        }
        notificationService.emitElementUpdated(studyUuid, userId);
    }

    public List<IdentifiableInfos> getVoltageLevelBusesOrBusbarSections(UUID studyUuid, UUID nodeUuid, String voltageLevelId,
                                                                        String busPath) {
        UUID networkUuid = networkStoreService.getNetworkUuid(studyUuid);
        String variantId = networkModificationTreeService.getVariantId(nodeUuid);

        return networkMapService.getVoltageLevelBusesOrBusbarSections(networkUuid, variantId, voltageLevelId, busPath);
    }

    public List<IdentifiableInfos> getVoltageLevelBuses(UUID studyUuid, UUID nodeUuid, String voltageLevelId, boolean inUpstreamBuiltParentNode) {
        UUID nodeUuidToSearchIn = getNodeUuidToSearchIn(nodeUuid, inUpstreamBuiltParentNode);
        return getVoltageLevelBusesOrBusbarSections(studyUuid, nodeUuidToSearchIn, voltageLevelId, "configured-buses");
    }

    public List<IdentifiableInfos> getVoltageLevelBusbarSections(UUID studyUuid, UUID nodeUuid, String voltageLevelId, boolean inUpstreamBuiltParentNode) {
        UUID nodeUuidToSearchIn = getNodeUuidToSearchIn(nodeUuid, inUpstreamBuiltParentNode);
        return getVoltageLevelBusesOrBusbarSections(studyUuid, nodeUuidToSearchIn, voltageLevelId, "busbar-sections");
    }

    public LoadFlowStatus getLoadFlowStatus(UUID nodeUuid) {
        return networkModificationTreeService.getLoadFlowStatus(nodeUuid).orElseThrow(() -> new StudyException(ELEMENT_NOT_FOUND));
    }

    public LoadFlowInfos getLoadFlowInfos(UUID studyUuid, UUID nodeUuid) {
        Objects.requireNonNull(studyUuid);
        Objects.requireNonNull(nodeUuid);

        return networkModificationTreeService.getLoadFlowInfos(nodeUuid);
    }

    public void buildNode(@NonNull UUID studyUuid, @NonNull UUID nodeUuid) {
        BuildInfos buildInfos = networkModificationTreeService.getBuildInfos(nodeUuid);
        networkModificationTreeService.updateBuildStatus(nodeUuid, BuildStatus.BUILDING);
        reportService.deleteReport(buildInfos.getReportUuid());

        try {
            networkModificationService.buildNode(studyUuid, nodeUuid, buildInfos);
        } catch (Exception e) {
            networkModificationTreeService.updateBuildStatus(nodeUuid, BuildStatus.NOT_BUILT);
            throw new StudyException(NODE_BUILD_ERROR, e.getMessage());
        }

    }

    public void stopBuild(@NonNull UUID nodeUuid) {
        networkModificationService.stopBuild(nodeUuid);
    }

    @Transactional
    public void duplicateStudyNode(UUID sourceStudyUuid, UUID targetStudyUuid, UUID nodeToCopyUuid, UUID referenceNodeUuid, InsertMode insertMode, String userId) {
        checkStudyContainsNode(sourceStudyUuid, nodeToCopyUuid);
        checkStudyContainsNode(targetStudyUuid, referenceNodeUuid);
        UUID duplicatedNodeUuid = networkModificationTreeService.duplicateStudyNode(nodeToCopyUuid, referenceNodeUuid, insertMode);
        boolean invalidateBuild = !EMPTY_ARRAY.equals(networkModificationTreeService.getNetworkModifications(nodeToCopyUuid));
        notificationService.emitNodeInserted(targetStudyUuid, referenceNodeUuid, duplicatedNodeUuid, insertMode);
        updateStatuses(targetStudyUuid, duplicatedNodeUuid, true, invalidateBuild);
        notificationService.emitElementUpdated(targetStudyUuid, userId);
    }

    @Transactional
    public void moveStudyNode(UUID studyUuid, UUID nodeToMoveUuid, UUID referenceNodeUuid, InsertMode insertMode, String userId) {
        List<NodeEntity> oldChildren = null;
        checkStudyContainsNode(studyUuid, nodeToMoveUuid);
        checkStudyContainsNode(studyUuid, referenceNodeUuid);
        boolean shouldInvalidateChildren = !EMPTY_ARRAY.equals(networkModificationTreeService.getNetworkModifications(nodeToMoveUuid));

        //Invalidating previous children if necessary
        if (shouldInvalidateChildren) {
            oldChildren = networkModificationTreeService.getChildrenByParentUuid(nodeToMoveUuid);
        }

        networkModificationTreeService.moveStudyNode(nodeToMoveUuid, referenceNodeUuid, insertMode);

        //Invalidating moved node or new children if necessary
        if (shouldInvalidateChildren) {
            updateStatuses(studyUuid, nodeToMoveUuid, false, true);
            oldChildren.forEach(child -> updateStatuses(studyUuid, child.getIdNode(), false, true));
        } else {
            invalidateBuild(studyUuid, nodeToMoveUuid, false, true);
        }
        notificationService.emitElementUpdated(studyUuid, userId);
    }

    @Transactional
    public void duplicateStudySubtree(UUID studyUuid, UUID parentNodeToCopyUuid, UUID referenceNodeUuid, String userId) {
        checkStudyContainsNode(studyUuid, parentNodeToCopyUuid);
        checkStudyContainsNode(studyUuid, referenceNodeUuid);

        UUID duplicatedNodeUuid = networkModificationTreeService.duplicateStudySubtree(parentNodeToCopyUuid, referenceNodeUuid, new HashSet<>());
        notificationService.emitSubtreeInserted(studyUuid, duplicatedNodeUuid, referenceNodeUuid);
        notificationService.emitElementUpdated(studyUuid, userId);
    }

    @Transactional
    public void moveStudySubtree(UUID studyUuid, UUID parentNodeToMoveUuid, UUID referenceNodeUuid, String userId) {
        checkStudyContainsNode(studyUuid, parentNodeToMoveUuid);
        checkStudyContainsNode(studyUuid, referenceNodeUuid);

        List<UUID> allChildren = networkModificationTreeService.getChildren(parentNodeToMoveUuid);
        if (allChildren.contains(referenceNodeUuid)) {
            throw new StudyException(NOT_ALLOWED);
        }
        networkModificationTreeService.moveStudySubtree(parentNodeToMoveUuid, referenceNodeUuid);

        if (networkModificationTreeService.getBuildStatus(parentNodeToMoveUuid) == BuildStatus.BUILT) {
            updateStatuses(studyUuid, parentNodeToMoveUuid, false, true);
        }
        allChildren.stream()
                .filter(childUuid -> networkModificationTreeService.getBuildStatus(childUuid) == BuildStatus.BUILT)
                .forEach(childUuid -> updateStatuses(studyUuid, childUuid, false, true));

        notificationService.emitSubtreeMoved(studyUuid, parentNodeToMoveUuid, referenceNodeUuid);
        notificationService.emitElementUpdated(studyUuid, userId);
    }

    private void invalidateBuild(UUID studyUuid, UUID nodeUuid, boolean invalidateOnlyChildrenBuildStatus, boolean invalidateOnlyTargetNode) {
        AtomicReference<Long> startTime = new AtomicReference<>(null);
        startTime.set(System.nanoTime());
        InvalidateNodeInfos invalidateNodeInfos = new InvalidateNodeInfos();
        invalidateNodeInfos.setNetworkUuid(networkStoreService.doGetNetworkUuid(studyUuid));
        // we might want to invalidate target node without impacting other nodes (when moving an empty node for example)
        if (invalidateOnlyTargetNode) {
            networkModificationTreeService.invalidateBuildOfNodeOnly(nodeUuid, invalidateOnlyChildrenBuildStatus, invalidateNodeInfos);
        } else {
            networkModificationTreeService.invalidateBuild(nodeUuid, invalidateOnlyChildrenBuildStatus, invalidateNodeInfos);
        }

        CompletableFuture<Void> executeInParallel = CompletableFuture.allOf(
                studyServerExecutionService.runAsync(() -> invalidateNodeInfos.getReportUuids().forEach(reportService::deleteReport)),  // TODO delete all with one request only
                studyServerExecutionService.runAsync(() -> invalidateNodeInfos.getSecurityAnalysisResultUuids().forEach(securityAnalysisService::deleteSaResult)),
                studyServerExecutionService.runAsync(() -> invalidateNodeInfos.getSensitivityAnalysisResultUuids().forEach(sensitivityAnalysisService::deleteSensitivityAnalysisResult)),
                studyServerExecutionService.runAsync(() -> invalidateNodeInfos.getShortCircuitAnalysisResultUuids().forEach(shortCircuitService::deleteShortCircuitAnalysisResult)),
                studyServerExecutionService.runAsync(() -> invalidateNodeInfos.getVoltageInitResultUuids().forEach(voltageInitService::deleteVoltageInitResult)),
                studyServerExecutionService.runAsync(() -> invalidateNodeInfos.getDynamicSimulationResultUuids().forEach(dynamicSimulationService::deleteResult)),
                studyServerExecutionService.runAsync(() -> networkStoreService.deleteVariants(invalidateNodeInfos.getNetworkUuid(), invalidateNodeInfos.getVariantIds()))
        );

        try {
            executeInParallel.get();
        } catch (Exception e) {
            if (e instanceof InterruptedException) {
                Thread.currentThread().interrupt();
            }
            LOGGER.error(e.toString(), e);
            throw new StudyException(INVALIDATE_BUILD_FAILED, e.getMessage());
        }

        if (startTime.get() != null) {
            LOGGER.trace("Invalidate node '{}' of study '{}' : {} seconds", nodeUuid, studyUuid,
                    TimeUnit.NANOSECONDS.toSeconds(System.nanoTime() - startTime.get()));
        }
    }

    private void updateStatuses(UUID studyUuid, UUID nodeUuid) {
        updateStatuses(studyUuid, nodeUuid, true);
    }

    private void updateStatuses(UUID studyUuid, UUID nodeUuid, boolean invalidateOnlyChildrenBuildStatus) {
        updateStatuses(studyUuid, nodeUuid, invalidateOnlyChildrenBuildStatus, true);
    }

    private void updateStatuses(UUID studyUuid, UUID nodeUuid, boolean invalidateOnlyChildrenBuildStatus, boolean invalidateBuild) {
        if (invalidateBuild) {
            invalidateBuild(studyUuid, nodeUuid, invalidateOnlyChildrenBuildStatus, false);
        }
        notificationService.emitStudyChanged(studyUuid, nodeUuid, NotificationService.UPDATE_TYPE_LOADFLOW_STATUS);
        notificationService.emitStudyChanged(studyUuid, nodeUuid, NotificationService.UPDATE_TYPE_SECURITY_ANALYSIS_STATUS);
        notificationService.emitStudyChanged(studyUuid, nodeUuid, NotificationService.UPDATE_TYPE_SENSITIVITY_ANALYSIS_STATUS);
        notificationService.emitStudyChanged(studyUuid, nodeUuid, NotificationService.UPDATE_TYPE_SHORT_CIRCUIT_STATUS);
        notificationService.emitStudyChanged(studyUuid, nodeUuid, NotificationService.UPDATE_TYPE_VOLTAGE_INIT_STATUS);
        notificationService.emitStudyChanged(studyUuid, nodeUuid, NotificationService.UPDATE_TYPE_DYNAMIC_SIMULATION_STATUS);
    }

    @Transactional
    public void changeModificationActiveState(@NonNull UUID studyUuid, @NonNull UUID nodeUuid,
                                              @NonNull UUID modificationUuid, boolean active, String userId) {
        if (!networkModificationTreeService.getStudyUuidForNodeId(nodeUuid).equals(studyUuid)) {
            throw new StudyException(NOT_ALLOWED);
        }
        networkModificationTreeService.handleExcludeModification(nodeUuid, modificationUuid, active);
        updateStatuses(studyUuid, nodeUuid, false);
        notificationService.emitElementUpdated(studyUuid, userId);
    }

    @Transactional
    public void deleteNetworkModifications(UUID studyUuid, UUID nodeUuid, List<UUID> modificationsUuids, String userId) {
        List<UUID> childrenUuids = networkModificationTreeService.getChildren(nodeUuid);
        notificationService.emitStartModificationEquipmentNotification(studyUuid, nodeUuid, childrenUuids, NotificationService.MODIFICATIONS_DELETING_IN_PROGRESS);
        try {
            if (!networkModificationTreeService.getStudyUuidForNodeId(nodeUuid).equals(studyUuid)) {
                throw new StudyException(NOT_ALLOWED);
            }
            UUID groupId = networkModificationTreeService.getModificationGroupUuid(nodeUuid);
            networkModificationService.deleteModifications(groupId, modificationsUuids);
            networkModificationTreeService.removeModificationsToExclude(nodeUuid, modificationsUuids);
            updateStatuses(studyUuid, nodeUuid, false);
        } finally {
            notificationService.emitEndModificationEquipmentNotification(studyUuid, nodeUuid, childrenUuids);
        }
        notificationService.emitElementUpdated(studyUuid, userId);
    }

    @Transactional
    public void deleteNode(UUID studyUuid, UUID nodeId, boolean deleteChildren, String userId) {
        AtomicReference<Long> startTime = new AtomicReference<>(null);
        startTime.set(System.nanoTime());
        DeleteNodeInfos deleteNodeInfos = new DeleteNodeInfos();
        deleteNodeInfos.setNetworkUuid(networkStoreService.doGetNetworkUuid(studyUuid));
        boolean invalidateChildrenBuild = !EMPTY_ARRAY.equals(networkModificationTreeService.getNetworkModifications(nodeId));
        List<NodeEntity> childrenNodes = networkModificationTreeService.getChildrenByParentUuid(nodeId);
        networkModificationTreeService.doDeleteNode(studyUuid, nodeId, deleteChildren, deleteNodeInfos);

        CompletableFuture<Void> executeInParallel = CompletableFuture.allOf(
                studyServerExecutionService.runAsync(() -> deleteNodeInfos.getModificationGroupUuids().forEach(networkModificationService::deleteModifications)),
                studyServerExecutionService.runAsync(() -> deleteNodeInfos.getReportUuids().forEach(reportService::deleteReport)),
                studyServerExecutionService.runAsync(() -> deleteNodeInfos.getSecurityAnalysisResultUuids().forEach(securityAnalysisService::deleteSaResult)),
                studyServerExecutionService.runAsync(() -> deleteNodeInfos.getSensitivityAnalysisResultUuids().forEach(sensitivityAnalysisService::deleteSensitivityAnalysisResult)),
                studyServerExecutionService.runAsync(() -> deleteNodeInfos.getShortCircuitAnalysisResultUuids().forEach(shortCircuitService::deleteShortCircuitAnalysisResult)),
                studyServerExecutionService.runAsync(() -> deleteNodeInfos.getVoltageInitResultUuids().forEach(voltageInitService::deleteVoltageInitResult)),
                studyServerExecutionService.runAsync(() -> deleteNodeInfos.getDynamicSimulationResultUuids().forEach(dynamicSimulationService::deleteResult)),
                studyServerExecutionService.runAsync(() -> networkStoreService.deleteVariants(deleteNodeInfos.getNetworkUuid(), deleteNodeInfos.getVariantIds()))
        );

        try {
            executeInParallel.get();
        } catch (Exception e) {
            if (e instanceof InterruptedException) {
                Thread.currentThread().interrupt();
            }
            LOGGER.error(e.toString(), e);
            throw new StudyException(DELETE_NODE_FAILED, e.getMessage());
        }

        if (startTime.get() != null) {
            LOGGER.trace("Delete node '{}' of study '{}' : {} seconds", nodeId, studyUuid,
                    TimeUnit.NANOSECONDS.toSeconds(System.nanoTime() - startTime.get()));
        }

        if (invalidateChildrenBuild) {
            childrenNodes.forEach(nodeEntity -> updateStatuses(studyUuid, nodeEntity.getIdNode(), false, true));
        }

        notificationService.emitElementUpdated(studyUuid, userId);
    }

    private void reindexStudy(StudyEntity study) {
        CreatedStudyBasicInfos studyInfos = toCreatedStudyBasicInfos(study);
        // reindex study in elasticsearch
        studyInfosService.recreateStudyInfos(studyInfos);
        try {
            networkConversionService.reindexStudyNetworkEquipments(study.getNetworkUuid());
        } catch (HttpStatusCodeException e) {
            LOGGER.error(e.toString(), e);
            throw e;
        }
        invalidateBuild(study.getId(), networkModificationTreeService.getStudyRootNodeUuid(study.getId()), false, false);
        LOGGER.info("Study with id = '{}' has been reindexed", study.getId());
    }

    public void reindexStudy(UUID studyUuid) {
        reindexStudy(studyRepository.findById(studyUuid).orElseThrow(() -> new StudyException(STUDY_NOT_FOUND)));
    }

    @Transactional
    public void moveModifications(UUID studyUuid, UUID targetNodeUuid, UUID originNodeUuid, List<UUID> modificationUuidList, UUID beforeUuid, String userId) {
        if (originNodeUuid == null) {
            throw new StudyException(MISSING_PARAMETER, "The parameter 'originNodeUuid' must be defined when moving modifications");
        }

        boolean moveBetweenNodes = !targetNodeUuid.equals(originNodeUuid);
        // Target node must not be built (incremental mode) when:
        // - the move is a cut & paste or a position change inside the same node
        // - the move is a cut & paste between 2 nodes and the target node belongs to the source node subtree
        boolean targetNodeBelongsToSourceNodeSubTree = moveBetweenNodes && networkModificationTreeService.hasAncestor(targetNodeUuid, originNodeUuid);
        boolean buildTargetNode = moveBetweenNodes && !targetNodeBelongsToSourceNodeSubTree;

        List<UUID> childrenUuids = networkModificationTreeService.getChildren(targetNodeUuid);
        List<UUID> originNodeChildrenUuids = new ArrayList<>();
        notificationService.emitStartModificationEquipmentNotification(studyUuid, targetNodeUuid, childrenUuids, NotificationService.MODIFICATIONS_UPDATING_IN_PROGRESS);
        if (moveBetweenNodes) {
            originNodeChildrenUuids = networkModificationTreeService.getChildren(originNodeUuid);
            notificationService.emitStartModificationEquipmentNotification(studyUuid, originNodeUuid, originNodeChildrenUuids, NotificationService.MODIFICATIONS_UPDATING_IN_PROGRESS);
        }
        try {
            checkStudyContainsNode(studyUuid, targetNodeUuid);
            UUID originGroupUuid = networkModificationTreeService.getModificationGroupUuid(originNodeUuid);
            NodeModificationInfos nodeInfos = networkModificationTreeService.getNodeModificationInfos(targetNodeUuid);
            UUID networkUuid = networkStoreService.getNetworkUuid(studyUuid);
            Optional<NetworkModificationResult> networkModificationResult = networkModificationService.moveModifications(originGroupUuid, modificationUuidList, beforeUuid, networkUuid, nodeInfos, buildTargetNode);
            if (!targetNodeBelongsToSourceNodeSubTree) {
                // invalidate the whole subtree except maybe the target node itself (depends if we have built this node during the move)
                networkModificationResult.ifPresent(modificationResult -> emitNetworkModificationImpacts(studyUuid, targetNodeUuid, modificationResult));
                updateStatuses(studyUuid, targetNodeUuid, buildTargetNode, true);
            }
            if (moveBetweenNodes) {
                // invalidate the whole subtree including the source node
                networkModificationResult.ifPresent(modificationResult -> emitNetworkModificationImpacts(studyUuid, originNodeUuid, modificationResult));
                updateStatuses(studyUuid, originNodeUuid, false, true);
            }
        } finally {
            notificationService.emitEndModificationEquipmentNotification(studyUuid, targetNodeUuid, childrenUuids);
            if (moveBetweenNodes) {
                notificationService.emitEndModificationEquipmentNotification(studyUuid, originNodeUuid, originNodeChildrenUuids);
            }
        }
        notificationService.emitElementUpdated(studyUuid, userId);
    }

    @Transactional
    public void duplicateModifications(UUID studyUuid, UUID nodeUuid, List<UUID> modificationUuidList, String userId) {
        List<UUID> childrenUuids = networkModificationTreeService.getChildren(nodeUuid);
        notificationService.emitStartModificationEquipmentNotification(studyUuid, nodeUuid, childrenUuids, NotificationService.MODIFICATIONS_UPDATING_IN_PROGRESS);
        try {
            checkStudyContainsNode(studyUuid, nodeUuid);
            NodeModificationInfos nodeInfos = networkModificationTreeService.getNodeModificationInfos(nodeUuid);
            UUID networkUuid = networkStoreService.getNetworkUuid(studyUuid);
            Optional<NetworkModificationResult> networkModificationResult = networkModificationService.duplicateModification(modificationUuidList, networkUuid, nodeInfos);
            // invalidate the whole subtree except the target node (we have built this node during the duplication)
            networkModificationResult.ifPresent(modificationResult -> emitNetworkModificationImpacts(studyUuid, nodeUuid, modificationResult));
            updateStatuses(studyUuid, nodeUuid, true, true);
        } finally {
            notificationService.emitEndModificationEquipmentNotification(studyUuid, nodeUuid, childrenUuids);
        }
        notificationService.emitElementUpdated(studyUuid, userId);
    }

    private void checkStudyContainsNode(UUID studyUuid, UUID nodeUuid) {
        if (!networkModificationTreeService.getStudyUuidForNodeId(nodeUuid).equals(studyUuid)) {
            throw new StudyException(NOT_ALLOWED);
        }
    }

    @Transactional(readOnly = true)
    public List<ReporterModel> getNodeReport(UUID nodeUuid, boolean nodeOnlyReport) {
        return getSubReportersByNodeFrom(nodeUuid, nodeOnlyReport);
    }

    private List<ReporterModel> getSubReportersByNodeFrom(UUID nodeUuid, boolean nodeOnlyReport) {
        List<ReporterModel> subReporters = getSubReportersByNodeFrom(nodeUuid);
        if (subReporters.isEmpty()) {
            return subReporters;
        } else if (nodeOnlyReport) {
            return List.of(subReporters.get(subReporters.size() - 1));
        } else {
            if (subReporters.get(0).getTaskKey().equals(ROOT_NODE_NAME)) {
                return subReporters;
            }
            Optional<UUID> parentUuid = networkModificationTreeService.getParentNodeUuid(UUID.fromString(subReporters.get(0).getTaskKey()));
            return parentUuid.isEmpty() ? subReporters : Stream.concat(getSubReportersByNodeFrom(parentUuid.get(), false).stream(), subReporters.stream()).collect(Collectors.toList());
        }
    }

    private List<ReporterModel> getSubReportersByNodeFrom(UUID nodeUuid) {
        AbstractNode nodeInfos = networkModificationTreeService.getNode(nodeUuid);
        ReporterModel reporter = reportService.getReport(nodeInfos.getReportUuid(), nodeInfos.getId().toString());
        Map<String, List<ReporterModel>> subReportersByNode = new LinkedHashMap<>();
        reporter.getSubReporters().forEach(subReporter -> subReportersByNode.putIfAbsent(getNodeIdFromReportKey(subReporter), new ArrayList<>()));
        reporter.getSubReporters().forEach(subReporter ->
            subReportersByNode.get(getNodeIdFromReportKey(subReporter)).addAll(subReporter.getSubReporters())
        );
        return subReportersByNode.keySet().stream().map(nodeId -> {
            ReporterModel newSubReporter = new ReporterModel(nodeId, nodeId);
            subReportersByNode.get(nodeId).forEach(newSubReporter::addSubReporter);
            return newSubReporter;
        }).collect(Collectors.toList());
    }

    private String getNodeIdFromReportKey(ReporterModel reporter) {
        return Arrays.stream(reporter.getTaskKey().split("@")).findFirst().orElseThrow();
    }

    public void deleteNodeReport(UUID nodeUuid) {
        reportService.deleteReport(networkModificationTreeService.getReportUuid(nodeUuid));
    }

    private void updateNode(UUID studyUuid, UUID nodeUuid, NetworkModificationResult networkModificationResult) {
        emitNetworkModificationImpacts(studyUuid, nodeUuid, networkModificationResult);
        updateStatuses(studyUuid, nodeUuid);
    }

    private void emitNetworkModificationImpacts(UUID studyUuid, UUID nodeUuid, NetworkModificationResult networkModificationResult) {
        //TODO move this / rename parent method when refactoring notifications
        networkModificationTreeService.updateBuildStatus(nodeUuid, networkModificationResult.getApplicationStatus());
        Set<org.gridsuite.study.server.notification.dto.EquipmentDeletionInfos> deletionsInfos =
            networkModificationResult.getNetworkImpacts().stream()
                .filter(impact -> impact.getImpactType() == SimpleImpactType.DELETION)
                .map(impact -> new org.gridsuite.study.server.notification.dto.EquipmentDeletionInfos(impact.getElementId(), impact.getElementType().name()))
            .collect(Collectors.toSet());

        notificationService.emitStudyChanged(studyUuid, nodeUuid, NotificationService.UPDATE_TYPE_STUDY,
            NetworkImpactsInfos.builder()
                .deletedEquipments(deletionsInfos)
                .impactedSubstationsIds(networkModificationResult.getImpactedSubstationsIds())
                .build()
        );

        if (networkModificationResult.getNetworkImpacts().stream()
            .filter(impact -> impact.getImpactType() == SimpleImpactType.MODIFICATION)
            .anyMatch(impact -> impact.getElementType() == IdentifiableType.SWITCH)) {
            notificationService.emitStudyChanged(studyUuid, nodeUuid, NotificationService.UPDATE_TYPE_SWITCH);
        }

        if (networkModificationResult.getNetworkImpacts().stream()
            .filter(impact -> impact.getImpactType() == SimpleImpactType.MODIFICATION)
            .anyMatch(impact -> impact.getElementType() == IdentifiableType.LINE)) {
            notificationService.emitStudyChanged(studyUuid, nodeUuid, NotificationService.UPDATE_TYPE_LINE);
        }
    }

    public void notify(@NonNull String notificationName, @NonNull UUID studyUuid) {
        if (notificationName.equals(NotificationService.UPDATE_TYPE_STUDY_METADATA_UPDATED)) {
            notificationService.emitStudyMetadataChanged(studyUuid);
        } else {
            throw new StudyException(UNKNOWN_NOTIFICATION_TYPE);
        }
    }

    @Transactional
    public UUID runSensitivityAnalysis(UUID studyUuid, UUID nodeUuid, String sensitivityAnalysisInput) {
        Objects.requireNonNull(studyUuid);
        Objects.requireNonNull(nodeUuid);
        Objects.requireNonNull(sensitivityAnalysisInput);

        Optional<UUID> prevResultUuidOpt = networkModificationTreeService.getSensitivityAnalysisResultUuid(nodeUuid);
        prevResultUuidOpt.ifPresent(sensitivityAnalysisService::deleteSensitivityAnalysisResult);

        UUID networkUuid = networkStoreService.getNetworkUuid(studyUuid);
        String provider = getSensitivityAnalysisProvider(studyUuid);
        String variantId = networkModificationTreeService.getVariantId(nodeUuid);
        UUID reportUuid = networkModificationTreeService.getReportUuid(nodeUuid);

        SensitivityAnalysisInputData sensitivityAnalysisInputData;
        try {
            sensitivityAnalysisInputData = objectMapper.readValue(sensitivityAnalysisInput, SensitivityAnalysisInputData.class);
            if (sensitivityAnalysisInputData.getParameters() == null) {
                SensitivityAnalysisParameters sensitivityAnalysisParameters = SensitivityAnalysisParameters.load();
                LoadFlowParameters loadFlowParameters = getLoadFlowParameters(studyUuid);
                List<LoadFlowSpecificParameterInfos> specificParameters = getSpecificLoadFlowParameters(studyUuid, ComputationUsingLoadFlow.SENSITIVITY_ANALYSIS);
                sensitivityAnalysisParameters.setLoadFlowParameters(loadFlowParameters);
                sensitivityAnalysisInputData.setParameters(sensitivityAnalysisParameters);
                sensitivityAnalysisInputData.setLoadFlowSpecificParameters(specificParameters == null ?
                    Map.of() : specificParameters.stream().collect(Collectors.toMap(LoadFlowSpecificParameterInfos::getName, LoadFlowSpecificParameterInfos::getValue)));
            }
        } catch (JsonProcessingException e) {
            throw new UncheckedIOException(e);
        }

        UUID result = sensitivityAnalysisService.runSensitivityAnalysis(nodeUuid, networkUuid, variantId, reportUuid, provider, sensitivityAnalysisInputData);

        updateSensitivityAnalysisResultUuid(nodeUuid, result);
        notificationService.emitStudyChanged(studyUuid, nodeUuid, NotificationService.UPDATE_TYPE_SENSITIVITY_ANALYSIS_STATUS);
        return result;
    }

    public UUID runShortCircuit(UUID studyUuid, UUID nodeUuid, String userId) {
        Optional<UUID> prevResultUuidOpt = networkModificationTreeService.getShortCircuitAnalysisResultUuid(nodeUuid);
        prevResultUuidOpt.ifPresent(shortCircuitService::deleteShortCircuitAnalysisResult);

        ShortCircuitParameters shortCircuitParameters = getShortCircuitParameters(studyUuid);
        UUID result = shortCircuitService.runShortCircuit(studyUuid, nodeUuid, shortCircuitParameters, userId);

        updateShortCircuitAnalysisResultUuid(nodeUuid, result);
        notificationService.emitStudyChanged(studyUuid, nodeUuid, NotificationService.UPDATE_TYPE_SHORT_CIRCUIT_STATUS);
        return result;
    }

<<<<<<< HEAD
=======
    public UUID runVoltageInit(UUID studyUuid, UUID nodeUuid, String userId) {
        Optional<UUID> prevResultUuidOpt = networkModificationTreeService.getVoltageInitResultUuid(nodeUuid);
        prevResultUuidOpt.ifPresent(voltageInitService::deleteVoltageInitResult);

        UUID result = voltageInitService.runVoltageInit(studyUuid, nodeUuid, userId);

        updateVoltageInitResultUuid(nodeUuid, result);
        notificationService.emitStudyChanged(studyUuid, nodeUuid, NotificationService.UPDATE_TYPE_VOLTAGE_INIT_STATUS);
        return result;
    }

    public String getMapSubstations(UUID studyUuid, UUID nodeUuid, List<String> substationsIds, boolean inUpstreamBuiltParentNode) {
        UUID nodeUuidToSearchIn = nodeUuid;
        if (inUpstreamBuiltParentNode) {
            nodeUuidToSearchIn = networkModificationTreeService.doGetLastParentNodeBuiltUuid(nodeUuid);
        }
        return networkMapService.getEquipmentsMapData(networkStoreService.getNetworkUuid(studyUuid), networkModificationTreeService.getVariantId(nodeUuidToSearchIn), substationsIds, "map-substations");
    }

    public String getMapLines(UUID studyUuid, UUID nodeUuid, List<String> substationsIds, boolean inUpstreamBuiltParentNode) {
        UUID nodeUuidToSearchIn = nodeUuid;
        if (inUpstreamBuiltParentNode) {
            nodeUuidToSearchIn = networkModificationTreeService.doGetLastParentNodeBuiltUuid(nodeUuid);
        }
        return networkMapService.getEquipmentsMapData(networkStoreService.getNetworkUuid(studyUuid), networkModificationTreeService.getVariantId(nodeUuidToSearchIn), substationsIds, "map-lines");
    }

    public String getMapHvdcLines(UUID studyUuid, UUID nodeUuid, List<String> substationsIds, boolean inUpstreamBuiltParentNode) {
        UUID nodeUuidToSearchIn = nodeUuid;
        if (inUpstreamBuiltParentNode) {
            nodeUuidToSearchIn = networkModificationTreeService.doGetLastParentNodeBuiltUuid(nodeUuid);
        }
        return networkMapService.getEquipmentsMapData(networkStoreService.getNetworkUuid(studyUuid), networkModificationTreeService.getVariantId(nodeUuidToSearchIn), substationsIds, "map-hvdc-lines");
    }

>>>>>>> e6a48d89
    public List<MappingInfos> getDynamicSimulationMappings(UUID studyUuid) {
        // get mapping from study uuid
        return dynamicSimulationService.getMappings(studyUuid);

    }

    public List<ModelInfos> getDynamicSimulationModels(UUID studyUuid, UUID nodeUuid) {
        // load configured parameters persisted in the study server DB
        DynamicSimulationParametersInfos configuredParameters = getDynamicSimulationParameters(studyUuid);
        String mapping = configuredParameters.getMapping();

        // get model from mapping
        return dynamicSimulationService.getModels(mapping);
    }

    @Transactional
    public void setDynamicSimulationParameters(UUID studyUuid, DynamicSimulationParametersInfos dsParameter, String userId) {
        updateDynamicSimulationParameters(studyUuid, DynamicSimulationService.toEntity(dsParameter != null ? dsParameter : DynamicSimulationService.getDefaultDynamicSimulationParameters(), objectMapper));
        notificationService.emitElementUpdated(studyUuid, userId);
    }

    public DynamicSimulationParametersInfos getDynamicSimulationParameters(UUID studyUuid) {
        return studyRepository.findById(studyUuid)
                .map(studyEntity -> studyEntity.getDynamicSimulationParameters() != null ? DynamicSimulationService.fromEntity(studyEntity.getDynamicSimulationParameters(), objectMapper) : DynamicSimulationService.getDefaultDynamicSimulationParameters())
                .orElse(null);
    }

    @Transactional
    public UUID runDynamicSimulation(UUID studyUuid, UUID nodeUuid, DynamicSimulationParametersInfos parameters) {
        Objects.requireNonNull(studyUuid);
        Objects.requireNonNull(nodeUuid);

        // pre-condition check
        LoadFlowStatus lfStatus = getLoadFlowStatus(nodeUuid);
        if (lfStatus != LoadFlowStatus.CONVERGED) {
            throw new StudyException(NOT_ALLOWED, "Load flow must run successfully before running dynamic simulation");
        }

        // create receiver for getting back the notification in rabbitmq
        String receiver;
        try {
            receiver = URLEncoder.encode(objectMapper.writeValueAsString(new NodeReceiver(nodeUuid)),
                    StandardCharsets.UTF_8);
        } catch (JsonProcessingException e) {
            throw new UncheckedIOException(e);
        }

        // get associated network
        UUID networkUuid = networkStoreService.getNetworkUuid(studyUuid);

        // clean previous result if exist
        Optional<UUID> prevResultUuidOpt = networkModificationTreeService.getDynamicSimulationResultUuid(nodeUuid);
        prevResultUuidOpt.ifPresent(dynamicSimulationService::deleteResult);

        // load configured parameters persisted in the study server DB
        DynamicSimulationParametersInfos configuredParameters = getDynamicSimulationParameters(studyUuid);
        // override configured parameters by provided parameters (only provided fields)
        DynamicSimulationParametersInfos mergeParameters = new DynamicSimulationParametersInfos();
        if (configuredParameters != null) {
            PropertyUtils.copyNonNullProperties(configuredParameters, mergeParameters);
        }
        if (parameters != null) {
            PropertyUtils.copyNonNullProperties(parameters, mergeParameters);
        }

        // launch dynamic simulation
        UUID resultUuid = dynamicSimulationService.runDynamicSimulation(getDynamicSimulationProvider(studyUuid), receiver, networkUuid, "", mergeParameters);

        // update result uuid and notification
        updateDynamicSimulationResultUuid(nodeUuid, resultUuid);
        notificationService.emitStudyChanged(studyUuid, nodeUuid, NotificationService.UPDATE_TYPE_DYNAMIC_SIMULATION_STATUS);

        return resultUuid;
    }

    public List<TimeSeriesMetadataInfos> getDynamicSimulationTimeSeriesMetadata(UUID nodeUuid) {
        return dynamicSimulationService.getTimeSeriesMetadataList(nodeUuid);
    }

    public List<DoubleTimeSeries> getDynamicSimulationTimeSeries(UUID nodeUuid, List<String> timeSeriesNames) {
        // get timeseries from node uuid
        return dynamicSimulationService.getTimeSeriesResult(nodeUuid, timeSeriesNames);
    }

    public List<StringTimeSeries> getDynamicSimulationTimeLine(UUID nodeUuid) {
        // get timeline from node uuid
        return dynamicSimulationService.getTimeLineResult(nodeUuid); // timeline has only one element
    }

    public DynamicSimulationStatus getDynamicSimulationStatus(UUID nodeUuid) {
        return dynamicSimulationService.getStatus(nodeUuid);
    }

    public String getNetworkElementsIds(UUID studyUuid, UUID nodeUuid, List<String> substationsIds, boolean inUpstreamBuiltParentNode, String equipmentType) {
        UUID nodeUuidToSearchIn = getNodeUuidToSearchIn(nodeUuid, inUpstreamBuiltParentNode);
        return networkMapService.getElementsIds(networkStoreService.getNetworkUuid(studyUuid), networkModificationTreeService.getVariantId(nodeUuidToSearchIn),
                substationsIds, equipmentType);
    }

}<|MERGE_RESOLUTION|>--- conflicted
+++ resolved
@@ -1723,8 +1723,6 @@
         return result;
     }
 
-<<<<<<< HEAD
-=======
     public UUID runVoltageInit(UUID studyUuid, UUID nodeUuid, String userId) {
         Optional<UUID> prevResultUuidOpt = networkModificationTreeService.getVoltageInitResultUuid(nodeUuid);
         prevResultUuidOpt.ifPresent(voltageInitService::deleteVoltageInitResult);
@@ -1736,31 +1734,6 @@
         return result;
     }
 
-    public String getMapSubstations(UUID studyUuid, UUID nodeUuid, List<String> substationsIds, boolean inUpstreamBuiltParentNode) {
-        UUID nodeUuidToSearchIn = nodeUuid;
-        if (inUpstreamBuiltParentNode) {
-            nodeUuidToSearchIn = networkModificationTreeService.doGetLastParentNodeBuiltUuid(nodeUuid);
-        }
-        return networkMapService.getEquipmentsMapData(networkStoreService.getNetworkUuid(studyUuid), networkModificationTreeService.getVariantId(nodeUuidToSearchIn), substationsIds, "map-substations");
-    }
-
-    public String getMapLines(UUID studyUuid, UUID nodeUuid, List<String> substationsIds, boolean inUpstreamBuiltParentNode) {
-        UUID nodeUuidToSearchIn = nodeUuid;
-        if (inUpstreamBuiltParentNode) {
-            nodeUuidToSearchIn = networkModificationTreeService.doGetLastParentNodeBuiltUuid(nodeUuid);
-        }
-        return networkMapService.getEquipmentsMapData(networkStoreService.getNetworkUuid(studyUuid), networkModificationTreeService.getVariantId(nodeUuidToSearchIn), substationsIds, "map-lines");
-    }
-
-    public String getMapHvdcLines(UUID studyUuid, UUID nodeUuid, List<String> substationsIds, boolean inUpstreamBuiltParentNode) {
-        UUID nodeUuidToSearchIn = nodeUuid;
-        if (inUpstreamBuiltParentNode) {
-            nodeUuidToSearchIn = networkModificationTreeService.doGetLastParentNodeBuiltUuid(nodeUuid);
-        }
-        return networkMapService.getEquipmentsMapData(networkStoreService.getNetworkUuid(studyUuid), networkModificationTreeService.getVariantId(nodeUuidToSearchIn), substationsIds, "map-hvdc-lines");
-    }
-
->>>>>>> e6a48d89
     public List<MappingInfos> getDynamicSimulationMappings(UUID studyUuid) {
         // get mapping from study uuid
         return dynamicSimulationService.getMappings(studyUuid);
