/**
 * Copyright (c) 2021, RTE (http://www.rte-france.com)
 * This Source Code Form is subject to the terms of the Mozilla Public
 * License, v. 2.0. If a copy of the MPL was not distributed with this
 * file, You can obtain one at http://mozilla.org/MPL/2.0/.
 */
package org.gridsuite.study.server;

import com.fasterxml.jackson.core.JsonProcessingException;
import com.fasterxml.jackson.databind.JsonNode;
import com.fasterxml.jackson.databind.ObjectMapper;
import com.powsybl.commons.reporter.ReporterModel;
import com.powsybl.contingency.Contingency;
import com.powsybl.iidm.network.Country;
import com.powsybl.iidm.network.VariantManagerConstants;
import com.powsybl.loadflow.LoadFlowParameters;
import com.powsybl.loadflow.LoadFlowResult;
import com.powsybl.loadflow.LoadFlowResultImpl;
import lombok.NonNull;
import org.apache.commons.lang3.StringUtils;
import org.apache.commons.lang3.tuple.Pair;
import org.gridsuite.study.server.dto.*;
import org.gridsuite.study.server.dto.modification.EquipmentDeletionInfos;
import org.gridsuite.study.server.dto.modification.EquipmentModificationInfos;
import org.gridsuite.study.server.dto.modification.ModificationInfos;
import org.gridsuite.study.server.dto.modification.ModificationType;
import org.gridsuite.study.server.elasticsearch.EquipmentInfosService;
import org.gridsuite.study.server.elasticsearch.StudyInfosService;
import org.gridsuite.study.server.networkmodificationtree.dto.BuildStatus;
import org.gridsuite.study.server.networkmodificationtree.dto.InsertMode;
import org.gridsuite.study.server.networkmodificationtree.dto.NetworkModificationNode;
import org.gridsuite.study.server.networkmodificationtree.entities.NodeEntity;
import org.gridsuite.study.server.repository.*;
import org.slf4j.Logger;
import org.slf4j.LoggerFactory;
import org.springframework.beans.factory.annotation.Autowired;
import org.springframework.beans.factory.annotation.Value;
import org.springframework.cloud.stream.function.StreamBridge;
import org.springframework.context.annotation.Bean;
import org.springframework.context.annotation.Lazy;
import org.springframework.core.ParameterizedTypeReference;
import org.springframework.http.HttpEntity;
import org.springframework.http.HttpHeaders;
import org.springframework.http.HttpMethod;
import org.springframework.http.HttpStatus;
import org.springframework.http.MediaType;
import org.springframework.http.ResponseEntity;
import org.springframework.http.client.MultipartBodyBuilder;
import org.springframework.integration.support.MessageBuilder;
import org.springframework.messaging.Message;
import org.springframework.stereotype.Service;
import org.springframework.transaction.annotation.Transactional;
import org.springframework.util.MultiValueMap;
import org.springframework.web.client.HttpStatusCodeException;
import org.springframework.web.client.RestTemplate;
import org.springframework.web.multipart.MultipartFile;
import org.springframework.web.util.UriComponentsBuilder;

import java.io.UncheckedIOException;
import java.net.URLDecoder;
import java.net.URLEncoder;
import java.nio.charset.StandardCharsets;
import java.time.LocalDateTime;
import java.time.ZoneOffset;
import java.time.ZonedDateTime;
import java.util.*;
import java.util.concurrent.CompletableFuture;
import java.util.concurrent.TimeUnit;
import java.util.concurrent.atomic.AtomicReference;
import java.util.function.Consumer;
import java.util.stream.Collectors;
import java.util.stream.Stream;

import static org.gridsuite.study.server.StudyConstants.*;
import static org.gridsuite.study.server.StudyException.Type.*;

/**
 * @author Abdelsalem Hedhili <abdelsalem.hedhili at rte-france.com>
 * @author Franck Lecuyer <franck.lecuyer at rte-france.com>
 * @author Chamseddine Benhamed <chamseddine.benhamed at rte-france.com>
 */
@Service
public class StudyService {

    private static final Logger LOGGER = LoggerFactory.getLogger(StudyService.class);

    public static final String ROOT_CATEGORY_REACTOR = "reactor.";

    public static final String CATEGORY_BROKER_INPUT = StudyService.class.getName() + ".input-broker-messages";

    private static final String CATEGORY_BROKER_OUTPUT = StudyService.class.getName() + ".output-broker-messages";

    private static final Logger MESSAGE_OUTPUT_LOGGER = LoggerFactory.getLogger(CATEGORY_BROKER_OUTPUT);

    static final String HEADER_USER_ID = "userId";
    static final String HEADER_STUDY_UUID = "studyUuid";
    static final String HEADER_NODE = "node";
    static final String HEADER_UPDATE_TYPE = "updateType";
    static final String UPDATE_TYPE_STUDIES = "studies";
    static final String UPDATE_TYPE_STUDY_DELETE = "deleteStudy";
    static final String UPDATE_TYPE_LOADFLOW = "loadflow";
    static final String UPDATE_TYPE_LOADFLOW_STATUS = "loadflow_status";
    static final String UPDATE_TYPE_SWITCH = "switch";
    static final String UPDATE_TYPE_LINE = "line";
    static final String UPDATE_TYPE_SECURITY_ANALYSIS_RESULT = "securityAnalysisResult";
    static final String UPDATE_TYPE_SECURITY_ANALYSIS_STATUS = "securityAnalysis_status";
    static final String UPDATE_TYPE_BUILD_COMPLETED = "buildCompleted";
    static final String UPDATE_TYPE_BUILD_CANCELLED = "buildCancelled";
    static final String HEADER_ERROR = "error";
    static final String UPDATE_TYPE_STUDY = "study";
    static final String HEADER_UPDATE_TYPE_SUBSTATIONS_IDS = "substationsIds";
    static final String HEADER_UPDATE_TYPE_DELETED_EQUIPMENT_ID = "deletedEquipmentId";
    static final String HEADER_UPDATE_TYPE_DELETED_EQUIPMENT_TYPE = "deletedEquipmentType";
    static final String QUERY_PARAM_SUBSTATION_ID = "substationId";
    static final String QUERY_PARAM_COMPONENT_LIBRARY = "componentLibrary";
    static final String QUERY_PARAM_USE_NAME = "useName";
    static final String QUERY_PARAM_CENTER_LABEL = "centerLabel";
    static final String QUERY_PARAM_DIAGONAL_LABEL = "diagonalLabel";
    static final String QUERY_PARAM_TOPOLOGICAL_COLORING = "topologicalColoring";
    static final String QUERY_PARAM_SUBSTATION_LAYOUT = "substationLayout";
    static final String QUERY_PARAM_DEPTH = "depth";
    static final String QUERY_PARAM_VOLTAGE_LEVELS_IDS = "voltageLevelsIds";
    static final String RESULT_UUID = "resultUuid";

    static final String QUERY_PARAM_RECEIVER = "receiver";

    static final String HEADER_RECEIVER = "receiver";

    static final String FIRST_VARIANT_ID = "first_variant_id";

    NetworkModificationTreeService networkModificationTreeService;

    StudyServerExecutionService studyServerExecutionService;

    @Autowired
    private RestTemplate restTemplate;
    private String caseServerBaseUri;
    private String singleLineDiagramServerBaseUri;
    private String networkConversionServerBaseUri;
    private String geoDataServerBaseUri;
    private String networkMapServerBaseUri;
    private String loadFlowServerBaseUri;
    private String securityAnalysisServerBaseUri;
    private String actionsServerBaseUri;
    private String defaultLoadflowProvider;

    private final StudyRepository studyRepository;
    private final StudyCreationRequestRepository studyCreationRequestRepository;
    private final NetworkService networkStoreService;
    private final NetworkModificationService networkModificationService;
    private final ReportService reportService;
    private final StudyInfosService studyInfosService;
    private final EquipmentInfosService equipmentInfosService;

    private final ObjectMapper objectMapper;

    @Autowired
    private StreamBridge studyUpdatePublisher;

    @Bean
    public Consumer<Message<String>> consumeSaResult() {
        return message -> {
            UUID resultUuid = UUID.fromString(message.getHeaders().get(RESULT_UUID, String.class));
            String receiver = message.getHeaders().get(HEADER_RECEIVER, String.class);
            if (receiver != null) {
                Receiver receiverObj;
                try {
                    receiverObj = objectMapper.readValue(URLDecoder.decode(receiver, StandardCharsets.UTF_8),
                            Receiver.class);

                    LOGGER.info("Security analysis result '{}' available for node '{}'", resultUuid,
                            receiverObj.getNodeUuid());

                    // update DB
                    updateSecurityAnalysisResultUuid(receiverObj.getNodeUuid(), resultUuid);
                                // send notifications
                    UUID studyUuid = getStudyUuidFromNodeUuid(receiverObj.getNodeUuid());
                    emitStudyChanged(studyUuid, receiverObj.getNodeUuid(), UPDATE_TYPE_SECURITY_ANALYSIS_STATUS);
                    emitStudyChanged(studyUuid, receiverObj.getNodeUuid(), UPDATE_TYPE_SECURITY_ANALYSIS_RESULT);
                } catch (JsonProcessingException e) {
                    LOGGER.error(e.toString());
                }
            }
        };
    }

    @Autowired
    public StudyService(@Value("${backing-services.case.base-uri:http://case-server/}") String caseServerBaseUri,
        @Value("${backing-services.single-line-diagram.base-uri:http://single-line-diagram-server/}") String singleLineDiagramServerBaseUri,
        @Value("${backing-services.network-conversion.base-uri:http://network-conversion-server/}") String networkConversionServerBaseUri,
        @Value("${backing-services.geo-data.base-uri:http://geo-data-server/}") String geoDataServerBaseUri,
        @Value("${backing-services.network-map.base-uri:http://network-map-server/}") String networkMapServerBaseUri,
        @Value("${backing-services.loadflow.base-uri:http://loadflow-server/}") String loadFlowServerBaseUri,
        @Value("${backing-services.security-analysis-server.base-uri:http://security-analysis-server/}") String securityAnalysisServerBaseUri,
        @Value("${backing-services.actions-server.base-uri:http://actions-server/}") String actionsServerBaseUri,
        @Value("${loadflow.default-provider}") String defaultLoadflowProvider,
        StudyRepository studyRepository,
        StudyCreationRequestRepository studyCreationRequestRepository,
        NetworkService networkStoreService,
        NetworkModificationService networkModificationService,
        ReportService reportService,
        @Lazy StudyInfosService studyInfosService,
        @Lazy EquipmentInfosService equipmentInfosService,
        NetworkModificationTreeService networkModificationTreeService,
        ObjectMapper objectMapper,
        StudyServerExecutionService studyServerExecutionService) {
        this.caseServerBaseUri = caseServerBaseUri;
        this.singleLineDiagramServerBaseUri = singleLineDiagramServerBaseUri;
        this.networkConversionServerBaseUri = networkConversionServerBaseUri;
        this.geoDataServerBaseUri = geoDataServerBaseUri;
        this.networkMapServerBaseUri = networkMapServerBaseUri;
        this.loadFlowServerBaseUri = loadFlowServerBaseUri;
        this.securityAnalysisServerBaseUri = securityAnalysisServerBaseUri;
        this.actionsServerBaseUri = actionsServerBaseUri;
        this.studyRepository = studyRepository;
        this.studyCreationRequestRepository = studyCreationRequestRepository;
        this.networkStoreService = networkStoreService;
        this.networkModificationService = networkModificationService;
        this.reportService = reportService;
        this.studyInfosService = studyInfosService;
        this.equipmentInfosService = equipmentInfosService;
        this.networkModificationTreeService = networkModificationTreeService;
        this.defaultLoadflowProvider = defaultLoadflowProvider;
        this.objectMapper = objectMapper;
        this.studyServerExecutionService = studyServerExecutionService;
    }

    private static StudyInfos toStudyInfos(StudyEntity entity) {
        return StudyInfos.builder()
                .id(entity.getId())
                .creationDate(ZonedDateTime.ofInstant(entity.getDate().toInstant(ZoneOffset.UTC), ZoneOffset.UTC))
                .userId(entity.getUserId())
                .caseFormat(entity.getCaseFormat())
                .build();
    }

    private static BasicStudyInfos toBasicStudyInfos(StudyCreationRequestEntity entity) {
        return BasicStudyInfos.builder()
                .creationDate(ZonedDateTime.now(ZoneOffset.UTC))
                .userId(entity.getUserId())
                .id(entity.getId())
                .build();
    }

    private static CreatedStudyBasicInfos toCreatedStudyBasicInfos(StudyEntity entity) {
        return CreatedStudyBasicInfos.builder()
                .creationDate(ZonedDateTime.now(ZoneOffset.UTC))
                .userId(entity.getUserId())
                .id(entity.getId())
                .caseFormat(entity.getCaseFormat())
                .build();
    }

    public List<CreatedStudyBasicInfos> getStudies() {
        return studyRepository.findAll().stream()
                .map(StudyService::toCreatedStudyBasicInfos)
                .sorted(Comparator.comparing(CreatedStudyBasicInfos::getCreationDate).reversed())
                .collect(Collectors.toList());
    }

    public List<CreatedStudyBasicInfos> getStudiesMetadata(List<UUID> uuids) {
        return studyRepository.findAllById(uuids).stream().map(StudyService::toCreatedStudyBasicInfos)
                .collect(Collectors.toList());
    }

    List<BasicStudyInfos> getStudiesCreationRequests() {
        return studyCreationRequestRepository.findAll().stream()
                .map(StudyService::toBasicStudyInfos)
                .sorted(Comparator.comparing(BasicStudyInfos::getCreationDate).reversed()).collect(Collectors.toList());
    }

    public BasicStudyInfos createStudy(UUID caseUuid, String userId, UUID studyUuid) {
        BasicStudyInfos basicStudyInfos = StudyService.toBasicStudyInfos(insertStudyCreationRequest(userId, studyUuid));
        studyServerExecutionService.runAsync(() -> {
            createStudyAsync(caseUuid, userId, basicStudyInfos);
        });
        return basicStudyInfos;
    }

    private void createStudyAsync(UUID caseUuid, String userId, BasicStudyInfos basicStudyInfos) {
        AtomicReference<Long> startTime = new AtomicReference<>();
        startTime.set(System.nanoTime());
        try {
            UUID importReportUuid = UUID.randomUUID();
            String caseFormat = getCaseFormat(caseUuid);
            NetworkInfos networkInfos = persistentStore(caseUuid, basicStudyInfos.getId(), userId, importReportUuid);

            LoadFlowParameters loadFlowParameters = LoadFlowParameters.load();
            insertStudy(basicStudyInfos.getId(), userId, networkInfos.getNetworkUuid(), networkInfos.getNetworkId(),
                    caseFormat, caseUuid, false, toEntity(loadFlowParameters), importReportUuid);
        } catch (Exception e) {
            LOGGER.error(e.toString(), e);
        } finally {
            deleteStudyIfNotCreationInProgress(basicStudyInfos.getId(), userId);
            LOGGER.trace("Create study '{}' : {} seconds", basicStudyInfos.getId(),
                    TimeUnit.NANOSECONDS.toSeconds(System.nanoTime() - startTime.get()));
        }
    }

    public BasicStudyInfos createStudy(MultipartFile caseFile, String userId, UUID studyUuid) {
        BasicStudyInfos basicStudyInfos = StudyService.toBasicStudyInfos(insertStudyCreationRequest(userId, studyUuid));

        studyServerExecutionService.runAsync(() -> {
            createStudyAsync(caseFile, userId, basicStudyInfos);
        });
        return basicStudyInfos;
    }

    private void createStudyAsync(MultipartFile caseFile, String userId, BasicStudyInfos basicStudyInfos) {
        AtomicReference<Long> startTime = new AtomicReference<>();
        startTime.set(System.nanoTime());
        try {
            UUID importReportUuid = UUID.randomUUID();
            UUID caseUuid = importCase(caseFile, basicStudyInfos.getId(), userId);
            if (caseUuid != null) {
                String caseFormat = getCaseFormat(caseUuid);
                NetworkInfos networkInfos = persistentStore(caseUuid, basicStudyInfos.getId(), userId, importReportUuid);

                LoadFlowParameters loadFlowParameters = LoadFlowParameters.load();
                insertStudy(basicStudyInfos.getId(), userId, networkInfos.getNetworkUuid(),
                        networkInfos.getNetworkId(), caseFormat, caseUuid, false, toEntity(loadFlowParameters), importReportUuid);
            }
        } catch (Exception e) {
            LOGGER.error(e.toString(), e);
        } finally {
            deleteStudyIfNotCreationInProgress(basicStudyInfos.getId(), userId);
            LOGGER.trace("Create study '{}' : {} seconds", basicStudyInfos.getId(),
                    TimeUnit.NANOSECONDS.toSeconds(System.nanoTime() - startTime.get()));
        }
    }

    public StudyInfos getStudyInfos(UUID studyUuid) {
        StudyEntity study = getStudy(studyUuid);

        return StudyService.toStudyInfos(study);
    }

    @Transactional(readOnly = true)
    public StudyEntity getStudy(UUID studyUuid) {
        return studyRepository.findById(studyUuid).orElseThrow(() -> new StudyException(STUDY_NOT_FOUND));
    }

    List<CreatedStudyBasicInfos> searchStudies(@NonNull String query) {
        return studyInfosService.search(query);
    }

    public static String escapeLucene(String s) {
        StringBuilder sb = new StringBuilder();

        for (int i = 0; i < s.length(); ++i) {
            char c = s.charAt(i);
            switch (c) {
                case '+':
                case '\\':
                case '-':
                case '!':
                case '(':
                case ')':
                case ':':
                case '^':
                case '[':
                case ']':
                case '"':
                case '{':
                case '}':
                case '~':
                case '*':
                case '?':
                case '|':
                case '&':
                case '/':

                case ' ': // white space has to be escaped, too
                    sb.append('\\');
                    break;
                default:
                    // do nothing but appease sonarlint
            }

            sb.append(c);
        }

        return sb.toString();
    }

    List<EquipmentInfos> searchEquipments(@NonNull UUID studyUuid, @NonNull UUID nodeUuid, @NonNull String userInput,
                                          @NonNull EquipmentInfosService.FieldSelector fieldSelector, String equipmentType,
                                          boolean inUpstreamBuiltParentNode) {
        UUID nodeUuidToSearchIn = nodeUuid;
        if (inUpstreamBuiltParentNode) {
            nodeUuidToSearchIn = networkModificationTreeService.doGetLastParentNodeBuilt(nodeUuid);
        }
        UUID networkUuid = networkStoreService.getNetworkUuid(studyUuid);
        String variantId = getVariantId(nodeUuidToSearchIn);

        if (variantId.isEmpty()) {
            variantId = VariantManagerConstants.INITIAL_VARIANT_ID;
        }

        String queryInitialVariant = buildEquipmentSearchQuery(userInput, fieldSelector, networkUuid,
                VariantManagerConstants.INITIAL_VARIANT_ID, equipmentType);
        List<EquipmentInfos> equipmentInfosInInitVariant = equipmentInfosService.searchEquipments(queryInitialVariant);

        return (variantId.equals(VariantManagerConstants.INITIAL_VARIANT_ID)) ? equipmentInfosInInitVariant
                : completeSearchWithCurrentVariant(networkUuid, variantId, userInput, fieldSelector,
                        equipmentInfosInInitVariant, equipmentType);
    }

    private List<EquipmentInfos> completeSearchWithCurrentVariant(UUID networkUuid, String variantId, String userInput,
                                                                  EquipmentInfosService.FieldSelector fieldSelector, List<EquipmentInfos> equipmentInfosInInitVariant,
                                                                  String equipmentType) {
        String queryTombstonedEquipments = buildTombstonedEquipmentSearchQuery(networkUuid, variantId);
        Set<String> removedEquipmentIdsInVariant = equipmentInfosService.searchTombstonedEquipments(queryTombstonedEquipments)
                .stream()
                .map(TombstonedEquipmentInfos::getId)
                .collect(Collectors.toSet());

        String queryVariant = buildEquipmentSearchQuery(userInput, fieldSelector, networkUuid, variantId,
                equipmentType);
        List<EquipmentInfos> addedEquipmentInfosInVariant = equipmentInfosService.searchEquipments(queryVariant);

        List<EquipmentInfos> equipmentInfos = equipmentInfosInInitVariant
                .stream()
                .filter(ei -> !removedEquipmentIdsInVariant.contains(ei.getId()))
                .collect(Collectors.toList());

        equipmentInfos.addAll(addedEquipmentInfosInVariant);

        return equipmentInfos;
    }

    private String buildEquipmentSearchQuery(String userInput, EquipmentInfosService.FieldSelector fieldSelector, UUID networkUuid, String variantId, String equipmentType) {
        String query = "networkUuid.keyword:(%s) AND variantId.keyword:(%s) AND %s:(*%s*)"
                + (equipmentType == null ? "" : " AND equipmentType.keyword:(%s)");
        return String.format(query, networkUuid, variantId,
                fieldSelector == EquipmentInfosService.FieldSelector.NAME ? "equipmentName.fullascii" : "equipmentId.fullascii",
                escapeLucene(userInput), equipmentType);
    }

    private String buildTombstonedEquipmentSearchQuery(UUID networkUuid, String variantId) {
        return String.format("networkUuid.keyword:(%s) AND variantId.keyword:(%s)", networkUuid, variantId);
    }

    @Transactional
    public Optional<DeleteStudyInfos> doDeleteStudyIfNotCreationInProgress(UUID studyUuid, String userId) {
        Optional<StudyCreationRequestEntity> studyCreationRequestEntity = studyCreationRequestRepository.findById(studyUuid);
        UUID networkUuid = null;
        List<NodeModificationInfos> nodesModificationInfos = new ArrayList<>();
        if (studyCreationRequestEntity.isEmpty()) {
            networkUuid = networkStoreService.doGetNetworkUuid(studyUuid);
            nodesModificationInfos = networkModificationTreeService.getAllNodesModificationInfos(studyUuid);
            studyRepository.findById(studyUuid).ifPresent(s -> {
                networkModificationTreeService.doDeleteTree(studyUuid);
                studyRepository.deleteById(studyUuid);
                studyInfosService.deleteByUuid(studyUuid);
            });
        } else {
            studyCreationRequestRepository.deleteById(studyCreationRequestEntity.get().getId());
        }
        emitStudyDelete(studyUuid, userId);

        return networkUuid != null ? Optional.of(new DeleteStudyInfos(networkUuid, nodesModificationInfos)) : Optional.empty();
    }

    public void deleteStudyIfNotCreationInProgress(UUID studyUuid, String userId) {
        AtomicReference<Long> startTime = new AtomicReference<>(null);
        try {
            Optional<DeleteStudyInfos> deleteStudyInfosOpt = doDeleteStudyIfNotCreationInProgress(studyUuid,
                    userId);
            if (deleteStudyInfosOpt.isPresent()) {
                DeleteStudyInfos deleteStudyInfos = deleteStudyInfosOpt.get();
                startTime.set(System.nanoTime());

                CompletableFuture<Void> executeInParallel = CompletableFuture.allOf(
                    studyServerExecutionService.runAsync(() -> deleteStudyInfos.getNodesModificationInfos().stream().map(NodeModificationInfos::getModificationGroupUuid).filter(Objects::nonNull).forEach(networkModificationService::deleteModifications)),
                    studyServerExecutionService.runAsync(() -> deleteEquipmentIndexes(deleteStudyInfos.getNetworkUuid())),
                    studyServerExecutionService.runAsync(() -> deleteStudyInfos.getNodesModificationInfos().stream().map(NodeModificationInfos::getReportUuid).filter(Objects::nonNull).forEach(reportService::deleteReport)),
                    studyServerExecutionService.runAsync(() -> networkStoreService.deleteNetwork(deleteStudyInfos.getNetworkUuid()))
                );

                executeInParallel.get();
                if (startTime.get() != null) {
                    LOGGER.trace("Delete study '{}' : {} seconds", studyUuid, TimeUnit.NANOSECONDS.toSeconds(System.nanoTime() - startTime.get()));
                }
            }
        } catch (Exception e) {
            if (e instanceof InterruptedException) {
                Thread.currentThread().interrupt();
            }
            LOGGER.error(e.toString(), e);
        }
    }

    public void deleteEquipmentIndexes(UUID networkUuid) {
        AtomicReference<Long> startTime = new AtomicReference<>();
        startTime.set(System.nanoTime());
        equipmentInfosService.deleteAll(networkUuid);
        LOGGER.trace("Indexes deletion for network '{}' : {} seconds", networkUuid, TimeUnit.NANOSECONDS.toSeconds(System.nanoTime() - startTime.get()));
    }

    private CreatedStudyBasicInfos insertStudy(UUID studyUuid, String userId, UUID networkUuid, String networkId,
            String caseFormat, UUID caseUuid, boolean casePrivate, LoadFlowParametersEntity loadFlowParameters, UUID importReportUuid) {
        CreatedStudyBasicInfos createdStudyBasicInfos = StudyService.toCreatedStudyBasicInfos(insertStudyEntity(
                studyUuid, userId, networkUuid, networkId, caseFormat, caseUuid, casePrivate, loadFlowParameters, importReportUuid));
        studyInfosService.add(createdStudyBasicInfos);

        emitStudiesChanged(studyUuid, userId);

        return createdStudyBasicInfos;
    }

    private StudyCreationRequestEntity insertStudyCreationRequest(String userId, UUID studyUuid) {
        StudyCreationRequestEntity newStudy = insertStudyCreationRequestEntity(userId, studyUuid);
        emitStudiesChanged(newStudy.getId(), userId);
        return newStudy;
    }

    private String getCaseFormat(UUID caseUuid) {
        String path = UriComponentsBuilder.fromPath(DELIMITER + CASE_API_VERSION + "/cases/{caseUuid}/format")
            .buildAndExpand(caseUuid)
            .toUriString();

        return restTemplate.getForObject(caseServerBaseUri + path, String.class);
    }

    private StudyException handleStudyCreationError(UUID studyUuid, String userId, String errorMessage,
            HttpStatus httpStatusCode, String serverName) {
        String errorToParse = errorMessage == null ? "{\"message\": \"" + serverName + ": " + httpStatusCode + "\"}"
                : errorMessage;

        try {
            JsonNode node = new ObjectMapper().readTree(errorToParse).path("message");
            if (!node.isMissingNode()) {
                emitStudyCreationError(studyUuid, userId, node.asText());
            } else {
                emitStudyCreationError(studyUuid, userId, errorToParse);
            }
        } catch (JsonProcessingException e) {
            if (!errorToParse.isEmpty()) {
                emitStudyCreationError(studyUuid, userId, errorToParse);
            }
        }

        return new StudyException(STUDY_CREATION_FAILED);
    }

    UUID importCase(MultipartFile multipartFile, UUID studyUuid, String userId) {
        MultipartBodyBuilder multipartBodyBuilder = new MultipartBodyBuilder();
        UUID caseUuid = null;
        HttpHeaders headers = new HttpHeaders();
        headers.setContentType(MediaType.MULTIPART_FORM_DATA);
        try {
            multipartBodyBuilder.part("file", multipartFile.getBytes()).filename(multipartFile.getOriginalFilename());
            HttpEntity<MultiValueMap<String, HttpEntity<?>>> request = new HttpEntity<>(
                    multipartBodyBuilder.build(), headers);

            try {
                caseUuid = restTemplate.postForObject(caseServerBaseUri + "/" + CASE_API_VERSION + "/cases/private",
                        request, UUID.class);
            } catch (HttpStatusCodeException e) {
                throw handleStudyCreationError(studyUuid, userId, e.getResponseBodyAsString(), e.getStatusCode(),
                        "case-server");
            }
            //Voir si on doit throw l'exception IOException
        } catch (StudyException e) {
            throw e;
        } catch (Exception e) {
            emitStudyCreationError(studyUuid, userId, e.getMessage());
            throw new StudyException(STUDY_CREATION_FAILED, e.getMessage());
        }

        return caseUuid;
    }

    byte[] getVoltageLevelSvg(UUID studyUuid, String voltageLevelId, DiagramParameters diagramParameters,
            UUID nodeUuid) {
        UUID networkUuid = networkStoreService.getNetworkUuid(studyUuid);
        String variantId = getVariantId(nodeUuid);

        var uriComponentsBuilder = UriComponentsBuilder
                .fromPath(DELIMITER + SINGLE_LINE_DIAGRAM_API_VERSION + "/svg/{networkUuid}/{voltageLevelId}")
                .queryParam(QUERY_PARAM_USE_NAME, diagramParameters.isUseName())
                .queryParam(QUERY_PARAM_CENTER_LABEL, diagramParameters.isLabelCentered())
                .queryParam(QUERY_PARAM_DIAGONAL_LABEL, diagramParameters.isDiagonalLabel())
                .queryParam(QUERY_PARAM_TOPOLOGICAL_COLORING, diagramParameters.isTopologicalColoring());
        if (diagramParameters.getComponentLibrary() != null) {
            uriComponentsBuilder.queryParam(QUERY_PARAM_COMPONENT_LIBRARY, diagramParameters.getComponentLibrary());
        }
        if (!StringUtils.isBlank(variantId)) {
            uriComponentsBuilder.queryParam(QUERY_PARAM_VARIANT_ID, variantId);
        }

        var path = uriComponentsBuilder
            .buildAndExpand(networkUuid, voltageLevelId)
            .toUriString();

        return restTemplate.getForObject(singleLineDiagramServerBaseUri + path, byte[].class);
    }

    String getVoltageLevelSvgAndMetadata(UUID studyUuid, String voltageLevelId, DiagramParameters diagramParameters,
            UUID nodeUuid) {
        UUID networkUuid = networkStoreService.getNetworkUuid(studyUuid);
        String variantId = getVariantId(nodeUuid);

        var uriComponentsBuilder = UriComponentsBuilder
                .fromPath(DELIMITER + SINGLE_LINE_DIAGRAM_API_VERSION
                        + "/svg-and-metadata/{networkUuid}/{voltageLevelId}")
                .queryParam(QUERY_PARAM_USE_NAME, diagramParameters.isUseName())
                .queryParam(QUERY_PARAM_CENTER_LABEL, diagramParameters.isLabelCentered())
                .queryParam(QUERY_PARAM_DIAGONAL_LABEL, diagramParameters.isDiagonalLabel())
                .queryParam(QUERY_PARAM_TOPOLOGICAL_COLORING, diagramParameters.isTopologicalColoring());
        if (diagramParameters.getComponentLibrary() != null) {
            uriComponentsBuilder.queryParam(QUERY_PARAM_COMPONENT_LIBRARY, diagramParameters.getComponentLibrary());
        }
        if (!StringUtils.isBlank(variantId)) {
            uriComponentsBuilder.queryParam(QUERY_PARAM_VARIANT_ID, variantId);
        }
        var path = uriComponentsBuilder
            .buildAndExpand(networkUuid, voltageLevelId)
            .toUriString();

        return restTemplate.getForObject(singleLineDiagramServerBaseUri + path, String.class);
    }

    private NetworkInfos persistentStore(UUID caseUuid, UUID studyUuid, String userId, UUID importReportUuid) {
        String path = UriComponentsBuilder.fromPath(DELIMITER + NETWORK_CONVERSION_API_VERSION + "/networks")
            .queryParam(CASE_UUID, caseUuid)
            .queryParam(QUERY_PARAM_VARIANT_ID, FIRST_VARIANT_ID)
            .queryParam(REPORT_UUID, importReportUuid)
            .buildAndExpand()
            .toUriString();

        ResponseEntity<NetworkInfos> networkInfosResponse;

        try {
            networkInfosResponse = restTemplate.exchange(networkConversionServerBaseUri + path, HttpMethod.POST, null,
                    NetworkInfos.class);
        } catch (HttpStatusCodeException e) {
            throw handleStudyCreationError(studyUuid, userId, e.getResponseBodyAsString(), e.getStatusCode(),
                    "network-conversion-server");
        } catch (Exception e) {
            if (!(e instanceof StudyException)) {
                emitStudyCreationError(studyUuid, userId, e.getMessage());
            }
            throw e;
        }

        return networkInfosResponse.getBody();
    }

    String getLinesGraphics(UUID networkUuid) {
        String path = UriComponentsBuilder.fromPath(DELIMITER + GEO_DATA_API_VERSION + "/lines")
            .queryParam(NETWORK_UUID, networkUuid)
            .buildAndExpand()
            .toUriString();

        return restTemplate.getForObject(geoDataServerBaseUri + path, String.class);
    }

    String getSubstationsGraphics(UUID networkUuid) {
        String path = UriComponentsBuilder.fromPath(DELIMITER + GEO_DATA_API_VERSION + "/substations")
            .queryParam(NETWORK_UUID, networkUuid)
            .buildAndExpand()
            .toUriString();

        return restTemplate.getForObject(geoDataServerBaseUri + path, String.class);
    }

    Boolean caseExists(UUID caseUuid) {
        String path = UriComponentsBuilder.fromPath(DELIMITER + CASE_API_VERSION + "/cases/{caseUuid}/exists")
            .buildAndExpand(caseUuid)
            .toUriString();

        return restTemplate.exchange(caseServerBaseUri + path, HttpMethod.GET, null, Boolean.class, caseUuid).getBody();
    }

    String getEquipmentsMapData(UUID networkUuid, String variantId, List<String> substationsIds, String equipmentPath) {
        UriComponentsBuilder builder = UriComponentsBuilder
                .fromPath(DELIMITER + NETWORK_MAP_API_VERSION + "/networks/{networkUuid}/" + equipmentPath);
        if (substationsIds != null) {
            builder = builder.queryParam(QUERY_PARAM_SUBSTATION_ID, substationsIds);
        }
        if (!StringUtils.isBlank(variantId)) {
            builder = builder.queryParam(QUERY_PARAM_VARIANT_ID, variantId);
        }
        String path = builder.buildAndExpand(networkUuid).toUriString();

        return restTemplate.getForObject(networkMapServerBaseUri + path, String.class);
    }

    String getEquipmentMapData(UUID networkUuid, String variantId, String equipmentPath, String equipmentId) {
        UriComponentsBuilder builder = UriComponentsBuilder.fromPath(DELIMITER + NETWORK_MAP_API_VERSION + "/networks/{networkUuid}/" + equipmentPath + "/{equipmentUuid}");
        if (!StringUtils.isBlank(variantId)) {
            builder = builder.queryParam(QUERY_PARAM_VARIANT_ID, variantId);
        }
        String path = builder.buildAndExpand(networkUuid, equipmentId).toUriString();

        String equipmentMapData;
        try {
            equipmentMapData = restTemplate.getForObject(networkMapServerBaseUri + path, String.class);
        } catch (HttpStatusCodeException e) {
            if (HttpStatus.NOT_FOUND.equals(e.getStatusCode())) {
                throw new StudyException(EQUIPMENT_NOT_FOUND);
            } else {
                throw e;
            }
        }
        return equipmentMapData;
    }

    String getSubstationsMapData(UUID studyUuid, UUID nodeUuid, List<String> substationsIds) {
        return getEquipmentsMapData(networkStoreService.getNetworkUuid(studyUuid), getVariantId(nodeUuid),
                substationsIds, "substations");
    }

    String getSubstationMapData(UUID studyUuid, UUID nodeUuid, String substationId, boolean inUpstreamBuiltParentNode) {
        UUID nodeUuidToSearchIn = nodeUuid;
        if (inUpstreamBuiltParentNode) {
            nodeUuidToSearchIn = networkModificationTreeService.doGetLastParentNodeBuilt(nodeUuid);
        }
        return getEquipmentMapData(networkStoreService.getNetworkUuid(studyUuid), getVariantId(nodeUuidToSearchIn),
                "substations", substationId);
    }

    String getLinesMapData(UUID studyUuid, UUID nodeUuid, List<String> substationsIds) {
        return getEquipmentsMapData(networkStoreService.getNetworkUuid(studyUuid), getVariantId(nodeUuid),
                substationsIds, "lines");
    }

    String getLineMapData(UUID studyUuid, UUID nodeUuid, String lineId, boolean inUpstreamBuiltParentNode) {
        UUID nodeUuidToSearchIn = nodeUuid;
        if (inUpstreamBuiltParentNode) {
            nodeUuidToSearchIn = networkModificationTreeService.doGetLastParentNodeBuilt(nodeUuid);
        }

        return getEquipmentMapData(networkStoreService.getNetworkUuid(studyUuid), getVariantId(nodeUuidToSearchIn),
                "lines", lineId);
    }

    String getTwoWindingsTransformersMapData(UUID studyUuid, UUID nodeUuid, List<String> substationsIds) {
        return getEquipmentsMapData(networkStoreService.getNetworkUuid(studyUuid), getVariantId(nodeUuid),
                substationsIds, "2-windings-transformers");
    }

    String getTwoWindingsTransformerMapData(UUID studyUuid, UUID nodeUuid, String twoWindingsTransformerId,
            boolean inUpstreamBuiltParentNode) {
        UUID nodeUuidToSearchIn = nodeUuid;
        if (inUpstreamBuiltParentNode) {
            nodeUuidToSearchIn = networkModificationTreeService.doGetLastParentNodeBuilt(nodeUuid);
        }
        return getEquipmentMapData(networkStoreService.getNetworkUuid(studyUuid), getVariantId(nodeUuidToSearchIn),
                "2-windings-transformers", twoWindingsTransformerId);
    }

    String getThreeWindingsTransformersMapData(UUID studyUuid, UUID nodeUuid, List<String> substationsIds) {
        return getEquipmentsMapData(networkStoreService.getNetworkUuid(studyUuid), getVariantId(nodeUuid),
                substationsIds, "3-windings-transformers");
    }

    String getGeneratorsMapData(UUID studyUuid, UUID nodeUuid, List<String> substationsIds, boolean inUpstreamBuiltParentNode) {
        UUID nodeUuidToSearchIn = nodeUuid;
        if (inUpstreamBuiltParentNode) {
            nodeUuidToSearchIn = networkModificationTreeService.doGetLastParentNodeBuilt(nodeUuid);
        }
        return getEquipmentsMapData(networkStoreService.getNetworkUuid(studyUuid), getVariantId(nodeUuidToSearchIn),
                substationsIds, "generators");
    }

    String getGeneratorMapData(UUID studyUuid, UUID nodeUuid, String generatorId, boolean inUpstreamBuiltParentNode) {
        UUID nodeUuidToSearchIn = nodeUuid;
        if (inUpstreamBuiltParentNode) {
            nodeUuidToSearchIn = networkModificationTreeService.doGetLastParentNodeBuilt(nodeUuid);
        }

        return getEquipmentMapData(networkStoreService.getNetworkUuid(studyUuid), getVariantId(nodeUuidToSearchIn),
                "generators", generatorId);
    }

    String getBatteriesMapData(UUID studyUuid, UUID nodeUuid, List<String> substationsIds) {
        return getEquipmentsMapData(networkStoreService.getNetworkUuid(studyUuid), getVariantId(nodeUuid),
                substationsIds, "batteries");
    }

    String getDanglingLinesMapData(UUID studyUuid, UUID nodeUuid, List<String> substationsIds) {
        return getEquipmentsMapData(networkStoreService.getNetworkUuid(studyUuid), getVariantId(nodeUuid),
                substationsIds, "dangling-lines");
    }

    String getHvdcLinesMapData(UUID studyUuid, UUID nodeUuid, List<String> substationsIds) {
        return getEquipmentsMapData(networkStoreService.getNetworkUuid(studyUuid), getVariantId(nodeUuid),
                substationsIds, "hvdc-lines");
    }

    String getLccConverterStationsMapData(UUID studyUuid, UUID nodeUuid, List<String> substationsIds) {
        return getEquipmentsMapData(networkStoreService.getNetworkUuid(studyUuid), getVariantId(nodeUuid),
                substationsIds, "lcc-converter-stations");
    }

    String getVscConverterStationsMapData(UUID studyUuid, UUID nodeUuid, List<String> substationsIds) {
        return getEquipmentsMapData(networkStoreService.getNetworkUuid(studyUuid), getVariantId(nodeUuid),
                substationsIds, "vsc-converter-stations");
    }

    String getLoadsMapData(UUID studyUuid, UUID nodeUuid, List<String> substationsIds,
            boolean inUpstreamBuiltParentNode) {
        UUID nodeUuidToSearchIn = nodeUuid;
        if (inUpstreamBuiltParentNode) {
            nodeUuidToSearchIn = networkModificationTreeService.doGetLastParentNodeBuilt(nodeUuid);
        }

        return getEquipmentsMapData(networkStoreService.getNetworkUuid(studyUuid), getVariantId(nodeUuidToSearchIn),
                substationsIds, "loads");
    }

    String getLoadMapData(UUID studyUuid, UUID nodeUuid, String loadId, boolean inUpstreamBuiltParentNode) {
        UUID nodeUuidToSearchIn = nodeUuid;
        if (inUpstreamBuiltParentNode) {
            nodeUuidToSearchIn = networkModificationTreeService.doGetLastParentNodeBuilt(nodeUuid);
        }

        return getEquipmentMapData(networkStoreService.getNetworkUuid(studyUuid), getVariantId(nodeUuidToSearchIn),
                "loads", loadId);
    }

    String getShuntCompensatorsMapData(UUID studyUuid, UUID nodeUuid, List<String> substationsIds) {
        return getEquipmentsMapData(networkStoreService.getNetworkUuid(studyUuid), getVariantId(nodeUuid),
                substationsIds, "shunt-compensators");
    }

    String getShuntCompensatorMapData(UUID studyUuid, UUID nodeUuid, String shuntCompensatorId,
            boolean inUpstreamBuiltParentNode) {
        UUID nodeUuidToSearchIn = nodeUuid;
        if (inUpstreamBuiltParentNode) {
            nodeUuidToSearchIn = networkModificationTreeService.doGetLastParentNodeBuilt(nodeUuid);
        }

        return getEquipmentMapData(networkStoreService.getNetworkUuid(studyUuid), getVariantId(nodeUuidToSearchIn),
                "shunt-compensators", shuntCompensatorId);
    }

    String getStaticVarCompensatorsMapData(UUID studyUuid, UUID nodeUuid, List<String> substationsIds) {
        return getEquipmentsMapData(networkStoreService.getNetworkUuid(studyUuid), getVariantId(nodeUuid),
                substationsIds, "static-var-compensators");
    }

    String getVoltageLevelMapData(UUID studyUuid, UUID nodeUuid, String voltageLevelId,
            boolean inUpstreamBuiltParentNode) {
        UUID nodeUuidToSearchIn = nodeUuid;
        if (inUpstreamBuiltParentNode) {
            nodeUuidToSearchIn = networkModificationTreeService.doGetLastParentNodeBuilt(nodeUuid);
        }
        return getEquipmentMapData(networkStoreService.getNetworkUuid(studyUuid), getVariantId(nodeUuidToSearchIn),
                "voltage-levels", voltageLevelId);
    }

    String getAllMapData(UUID studyUuid, UUID nodeUuid, List<String> substationsIds) {
        return getEquipmentsMapData(networkStoreService.getNetworkUuid(studyUuid), getVariantId(nodeUuid),
                substationsIds, "all");
    }

    void changeSwitchState(UUID studyUuid, String switchId, boolean open, UUID nodeUuid) {
        NodeModificationInfos nodeInfos = getNodeModificationInfos(nodeUuid);
        UUID groupUuid = nodeInfos.getModificationGroupUuid();
        String variantId = nodeInfos.getVariantId();
        UUID reportUuid = nodeInfos.getReportUuid();

        List<EquipmentModificationInfos> equipmentModificationsInfos = networkModificationService
                .changeSwitchState(studyUuid, switchId, open, groupUuid, variantId, reportUuid);
        Set<String> substationIds = getSubstationIds(equipmentModificationsInfos);

        emitStudyChanged(studyUuid, nodeUuid, UPDATE_TYPE_STUDY, substationIds);
        networkModificationTreeService.notifyModificationNodeChanged(studyUuid, nodeUuid);
        updateStatuses(studyUuid, nodeUuid);
        emitStudyChanged(studyUuid, nodeUuid, UPDATE_TYPE_SWITCH);
    }

    public void applyGroovyScript(UUID studyUuid, String groovyScript, UUID nodeUuid) {
        NodeModificationInfos nodeInfos = getNodeModificationInfos(nodeUuid);
        UUID groupUuid = nodeInfos.getModificationGroupUuid();
        String variantId = nodeInfos.getVariantId();
        UUID reportUuid = nodeInfos.getReportUuid();

        List<ModificationInfos> modificationsInfos = networkModificationService.applyGroovyScript(studyUuid,
                groovyScript, groupUuid, variantId, reportUuid);

        Set<String> substationIds = getSubstationIds(modificationsInfos);

        emitStudyChanged(studyUuid, nodeUuid, UPDATE_TYPE_STUDY, substationIds);
        networkModificationTreeService.notifyModificationNodeChanged(studyUuid, nodeUuid);
        updateStatuses(studyUuid, nodeUuid);
    }

    private LoadFlowStatus computeLoadFlowStatus(LoadFlowResult result) {
        return result.getComponentResults().stream()
                .filter(cr -> cr.getConnectedComponentNum() == 0 && cr.getSynchronousComponentNum() == 0
                        && cr.getStatus() == LoadFlowResult.ComponentResult.Status.CONVERGED)
                .collect(Collectors.toList()).isEmpty() ? LoadFlowStatus.DIVERGED : LoadFlowStatus.CONVERGED;
    }

    void runLoadFlow(UUID studyUuid, UUID nodeUuid) {
        LoadFlowResult result;
        setLoadFlowRunning(studyUuid, nodeUuid);

        UUID networkUuid = networkStoreService.getNetworkUuid(studyUuid);
        String provider = getLoadFlowProvider(studyUuid);
        String variantId = getVariantId(nodeUuid);
        UUID reportUuid = getReportUuid(nodeUuid);

        var uriComponentsBuilder = UriComponentsBuilder
                .fromPath(DELIMITER + LOADFLOW_API_VERSION + "/networks/{networkUuid}/run")
                .queryParam("reportId", reportUuid.toString())
                .queryParam("reportName", "loadflow")
                .queryParam("overwrite", true);
        if (!provider.isEmpty()) {
            uriComponentsBuilder.queryParam("provider", provider);
        }
        if (!StringUtils.isBlank(variantId)) {
            uriComponentsBuilder.queryParam(QUERY_PARAM_VARIANT_ID, variantId);
        }
        var path = uriComponentsBuilder.buildAndExpand(networkUuid).toUriString();

        HttpHeaders headers = new HttpHeaders();
        headers.setContentType(MediaType.APPLICATION_JSON);

        HttpEntity<LoadFlowParameters> httpEntity = new HttpEntity<>(getLoadFlowParameters(studyUuid),
                headers);

        try {
            ResponseEntity<LoadFlowResult> resp = restTemplate.exchange(loadFlowServerBaseUri + path, HttpMethod.PUT,
                    httpEntity, LoadFlowResult.class);
            result = resp.getBody();
            updateLoadFlowResultAndStatus(nodeUuid, result, computeLoadFlowStatus(result), false);
        } catch (Exception e) {
            updateLoadFlowStatus(nodeUuid, LoadFlowStatus.NOT_DONE);
            throw e;
        } finally {
            emitStudyChanged(studyUuid, nodeUuid, UPDATE_TYPE_LOADFLOW);
        }
    }

    private void setLoadFlowRunning(UUID studyUuid, UUID nodeUuid) {
        updateLoadFlowStatus(nodeUuid, LoadFlowStatus.RUNNING);
        emitStudyChanged(studyUuid, nodeUuid, UPDATE_TYPE_LOADFLOW_STATUS);
    }

    public Collection<String> getExportFormats() {
        String path = UriComponentsBuilder.fromPath(DELIMITER + NETWORK_CONVERSION_API_VERSION + "/export/formats")
            .toUriString();

        ParameterizedTypeReference<Collection<String>> typeRef = new ParameterizedTypeReference<>() {
        };

        return restTemplate.exchange(networkConversionServerBaseUri + path, HttpMethod.GET, null, typeRef).getBody();
    }

    public ExportNetworkInfos exportNetwork(UUID studyUuid, UUID nodeUuid, String format) {
        UUID networkUuid = networkStoreService.getNetworkUuid(studyUuid);
        String variantId = getVariantId(nodeUuid);

        var uriComponentsBuilder = UriComponentsBuilder.fromPath(DELIMITER + NETWORK_CONVERSION_API_VERSION + "/networks/{networkUuid}/export/{format}");
        if (!variantId.isEmpty()) {
            uriComponentsBuilder.queryParam("variantId", variantId);
        }
        String path = uriComponentsBuilder.buildAndExpand(networkUuid, format)
            .toUriString();

        ResponseEntity<byte[]> responseEntity = restTemplate.getForEntity(networkConversionServerBaseUri + path,
                byte[].class);

        byte[] bytes = responseEntity.getBody();
        String filename = responseEntity.getHeaders().getContentDisposition().getFilename();
        return new ExportNetworkInfos(filename, bytes);
    }

    public void changeLineStatus(@NonNull UUID studyUuid, @NonNull String lineId, @NonNull String status,
            @NonNull UUID nodeUuid) {
        NodeModificationInfos nodeInfos = getNodeModificationInfos(nodeUuid);
        UUID groupUuid = nodeInfos.getModificationGroupUuid();
        String variantId = nodeInfos.getVariantId();
        UUID reportUuid = nodeInfos.getReportUuid();

        List<ModificationInfos> modificationInfosList = networkModificationService.changeLineStatus(studyUuid, lineId,
                status, groupUuid, variantId, reportUuid);

        Set<String> substationIds = getSubstationIds(modificationInfosList);

        emitStudyChanged(studyUuid, nodeUuid, UPDATE_TYPE_STUDY, substationIds);
        networkModificationTreeService.notifyModificationNodeChanged(studyUuid, nodeUuid);
        updateStatuses(studyUuid, nodeUuid);
        emitStudyChanged(studyUuid, nodeUuid, UPDATE_TYPE_LINE);
    }

    private void emitStudiesChanged(UUID studyUuid, String userId) {
        sendUpdateMessage(MessageBuilder.withPayload("")
            .setHeader(HEADER_USER_ID, userId)
            .setHeader(HEADER_STUDY_UUID, studyUuid)
            .setHeader(HEADER_UPDATE_TYPE, UPDATE_TYPE_STUDIES)
            .build());
    }

    private void emitStudyChanged(UUID studyUuid, UUID nodeUuid, String updateType) {
        sendUpdateMessage(MessageBuilder.withPayload("")
            .setHeader(HEADER_STUDY_UUID, studyUuid)
            .setHeader(HEADER_NODE, nodeUuid)
            .setHeader(HEADER_UPDATE_TYPE, updateType)
            .build());
    }

    private void emitStudyCreationError(UUID studyUuid, String userId, String errorMessage) {
        sendUpdateMessage(MessageBuilder.withPayload("")
            .setHeader(HEADER_STUDY_UUID, studyUuid)
            .setHeader(HEADER_USER_ID, userId)
            .setHeader(HEADER_UPDATE_TYPE, UPDATE_TYPE_STUDIES)
            .setHeader(HEADER_ERROR, errorMessage)
            .build());
    }

    private void emitStudyChanged(UUID studyUuid, UUID nodeUuid, String updateType, Set<String> substationsIds) {
        sendUpdateMessage(MessageBuilder.withPayload("")
            .setHeader(HEADER_STUDY_UUID, studyUuid)
            .setHeader(HEADER_NODE, nodeUuid)
            .setHeader(HEADER_UPDATE_TYPE, updateType)
            .setHeader(HEADER_UPDATE_TYPE_SUBSTATIONS_IDS, substationsIds)
            .build());
    }

    private void emitStudyDelete(UUID studyUuid, String userId) {
        sendUpdateMessage(MessageBuilder.withPayload("")
            .setHeader(HEADER_USER_ID, userId)
            .setHeader(HEADER_STUDY_UUID, studyUuid)
            .setHeader(HEADER_UPDATE_TYPE, UPDATE_TYPE_STUDY_DELETE)
            .build());
    }

    private void emitStudyEquipmentDeleted(UUID studyUuid, UUID nodeUuid, String updateType, Set<String> substationsIds, String equipmentType, String equipmentId) {
        sendUpdateMessage(MessageBuilder.withPayload("").setHeader(HEADER_STUDY_UUID, studyUuid)
            .setHeader(HEADER_NODE, nodeUuid)
            .setHeader(HEADER_UPDATE_TYPE, updateType)
            .setHeader(HEADER_UPDATE_TYPE_SUBSTATIONS_IDS, substationsIds)
            .setHeader(HEADER_UPDATE_TYPE_DELETED_EQUIPMENT_TYPE, equipmentType)
            .setHeader(HEADER_UPDATE_TYPE_DELETED_EQUIPMENT_ID, equipmentId)
            .build());
    }

    public void assertCaseExists(UUID caseUuid) {
        Boolean caseExists = caseExists(caseUuid);
        if (Boolean.FALSE.equals(caseExists)) {
            throw new StudyException(CASE_NOT_FOUND);
        }
    }

    public void assertLoadFlowRunnable(UUID nodeUuid) {
        LoadFlowStatus lfStatus = getLoadFlowStatus(nodeUuid);

        if (!LoadFlowStatus.NOT_DONE.equals(lfStatus)) {
            throw new StudyException(LOADFLOW_NOT_RUNNABLE);
        }
    }

    private void assertLoadFlowNotRunning(UUID nodeUuid) {
        LoadFlowStatus lfStatus = getLoadFlowStatus(nodeUuid);

        if (LoadFlowStatus.RUNNING.equals(lfStatus)) {
            throw new StudyException(LOADFLOW_RUNNING);
        }
    }

    private void assertSecurityAnalysisNotRunning(UUID nodeUuid) {
        String sas = getSecurityAnalysisStatus(nodeUuid);
        if (SecurityAnalysisStatus.RUNNING.name().equals(sas)) {
            throw new StudyException(SECURITY_ANALYSIS_RUNNING);
        }
    }

    public void assertComputationNotRunning(UUID nodeUuid) {
        assertLoadFlowNotRunning(nodeUuid);
        assertSecurityAnalysisNotRunning(nodeUuid);
    }

    public void assertCanModifyNode(UUID nodeUuid) {
        Boolean isReadOnly = networkModificationTreeService.isReadOnly(nodeUuid).orElse(Boolean.FALSE);
        if (Boolean.TRUE.equals(isReadOnly)) {
            throw new StudyException(NOT_ALLOWED);
        }
    }

    public void assertRootNodeOrBuiltNode(UUID studyUuid, UUID nodeUuid) {
        if (!(networkModificationTreeService.getStudyRootNodeUuid(studyUuid).equals(nodeUuid)
                || networkModificationTreeService.getBuildStatus(nodeUuid) == BuildStatus.BUILT)) {
            throw new StudyException(NODE_NOT_BUILT);
        }
    }

    public static LoadFlowParametersEntity toEntity(LoadFlowParameters parameters) {
        Objects.requireNonNull(parameters);
        return new LoadFlowParametersEntity(parameters.getVoltageInitMode(),
                parameters.isTransformerVoltageControlOn(),
                parameters.isNoGeneratorReactiveLimits(),
                parameters.isPhaseShifterRegulationOn(),
                parameters.isTwtSplitShuntAdmittance(),
                parameters.isShuntCompensatorVoltageControlOn(),
                parameters.isReadSlackBus(),
                parameters.isWriteSlackBus(),
                parameters.isDc(),
                parameters.isDistributedSlack(),
                parameters.getBalanceType());
    }

    public static LoadFlowParameters fromEntity(LoadFlowParametersEntity entity) {
        Objects.requireNonNull(entity);
        return new LoadFlowParameters(entity.getVoltageInitMode(),
            entity.isTransformerVoltageControlOn(),
            entity.isNoGeneratorReactiveLimits(),
            entity.isPhaseShifterRegulationOn(),
            entity.isTwtSplitShuntAdmittance(),
            entity.isSimulShunt(),
            entity.isReadSlackBus(),
            entity.isWriteSlackBus(),
            entity.isDc(),
            entity.isDistributedSlack(),
            entity.getBalanceType(),
            true, // FIXME to persist
            EnumSet.noneOf(Country.class), // FIXME to persist
            LoadFlowParameters.ConnectedComponentMode.MAIN, // FIXME to persist
            true// FIXME to persist
            );
    }

    public static LoadFlowResultEntity toEntity(LoadFlowResult result) {
        return result != null
                ? new LoadFlowResultEntity(result.isOk(),
                      result.getMetrics(),
                      result.getLogs(),
                      result.getComponentResults().stream().map(StudyService::toEntity).collect(Collectors.toList())) : null;
    }

    public static LoadFlowResult fromEntity(LoadFlowResultEntity entity) {
        LoadFlowResult result = null;
        if (entity != null) {
            // This is a workaround to prepare the componentResultEmbeddables which will be used later in the webflux pipeline
            // The goal is to avoid LazyInitializationException
            @SuppressWarnings("unused")
            int ignoreSize = entity.getComponentResults().size();
            @SuppressWarnings("unused")
            int ignoreSize2 = entity.getMetrics().size();

            result = new LoadFlowResultImpl(entity.isOk(),
                    entity.getMetrics(),
                    entity.getLogs(),
                    entity.getComponentResults().stream().map(StudyService::fromEntity).collect(Collectors.toList()));
        }
        return result;
    }

    public static ComponentResultEmbeddable toEntity(LoadFlowResult.ComponentResult componentResult) {
        Objects.requireNonNull(componentResult);
        return new ComponentResultEmbeddable(componentResult.getConnectedComponentNum(),
            componentResult.getSynchronousComponentNum(),
            componentResult.getStatus(),
            componentResult.getIterationCount(),
            componentResult.getSlackBusId(),
            componentResult.getSlackBusActivePowerMismatch());
    }

    public static LoadFlowResult.ComponentResult fromEntity(ComponentResultEmbeddable entity) {
        Objects.requireNonNull(entity);
        return new LoadFlowResultImpl.ComponentResultImpl(entity.getConnectedComponentNum(),
            entity.getSynchronousComponentNum(),
            entity.getStatus(),
            entity.getIterationCount(),
            entity.getSlackBusId(),
            entity.getSlackBusActivePowerMismatch());
    }

    @Transactional(readOnly = true)
    public LoadFlowParameters getLoadFlowParameters(UUID studyUuid) {
        return studyRepository.findById(studyUuid)
            .map(studyEntity -> fromEntity(studyEntity.getLoadFlowParameters()))
            .orElse(null);
    }

    void setLoadFlowParameters(UUID studyUuid, LoadFlowParameters parameters) {
        updateLoadFlowParameters(studyUuid, toEntity(parameters != null ? parameters : LoadFlowParameters.load()));
        invalidateLoadFlowStatusOnAllNodes(studyUuid);
        emitStudyChanged(studyUuid, null, UPDATE_TYPE_LOADFLOW_STATUS);
        invalidateSecurityAnalysisStatusOnAllNodes(studyUuid);
        emitStudyChanged(studyUuid, null, UPDATE_TYPE_SECURITY_ANALYSIS_STATUS);
    }

    public void invalidateLoadFlowStatusOnAllNodes(UUID studyUuid) {
        networkModificationTreeService.updateStudyLoadFlowStatus(studyUuid, LoadFlowStatus.NOT_DONE);
    }

    @Transactional(readOnly = true)
    public String getLoadFlowProvider(UUID studyUuid) {
        return studyRepository.findById(studyUuid)
            .map(StudyEntity::getLoadFlowProvider)
            .orElse("");
    }

    @Transactional
    public void doUpdateLoadFlowProvider(UUID studyUuid, String provider) {
        Optional<StudyEntity> studyEntity = studyRepository.findById(studyUuid);
        studyEntity.ifPresent(studyEntity1 -> studyEntity1.setLoadFlowProvider(provider != null ? provider : defaultLoadflowProvider));
    }

    public void updateLoadFlowProvider(UUID studyUuid, String provider) {
        doUpdateLoadFlowProvider(studyUuid, provider);
        networkModificationTreeService.updateStudyLoadFlowStatus(studyUuid, LoadFlowStatus.NOT_DONE);
        emitStudyChanged(studyUuid, null, UPDATE_TYPE_LOADFLOW_STATUS);
    }

    public UUID runSecurityAnalysis(UUID studyUuid, List<String> contingencyListNames, String parameters,
            UUID nodeUuid) {
        Objects.requireNonNull(studyUuid);
        Objects.requireNonNull(contingencyListNames);
        Objects.requireNonNull(parameters);
        Objects.requireNonNull(nodeUuid);

        UUID networkUuid = networkStoreService.getNetworkUuid(studyUuid);
        String provider = getLoadFlowProvider(studyUuid);
        String variantId = getVariantId(nodeUuid);

        String receiver;
        try {
            receiver = URLEncoder.encode(objectMapper.writeValueAsString(new Receiver(nodeUuid)),
                    StandardCharsets.UTF_8);
        } catch (JsonProcessingException e) {
            throw new UncheckedIOException(e);
        }
        var uriComponentsBuilder = UriComponentsBuilder
                .fromPath(DELIMITER + SECURITY_ANALYSIS_API_VERSION + "/networks/{networkUuid}/run-and-save");
        if (!provider.isEmpty()) {
            uriComponentsBuilder.queryParam("provider", provider);
        }
        if (!StringUtils.isBlank(variantId)) {
            uriComponentsBuilder.queryParam(QUERY_PARAM_VARIANT_ID, variantId);
        }
        var path = uriComponentsBuilder.queryParam("contingencyListName", contingencyListNames)
                .queryParam(QUERY_PARAM_RECEIVER, receiver).buildAndExpand(networkUuid).toUriString();

        HttpHeaders headers = new HttpHeaders();
        headers.setContentType(MediaType.APPLICATION_JSON);

        HttpEntity<String> httpEntity = new HttpEntity<>(parameters, headers);

        UUID result = restTemplate
                .exchange(securityAnalysisServerBaseUri + path, HttpMethod.POST, httpEntity, UUID.class).getBody();

        updateSecurityAnalysisResultUuid(nodeUuid, result);
        emitStudyChanged(studyUuid, nodeUuid, StudyService.UPDATE_TYPE_SECURITY_ANALYSIS_STATUS);
        return result;
    }

    public String getSecurityAnalysisResult(UUID nodeUuid, List<String> limitTypes) {
        Objects.requireNonNull(limitTypes);
        String result = null;
        Optional<UUID> resultUuidOpt = getSecurityAnalysisResultUuid(nodeUuid);

        if (resultUuidOpt.isEmpty()) {
            return null;
        }

        String path = UriComponentsBuilder.fromPath(DELIMITER + SECURITY_ANALYSIS_API_VERSION + "/results/{resultUuid}")
                .queryParam("limitType", limitTypes).buildAndExpand(resultUuidOpt.get()).toUriString();
        try {
            result = restTemplate.getForObject(securityAnalysisServerBaseUri + path, String.class);
        } catch (HttpStatusCodeException e) {
            if (HttpStatus.NOT_FOUND.equals(e.getStatusCode())) {
                throw new StudyException(SECURITY_ANALYSIS_NOT_FOUND);
            } else {
                throw e;
            }
        }

        return result;
    }

    public Integer getContingencyCount(UUID studyUuid, List<String> contingencyListNames, UUID nodeUuid) {
        Objects.requireNonNull(studyUuid);
        Objects.requireNonNull(contingencyListNames);
        Objects.requireNonNull(nodeUuid);

        UUID uuid = networkStoreService.getNetworkUuid(studyUuid);
        String variantId = getVariantId(nodeUuid);

        return contingencyListNames.stream().map(contingencyListName -> {
            var uriComponentsBuilder = UriComponentsBuilder
                    .fromPath(DELIMITER + ACTIONS_API_VERSION + "/contingency-lists/{contingencyListName}/export")
                    .queryParam("networkUuid", uuid);
            if (!StringUtils.isBlank(variantId)) {
                uriComponentsBuilder.queryParam(QUERY_PARAM_VARIANT_ID, variantId);
            }
            var path = uriComponentsBuilder.buildAndExpand(contingencyListName).toUriString();

            List<Contingency> contingencies = restTemplate.exchange(actionsServerBaseUri + path, HttpMethod.GET, null,
                    new ParameterizedTypeReference<List<Contingency>>() {
                    }).getBody();

            return contingencies.size();
        }).reduce(0, Integer::sum);
    }

    byte[] getSubstationSvg(UUID studyUuid, String substationId, DiagramParameters diagramParameters,
            String substationLayout, UUID nodeUuid) {
        UUID networkUuid = networkStoreService.getNetworkUuid(studyUuid);
        String variantId = getVariantId(nodeUuid);

        var uriComponentsBuilder = UriComponentsBuilder
                .fromPath(DELIMITER + SINGLE_LINE_DIAGRAM_API_VERSION + "/substation-svg/{networkUuid}/{substationId}")
                .queryParam(QUERY_PARAM_USE_NAME, diagramParameters.isUseName())
                .queryParam(QUERY_PARAM_CENTER_LABEL, diagramParameters.isLabelCentered())
                .queryParam(QUERY_PARAM_DIAGONAL_LABEL, diagramParameters.isLabelCentered())
                .queryParam(QUERY_PARAM_TOPOLOGICAL_COLORING, diagramParameters.isTopologicalColoring())
                .queryParam(QUERY_PARAM_SUBSTATION_LAYOUT, substationLayout);
        if (diagramParameters.getComponentLibrary() != null) {
            uriComponentsBuilder.queryParam(QUERY_PARAM_COMPONENT_LIBRARY, diagramParameters.getComponentLibrary());
        }
        if (!StringUtils.isBlank(variantId)) {
            uriComponentsBuilder.queryParam(QUERY_PARAM_VARIANT_ID, variantId);
        }
        var path = uriComponentsBuilder.buildAndExpand(networkUuid, substationId).toUriString();

        return restTemplate.getForObject(singleLineDiagramServerBaseUri + path, byte[].class);
    }

    String getSubstationSvgAndMetadata(UUID studyUuid, String substationId, DiagramParameters diagramParameters,
            String substationLayout, UUID nodeUuid) {
        UUID networkUuid = networkStoreService.getNetworkUuid(studyUuid);
        String variantId = getVariantId(nodeUuid);

        var uriComponentsBuilder = UriComponentsBuilder
                .fromPath(DELIMITER + SINGLE_LINE_DIAGRAM_API_VERSION
                        + "/substation-svg-and-metadata/{networkUuid}/{substationId}")
                .queryParam(QUERY_PARAM_USE_NAME, diagramParameters.isUseName())
                .queryParam(QUERY_PARAM_CENTER_LABEL, diagramParameters.isLabelCentered())
                .queryParam(QUERY_PARAM_DIAGONAL_LABEL, diagramParameters.isDiagonalLabel())
                .queryParam(QUERY_PARAM_TOPOLOGICAL_COLORING, diagramParameters.isTopologicalColoring())
                .queryParam(QUERY_PARAM_SUBSTATION_LAYOUT, substationLayout);
        if (diagramParameters.getComponentLibrary() != null) {
            uriComponentsBuilder.queryParam(QUERY_PARAM_COMPONENT_LIBRARY, diagramParameters.getComponentLibrary());
        }
        if (!StringUtils.isBlank(variantId)) {
            uriComponentsBuilder.queryParam(QUERY_PARAM_VARIANT_ID, variantId);
        }
        var path = uriComponentsBuilder.buildAndExpand(networkUuid, substationId).toUriString();

        return restTemplate.getForObject(singleLineDiagramServerBaseUri + path, String.class);
    }

    String getNeworkAreaDiagram(UUID studyUuid, UUID nodeUuid, List<String> voltageLevelsIds, int depth) {
        UUID networkUuid = networkStoreService.getNetworkUuid(studyUuid);
        String variantId = getVariantId(nodeUuid);

        var uriComponentsBuilder = UriComponentsBuilder.fromPath(DELIMITER + SINGLE_LINE_DIAGRAM_API_VERSION +
                "/network-area-diagram/{networkUuid}")
                .queryParam(QUERY_PARAM_DEPTH, depth)
                .queryParam(QUERY_PARAM_VOLTAGE_LEVELS_IDS, voltageLevelsIds);
        if (!StringUtils.isBlank(variantId)) {
            uriComponentsBuilder.queryParam(QUERY_PARAM_VARIANT_ID, variantId);
        }
        var path = uriComponentsBuilder
                .buildAndExpand(networkUuid)
                .toUriString();

        return restTemplate.getForObject(singleLineDiagramServerBaseUri + path, String.class);
    }

    public String getSecurityAnalysisStatus(UUID nodeUuid) {
        String result = null;
        Optional<UUID> resultUuidOpt = getSecurityAnalysisResultUuid(nodeUuid);

        if (resultUuidOpt.isEmpty()) {
            return null;
        }

        String path = UriComponentsBuilder
                .fromPath(DELIMITER + SECURITY_ANALYSIS_API_VERSION + "/results/{resultUuid}/status")
                .buildAndExpand(resultUuidOpt.get()).toUriString();

        try {
            result = restTemplate.getForObject(securityAnalysisServerBaseUri + path, String.class);
        } catch (HttpStatusCodeException e) {
            if (HttpStatus.NOT_FOUND.equals(e.getStatusCode())) {
                throw new StudyException(SECURITY_ANALYSIS_NOT_FOUND);
            }
            throw e;
        }

        return result;
    }

    private void invalidateSaStatus(List<UUID> uuids) {
        if (!uuids.isEmpty()) {
            String path = UriComponentsBuilder
                    .fromPath(DELIMITER + SECURITY_ANALYSIS_API_VERSION + "/results/invalidate-status")
                    .queryParam(RESULT_UUID, uuids).build().toUriString();

            restTemplate.put(securityAnalysisServerBaseUri + path, Void.class);
        }
    }

    public void invalidateSecurityAnalysisStatus(UUID nodeUuid) {
        invalidateSaStatus(networkModificationTreeService.getSecurityAnalysisResultUuidsFromNode(nodeUuid));
    }

    public void invalidateSecurityAnalysisStatusOnAllNodes(UUID studyUuid) {
        invalidateSaStatus(networkModificationTreeService.getStudySecurityAnalysisResultUuids(studyUuid));
    }

    void setCaseServerBaseUri(String caseServerBaseUri) {
        this.caseServerBaseUri = caseServerBaseUri;
    }

    void setNetworkConversionServerBaseUri(String networkConversionServerBaseUri) {
        this.networkConversionServerBaseUri = networkConversionServerBaseUri;
    }

    void setGeoDataServerBaseUri(String geoDataServerBaseUri) {
        this.geoDataServerBaseUri = geoDataServerBaseUri;
    }

    void setSingleLineDiagramServerBaseUri(String singleLineDiagramServerBaseUri) {
        this.singleLineDiagramServerBaseUri = singleLineDiagramServerBaseUri;
    }

    void setNetworkMapServerBaseUri(String networkMapServerBaseUri) {
        this.networkMapServerBaseUri = networkMapServerBaseUri;
    }

    void setLoadFlowServerBaseUri(String loadFlowServerBaseUri) {
        this.loadFlowServerBaseUri = loadFlowServerBaseUri;
    }

    public void setSecurityAnalysisServerBaseUri(String securityAnalysisServerBaseUri) {
        this.securityAnalysisServerBaseUri = securityAnalysisServerBaseUri;
    }

    public void setActionsServerBaseUri(String actionsServerBaseUri) {
        this.actionsServerBaseUri = actionsServerBaseUri;
    }

    public void stopSecurityAnalysis(UUID studyUuid, UUID nodeUuid) {
        Objects.requireNonNull(studyUuid);
        Objects.requireNonNull(nodeUuid);

        Optional<UUID> resultUuidOpt = getSecurityAnalysisResultUuid(nodeUuid);

        if (resultUuidOpt.isEmpty()) {
            return;
        }

        String receiver;
        try {
            receiver = URLEncoder.encode(objectMapper.writeValueAsString(new Receiver(nodeUuid)),
                    StandardCharsets.UTF_8);
        } catch (JsonProcessingException e) {
            throw new UncheckedIOException(e);
        }
        String path = UriComponentsBuilder
                .fromPath(DELIMITER + SECURITY_ANALYSIS_API_VERSION + "/results/{resultUuid}/stop")
                .queryParam(QUERY_PARAM_RECEIVER, receiver).buildAndExpand(resultUuidOpt.get()).toUriString();

        restTemplate.put(securityAnalysisServerBaseUri + path, Void.class);
    }

    @Bean
    public Consumer<Message<String>> consumeSaStopped() {
        return message -> {
            String receiver = message.getHeaders().get(HEADER_RECEIVER, String.class);
            if (receiver != null) {
                Receiver receiverObj;
                try {
                    receiverObj = objectMapper.readValue(URLDecoder.decode(receiver, StandardCharsets.UTF_8),
                            Receiver.class);

                    LOGGER.info("Security analysis stopped for node '{}'", receiverObj.getNodeUuid());

                    // delete security analysis result in database
                    updateSecurityAnalysisResultUuid(receiverObj.getNodeUuid(), null);
                    // send notification for stopped computation
                    UUID studyUuid = getStudyUuidFromNodeUuid(receiverObj.getNodeUuid());
                    emitStudyChanged(studyUuid, receiverObj.getNodeUuid(), UPDATE_TYPE_SECURITY_ANALYSIS_STATUS);

                } catch (JsonProcessingException e) {
                    LOGGER.error(e.toString());
                }
            }
        };
    }

    private StudyEntity insertStudyEntity(UUID uuid, String userId, UUID networkUuid, String networkId,
            String caseFormat, UUID caseUuid, boolean casePrivate, LoadFlowParametersEntity loadFlowParameters,
            UUID importReportUuid) {
        Objects.requireNonNull(uuid);
        Objects.requireNonNull(userId);
        Objects.requireNonNull(networkUuid);
        Objects.requireNonNull(networkId);
        Objects.requireNonNull(caseFormat);
        Objects.requireNonNull(caseUuid);
        Objects.requireNonNull(loadFlowParameters);

        StudyEntity studyEntity = new StudyEntity(uuid, userId, LocalDateTime.now(ZoneOffset.UTC), networkUuid, networkId, caseFormat, caseUuid, casePrivate, defaultLoadflowProvider, loadFlowParameters);
        return insertStudy(studyEntity, importReportUuid);
    }

    @Transactional
    public StudyEntity insertStudy(StudyEntity studyEntity, UUID importReportUuid) {
        var study = studyRepository.save(studyEntity);
        // create 2 nodes : root node, modification node 0
        NodeEntity rootNodeEntity = networkModificationTreeService.createRoot(studyEntity, importReportUuid);
        NetworkModificationNode modificationNode = NetworkModificationNode
            .builder()
            .name("modification node 0")
            .variantId(FIRST_VARIANT_ID)
            .loadFlowStatus(LoadFlowStatus.NOT_DONE)
            .buildStatus(BuildStatus.BUILT)
            .build();
        networkModificationTreeService.createNode(studyEntity.getId(), rootNodeEntity.getIdNode(), modificationNode, InsertMode.AFTER);

        return study;
    }

    void updateSecurityAnalysisResultUuid(UUID nodeUuid, UUID securityAnalysisResultUuid) {
        networkModificationTreeService.updateSecurityAnalysisResultUuid(nodeUuid, securityAnalysisResultUuid);
    }

    void updateLoadFlowStatus(UUID nodeUuid, LoadFlowStatus loadFlowStatus) {
        networkModificationTreeService.updateLoadFlowStatus(nodeUuid, loadFlowStatus);
    }

    private StudyCreationRequestEntity insertStudyCreationRequestEntity(String userId, UUID studyUuid) {
        StudyCreationRequestEntity studyCreationRequestEntity = new StudyCreationRequestEntity(
                studyUuid == null ? UUID.randomUUID() : studyUuid, userId, LocalDateTime.now(ZoneOffset.UTC));
        return studyCreationRequestRepository.save(studyCreationRequestEntity);
    }

    private void updateLoadFlowResultAndStatus(UUID nodeUuid, LoadFlowResult loadFlowResult,
            LoadFlowStatus loadFlowStatus, boolean updateChildren) {
        networkModificationTreeService.updateLoadFlowResultAndStatus(nodeUuid, loadFlowResult, loadFlowStatus,
                updateChildren);
    }

    @Transactional
    public void updateLoadFlowParameters(UUID studyUuid, LoadFlowParametersEntity loadFlowParametersEntity) {
        Optional<StudyEntity> studyEntity = studyRepository.findById(studyUuid);
        studyEntity.ifPresent(studyEntity1 -> studyEntity1.setLoadFlowParameters(loadFlowParametersEntity));
    }

    private void sendUpdateMessage(Message<String> message) {
        MESSAGE_OUTPUT_LOGGER.debug("Sending message : {}", message);
        studyUpdatePublisher.send("publishStudyUpdate-out-0", message);
    }

    List<String> getAvailableSvgComponentLibraries() {
        String path = UriComponentsBuilder
                .fromPath(DELIMITER + SINGLE_LINE_DIAGRAM_API_VERSION + "/svg-component-libraries").toUriString();

        return restTemplate.exchange(singleLineDiagramServerBaseUri + path, HttpMethod.GET, null,
                new ParameterizedTypeReference<List<String>>() {
                }).getBody();
    }

    public String getVariantId(UUID nodeUuid) {
        return networkModificationTreeService.getVariantId(nodeUuid);
    }

    public void createEquipment(UUID studyUuid, String createEquipmentAttributes, ModificationType modificationType,
            UUID nodeUuid) {
        NodeModificationInfos nodeInfos = getNodeModificationInfos(nodeUuid);
        UUID groupUuid = nodeInfos.getModificationGroupUuid();
        String variantId = nodeInfos.getVariantId();
        UUID reportUuid = nodeInfos.getReportUuid();

        List<EquipmentModificationInfos> equipmentModificationInfosList = networkModificationService
                .createEquipment(studyUuid, createEquipmentAttributes, groupUuid, modificationType, variantId, reportUuid);
        Set<String> substationIds = getSubstationIds(equipmentModificationInfosList);

        emitStudyChanged(studyUuid, nodeUuid, UPDATE_TYPE_STUDY, substationIds);
        networkModificationTreeService.notifyModificationNodeChanged(studyUuid, nodeUuid);
        updateStatuses(studyUuid, nodeUuid);
    }

    public void modifyEquipment(UUID studyUuid, String modifyEquipmentAttributes, ModificationType modificationType,
            UUID nodeUuid) {
        NodeModificationInfos nodeInfos = getNodeModificationInfos(nodeUuid);
        UUID groupUuid = nodeInfos.getModificationGroupUuid();
        String variantId = nodeInfos.getVariantId();
        UUID reportUuid = nodeInfos.getReportUuid();

        List<EquipmentModificationInfos> equipmentModificationInfosList = networkModificationService
                .modifyEquipment(studyUuid, modifyEquipmentAttributes, groupUuid, modificationType, variantId, reportUuid);
        Set<String> substationIds = getSubstationIds(equipmentModificationInfosList);

        emitStudyChanged(studyUuid, nodeUuid, UPDATE_TYPE_STUDY, substationIds);
        networkModificationTreeService.notifyModificationNodeChanged(studyUuid, nodeUuid);
        updateStatuses(studyUuid, nodeUuid);
    }

    public void updateEquipmentCreation(UUID studyUuid, String createEquipmentAttributes,
            ModificationType modificationType, UUID nodeUuid, UUID modificationUuid) {
        try {
            networkModificationService.updateEquipmentCreation(createEquipmentAttributes, modificationType,
                    modificationUuid);
            networkModificationTreeService.notifyModificationNodeChanged(studyUuid, nodeUuid);
        } finally {
            updateStatuses(studyUuid, nodeUuid, false);
        }
    }

    public void updateEquipmentModification(UUID studyUuid, String modifyEquipmentAttributes, ModificationType modificationType, UUID nodeUuid, UUID modificationUuid) {
        networkModificationService.updateEquipmentModification(modifyEquipmentAttributes, modificationType, modificationUuid);
        networkModificationTreeService.notifyModificationNodeChanged(studyUuid, nodeUuid);
        updateStatuses(studyUuid, nodeUuid, false);
    }

    void deleteEquipment(UUID studyUuid, String equipmentType, String equipmentId, UUID nodeUuid) {
        NodeModificationInfos nodeInfos = getNodeModificationInfos(nodeUuid);
        UUID groupUuid = nodeInfos.getModificationGroupUuid();
        String variantId = nodeInfos.getVariantId();
        UUID reportUuid = nodeInfos.getReportUuid();

        List<EquipmentDeletionInfos> equipmentDeletionInfosList = networkModificationService.deleteEquipment(studyUuid,
                equipmentType, equipmentId, groupUuid, variantId, reportUuid);

        equipmentDeletionInfosList.forEach(deletionInfo ->
            emitStudyEquipmentDeleted(studyUuid, nodeUuid, UPDATE_TYPE_STUDY, deletionInfo.getSubstationIds(),
                    deletionInfo.getEquipmentType(), deletionInfo.getEquipmentId())
        );

        networkModificationTreeService.notifyModificationNodeChanged(studyUuid, nodeUuid);
        updateStatuses(studyUuid, nodeUuid);
    }

    List<VoltageLevelInfos> getVoltageLevels(UUID studyUuid, UUID nodeUuid) {
        UUID networkUuid = networkStoreService.getNetworkUuid(studyUuid);
        String variantId = getVariantId(nodeUuid);

        UriComponentsBuilder builder = UriComponentsBuilder
                .fromPath(DELIMITER + NETWORK_MAP_API_VERSION + "/networks/{networkUuid}/voltage-levels");
        if (!StringUtils.isBlank(variantId)) {
            builder = builder.queryParam(QUERY_PARAM_VARIANT_ID, variantId);
        }
        String path = builder.buildAndExpand(networkUuid).toUriString();

        List<VoltageLevelMapData> voltageLevelsMapData = restTemplate.exchange(networkMapServerBaseUri + path,
                HttpMethod.GET, null, new ParameterizedTypeReference<List<VoltageLevelMapData>>() {
                }).getBody();

        return voltageLevelsMapData != null ?
                voltageLevelsMapData.stream().map(e -> VoltageLevelInfos.builder().id(e.getId()).name(e.getName())
                        .substationId(e.getSubstationId()).build()).collect(Collectors.toList())
                : null;
    }

    List<IdentifiableInfos> getVoltageLevelBusesOrBusbarSections(UUID studyUuid, UUID nodeUuid, String voltageLevelId,
            String busPath) {
        UUID networkUuid = networkStoreService.getNetworkUuid(studyUuid);
        String variantId = getVariantId(nodeUuid);

        UriComponentsBuilder builder = UriComponentsBuilder.fromPath(DELIMITER + NETWORK_MAP_API_VERSION
                + "/networks/{networkUuid}/voltage-levels/{voltageLevelId}/" + busPath);
        if (!StringUtils.isBlank(variantId)) {
            builder = builder.queryParam(QUERY_PARAM_VARIANT_ID, variantId);
        }
        String path = builder.buildAndExpand(networkUuid, voltageLevelId).toUriString();

        return restTemplate.exchange(networkMapServerBaseUri + path, HttpMethod.GET, null,
                new ParameterizedTypeReference<List<IdentifiableInfos>>() {
                }).getBody();
    }

    List<IdentifiableInfos> getVoltageLevelBuses(UUID studyUuid, UUID nodeUuid, String voltageLevelId) {
        return getVoltageLevelBusesOrBusbarSections(studyUuid, nodeUuid, voltageLevelId, "configured-buses");
    }

    List<IdentifiableInfos> getVoltageLevelBusbarSections(UUID studyUuid, UUID nodeUuid, String voltageLevelId) {
        return getVoltageLevelBusesOrBusbarSections(studyUuid, nodeUuid, voltageLevelId, "busbar-sections");
    }

    public LoadFlowStatus getLoadFlowStatus(UUID nodeUuid) {
        return networkModificationTreeService.getLoadFlowStatus(nodeUuid).orElseThrow(() -> new StudyException(ELEMENT_NOT_FOUND));
    }

    public Optional<UUID> getSecurityAnalysisResultUuid(UUID nodeUuid) {
        return networkModificationTreeService.getSecurityAnalysisResultUuid(nodeUuid);
    }

    @Transactional(readOnly = true)
    public UUID getStudyUuidFromNodeUuid(UUID nodeUuid) {
        return networkModificationTreeService.getStudyUuidForNodeId(nodeUuid);
    }

    public LoadFlowInfos getLoadFlowInfos(UUID studyUuid, UUID nodeUuid) {
        Objects.requireNonNull(studyUuid);
        Objects.requireNonNull(nodeUuid);

        LoadFlowInfos lfInfos = networkModificationTreeService.getLoadFlowInfos(nodeUuid);

        return lfInfos;
    }

    private BuildInfos getBuildInfos(UUID nodeUuid) {
        return networkModificationTreeService.getBuildInfos(nodeUuid);
    }

    public void buildNode(@NonNull UUID studyUuid, @NonNull UUID nodeUuid) {
        BuildInfos buildInfos = getBuildInfos(nodeUuid);
        networkModificationService.buildNode(studyUuid, nodeUuid, buildInfos);
        updateBuildStatus(nodeUuid, BuildStatus.BUILDING);
    }

    public void stopBuild(@NonNull UUID studyUuid, @NonNull UUID nodeUuid) {
        networkModificationService.stopBuild(studyUuid, nodeUuid);
    }

    @Bean
    public Consumer<Message<String>> consumeBuildResult() {
        return message -> {
            Set<String> substationsIds = Stream.of(message.getPayload().trim().split(",")).collect(Collectors.toSet());
            String receiver = message.getHeaders().get(HEADER_RECEIVER, String.class);
            if (receiver != null) {
                Receiver receiverObj;
                try {
                    receiverObj = objectMapper.readValue(URLDecoder.decode(receiver, StandardCharsets.UTF_8),
                            Receiver.class);

                    LOGGER.info("Build completed for node '{}'", receiverObj.getNodeUuid());

                    updateBuildStatus(receiverObj.getNodeUuid(), BuildStatus.BUILT);

                    UUID studyUuid = getStudyUuidFromNodeUuid(receiverObj.getNodeUuid());
                    emitStudyChanged(studyUuid, receiverObj.getNodeUuid(), UPDATE_TYPE_BUILD_COMPLETED, substationsIds);
                } catch (JsonProcessingException e) {
                    LOGGER.error(e.toString());
                }
            }
        };
    }

    @Bean
    public Consumer<Message<String>> consumeBuildStopped() {
        return message -> {
            String receiver = message.getHeaders().get(HEADER_RECEIVER, String.class);
            if (receiver != null) {
                Receiver receiverObj;
                try {
                    receiverObj = objectMapper.readValue(URLDecoder.decode(receiver, StandardCharsets.UTF_8),
                            Receiver.class);

                    LOGGER.info("Build stopped for node '{}'", receiverObj.getNodeUuid());

                    updateBuildStatus(receiverObj.getNodeUuid(), BuildStatus.NOT_BUILT);
                    // send notification
                    UUID studyUuid = getStudyUuidFromNodeUuid(receiverObj.getNodeUuid());
                    emitStudyChanged(studyUuid, receiverObj.getNodeUuid(), UPDATE_TYPE_BUILD_CANCELLED);
                } catch (JsonProcessingException e) {
                    LOGGER.error(e.toString());
                }
            }
        };
    }

    void updateBuildStatus(UUID nodeUuid, BuildStatus buildStatus) {
        networkModificationTreeService.updateBuildStatus(nodeUuid, buildStatus);
    }

    void invalidateBuildStatus(UUID nodeUuid, boolean invalidateOnlyChildrenBuildStatus) {
        networkModificationTreeService.invalidateBuildStatus(nodeUuid, invalidateOnlyChildrenBuildStatus);
    }

    private void updateStatuses(UUID studyUuid, UUID nodeUuid) {
        updateStatuses(studyUuid, nodeUuid, true);
    }

    private void updateStatuses(UUID studyUuid, UUID nodeUuid, boolean invalidateOnlyChildrenBuildStatus) {
        updateLoadFlowStatus(nodeUuid, LoadFlowStatus.NOT_DONE);
        emitStudyChanged(studyUuid, nodeUuid, UPDATE_TYPE_LOADFLOW_STATUS);
        invalidateSecurityAnalysisStatus(nodeUuid);
        emitStudyChanged(studyUuid, nodeUuid, UPDATE_TYPE_SECURITY_ANALYSIS_STATUS);
        invalidateBuildStatus(nodeUuid, invalidateOnlyChildrenBuildStatus);
    }

    public void changeModificationActiveState(@NonNull UUID studyUuid, @NonNull UUID nodeUuid,
            @NonNull UUID modificationUuid, boolean active) {
        if (!getStudyUuidFromNodeUuid(nodeUuid).equals(studyUuid)) {
            throw new StudyException(NOT_ALLOWED);
        }
        networkModificationTreeService.handleExcludeModification(nodeUuid, modificationUuid, active);
        updateStatuses(studyUuid, nodeUuid, false);
    }

    @Transactional
    public void deleteModifications(UUID studyUuid, UUID nodeUuid, List<UUID> modificationsUuids) {
        if (!getStudyUuidFromNodeUuid(nodeUuid).equals(studyUuid)) {
            throw new StudyException(NOT_ALLOWED);
        }

        UUID groupId = networkModificationTreeService.getModificationGroupUuid(nodeUuid);
        networkModificationService.deleteModifications(groupId, modificationsUuids);
        networkModificationTreeService.removeModificationsToExclude(nodeUuid, modificationsUuids);
        networkModificationTreeService.notifyModificationNodeChanged(studyUuid, nodeUuid);
        updateStatuses(studyUuid, nodeUuid, false);
    }

    private void deleteSaResult(UUID uuid) {
        String path = UriComponentsBuilder.fromPath(DELIMITER + SECURITY_ANALYSIS_API_VERSION + "/results/{resultUuid}")
            .buildAndExpand(uuid)
            .toUriString();

        restTemplate.delete(securityAnalysisServerBaseUri + path);
    }

    @Transactional
    public DeleteNodeInfos doDeleteNode(UUID studyUuid, UUID nodeId, boolean deleteChildren) {
        DeleteNodeInfos deleteNodeInfos = new DeleteNodeInfos();
        deleteNodeInfos.setNetworkUuid(networkStoreService.doGetNetworkUuid(studyUuid));
        networkModificationTreeService.doDeleteNode(studyUuid, nodeId, deleteChildren, deleteNodeInfos);
        return deleteNodeInfos;
    }

    public void deleteNode(UUID studyUuid, UUID nodeId, boolean deleteChildren) {
        AtomicReference<Long> startTime = new AtomicReference<>(null);
        startTime.set(System.nanoTime());
        DeleteNodeInfos deleteNodeInfos = doDeleteNode(studyUuid, nodeId, deleteChildren);

        CompletableFuture<Void> executeInParallel = CompletableFuture.allOf(
            studyServerExecutionService.runAsync(() ->  deleteNodeInfos.getModificationGroupUuids().forEach(networkModificationService::deleteModifications)),
            studyServerExecutionService.runAsync(() ->  deleteNodeInfos.getReportUuids().forEach(reportService::deleteReport)),
            studyServerExecutionService.runAsync(() ->  deleteNodeInfos.getSecurityAnalysisResultUuids().forEach(this::deleteSaResult)),
            studyServerExecutionService.runAsync(() ->  networkStoreService.deleteVariants(deleteNodeInfos.getNetworkUuid(), deleteNodeInfos.getVariantIds()))
        );

        try {
            executeInParallel.get();
        } catch (Exception e) {
            if (e instanceof InterruptedException) {
                Thread.currentThread().interrupt();
            }
            LOGGER.error(e.toString(), e);
        }

        if (startTime.get() != null) {
            LOGGER.trace("Delete node '{}' of study '{}' : {} seconds", nodeId, studyUuid,
                    TimeUnit.NANOSECONDS.toSeconds(System.nanoTime() - startTime.get()));
        }
    }

    public void reindexStudy(UUID studyUuid) {
        Optional<StudyEntity> studyEntity = studyRepository.findById(studyUuid);
        if (studyEntity.isPresent()) {
            StudyEntity study = studyEntity.get();

            CreatedStudyBasicInfos studyInfos = toCreatedStudyBasicInfos(study);
            UUID networkUuid = study.getNetworkUuid();

            // reindex study in elasticsearch
            studyInfosService.recreateStudyInfos(studyInfos);

            // reindex study network equipments in elasticsearch
            String path = UriComponentsBuilder.fromPath(DELIMITER + NETWORK_CONVERSION_API_VERSION + "/networks/{networkUuid}/reindex-all")
                .buildAndExpand(networkUuid)
                .toUriString();

            try {
                restTemplate.exchange(networkConversionServerBaseUri + path, HttpMethod.POST, null, Void.class);
            } catch (HttpStatusCodeException e) {
                LOGGER.error(e.toString(), e);
                throw e;
            }
            invalidateBuildStatus(networkModificationTreeService.getStudyRootNodeUuid(studyUuid), false);
            LOGGER.info("Study with id = '{}' has been reindexed", studyUuid);
        } else {
            throw new StudyException(STUDY_NOT_FOUND);
        }
    }

    public void reorderModification(UUID studyUuid, UUID nodeUuid, UUID modificationUuid, UUID beforeUuid) {
        checkStudyContainsNode(studyUuid, nodeUuid);
<<<<<<< HEAD
        UUID groupUuid = networkModificationTreeService.getModificationGroupUuid(nodeUuid);
        networkModificationService.reorderModification(groupUuid, modificationUuid, beforeUuid);
        updateStatuses(studyUuid, nodeUuid);
        networkModificationTreeService.notifyModificationNodeChanged(studyUuid, nodeUuid);
=======
        return networkModificationTreeService.getModificationGroupUuid(nodeUuid).flatMap(groupUuid ->
            networkModificationService.reorderModification(groupUuid, modificationUuid, beforeUuid)
        ).then(updateStatuses(studyUuid, nodeUuid, false))
        .doOnSuccess(r -> networkModificationTreeService.notifyModificationNodeChanged(studyUuid, nodeUuid));
>>>>>>> 533aa4eb
    }

    private void checkStudyContainsNode(UUID studyUuid, UUID nodeUuid) {
        if (!getStudyUuidFromNodeUuid(nodeUuid).equals(studyUuid)) {
            throw new StudyException(NOT_ALLOWED);
        }
    }

    public UUID getReportUuid(UUID nodeUuid) {
        return networkModificationTreeService.getReportUuid(nodeUuid);
    }

    public List<Pair<UUID, String>> getReportUuidsAndNames(UUID nodeUuid, boolean nodeOnlyReport) {
        return networkModificationTreeService.getReportUuidsAndNames(nodeUuid, nodeOnlyReport);
    }

    public List<ReporterModel> getNodeReport(UUID studyUuid, UUID nodeUuid, boolean nodeOnlyReport) {
        List<Pair<UUID, String>> reportUuidsAndNames = getReportUuidsAndNames(nodeUuid, nodeOnlyReport);
        return reportUuidsAndNames.stream().map(reportInfo -> {
            ReporterModel reporter = reportService.getReport(reportInfo.getLeft());
            if (reporter == null) {
                reporter = new ReporterModel(UUID.randomUUID().toString(), reportInfo.getLeft().toString());
            }
            ReporterModel newReporter = new ReporterModel(reporter.getTaskKey(), reportInfo.getRight(), reporter.getTaskValues());
            reporter.getReports().forEach(newReporter::report);
            reporter.getSubReporters().forEach(newReporter::addSubReporter);
            return newReporter;
        }).collect(Collectors.toList());
    }

    public void deleteNodeReport(UUID studyUuid, UUID nodeUuid) {
        reportService.deleteReport(getReportUuid(nodeUuid));
    }

    private NodeModificationInfos getNodeModificationInfos(UUID nodeUuid) {
        return networkModificationTreeService.getNodeModificationInfos(nodeUuid);
    }

    public String getDefaultLoadflowProviderValue() {
        return defaultLoadflowProvider;
    }

    private Set<String> getSubstationIds(List<? extends ModificationInfos> modificationInfosList) {
        return modificationInfosList.stream().flatMap(modification -> modification.getSubstationIds().stream())
                .collect(Collectors.toSet());
    }

    public void lineSplitWithVoltageLevel(UUID studyUuid, String lineSplitWithVoltageLevelAttributes,
        ModificationType modificationType, UUID nodeUuid, UUID modificationUuid) {

        Objects.requireNonNull(studyUuid);
        Objects.requireNonNull(lineSplitWithVoltageLevelAttributes);

        NodeModificationInfos nodeInfos = getNodeModificationInfos(nodeUuid);

        UUID groupUuid = nodeInfos.getModificationGroupUuid();
        String variantId = nodeInfos.getVariantId();
        UUID reportUuid = nodeInfos.getReportUuid();

        List<EquipmentModificationInfos> modifications;
        if (modificationUuid == null) {
            modifications = networkModificationService.splitLineWithVoltageLevel(studyUuid, lineSplitWithVoltageLevelAttributes,
                groupUuid, modificationType, variantId, reportUuid);
        } else {

            modifications = networkModificationService.updateLineSplitWithVoltageLevel(lineSplitWithVoltageLevelAttributes,
                modificationType, modificationUuid);
        }

        Set<String> allImpactedSubstationIds = modifications.stream()
                .map(ModificationInfos::getSubstationIds).flatMap(Set::stream).collect(Collectors.toSet());
        List<EquipmentModificationInfos> deletions = modifications.stream()
            .filter(modif -> modif.getType() == ModificationType.EQUIPMENT_DELETION)
            .collect(Collectors.toList());
        deletions.forEach(modif -> emitStudyEquipmentDeleted(studyUuid, nodeUuid, UPDATE_TYPE_STUDY,
            allImpactedSubstationIds, modif.getEquipmentType(), modif.getEquipmentId()));
        networkModificationTreeService.notifyModificationNodeChanged(studyUuid, nodeUuid);

        updateStatuses(studyUuid, nodeUuid, modificationUuid == null);
    }
}<|MERGE_RESOLUTION|>--- conflicted
+++ resolved
@@ -1877,17 +1877,10 @@
 
     public void reorderModification(UUID studyUuid, UUID nodeUuid, UUID modificationUuid, UUID beforeUuid) {
         checkStudyContainsNode(studyUuid, nodeUuid);
-<<<<<<< HEAD
         UUID groupUuid = networkModificationTreeService.getModificationGroupUuid(nodeUuid);
         networkModificationService.reorderModification(groupUuid, modificationUuid, beforeUuid);
-        updateStatuses(studyUuid, nodeUuid);
+        updateStatuses(studyUuid, nodeUuid, false);
         networkModificationTreeService.notifyModificationNodeChanged(studyUuid, nodeUuid);
-=======
-        return networkModificationTreeService.getModificationGroupUuid(nodeUuid).flatMap(groupUuid ->
-            networkModificationService.reorderModification(groupUuid, modificationUuid, beforeUuid)
-        ).then(updateStatuses(studyUuid, nodeUuid, false))
-        .doOnSuccess(r -> networkModificationTreeService.notifyModificationNodeChanged(studyUuid, nodeUuid));
->>>>>>> 533aa4eb
     }
 
     private void checkStudyContainsNode(UUID studyUuid, UUID nodeUuid) {
