/**
 * Copyright (c) 2021, RTE (http://www.rte-france.com)
 * This Source Code Form is subject to the terms of the Mozilla Public
 * License, v. 2.0. If a copy of the MPL was not distributed with this
 * file, You can obtain one at http://mozilla.org/MPL/2.0/.
 */
package org.gridsuite.study.server;

import com.fasterxml.jackson.core.JsonProcessingException;
import com.fasterxml.jackson.databind.JsonNode;
import com.fasterxml.jackson.databind.ObjectMapper;
import com.powsybl.commons.reporter.ReporterModel;
import com.powsybl.contingency.Contingency;
import com.powsybl.iidm.network.Country;
import com.powsybl.iidm.network.VariantManagerConstants;
import com.powsybl.loadflow.LoadFlowParameters;
import com.powsybl.loadflow.LoadFlowResult;
import com.powsybl.loadflow.LoadFlowResultImpl;
import lombok.NonNull;
import org.apache.commons.lang3.StringUtils;
import org.apache.commons.lang3.tuple.Pair;
import org.gridsuite.study.server.dto.*;
import org.gridsuite.study.server.dto.modification.ModificationType;
import org.gridsuite.study.server.elasticsearch.EquipmentInfosService;
import org.gridsuite.study.server.elasticsearch.StudyInfosService;
import org.gridsuite.study.server.networkmodificationtree.dto.BuildStatus;
import org.gridsuite.study.server.networkmodificationtree.dto.InsertMode;
import org.gridsuite.study.server.networkmodificationtree.dto.NetworkModificationNode;
import org.gridsuite.study.server.networkmodificationtree.entities.NodeEntity;
import org.gridsuite.study.server.repository.*;
import org.slf4j.Logger;
import org.slf4j.LoggerFactory;
import org.springframework.beans.factory.annotation.Autowired;
import org.springframework.beans.factory.annotation.Value;
import org.springframework.cloud.stream.function.StreamBridge;
import org.springframework.context.annotation.Bean;
import org.springframework.context.annotation.Lazy;
import org.springframework.core.ParameterizedTypeReference;
import org.springframework.http.HttpHeaders;
import org.springframework.http.HttpStatus;
import org.springframework.http.MediaType;
import org.springframework.http.ResponseEntity;
import org.springframework.http.client.MultipartBodyBuilder;
import org.springframework.http.codec.multipart.FilePart;
import org.springframework.integration.support.MessageBuilder;
import org.springframework.messaging.Message;
import org.springframework.stereotype.Service;
import org.springframework.transaction.annotation.Transactional;
import org.springframework.web.reactive.function.BodyInserters;
import org.springframework.web.reactive.function.client.ClientResponse;
import org.springframework.web.reactive.function.client.WebClient;
import org.springframework.web.util.UriComponentsBuilder;
import reactor.core.publisher.Flux;
import reactor.core.publisher.Mono;
import reactor.core.scheduler.Schedulers;

import java.io.UncheckedIOException;
import java.net.URLDecoder;
import java.net.URLEncoder;
import java.nio.charset.StandardCharsets;
import java.time.LocalDateTime;
import java.time.ZoneOffset;
import java.time.ZonedDateTime;
import java.util.*;
import java.util.concurrent.TimeUnit;
import java.util.concurrent.atomic.AtomicReference;
import java.util.function.Consumer;
import java.util.logging.Level;
import java.util.stream.Collectors;
import java.util.stream.Stream;

import static org.gridsuite.study.server.StudyConstants.*;
import static org.gridsuite.study.server.StudyException.Type.*;

/**
 * @author Abdelsalem Hedhili <abdelsalem.hedhili at rte-france.com>
 * @author Franck Lecuyer <franck.lecuyer at rte-france.com>
 * @author Chamseddine Benhamed <chamseddine.benhamed at rte-france.com>
 */
@Service
public class StudyService {

    private static final Logger LOGGER = LoggerFactory.getLogger(StudyService.class);

    public static final String ROOT_CATEGORY_REACTOR = "reactor.";

    public static final String CATEGORY_BROKER_INPUT = StudyService.class.getName() + ".input-broker-messages";

    private static final String CATEGORY_BROKER_OUTPUT = StudyService.class.getName() + ".output-broker-messages";

    private static final Logger MESSAGE_OUTPUT_LOGGER = LoggerFactory.getLogger(CATEGORY_BROKER_OUTPUT);

    static final String HEADER_USER_ID = "userId";
    static final String HEADER_STUDY_UUID = "studyUuid";
    static final String HEADER_NODE = "node";
    static final String HEADER_UPDATE_TYPE = "updateType";
    static final String UPDATE_TYPE_STUDIES = "studies";
    static final String UPDATE_TYPE_STUDY_DELETE = "deleteStudy";
    static final String UPDATE_TYPE_LOADFLOW = "loadflow";
    static final String UPDATE_TYPE_LOADFLOW_STATUS = "loadflow_status";
    static final String UPDATE_TYPE_SWITCH = "switch";
    static final String UPDATE_TYPE_LINE = "line";
    static final String UPDATE_TYPE_SECURITY_ANALYSIS_RESULT = "securityAnalysisResult";
    static final String UPDATE_TYPE_SECURITY_ANALYSIS_STATUS = "securityAnalysis_status";
    static final String UPDATE_TYPE_BUILD_COMPLETED = "buildCompleted";
    static final String UPDATE_TYPE_BUILD_CANCELLED = "buildCancelled";
    static final String HEADER_ERROR = "error";
    static final String UPDATE_TYPE_STUDY = "study";
    static final String HEADER_UPDATE_TYPE_SUBSTATIONS_IDS = "substationsIds";
    static final String HEADER_UPDATE_TYPE_DELETED_EQUIPMENT_ID = "deletedEquipmentId";
    static final String HEADER_UPDATE_TYPE_DELETED_EQUIPMENT_TYPE = "deletedEquipmentType";
    static final String QUERY_PARAM_SUBSTATION_ID = "substationId";
    static final String QUERY_PARAM_COMPONENT_LIBRARY = "componentLibrary";
    static final String QUERY_PARAM_USE_NAME = "useName";
    static final String QUERY_PARAM_CENTER_LABEL = "centerLabel";
    static final String QUERY_PARAM_DIAGONAL_LABEL = "diagonalLabel";
    static final String QUERY_PARAM_TOPOLOGICAL_COLORING = "topologicalColoring";
    static final String QUERY_PARAM_SUBSTATION_LAYOUT = "substationLayout";
    static final String RESULT_UUID = "resultUuid";

    static final String QUERY_PARAM_RECEIVER = "receiver";

    static final String HEADER_RECEIVER = "receiver";

    static final String FIRST_VARIANT_ID = "first_variant_id";

    // Self injection for @transactional support in internal calls to other methods of this service
    @Autowired
    StudyService self;

    NetworkModificationTreeService networkModificationTreeService;

    private final WebClient webClient;
    private String caseServerBaseUri;
    private String singleLineDiagramServerBaseUri;
    private String networkConversionServerBaseUri;
    private String geoDataServerBaseUri;
    private String networkMapServerBaseUri;
    private String loadFlowServerBaseUri;
    private String securityAnalysisServerBaseUri;
    private String actionsServerBaseUri;
    private String defaultLoadflowProvider;

    private final StudyRepository studyRepository;
    private final StudyCreationRequestRepository studyCreationRequestRepository;
    private final NetworkService networkStoreService;
    private final NetworkModificationService networkModificationService;
    private final ReportService reportService;
    private final StudyInfosService studyInfosService;
    private final EquipmentInfosService equipmentInfosService;

    private final ObjectMapper objectMapper;

    @Autowired
    private StreamBridge studyUpdatePublisher;

    @Bean
    public Consumer<Flux<Message<String>>> consumeSaResult() {
        return f -> f.log(CATEGORY_BROKER_INPUT, Level.FINE)
            .flatMap(message -> {
                UUID resultUuid = UUID.fromString(message.getHeaders().get(RESULT_UUID, String.class));
                String receiver = message.getHeaders().get(HEADER_RECEIVER, String.class);
                if (receiver != null) {
                    Receiver receiverObj;
                    try {
                        receiverObj = objectMapper.readValue(URLDecoder.decode(receiver, StandardCharsets.UTF_8), Receiver.class);

                        LOGGER.info("Security analysis result '{}' available for node '{}'",
                            resultUuid, receiverObj.getNodeUuid());

                        // update DB
                        return updateSecurityAnalysisResultUuid(receiverObj.getNodeUuid(), resultUuid)
                            .then(Mono.fromCallable(() -> {
                                // send notifications
                                UUID studyUuid = self.getStudyUuidFromNodeUuid(receiverObj.getNodeUuid());
                                emitStudyChanged(studyUuid, receiverObj.getNodeUuid(), UPDATE_TYPE_SECURITY_ANALYSIS_STATUS);
                                emitStudyChanged(studyUuid, receiverObj.getNodeUuid(), UPDATE_TYPE_SECURITY_ANALYSIS_RESULT);
                                return null;
                            }));
                    } catch (JsonProcessingException e) {
                        LOGGER.error(e.toString());
                    }
                }
                return Mono.empty();
            })
            .doOnError(throwable -> LOGGER.error(throwable.toString(), throwable))
            .subscribe();
    }

    @Autowired
    public StudyService(
        @Value("${backing-services.case.base-uri:http://case-server/}") String caseServerBaseUri,
        @Value("${backing-services.single-line-diagram.base-uri:http://single-line-diagram-server/}") String singleLineDiagramServerBaseUri,
        @Value("${backing-services.network-conversion.base-uri:http://network-conversion-server/}") String networkConversionServerBaseUri,
        @Value("${backing-services.geo-data.base-uri:http://geo-data-server/}") String geoDataServerBaseUri,
        @Value("${backing-services.network-map.base-uri:http://network-map-server/}") String networkMapServerBaseUri,
        @Value("${backing-services.loadflow.base-uri:http://loadflow-server/}") String loadFlowServerBaseUri,
        @Value("${backing-services.security-analysis-server.base-uri:http://security-analysis-server/}") String securityAnalysisServerBaseUri,
        @Value("${backing-services.actions-server.base-uri:http://actions-server/}") String actionsServerBaseUri,
        @Value("${loadflow.default-provider}") String defaultLoadflowProvider,
        StudyRepository studyRepository,
        StudyCreationRequestRepository studyCreationRequestRepository,
        NetworkService networkStoreService,
        NetworkModificationService networkModificationService,
        ReportService reportService,
        @Lazy StudyInfosService studyInfosService,
        @Lazy EquipmentInfosService equipmentInfosService,
        WebClient.Builder webClientBuilder,
        NetworkModificationTreeService networkModificationTreeService,
        ObjectMapper objectMapper) {
        this.caseServerBaseUri = caseServerBaseUri;
        this.singleLineDiagramServerBaseUri = singleLineDiagramServerBaseUri;
        this.networkConversionServerBaseUri = networkConversionServerBaseUri;
        this.geoDataServerBaseUri = geoDataServerBaseUri;
        this.networkMapServerBaseUri = networkMapServerBaseUri;
        this.loadFlowServerBaseUri = loadFlowServerBaseUri;
        this.securityAnalysisServerBaseUri = securityAnalysisServerBaseUri;
        this.actionsServerBaseUri = actionsServerBaseUri;
        this.studyRepository = studyRepository;
        this.studyCreationRequestRepository = studyCreationRequestRepository;
        this.networkStoreService = networkStoreService;
        this.networkModificationService = networkModificationService;
        this.reportService = reportService;
        this.studyInfosService = studyInfosService;
        this.equipmentInfosService = equipmentInfosService;
        this.networkModificationTreeService = networkModificationTreeService;
        this.defaultLoadflowProvider = defaultLoadflowProvider;
        this.webClient = webClientBuilder.build();
        this.objectMapper = objectMapper;
    }

    private static StudyInfos toStudyInfos(StudyEntity entity) {
        return StudyInfos.builder()
                .id(entity.getId())
                .creationDate(ZonedDateTime.ofInstant(entity.getDate().toInstant(ZoneOffset.UTC), ZoneOffset.UTC))
                .userId(entity.getUserId())
                .caseFormat(entity.getCaseFormat())
                .build();
    }

    private static BasicStudyInfos toBasicStudyInfos(StudyCreationRequestEntity entity) {
        return BasicStudyInfos.builder()
                .creationDate(ZonedDateTime.now(ZoneOffset.UTC))
                .userId(entity.getUserId())
                .id(entity.getId())
                .build();
    }

    private static CreatedStudyBasicInfos toCreatedStudyBasicInfos(StudyEntity entity) {
        return CreatedStudyBasicInfos.builder()
                .creationDate(ZonedDateTime.now(ZoneOffset.UTC))
                .userId(entity.getUserId())
                .id(entity.getId())
                .caseFormat(entity.getCaseFormat())
                .build();
    }

    public Flux<CreatedStudyBasicInfos> getStudies() {
        return Flux.fromStream(() -> studyRepository.findAll().stream())
            .map(StudyService::toCreatedStudyBasicInfos)
            .sort(Comparator.comparing(CreatedStudyBasicInfos::getCreationDate).reversed());
    }

    public Flux<CreatedStudyBasicInfos> getStudiesMetadata(List<UUID> uuids) {
        return Flux.fromStream(() -> studyRepository.findAllById(uuids).stream().map(StudyService::toCreatedStudyBasicInfos));
    }

    Flux<BasicStudyInfos> getStudiesCreationRequests() {
        return Flux.fromStream(() -> studyCreationRequestRepository.findAll().stream())
            .map(StudyService::toBasicStudyInfos)
            .sort(Comparator.comparing(BasicStudyInfos::getCreationDate).reversed());
    }

    public Mono<BasicStudyInfos> createStudy(UUID caseUuid, String userId, UUID studyUuid) {
        AtomicReference<Long> startTime = new AtomicReference<>();
        return insertStudyCreationRequest(userId, studyUuid)
            .doOnSubscribe(x -> startTime.set(System.nanoTime()))
            .map(StudyService::toBasicStudyInfos)
            .doOnSuccess(s -> {
                UUID importReportUuid = UUID.randomUUID();
                Mono.zip(persistentStore(caseUuid, s.getId(), userId, importReportUuid), getCaseFormat(caseUuid))
                    .flatMap(t -> {
                        LoadFlowParameters loadFlowParameters = LoadFlowParameters.load();
                        return insertStudy(s.getId(), userId, t.getT1().getNetworkUuid(), t.getT1().getNetworkId(),
                            t.getT2(), caseUuid, false, toEntity(loadFlowParameters), importReportUuid);
                    })
                    .subscribeOn(Schedulers.boundedElastic())
                    .doOnError(throwable -> LOGGER.error(throwable.toString(), throwable))
                    .doFinally(st -> {
                        deleteStudyIfNotCreationInProgress(s.getId(), userId).subscribe();
                        LOGGER.trace("Create study '{}' : {} seconds", s.getId(), TimeUnit.NANOSECONDS.toSeconds(System.nanoTime() - startTime.get()));
                    })
                    .subscribe();
            });
    }

    public Mono<BasicStudyInfos> createStudy(Mono<FilePart> caseFile, String userId, UUID studyUuid) {
        AtomicReference<Long> startTime = new AtomicReference<>();
        return insertStudyCreationRequest(userId, studyUuid)
            .doOnSubscribe(x -> startTime.set(System.nanoTime()))
            .map(StudyService::toBasicStudyInfos)
            .doOnSuccess(s -> {
                UUID importReportUuid = UUID.randomUUID();
                importCase(caseFile, s.getId(), userId)
                    .flatMap(uuid ->
                        Mono.zip(persistentStore(uuid, s.getId(), userId, importReportUuid), getCaseFormat(uuid))
                            .flatMap(t -> {
                                LoadFlowParameters loadFlowParameters = new LoadFlowParameters();
                                return insertStudy(s.getId(), userId, t.getT1().getNetworkUuid(), t.getT1().getNetworkId(),
                                    t.getT2(), uuid, true, toEntity(loadFlowParameters), importReportUuid);
                            }))
                    .subscribeOn(Schedulers.boundedElastic())
                    .doOnError(throwable -> LOGGER.error(throwable.toString(), throwable))
                    .doFinally(r -> {
                        deleteStudyIfNotCreationInProgress(s.getId(), userId).subscribe();  // delete the study if the creation has been canceled
                        LOGGER.trace("Create study '{}' : {} seconds", s.getId(), TimeUnit.NANOSECONDS.toSeconds(System.nanoTime() - startTime.get()));
                    })
                    .subscribe();
            });
    }

    public Mono<StudyInfos> getStudyInfos(UUID studyUuid) {
        return getStudy(studyUuid).map(StudyService::toStudyInfos);
    }

    @Transactional(readOnly = true)
    public StudyEntity doGetStudy(UUID studyUuid) {
        return studyRepository.findById(studyUuid).orElse(null);
    }

    public Mono<StudyEntity> getStudy(UUID studyUuid) {
        return Mono.fromCallable(() -> self.doGetStudy(studyUuid));
    }

    Flux<CreatedStudyBasicInfos> searchStudies(@NonNull String query) {
        return Mono.fromCallable(() -> studyInfosService.search(query)).flatMapMany(Flux::fromIterable);
    }

    public static String escapeLucene(String s) {
        StringBuilder sb = new StringBuilder();

        for (int i = 0; i < s.length(); ++i) {
            char c = s.charAt(i);
            switch (c) {
                case '+':
                case '\\':
                case '-':
                case '!':
                case '(':
                case ')':
                case ':':
                case '^':
                case '[':
                case ']':
                case '"':
                case '{':
                case '}':
                case '~':
                case '*':
                case '?':
                case '|':
                case '&':
                case '/':

                case ' ': // white space has to be escaped, too
                    sb.append('\\');
                    break;
                default:
                    // do nothing but appease sonarlint
            }

            sb.append(c);
        }

        return sb.toString();
    }

    Flux<EquipmentInfos> searchEquipments(@NonNull UUID studyUuid, @NonNull UUID nodeUuid, @NonNull String userInput,
                                          @NonNull EquipmentInfosService.FieldSelector fieldSelector, String equipmentType,
                                          boolean inUpstreamBuiltParentNode) {
        UUID nodeUuidToSearchIn = nodeUuid;
        if (inUpstreamBuiltParentNode) {
            nodeUuidToSearchIn = networkModificationTreeService.doGetLastParentNodeBuilt(nodeUuid);
        }
        return Mono.zip(networkStoreService.getNetworkUuid(studyUuid), getVariantId(nodeUuidToSearchIn))
                .flatMapIterable(tuple -> {
                    UUID networkUuid = tuple.getT1();
                    String variantId = tuple.getT2();
                    if (variantId.isEmpty()) {
                        variantId = VariantManagerConstants.INITIAL_VARIANT_ID;
                    }
                    // Get equipments in initial variant matching query
                    String queryInitialVariant = buildEquipmentSearchQuery(userInput, fieldSelector, networkUuid, VariantManagerConstants.INITIAL_VARIANT_ID, equipmentType);
                    List<EquipmentInfos> equipmentInfosInInitVariant = equipmentInfosService.searchEquipments(queryInitialVariant);

                    // Get added/removed equipment to/from the chosen variant
                    return (variantId.equals(VariantManagerConstants.INITIAL_VARIANT_ID))
                            ? equipmentInfosInInitVariant
                            : completeSearchWithCurrentVariant(networkUuid, variantId, userInput, fieldSelector, equipmentInfosInInitVariant, equipmentType);
                });
    }

    private List<EquipmentInfos> completeSearchWithCurrentVariant(UUID networkUuid, String variantId, String userInput,
                                                                  EquipmentInfosService.FieldSelector fieldSelector,
                                                                  List<EquipmentInfos> equipmentInfosInInitVariant, String equipmentType) {
        String queryTombstonedEquipments = buildTombstonedEquipmentSearchQuery(networkUuid, variantId);
        Set<String> removedEquipmentIdsInVariant = equipmentInfosService.searchTombstonedEquipments(queryTombstonedEquipments)
                .stream()
                .map(TombstonedEquipmentInfos::getId)
                .collect(Collectors.toSet());

        String queryVariant = buildEquipmentSearchQuery(userInput, fieldSelector, networkUuid, variantId, equipmentType);
        List<EquipmentInfos> addedEquipmentInfosInVariant = equipmentInfosService.searchEquipments(queryVariant);

        List<EquipmentInfos> equipmentInfos = equipmentInfosInInitVariant
                .stream()
                .filter(ei -> !removedEquipmentIdsInVariant.contains(ei.getId()))
                .collect(Collectors.toList());

        equipmentInfos.addAll(addedEquipmentInfosInVariant);

        return equipmentInfos;
    }

    private String buildEquipmentSearchQuery(String userInput, EquipmentInfosService.FieldSelector fieldSelector, UUID networkUuid, String variantId, String equipmentType) {
        String query = "networkUuid.keyword:(%s) AND variantId.keyword:(%s) AND %s:(*%s*)" + (equipmentType == null ? "" : " AND equipmentType.keyword:(%s)");
        return String.format(query, networkUuid, variantId,
                fieldSelector == EquipmentInfosService.FieldSelector.NAME ? "equipmentName.fullascii" : "equipmentId.fullascii",
                escapeLucene(userInput), equipmentType);
    }

    private String buildTombstonedEquipmentSearchQuery(UUID networkUuid, String variantId) {
        return String.format("networkUuid.keyword:(%s) AND variantId.keyword:(%s)", networkUuid, variantId);
    }

    @Transactional
    public Optional<DeleteStudyInfos> doDeleteStudyIfNotCreationInProgress(UUID studyUuid, String userId) {
        Optional<StudyCreationRequestEntity> studyCreationRequestEntity = studyCreationRequestRepository.findById(studyUuid);
        UUID networkUuid = null;
        List<UUID> groupUuids = new ArrayList<>();
        List<UUID> reportUuids = new ArrayList<>();
        if (studyCreationRequestEntity.isEmpty()) {
            networkUuid = networkStoreService.doGetNetworkUuid(studyUuid).orElse(null);
            groupUuids = networkModificationTreeService.getAllModificationGroupUuids(studyUuid);
            reportUuids = networkModificationTreeService.getAllReportUuids(studyUuid);
            studyRepository.findById(studyUuid).ifPresent(s -> {
                networkModificationTreeService.doDeleteTree(studyUuid);
                studyRepository.deleteById(studyUuid);
                studyInfosService.deleteByUuid(studyUuid);
            });
        } else {
            studyCreationRequestRepository.deleteById(studyCreationRequestEntity.get().getId());
        }
        emitStudyDelete(studyUuid, userId);

        return networkUuid != null ? Optional.of(new DeleteStudyInfos(networkUuid, groupUuids, reportUuids)) : Optional.empty();
    }

    public Mono<Void> deleteStudyIfNotCreationInProgress(UUID studyUuid, String userId) {
        AtomicReference<Long> startTime = new AtomicReference<>(null);
        return Mono.fromCallable(() -> self.doDeleteStudyIfNotCreationInProgress(studyUuid, userId))
            .flatMap(Mono::justOrEmpty)
            .map(u -> {
                startTime.set(System.nanoTime());
                return u;
            })
            .publish(deleteStudyInfosMono ->
                Mono.when(// in parallel
                    deleteStudyInfosMono.flatMapMany(infos -> Flux.fromIterable(infos.getGroupUuids())).flatMap(networkModificationService::deleteModifications),
                    deleteStudyInfosMono.flatMap(infos -> deleteEquipmentIndexes(infos.getNetworkUuid())),
                    deleteStudyInfosMono.flatMapMany(infos -> Flux.fromIterable(infos.getReportUuids())).flatMap(reportService::deleteReport),
                    deleteStudyInfosMono.flatMap(infos -> networkStoreService.deleteNetwork(infos.getNetworkUuid()))
                )
            )
            .doOnSuccess(r -> {
                if (startTime.get() != null) {
                    LOGGER.trace("Delete study '{}' : {} seconds", studyUuid, TimeUnit.NANOSECONDS.toSeconds(System.nanoTime() - startTime.get()));
                }
            })
            .doOnError(throwable -> LOGGER.error(throwable.toString(), throwable));
    }

    public Mono<Void> deleteEquipmentIndexes(UUID networkUuid) {
        AtomicReference<Long> startTime = new AtomicReference<>();
        return Mono.fromRunnable(() -> equipmentInfosService.deleteAll(networkUuid))
            .doOnSubscribe(x -> startTime.set(System.nanoTime()))
            .then()
            .doFinally(x -> LOGGER.trace("Indexes deletion for network '{}' : {} seconds", networkUuid, TimeUnit.NANOSECONDS.toSeconds(System.nanoTime() - startTime.get())));
    }

    private Mono<CreatedStudyBasicInfos> insertStudy(UUID studyUuid, String userId, UUID networkUuid, String networkId,
                                                     String caseFormat, UUID caseUuid, boolean casePrivate,
                                                     LoadFlowParametersEntity loadFlowParameters,
                                                     UUID importReportUuid) {
        return insertStudyEntity(studyUuid, userId, networkUuid, networkId, caseFormat, caseUuid, casePrivate, loadFlowParameters, importReportUuid)
            .map(StudyService::toCreatedStudyBasicInfos)
            .map(studyInfosService::add)
            .doOnSuccess(infos -> emitStudiesChanged(studyUuid, userId));
    }

    private Mono<StudyCreationRequestEntity> insertStudyCreationRequest(String userId, UUID studyUuid) {
        return insertStudyCreationRequestEntity(userId, studyUuid)
            .doOnSuccess(s -> emitStudiesChanged(s.getId(), userId));
    }

    private Mono<String> getCaseFormat(UUID caseUuid) {
        String path = UriComponentsBuilder.fromPath(DELIMITER + CASE_API_VERSION + "/cases/{caseUuid}/format")
            .buildAndExpand(caseUuid)
            .toUriString();

        return webClient.get()
            .uri(caseServerBaseUri + path)
            .retrieve()
            .bodyToMono(String.class)
            .publishOn(Schedulers.boundedElastic())
            .log(ROOT_CATEGORY_REACTOR, Level.FINE);
    }

    private Mono<? extends Throwable> handleStudyCreationError(UUID studyUuid, String userId, ClientResponse clientResponse, String serverName) {
        return clientResponse.bodyToMono(String.class)
            .switchIfEmpty(Mono.just("{\"message\": \"" + serverName + ": " + clientResponse.statusCode() + "\"}"))
            .flatMap(body -> {
                try {
                    JsonNode node = new ObjectMapper().readTree(body).path("message");
                    if (!node.isMissingNode()) {
                        emitStudyCreationError(studyUuid, userId, node.asText());
                    } else {
                        emitStudyCreationError(studyUuid, userId, body);
                    }
                } catch (JsonProcessingException e) {
                    if (!body.isEmpty()) {
                        emitStudyCreationError(studyUuid, userId, body);
                    }
                }
                return Mono.error(new StudyException(STUDY_CREATION_FAILED));
            });
    }

    Mono<UUID> importCase(Mono<FilePart> multipartFile, UUID studyUuid, String userId) {
        return multipartFile
            .flatMap(file -> {
                MultipartBodyBuilder multipartBodyBuilder = new MultipartBodyBuilder();
                multipartBodyBuilder.part("file", file);

                return webClient.post()
                    .uri(caseServerBaseUri + "/" + CASE_API_VERSION + "/cases/private")
                    .header(HttpHeaders.CONTENT_TYPE, MediaType.MULTIPART_FORM_DATA.toString())
                    .body(BodyInserters.fromMultipartData(multipartBodyBuilder.build()))
                    .retrieve()
                    .onStatus(httpStatus -> httpStatus != HttpStatus.OK, clientResponse ->
                        handleStudyCreationError(studyUuid, userId, clientResponse, "case-server")
                    )
                    .bodyToMono(UUID.class)
                    .publishOn(Schedulers.boundedElastic())
                    .log(ROOT_CATEGORY_REACTOR, Level.FINE);
            })
            .doOnError(t -> !(t instanceof StudyException), t -> emitStudyCreationError(studyUuid, userId, t.getMessage()));
    }

    Mono<byte[]> getVoltageLevelSvg(UUID studyUuid, String voltageLevelId, DiagramParameters diagramParameters, UUID nodeUuid) {
        return Mono.zip(networkStoreService.getNetworkUuid(studyUuid), getVariantId(nodeUuid)).flatMap(tuple -> {
            UUID networkUuid = tuple.getT1();
            String variantId = tuple.getT2();

            var uriComponentsBuilder = UriComponentsBuilder.fromPath(DELIMITER + SINGLE_LINE_DIAGRAM_API_VERSION + "/svg/{networkUuid}/{voltageLevelId}")
                .queryParam(QUERY_PARAM_USE_NAME, diagramParameters.isUseName())
                .queryParam(QUERY_PARAM_CENTER_LABEL, diagramParameters.isLabelCentered())
                .queryParam(QUERY_PARAM_DIAGONAL_LABEL, diagramParameters.isDiagonalLabel())
                .queryParam(QUERY_PARAM_TOPOLOGICAL_COLORING, diagramParameters.isTopologicalColoring());
            if (diagramParameters.getComponentLibrary() != null) {
                uriComponentsBuilder.queryParam(QUERY_PARAM_COMPONENT_LIBRARY, diagramParameters.getComponentLibrary());
            }
            if (!StringUtils.isBlank(variantId)) {
                uriComponentsBuilder.queryParam(QUERY_PARAM_VARIANT_ID, variantId);
            }

            var path = uriComponentsBuilder
                .buildAndExpand(networkUuid, voltageLevelId)
                .toUriString();

            return webClient.get()
                .uri(singleLineDiagramServerBaseUri + path)
                .retrieve()
                .bodyToMono(byte[].class);
        });
    }

    Mono<String> getVoltageLevelSvgAndMetadata(UUID studyUuid, String voltageLevelId, DiagramParameters diagramParameters, UUID nodeUuid) {
        return Mono.zip(networkStoreService.getNetworkUuid(studyUuid), getVariantId(nodeUuid)).flatMap(tuple -> {
            UUID networkUuid = tuple.getT1();
            String variantId = tuple.getT2();

            var uriComponentsBuilder = UriComponentsBuilder.fromPath(DELIMITER + SINGLE_LINE_DIAGRAM_API_VERSION + "/svg-and-metadata/{networkUuid}/{voltageLevelId}")
                .queryParam(QUERY_PARAM_USE_NAME, diagramParameters.isUseName())
                .queryParam(QUERY_PARAM_CENTER_LABEL, diagramParameters.isLabelCentered())
                .queryParam(QUERY_PARAM_DIAGONAL_LABEL, diagramParameters.isDiagonalLabel())
                .queryParam(QUERY_PARAM_TOPOLOGICAL_COLORING, diagramParameters.isTopologicalColoring());
            if (diagramParameters.getComponentLibrary() != null) {
                uriComponentsBuilder.queryParam(QUERY_PARAM_COMPONENT_LIBRARY, diagramParameters.getComponentLibrary());
            }
            if (!StringUtils.isBlank(variantId)) {
                uriComponentsBuilder.queryParam(QUERY_PARAM_VARIANT_ID, variantId);
            }
            var path = uriComponentsBuilder
                .buildAndExpand(networkUuid, voltageLevelId)
                .toUriString();

            return webClient.get()
                .uri(singleLineDiagramServerBaseUri + path)
                .retrieve()
                .bodyToMono(String.class);
        });
    }

    private Mono<NetworkInfos> persistentStore(UUID caseUuid, UUID studyUuid, String userId, UUID importReportUuid) {
        String path = UriComponentsBuilder.fromPath(DELIMITER + NETWORK_CONVERSION_API_VERSION + "/networks")
            .queryParam(CASE_UUID, caseUuid)
            .queryParam(QUERY_PARAM_VARIANT_ID, FIRST_VARIANT_ID)
            .queryParam(REPORT_UUID, importReportUuid)
            .buildAndExpand()
            .toUriString();

        return webClient.post()
            .uri(networkConversionServerBaseUri + path)
            .retrieve()
            .onStatus(httpStatus -> httpStatus != HttpStatus.OK, clientResponse ->
                handleStudyCreationError(studyUuid, userId, clientResponse, "network-conversion-server")
            )
            .bodyToMono(NetworkInfos.class)
            .publishOn(Schedulers.boundedElastic())
            .log(ROOT_CATEGORY_REACTOR, Level.FINE)
            .doOnError(t -> !(t instanceof StudyException), t -> emitStudyCreationError(studyUuid, userId, t.getMessage()));
    }

    Mono<String> getLinesGraphics(UUID networkUuid) {
        String path = UriComponentsBuilder.fromPath(DELIMITER + GEO_DATA_API_VERSION + "/lines")
            .queryParam(NETWORK_UUID, networkUuid)
            .buildAndExpand()
            .toUriString();

        return webClient.get()
            .uri(geoDataServerBaseUri + path)
            .retrieve()
            .bodyToMono(String.class);
    }

    Mono<String> getSubstationsGraphics(UUID networkUuid) {
        String path = UriComponentsBuilder.fromPath(DELIMITER + GEO_DATA_API_VERSION + "/substations")
            .queryParam(NETWORK_UUID, networkUuid)
            .buildAndExpand()
            .toUriString();

        return webClient.get()
            .uri(geoDataServerBaseUri + path)
            .retrieve()
            .bodyToMono(String.class);
    }

    Mono<Boolean> caseExists(UUID caseUuid) {
        String path = UriComponentsBuilder.fromPath(DELIMITER + CASE_API_VERSION + "/cases/{caseUuid}/exists")
            .buildAndExpand(caseUuid)
            .toUriString();

        return webClient.get()
            .uri(caseServerBaseUri + path)
            .retrieve()
            .bodyToMono(Boolean.class);
    }

    Mono<String> getEquipmentsMapData(UUID networkUuid, String variantId, List<String> substationsIds, String equipmentPath) {
        UriComponentsBuilder builder = UriComponentsBuilder.fromPath(DELIMITER + NETWORK_MAP_API_VERSION + "/networks/{networkUuid}/" + equipmentPath);
        if (substationsIds != null) {
            builder = builder.queryParam(QUERY_PARAM_SUBSTATION_ID, substationsIds);
        }
        if (!StringUtils.isBlank(variantId)) {
            builder = builder.queryParam(QUERY_PARAM_VARIANT_ID, variantId);
        }
        String path = builder.buildAndExpand(networkUuid).toUriString();

        return webClient.get()
            .uri(networkMapServerBaseUri + path)
            .retrieve()
            .bodyToMono(String.class);
    }

    Mono<String> getEquipmentMapData(UUID networkUuid, String variantId, String equipmentPath, String equipmentId) {
        UriComponentsBuilder builder = UriComponentsBuilder.fromPath(DELIMITER + NETWORK_MAP_API_VERSION + "/networks/{networkUuid}/" + equipmentPath + "/{equipmentUuid}");
        if (!StringUtils.isBlank(variantId)) {
            builder = builder.queryParam(QUERY_PARAM_VARIANT_ID, variantId);
        }
        String path = builder.buildAndExpand(networkUuid, equipmentId).toUriString();

        return webClient.get()
                .uri(networkMapServerBaseUri + path)
                .retrieve()
                .onStatus(httpStatus -> httpStatus == HttpStatus.NOT_FOUND, clientResponse -> Mono.error(new StudyException(EQUIPMENT_NOT_FOUND)))
                .bodyToMono(String.class);
    }

    Mono<String> getSubstationsMapData(UUID studyUuid, UUID nodeUuid, List<String> substationsIds) {
        return Mono.zip(networkStoreService.getNetworkUuid(studyUuid), getVariantId(nodeUuid)).flatMap(tuple ->
            getEquipmentsMapData(tuple.getT1(), tuple.getT2(), substationsIds, "substations")
        );
    }

    Mono<String> getSubstationMapData(UUID studyUuid, UUID nodeUuid, String substationId, boolean inUpstreamBuiltParentNode) {
        UUID nodeUuidToSearchIn = nodeUuid;
        if (inUpstreamBuiltParentNode) {
            nodeUuidToSearchIn = networkModificationTreeService.doGetLastParentNodeBuilt(nodeUuid);
        }
        return Mono.zip(networkStoreService.getNetworkUuid(studyUuid), getVariantId(nodeUuidToSearchIn)).flatMap(tuple ->
                getEquipmentMapData(tuple.getT1(), tuple.getT2(), "substations", substationId)
        );
    }

    Mono<String> getLinesMapData(UUID studyUuid, UUID nodeUuid, List<String> substationsIds) {
        return Mono.zip(networkStoreService.getNetworkUuid(studyUuid), getVariantId(nodeUuid)).flatMap(tuple ->
            getEquipmentsMapData(tuple.getT1(), tuple.getT2(), substationsIds, "lines")
        );
    }

    Mono<String> getLineMapData(UUID studyUuid, UUID nodeUuid, String lineId, boolean inUpstreamBuiltParentNode) {
        UUID nodeUuidToSearchIn = nodeUuid;
        if (inUpstreamBuiltParentNode) {
            nodeUuidToSearchIn = networkModificationTreeService.doGetLastParentNodeBuilt(nodeUuid);
        }
        return Mono.zip(networkStoreService.getNetworkUuid(studyUuid), getVariantId(nodeUuidToSearchIn)).flatMap(tuple ->
                getEquipmentMapData(tuple.getT1(), tuple.getT2(), "lines", lineId)
        );
    }

    Mono<String> getTwoWindingsTransformersMapData(UUID studyUuid, UUID nodeUuid, List<String> substationsIds) {
        return Mono.zip(networkStoreService.getNetworkUuid(studyUuid), getVariantId(nodeUuid)).flatMap(tuple ->
            getEquipmentsMapData(tuple.getT1(), tuple.getT2(), substationsIds, "2-windings-transformers")
        );
    }

    Mono<String> getTwoWindingsTransformerMapData(UUID studyUuid, UUID nodeUuid, String twoWindingsTransformerId, boolean inUpstreamBuiltParentNode) {
        UUID nodeUuidToSearchIn = nodeUuid;
        if (inUpstreamBuiltParentNode) {
            nodeUuidToSearchIn = networkModificationTreeService.doGetLastParentNodeBuilt(nodeUuid);
        }
        return Mono.zip(networkStoreService.getNetworkUuid(studyUuid), getVariantId(nodeUuidToSearchIn)).flatMap(tuple ->
                getEquipmentMapData(tuple.getT1(), tuple.getT2(), "2-windings-transformers", twoWindingsTransformerId)
        );
    }

    Mono<String> getThreeWindingsTransformersMapData(UUID studyUuid, UUID nodeUuid, List<String> substationsIds) {
        return Mono.zip(networkStoreService.getNetworkUuid(studyUuid), getVariantId(nodeUuid)).flatMap(tuple ->
            getEquipmentsMapData(tuple.getT1(), tuple.getT2(), substationsIds, "3-windings-transformers")
        );
    }

    Mono<String> getGeneratorsMapData(UUID studyUuid, UUID nodeUuid, List<String> substationsIds) {
        return Mono.zip(networkStoreService.getNetworkUuid(studyUuid), getVariantId(nodeUuid)).flatMap(tuple ->
            getEquipmentsMapData(tuple.getT1(), tuple.getT2(), substationsIds, "generators")
        );
    }

    Mono<String> getGeneratorMapData(UUID studyUuid, UUID nodeUuid, String generatorId, boolean inUpstreamBuiltParentNode) {
        UUID nodeUuidToSearchIn = nodeUuid;
        if (inUpstreamBuiltParentNode) {
            nodeUuidToSearchIn = networkModificationTreeService.doGetLastParentNodeBuilt(nodeUuid);
        }
        return Mono.zip(networkStoreService.getNetworkUuid(studyUuid), getVariantId(nodeUuidToSearchIn)).flatMap(tuple ->
                getEquipmentMapData(tuple.getT1(), tuple.getT2(), "generators", generatorId)
        );
    }

    Mono<String> getBatteriesMapData(UUID studyUuid, UUID nodeUuid, List<String> substationsIds) {
        return Mono.zip(networkStoreService.getNetworkUuid(studyUuid), getVariantId(nodeUuid)).flatMap(tuple ->
            getEquipmentsMapData(tuple.getT1(), tuple.getT2(), substationsIds, "batteries")
        );
    }

    Mono<String> getDanglingLinesMapData(UUID studyUuid, UUID nodeUuid, List<String> substationsIds) {
        return Mono.zip(networkStoreService.getNetworkUuid(studyUuid), getVariantId(nodeUuid)).flatMap(tuple ->
            getEquipmentsMapData(tuple.getT1(), tuple.getT2(), substationsIds, "dangling-lines")
        );
    }

    Mono<String> getHvdcLinesMapData(UUID studyUuid, UUID nodeUuid, List<String> substationsIds) {
        return Mono.zip(networkStoreService.getNetworkUuid(studyUuid), getVariantId(nodeUuid)).flatMap(tuple ->
            getEquipmentsMapData(tuple.getT1(), tuple.getT2(), substationsIds, "hvdc-lines")
        );
    }

    Mono<String> getLccConverterStationsMapData(UUID studyUuid, UUID nodeUuid, List<String> substationsIds) {
        return Mono.zip(networkStoreService.getNetworkUuid(studyUuid), getVariantId(nodeUuid)).flatMap(tuple ->
            getEquipmentsMapData(tuple.getT1(), tuple.getT2(), substationsIds, "lcc-converter-stations")
        );
    }

    Mono<String> getVscConverterStationsMapData(UUID studyUuid, UUID nodeUuid, List<String> substationsIds) {
        return Mono.zip(networkStoreService.getNetworkUuid(studyUuid), getVariantId(nodeUuid)).flatMap(tuple ->
            getEquipmentsMapData(tuple.getT1(), tuple.getT2(), substationsIds, "vsc-converter-stations")
        );
    }

    Mono<String> getLoadsMapData(UUID studyUuid, UUID nodeUuid, List<String> substationsIds, boolean inUpstreamBuiltParentNode) {
        UUID nodeUuidToSearchIn = nodeUuid;
        if (inUpstreamBuiltParentNode) {
            nodeUuidToSearchIn = networkModificationTreeService.doGetLastParentNodeBuilt(nodeUuid);
        }
        return Mono.zip(networkStoreService.getNetworkUuid(studyUuid), getVariantId(nodeUuidToSearchIn)).flatMap(tuple ->
            getEquipmentsMapData(tuple.getT1(), tuple.getT2(), substationsIds, "loads")
        );
    }

    Mono<String> getLoadMapData(UUID studyUuid, UUID nodeUuid, String loadId, boolean inUpstreamBuiltParentNode) {
        UUID nodeUuidToSearchIn = nodeUuid;
        if (inUpstreamBuiltParentNode) {
            nodeUuidToSearchIn = networkModificationTreeService.doGetLastParentNodeBuilt(nodeUuid);
        }
        return Mono.zip(networkStoreService.getNetworkUuid(studyUuid), getVariantId(nodeUuidToSearchIn)).flatMap(tuple ->
                getEquipmentMapData(tuple.getT1(), tuple.getT2(), "loads", loadId)
        );
    }

    Mono<String> getShuntCompensatorsMapData(UUID studyUuid, UUID nodeUuid, List<String> substationsIds) {
        return Mono.zip(networkStoreService.getNetworkUuid(studyUuid), getVariantId(nodeUuid)).flatMap(tuple ->
            getEquipmentsMapData(tuple.getT1(), tuple.getT2(), substationsIds, "shunt-compensators")
        );
    }

    Mono<String> getShuntCompensatorMapData(UUID studyUuid, UUID nodeUuid, String shuntCompensatorId, boolean inUpstreamBuiltParentNode) {
        UUID nodeUuidToSearchIn = nodeUuid;
        if (inUpstreamBuiltParentNode) {
            nodeUuidToSearchIn = networkModificationTreeService.doGetLastParentNodeBuilt(nodeUuid);
        }
        return Mono.zip(networkStoreService.getNetworkUuid(studyUuid), getVariantId(nodeUuidToSearchIn)).flatMap(tuple ->
                getEquipmentMapData(tuple.getT1(), tuple.getT2(), "shunt-compensators", shuntCompensatorId)
        );
    }

    Mono<String> getStaticVarCompensatorsMapData(UUID studyUuid, UUID nodeUuid, List<String> substationsIds) {
        return Mono.zip(networkStoreService.getNetworkUuid(studyUuid), getVariantId(nodeUuid)).flatMap(tuple ->
            getEquipmentsMapData(tuple.getT1(), tuple.getT2(), substationsIds, "static-var-compensators")
        );
    }

    Mono<String> getVoltageLevelMapData(UUID studyUuid, UUID nodeUuid, String voltageLevelId, boolean inUpstreamBuiltParentNode) {
        UUID nodeUuidToSearchIn = nodeUuid;
        if (inUpstreamBuiltParentNode) {
            nodeUuidToSearchIn = networkModificationTreeService.doGetLastParentNodeBuilt(nodeUuid);
        }
        return Mono.zip(networkStoreService.getNetworkUuid(studyUuid), getVariantId(nodeUuidToSearchIn)).flatMap(tuple ->
                getEquipmentMapData(tuple.getT1(), tuple.getT2(), "voltage-levels", voltageLevelId)
        );
    }

    Mono<String> getAllMapData(UUID studyUuid, UUID nodeUuid, List<String> substationsIds) {
        return Mono.zip(networkStoreService.getNetworkUuid(studyUuid), getVariantId(nodeUuid)).flatMap(tuple ->
            getEquipmentsMapData(tuple.getT1(), tuple.getT2(), substationsIds, "all")
        );
    }

    Mono<Void> changeSwitchState(UUID studyUuid, String switchId, boolean open, UUID nodeUuid) {
        return getNodeModificationInfos(nodeUuid).flatMap(nodeInfos -> {
            UUID groupUuid = nodeInfos.getModificationGroupUuid();
            String variantId = nodeInfos.getVariantId();
            UUID reportUuid = nodeInfos.getReportUuid();

            Mono<Void> monoUpdateStatusResult = updateStatuses(studyUuid, nodeUuid)
                .doOnSuccess(e -> emitStudyChanged(studyUuid, nodeUuid, UPDATE_TYPE_SWITCH));

            return networkModificationService.changeSwitchState(studyUuid, switchId, open, groupUuid, variantId, reportUuid)
                .flatMap(modification -> Flux.fromIterable(modification.getSubstationIds()))
                .collect(Collectors.toSet())
                .doOnSuccess(substationIds ->
                    emitStudyChanged(studyUuid, nodeUuid, UPDATE_TYPE_STUDY, substationIds)
                )
                .doOnSuccess(e -> networkModificationTreeService.notifyModificationNodeChanged(studyUuid, nodeUuid))
                .then(monoUpdateStatusResult);
        });
    }

    public Mono<Void> applyGroovyScript(UUID studyUuid, String groovyScript, UUID nodeUuid) {
        return getNodeModificationInfos(nodeUuid).flatMap(nodeInfos -> {
            UUID groupUuid = nodeInfos.getModificationGroupUuid();
            String variantId = nodeInfos.getVariantId();
            UUID reportUuid = nodeInfos.getReportUuid();

            Mono<Void> monoUpdateStatusResult = updateStatuses(studyUuid, nodeUuid);

            return networkModificationService.applyGroovyScript(studyUuid, groovyScript, groupUuid, variantId, reportUuid)
                .flatMap(modification -> Flux.fromIterable(modification.getSubstationIds()))
                .collect(Collectors.toSet())
                .doOnSuccess(substationIds ->
                    emitStudyChanged(studyUuid, nodeUuid, UPDATE_TYPE_STUDY, substationIds)
                )
                .doOnSuccess(e -> networkModificationTreeService.notifyModificationNodeChanged(studyUuid, nodeUuid))
                .then(monoUpdateStatusResult);
        });
    }

    private LoadFlowStatus computeLoadFlowStatus(LoadFlowResult result) {
        return result.getComponentResults().stream().filter(cr -> cr.getConnectedComponentNum() == 0
            && cr.getSynchronousComponentNum() == 0
            && cr.getStatus() == LoadFlowResult.ComponentResult.Status.CONVERGED).collect(Collectors.toList()).isEmpty() ? LoadFlowStatus.DIVERGED
            : LoadFlowStatus.CONVERGED;
    }

    Mono<Void> runLoadFlow(UUID studyUuid, UUID nodeUuid) {
        return setLoadFlowRunning(studyUuid, nodeUuid).then(Mono.zip(networkStoreService.getNetworkUuid(studyUuid), getLoadFlowProvider(studyUuid), getNodeModificationInfos(nodeUuid))).flatMap(tuple3 -> {
            UUID networkUuid = tuple3.getT1();
            String provider = tuple3.getT2();
            String variantId = tuple3.getT3().getVariantId();
            UUID reportUuid = tuple3.getT3().getReportUuid();

            var uriComponentsBuilder = UriComponentsBuilder.fromPath(DELIMITER + LOADFLOW_API_VERSION + "/networks/{networkUuid}/run")
                .queryParam("reportId", reportUuid.toString())
                .queryParam("reportName", "loadflow")
                .queryParam("overwrite", true);
            if (!provider.isEmpty()) {
                uriComponentsBuilder.queryParam("provider", provider);
            }
            if (!StringUtils.isBlank(variantId)) {
                uriComponentsBuilder.queryParam(QUERY_PARAM_VARIANT_ID, variantId);
            }
            var path = uriComponentsBuilder
                .buildAndExpand(networkUuid)
                .toUriString();
            return webClient.put()
                .uri(loadFlowServerBaseUri + path)
                .contentType(MediaType.APPLICATION_JSON)
                .body(getLoadFlowParameters(studyUuid), LoadFlowParameters.class)
                .retrieve()
                .bodyToMono(LoadFlowResult.class)
                .flatMap(result -> updateLoadFlowResultAndStatus(nodeUuid, result, computeLoadFlowStatus(result), false))
                .doOnError(e -> updateLoadFlowStatus(nodeUuid, LoadFlowStatus.NOT_DONE).subscribe())
                .doOnCancel(() -> updateLoadFlowStatus(nodeUuid, LoadFlowStatus.NOT_DONE).subscribe());
        }).doFinally(s ->
            emitStudyChanged(studyUuid, nodeUuid, UPDATE_TYPE_LOADFLOW)
        );
    }

    private Mono<Void> setLoadFlowRunning(UUID studyUuid, UUID nodeUuid) {
        return updateLoadFlowStatus(nodeUuid, LoadFlowStatus.RUNNING)
            .doOnSuccess(s ->
                emitStudyChanged(studyUuid, nodeUuid, UPDATE_TYPE_LOADFLOW_STATUS)
            );
    }

    public Mono<Collection<String>> getExportFormats() {
        String path = UriComponentsBuilder.fromPath(DELIMITER + NETWORK_CONVERSION_API_VERSION + "/export/formats")
            .toUriString();

        ParameterizedTypeReference<Collection<String>> typeRef = new ParameterizedTypeReference<>() {
        };

        return webClient.get()
            .uri(networkConversionServerBaseUri + path)
            .retrieve()
            .bodyToMono(typeRef);
    }

    public Mono<ExportNetworkInfos> exportNetwork(UUID studyUuid, String format) {
        Mono<UUID> networkUuidMono = networkStoreService.getNetworkUuid(studyUuid);

        return networkUuidMono.flatMap(uuid -> {
            String path = UriComponentsBuilder.fromPath(DELIMITER + NETWORK_CONVERSION_API_VERSION + "/networks/{networkUuid}/export/{format}")
                .buildAndExpand(uuid, format)
                .toUriString();

            Mono<ResponseEntity<byte[]>> responseEntity = webClient.get()
                .uri(networkConversionServerBaseUri + path)
                .retrieve()
                .toEntity(byte[].class);

            return responseEntity.map(res -> {
                byte[] bytes = res.getBody();
                String filename = res.getHeaders().getContentDisposition().getFilename();
                return new ExportNetworkInfos(filename, bytes);
            });
        });
    }

    public Mono<Void> changeLineStatus(@NonNull UUID studyUuid, @NonNull String lineId, @NonNull  String status, @NonNull UUID nodeUuid) {
        return getNodeModificationInfos(nodeUuid).flatMap(nodeInfos -> {
            UUID groupUuid = nodeInfos.getModificationGroupUuid();
            String variantId = nodeInfos.getVariantId();
            UUID reportUuid = nodeInfos.getReportUuid();

            Mono<Void> monoUpdateStatusResult = updateStatuses(studyUuid, nodeUuid)
                .doOnSuccess(e -> emitStudyChanged(studyUuid, nodeUuid, UPDATE_TYPE_LINE));

            return networkModificationService.changeLineStatus(studyUuid, lineId, status, groupUuid, variantId, reportUuid)
                .flatMap(modification -> Flux.fromIterable(modification.getSubstationIds()))
                .collect(Collectors.toSet())
                .doOnSuccess(substationIds ->
                    emitStudyChanged(studyUuid, nodeUuid, UPDATE_TYPE_STUDY, substationIds)
                )
                .doOnSuccess(e -> networkModificationTreeService.notifyModificationNodeChanged(studyUuid, nodeUuid))
                .then(monoUpdateStatusResult);
        });
    }

    private void emitStudiesChanged(UUID studyUuid, String userId) {
        sendUpdateMessage(MessageBuilder.withPayload("")
            .setHeader(HEADER_USER_ID, userId)
            .setHeader(HEADER_STUDY_UUID, studyUuid)
            .setHeader(HEADER_UPDATE_TYPE, UPDATE_TYPE_STUDIES)
            .build());
    }

    private void emitStudyChanged(UUID studyUuid, UUID nodeUuid, String updateType) {
        sendUpdateMessage(MessageBuilder.withPayload("")
            .setHeader(HEADER_STUDY_UUID, studyUuid)
            .setHeader(HEADER_NODE, nodeUuid)
            .setHeader(HEADER_UPDATE_TYPE, updateType)
            .build()
        );
    }

    private void emitStudyCreationError(UUID studyUuid, String userId, String errorMessage) {
        sendUpdateMessage(MessageBuilder.withPayload("")
            .setHeader(HEADER_STUDY_UUID, studyUuid)
            .setHeader(HEADER_USER_ID, userId)
            .setHeader(HEADER_UPDATE_TYPE, UPDATE_TYPE_STUDIES)
            .setHeader(HEADER_ERROR, errorMessage)
            .build()
        );
    }

    private void emitStudyChanged(UUID studyUuid, UUID nodeUuid, String updateType, Set<String> substationsIds) {
        sendUpdateMessage(MessageBuilder.withPayload("")
            .setHeader(HEADER_STUDY_UUID, studyUuid)
            .setHeader(HEADER_NODE, nodeUuid)
            .setHeader(HEADER_UPDATE_TYPE, updateType)
            .setHeader(HEADER_UPDATE_TYPE_SUBSTATIONS_IDS, substationsIds)
            .build()
        );
    }

    private void emitStudyDelete(UUID studyUuid, String userId) {
        sendUpdateMessage(MessageBuilder.withPayload("")
            .setHeader(HEADER_USER_ID, userId)
            .setHeader(HEADER_STUDY_UUID, studyUuid)
            .setHeader(HEADER_UPDATE_TYPE, UPDATE_TYPE_STUDY_DELETE)
            .build());
    }

    private void emitStudyEquipmentDeleted(UUID studyUuid, UUID nodeUuid, String updateType, Set<String> substationsIds, String equipmentType, String equipmentId) {
        sendUpdateMessage(MessageBuilder.withPayload("")
            .setHeader(HEADER_STUDY_UUID, studyUuid)
            .setHeader(HEADER_NODE, nodeUuid)
            .setHeader(HEADER_UPDATE_TYPE, updateType)
            .setHeader(HEADER_UPDATE_TYPE_SUBSTATIONS_IDS, substationsIds)
            .setHeader(HEADER_UPDATE_TYPE_DELETED_EQUIPMENT_TYPE, equipmentType)
            .setHeader(HEADER_UPDATE_TYPE_DELETED_EQUIPMENT_ID, equipmentId)
            .build()
        );
    }

    public Mono<Void> assertCaseExists(UUID caseUuid) {
        Mono<Boolean> caseExists = caseExists(caseUuid);
        return caseExists.flatMap(c -> Boolean.TRUE.equals(c) ? Mono.empty() : Mono.error(new StudyException(CASE_NOT_FOUND)));
    }

    public Mono<Void> assertLoadFlowRunnable(UUID nodeUuid) {
        return getLoadFlowStatus(nodeUuid)
            .switchIfEmpty(Mono.error(new StudyException(ELEMENT_NOT_FOUND)))
            .flatMap(lfs -> lfs.equals(LoadFlowStatus.NOT_DONE) ? Mono.empty() : Mono.error(new StudyException(LOADFLOW_NOT_RUNNABLE)));
    }

    private Mono<Void> assertLoadFlowNotRunning(UUID nodeUuid) {
        return getLoadFlowStatus(nodeUuid)
            .switchIfEmpty(Mono.error(new StudyException(ELEMENT_NOT_FOUND)))
            .flatMap(lfs -> lfs.equals(LoadFlowStatus.RUNNING) ? Mono.error(new StudyException(LOADFLOW_RUNNING)) : Mono.empty());
    }

    private Mono<Void> assertSecurityAnalysisNotRunning(UUID nodeUuid) {
        return getSecurityAnalysisStatus(nodeUuid)
            .flatMap(sas -> sas.equals(SecurityAnalysisStatus.RUNNING.name()) ? Mono.error(new StudyException(SECURITY_ANALYSIS_RUNNING)) : Mono.empty());
    }

    public Mono<Void> assertComputationNotRunning(UUID nodeUuid) {
        return assertLoadFlowNotRunning(nodeUuid).and(assertSecurityAnalysisNotRunning(nodeUuid));
    }

    public Mono<Void> assertCanModifyNode(UUID nodeUuid) {
        return networkModificationTreeService.isReadOnly(nodeUuid).switchIfEmpty(Mono.just(Boolean.FALSE))
                .flatMap(ro -> ro ? Mono.error(new StudyException(NOT_ALLOWED)) : Mono.empty());
    }

    public static LoadFlowParametersEntity toEntity(LoadFlowParameters parameters) {
        Objects.requireNonNull(parameters);
        return new LoadFlowParametersEntity(parameters.getVoltageInitMode(),
            parameters.isTransformerVoltageControlOn(),
            parameters.isNoGeneratorReactiveLimits(),
            parameters.isPhaseShifterRegulationOn(),
            parameters.isTwtSplitShuntAdmittance(),
            parameters.isShuntCompensatorVoltageControlOn(),
            parameters.isReadSlackBus(),
            parameters.isWriteSlackBus(),
            parameters.isDc(),
            parameters.isDistributedSlack(),
            parameters.getBalanceType());
    }

    public static LoadFlowParameters fromEntity(LoadFlowParametersEntity entity) {
        Objects.requireNonNull(entity);
        return new LoadFlowParameters(entity.getVoltageInitMode(),
            entity.isTransformerVoltageControlOn(),
            entity.isNoGeneratorReactiveLimits(),
            entity.isPhaseShifterRegulationOn(),
            entity.isTwtSplitShuntAdmittance(),
            entity.isSimulShunt(),
            entity.isReadSlackBus(),
            entity.isWriteSlackBus(),
            entity.isDc(),
            entity.isDistributedSlack(),
            entity.getBalanceType(),
            true, // FIXME to persist
            EnumSet.noneOf(Country.class), // FIXME to persist
            LoadFlowParameters.ConnectedComponentMode.MAIN, // FIXME to persist
            true// FIXME to persist
            );
    }

    public static LoadFlowResultEntity toEntity(LoadFlowResult result) {
        return result != null ?
            new LoadFlowResultEntity(result.isOk(),
                result.getMetrics(),
                result.getLogs(),
                result.getComponentResults().stream().map(StudyService::toEntity).collect(Collectors.toList())) : null;
    }

    public static LoadFlowResult fromEntity(LoadFlowResultEntity entity) {
        LoadFlowResult result = null;
        if (entity != null) {
            // This is a workaround to prepare the componentResultEmbeddables which will be used later in the webflux pipeline
            // The goal is to avoid LazyInitializationException
            @SuppressWarnings("unused")
            int ignoreSize = entity.getComponentResults().size();
            @SuppressWarnings("unused")
            int ignoreSize2 = entity.getMetrics().size();

            result = new LoadFlowResultImpl(entity.isOk(),
                entity.getMetrics(),
                entity.getLogs(),
                entity.getComponentResults().stream().map(StudyService::fromEntity).collect(Collectors.toList()));
        }
        return result;
    }

    public static ComponentResultEmbeddable toEntity(LoadFlowResult.ComponentResult componentResult) {
        Objects.requireNonNull(componentResult);
        return new ComponentResultEmbeddable(componentResult.getConnectedComponentNum(),
            componentResult.getSynchronousComponentNum(),
            componentResult.getStatus(),
            componentResult.getIterationCount(),
            componentResult.getSlackBusId(),
            componentResult.getSlackBusActivePowerMismatch()
        );
    }

    public static LoadFlowResult.ComponentResult fromEntity(ComponentResultEmbeddable entity) {
        Objects.requireNonNull(entity);
        return new LoadFlowResultImpl.ComponentResultImpl(entity.getConnectedComponentNum(),
            entity.getSynchronousComponentNum(),
            entity.getStatus(),
            entity.getIterationCount(),
            entity.getSlackBusId(),
            entity.getSlackBusActivePowerMismatch());
    }

    @Transactional(readOnly = true)
    public LoadFlowParameters doGetLoadFlowParameters(UUID studyUuid) {
        return studyRepository.findById(studyUuid)
            .map(studyEntity -> fromEntity(studyEntity.getLoadFlowParameters()))
            .orElse(null);
    }

    public Mono<LoadFlowParameters> getLoadFlowParameters(UUID studyUuid) {
        return Mono.fromCallable(() -> self.doGetLoadFlowParameters(studyUuid));
    }

    Mono<Void> setLoadFlowParameters(UUID studyUuid, LoadFlowParameters parameters) {
        return updateLoadFlowParameters(studyUuid, toEntity(parameters != null ? parameters : LoadFlowParameters.load()))
            .then(invalidateLoadFlowStatusOnAllNodes(studyUuid))
            .doOnSuccess(e -> emitStudyChanged(studyUuid, null, UPDATE_TYPE_LOADFLOW_STATUS))
            .then(invalidateSecurityAnalysisStatusOnAllNodes(studyUuid))
            .doOnSuccess(e -> emitStudyChanged(studyUuid, null, UPDATE_TYPE_SECURITY_ANALYSIS_STATUS));
    }

    public Mono<Void> invalidateLoadFlowStatusOnAllNodes(UUID studyUuid) {
        return networkModificationTreeService.updateStudyLoadFlowStatus(studyUuid, LoadFlowStatus.NOT_DONE);
    }

    @Transactional(readOnly = true)
    public String doGetLoadFlowProvider(UUID studyUuid) {
        return studyRepository.findById(studyUuid)
            .map(StudyEntity::getLoadFlowProvider)
            .orElse("");
    }

    public Mono<String> getLoadFlowProvider(UUID studyUuid) {
        return Mono.fromCallable(() -> self.doGetLoadFlowProvider(studyUuid));
    }

    @Transactional
    public void doUpdateLoadFlowProvider(UUID studyUuid, String provider) {
        Optional<StudyEntity> studyEntity = studyRepository.findById(studyUuid);
        studyEntity.ifPresent(studyEntity1 -> studyEntity1.setLoadFlowProvider(provider != null ? provider : defaultLoadflowProvider));
    }

    public Mono<Void> updateLoadFlowProvider(UUID studyUuid, String provider) {
        Mono<Void> updateProvider = Mono.fromRunnable(() -> self.doUpdateLoadFlowProvider(studyUuid, provider));
        return updateProvider
            .then(networkModificationTreeService.updateStudyLoadFlowStatus(studyUuid, LoadFlowStatus.NOT_DONE))
            .doOnSuccess(e -> emitStudyChanged(studyUuid, null, UPDATE_TYPE_LOADFLOW_STATUS));
    }

    public Mono<UUID> runSecurityAnalysis(UUID studyUuid, List<String> contingencyListNames, String parameters, UUID nodeUuid) {
        Objects.requireNonNull(studyUuid);
        Objects.requireNonNull(contingencyListNames);
        Objects.requireNonNull(parameters);
        Objects.requireNonNull(nodeUuid);

        return Mono.zip(networkStoreService.getNetworkUuid(studyUuid), getLoadFlowProvider(studyUuid), getVariantId(nodeUuid)).flatMap(tuple3 -> {
            UUID networkUuid = tuple3.getT1();
            String provider = tuple3.getT2();
            String variantId = tuple3.getT3();

            String receiver;
            try {
                receiver = URLEncoder.encode(objectMapper.writeValueAsString(new Receiver(nodeUuid)), StandardCharsets.UTF_8);
            } catch (JsonProcessingException e) {
                return Mono.error(new UncheckedIOException(e));
            }
            var uriComponentsBuilder = UriComponentsBuilder.fromPath(DELIMITER + SECURITY_ANALYSIS_API_VERSION + "/networks/{networkUuid}/run-and-save");
            if (!provider.isEmpty()) {
                uriComponentsBuilder.queryParam("provider", provider);
            }
            if (!StringUtils.isBlank(variantId)) {
                uriComponentsBuilder.queryParam(QUERY_PARAM_VARIANT_ID, variantId);
            }
            var path = uriComponentsBuilder
                .queryParam("contingencyListName", contingencyListNames)
                .queryParam(QUERY_PARAM_RECEIVER, receiver)
                .buildAndExpand(networkUuid)
                .toUriString();

            return webClient
                .post()
                .uri(securityAnalysisServerBaseUri + path)
                .contentType(MediaType.APPLICATION_JSON)
                .body(BodyInserters.fromValue(parameters))
                .retrieve()
                .bodyToMono(UUID.class);
        }).flatMap(result ->
            updateSecurityAnalysisResultUuid(nodeUuid, result)
                .doOnSuccess(e -> emitStudyChanged(studyUuid, nodeUuid, StudyService.UPDATE_TYPE_SECURITY_ANALYSIS_STATUS))
                .thenReturn(result)
        );
    }

    public Mono<String> getSecurityAnalysisResult(UUID nodeUuid, List<String> limitTypes) {
        Objects.requireNonNull(limitTypes);

        return getSecurityAnalysisResultUuid(nodeUuid).flatMap(resultUuid ->
            Mono.justOrEmpty(resultUuid).flatMap(uuid -> {
                String path = UriComponentsBuilder.fromPath(DELIMITER + SECURITY_ANALYSIS_API_VERSION + "/results/{resultUuid}")
                    .queryParam("limitType", limitTypes)
                    .buildAndExpand(resultUuid)
                    .toUriString();
                return webClient
                    .get()
                    .uri(securityAnalysisServerBaseUri + path)
                    .retrieve()
                    .onStatus(httpStatus -> httpStatus == HttpStatus.NOT_FOUND, clientResponse -> Mono.error(new StudyException(SECURITY_ANALYSIS_NOT_FOUND)))
                    .bodyToMono(String.class);
            }));
    }

    public Mono<Integer> getContingencyCount(UUID studyUuid, List<String> contingencyListNames, UUID nodeUuid) {
        Objects.requireNonNull(studyUuid);
        Objects.requireNonNull(contingencyListNames);
        Objects.requireNonNull(nodeUuid);

        return Mono.zip(networkStoreService.getNetworkUuid(studyUuid), getVariantId(nodeUuid)).flatMap(tuple -> {
            UUID uuid = tuple.getT1();
            String variantId = tuple.getT2();

            return Flux.fromIterable(contingencyListNames)
                .flatMap(contingencyListName -> {
                    var uriComponentsBuilder = UriComponentsBuilder.fromPath(DELIMITER + ACTIONS_API_VERSION + "/contingency-lists/{contingencyListName}/export")
                        .queryParam("networkUuid", uuid);
                    if (!StringUtils.isBlank(variantId)) {
                        uriComponentsBuilder.queryParam(QUERY_PARAM_VARIANT_ID, variantId);
                    }
                    var path = uriComponentsBuilder
                        .buildAndExpand(contingencyListName)
                        .toUriString();
                    Mono<List<Contingency>> contingencies = webClient
                        .get()
                        .uri(actionsServerBaseUri + path)
                        .retrieve()
                        .bodyToMono(new ParameterizedTypeReference<>() {
                        });
                    return contingencies.map(List::size);
                })
                .reduce(0, Integer::sum);
        });
    }

    Mono<byte[]> getSubstationSvg(UUID studyUuid, String substationId, DiagramParameters diagramParameters, String substationLayout, UUID nodeUuid) {
        return Mono.zip(networkStoreService.getNetworkUuid(studyUuid), getVariantId(nodeUuid)).flatMap(tuple -> {
            UUID networkUuid = tuple.getT1();
            String variantId = tuple.getT2();

            var uriComponentsBuilder = UriComponentsBuilder.fromPath(DELIMITER + SINGLE_LINE_DIAGRAM_API_VERSION + "/substation-svg/{networkUuid}/{substationId}")
                .queryParam(QUERY_PARAM_USE_NAME, diagramParameters.isUseName())
                .queryParam(QUERY_PARAM_CENTER_LABEL, diagramParameters.isLabelCentered())
                .queryParam(QUERY_PARAM_DIAGONAL_LABEL, diagramParameters.isLabelCentered())
                .queryParam(QUERY_PARAM_TOPOLOGICAL_COLORING, diagramParameters.isTopologicalColoring())
                .queryParam(QUERY_PARAM_SUBSTATION_LAYOUT, substationLayout);
            if (diagramParameters.getComponentLibrary() != null) {
                uriComponentsBuilder.queryParam(QUERY_PARAM_COMPONENT_LIBRARY, diagramParameters.getComponentLibrary());
            }
            if (!StringUtils.isBlank(variantId)) {
                uriComponentsBuilder.queryParam(QUERY_PARAM_VARIANT_ID, variantId);
            }
            var path = uriComponentsBuilder
                .buildAndExpand(networkUuid, substationId)
                .toUriString();

            return webClient.get()
                .uri(singleLineDiagramServerBaseUri + path)
                .retrieve()
                .bodyToMono(byte[].class);
        });
    }

    Mono<String> getSubstationSvgAndMetadata(UUID studyUuid, String substationId, DiagramParameters diagramParameters, String substationLayout, UUID nodeUuid) {
        return Mono.zip(networkStoreService.getNetworkUuid(studyUuid), getVariantId(nodeUuid)).flatMap(tuple -> {
            UUID networkUuid = tuple.getT1();
            String variantId = tuple.getT2();

            var uriComponentsBuilder = UriComponentsBuilder.fromPath(DELIMITER + SINGLE_LINE_DIAGRAM_API_VERSION +
                "/substation-svg-and-metadata/{networkUuid}/{substationId}")
                .queryParam(QUERY_PARAM_USE_NAME, diagramParameters.isUseName())
                .queryParam(QUERY_PARAM_CENTER_LABEL, diagramParameters.isLabelCentered())
                .queryParam(QUERY_PARAM_DIAGONAL_LABEL, diagramParameters.isDiagonalLabel())
                .queryParam(QUERY_PARAM_TOPOLOGICAL_COLORING, diagramParameters.isTopologicalColoring())
                .queryParam(QUERY_PARAM_SUBSTATION_LAYOUT, substationLayout);
            if (diagramParameters.getComponentLibrary() != null) {
                uriComponentsBuilder.queryParam(QUERY_PARAM_COMPONENT_LIBRARY, diagramParameters.getComponentLibrary());
            }
            if (!StringUtils.isBlank(variantId)) {
                uriComponentsBuilder.queryParam(QUERY_PARAM_VARIANT_ID, variantId);
            }
            var path = uriComponentsBuilder
                .buildAndExpand(networkUuid, substationId)
                .toUriString();

            return webClient.get()
                .uri(singleLineDiagramServerBaseUri + path)
                .retrieve()
                .bodyToMono(String.class);
        });
    }

    public Mono<String> getSecurityAnalysisStatus(UUID nodeUuid) {
        return getSecurityAnalysisResultUuid(nodeUuid).flatMap(resultUuid ->
            Mono.justOrEmpty(resultUuid).flatMap(uuid -> {
                String path = UriComponentsBuilder.fromPath(DELIMITER + SECURITY_ANALYSIS_API_VERSION + "/results/{resultUuid}/status")
                    .buildAndExpand(resultUuid)
                    .toUriString();
                return webClient
                    .get()
                    .uri(securityAnalysisServerBaseUri + path)
                    .retrieve()
                    .onStatus(httpStatus -> httpStatus == HttpStatus.NOT_FOUND, clientResponse -> Mono.error(new StudyException(SECURITY_ANALYSIS_NOT_FOUND)))
                    .bodyToMono(String.class);
            }));
    }

    private Mono<Void> invalidateSaStatus(List<UUID> uuids) {
        if (!uuids.isEmpty()) {
            String path = UriComponentsBuilder.fromPath(DELIMITER + SECURITY_ANALYSIS_API_VERSION + "/results/invalidate-status")
                .queryParam(RESULT_UUID, uuids)
                .build()
                .toUriString();
            return webClient
                .put()
                .uri(securityAnalysisServerBaseUri + path)
                .retrieve()
                .bodyToMono(Void.class);
        } else {
            return Mono.empty();
        }
    }

    public Mono<Void> invalidateSecurityAnalysisStatus(UUID nodeUuid) {
        return networkModificationTreeService.getSecurityAnalysisResultUuidsFromNode(nodeUuid).flatMap(this::invalidateSaStatus);
    }

    public Mono<Void> invalidateSecurityAnalysisStatusOnAllNodes(UUID studyUuid) {
        return networkModificationTreeService.getStudySecurityAnalysisResultUuids(studyUuid).flatMap(this::invalidateSaStatus);
    }

    void setCaseServerBaseUri(String caseServerBaseUri) {
        this.caseServerBaseUri = caseServerBaseUri;
    }

    void setNetworkConversionServerBaseUri(String networkConversionServerBaseUri) {
        this.networkConversionServerBaseUri = networkConversionServerBaseUri;
    }

    void setGeoDataServerBaseUri(String geoDataServerBaseUri) {
        this.geoDataServerBaseUri = geoDataServerBaseUri;
    }

    void setSingleLineDiagramServerBaseUri(String singleLineDiagramServerBaseUri) {
        this.singleLineDiagramServerBaseUri = singleLineDiagramServerBaseUri;
    }

    void setNetworkMapServerBaseUri(String networkMapServerBaseUri) {
        this.networkMapServerBaseUri = networkMapServerBaseUri;
    }

    void setLoadFlowServerBaseUri(String loadFlowServerBaseUri) {
        this.loadFlowServerBaseUri = loadFlowServerBaseUri;
    }

    public void setSecurityAnalysisServerBaseUri(String securityAnalysisServerBaseUri) {
        this.securityAnalysisServerBaseUri = securityAnalysisServerBaseUri;
    }

    public void setActionsServerBaseUri(String actionsServerBaseUri) {
        this.actionsServerBaseUri = actionsServerBaseUri;
    }

    public Mono<Void> stopSecurityAnalysis(UUID studyUuid, UUID nodeUuid) {
        Objects.requireNonNull(studyUuid);
        Objects.requireNonNull(nodeUuid);

        return getSecurityAnalysisResultUuid(nodeUuid).flatMap(resultUuid ->
           Mono.justOrEmpty(resultUuid).flatMap(uuid -> {
               String receiver;
               try {
                   receiver = URLEncoder.encode(objectMapper.writeValueAsString(new Receiver(nodeUuid)), StandardCharsets.UTF_8);
               } catch (JsonProcessingException e) {
                   throw new UncheckedIOException(e);
               }
               String path = UriComponentsBuilder.fromPath(DELIMITER + SECURITY_ANALYSIS_API_VERSION + "/results/{resultUuid}/stop")
                   .queryParam(QUERY_PARAM_RECEIVER, receiver)
                   .buildAndExpand(resultUuid)
                   .toUriString();
               return webClient
                   .put()
                   .uri(securityAnalysisServerBaseUri + path)
                   .retrieve()
                   .bodyToMono(Void.class);
           }));
    }

    @Bean
    public Consumer<Flux<Message<String>>> consumeSaStopped() {
        return f -> f.log(CATEGORY_BROKER_INPUT, Level.FINE)
            .flatMap(message -> {
                String receiver = message.getHeaders().get(HEADER_RECEIVER, String.class);
                if (receiver != null) {
                    Receiver receiverObj;
                    try {
                        receiverObj = objectMapper.readValue(URLDecoder.decode(receiver, StandardCharsets.UTF_8), Receiver.class);

                        LOGGER.info("Security analysis stopped for node '{}'", receiverObj.getNodeUuid());

                        // delete security analysis result in database
                        return updateSecurityAnalysisResultUuid(receiverObj.getNodeUuid(), null)
                            .then(Mono.fromCallable(() -> {
                                // send notification for stopped computation
                                UUID studyUuid = self.getStudyUuidFromNodeUuid(receiverObj.getNodeUuid());
                                emitStudyChanged(studyUuid, receiverObj.getNodeUuid(), UPDATE_TYPE_SECURITY_ANALYSIS_STATUS);
                                return null;
                            }));
                    } catch (JsonProcessingException e) {
                        LOGGER.error(e.toString());
                    }
                }
                return Mono.empty();
            })
            .doOnError(throwable -> LOGGER.error(throwable.toString(), throwable))
            .subscribe();
    }

    // wrappers to Mono/Flux for repositories

    private Mono<StudyEntity> insertStudyEntity(UUID uuid, String userId, UUID networkUuid, String networkId,
                                                String caseFormat, UUID caseUuid, boolean casePrivate,
                                                LoadFlowParametersEntity loadFlowParameters,
                                                UUID importReportUuid) {
        Objects.requireNonNull(uuid);
        Objects.requireNonNull(userId);
        Objects.requireNonNull(networkUuid);
        Objects.requireNonNull(networkId);
        Objects.requireNonNull(caseFormat);
        Objects.requireNonNull(caseUuid);
        Objects.requireNonNull(loadFlowParameters);
        return Mono.fromCallable(() -> {
            StudyEntity studyEntity = new StudyEntity(uuid, userId, LocalDateTime.now(ZoneOffset.UTC), networkUuid, networkId, caseFormat, caseUuid, casePrivate, defaultLoadflowProvider, loadFlowParameters);
            return insertStudy(studyEntity, importReportUuid);
        });
    }

    @Transactional
    public StudyEntity insertStudy(StudyEntity studyEntity, UUID importReportUuid) {
        var study = studyRepository.save(studyEntity);
        // create 2 nodes : root node, modification node 0
        NodeEntity rootNodeEntity = networkModificationTreeService.createRoot(studyEntity, importReportUuid);
        NetworkModificationNode modificationNode = NetworkModificationNode
            .builder()
            .name("modification node 0")
            .variantId(FIRST_VARIANT_ID)
            .loadFlowStatus(LoadFlowStatus.NOT_DONE)
            .buildStatus(BuildStatus.BUILT)
            .build();
        networkModificationTreeService.createNode(studyEntity.getId(), rootNodeEntity.getIdNode(), modificationNode, InsertMode.AFTER).subscribe();

        return study;
    }

    Mono<Void> updateSecurityAnalysisResultUuid(UUID nodeUuid, UUID securityAnalysisResultUuid) {
        return networkModificationTreeService.updateSecurityAnalysisResultUuid(nodeUuid, securityAnalysisResultUuid);
    }

    Mono<Void> updateLoadFlowStatus(UUID nodeUuid, LoadFlowStatus loadFlowStatus) {
        return networkModificationTreeService.updateLoadFlowStatus(nodeUuid, loadFlowStatus);
    }

    private Mono<StudyCreationRequestEntity> insertStudyCreationRequestEntity(String userId, UUID studyUuid) {
        return Mono.fromCallable(() -> {
            StudyCreationRequestEntity studyCreationRequestEntity = new StudyCreationRequestEntity(studyUuid == null ? UUID.randomUUID() : studyUuid, userId, LocalDateTime.now(ZoneOffset.UTC));
            return studyCreationRequestRepository.save(studyCreationRequestEntity);
        });
    }

    private Mono<Void> updateLoadFlowResultAndStatus(UUID nodeUuid, LoadFlowResult loadFlowResult, LoadFlowStatus loadFlowStatus, boolean updateChildren) {
        return networkModificationTreeService.updateLoadFlowResultAndStatus(nodeUuid, loadFlowResult, loadFlowStatus, updateChildren);
    }

    private Mono<Void> updateLoadFlowParameters(UUID studyUuid, LoadFlowParametersEntity loadFlowParametersEntity) {
        return Mono.fromRunnable(() -> self.doUpdateLoadFlowParameters(studyUuid, loadFlowParametersEntity));
    }

    @Transactional
    public void doUpdateLoadFlowParameters(UUID studyUuid, LoadFlowParametersEntity loadFlowParametersEntity) {
        Optional<StudyEntity> studyEntity = studyRepository.findById(studyUuid);
        studyEntity.ifPresent(studyEntity1 -> studyEntity1.setLoadFlowParameters(loadFlowParametersEntity));
    }

    private void sendUpdateMessage(Message<String> message) {
        MESSAGE_OUTPUT_LOGGER.debug("Sending message : {}", message);
        studyUpdatePublisher.send("publishStudyUpdate-out-0", message);
    }

    Mono<List<String>> getAvailableSvgComponentLibraries() {
        String path = UriComponentsBuilder.fromPath(DELIMITER + SINGLE_LINE_DIAGRAM_API_VERSION + "/svg-component-libraries")
            .toUriString();

        return webClient.get()
            .uri(singleLineDiagramServerBaseUri + path)
            .retrieve()
            .bodyToMono(new ParameterizedTypeReference<>() {
            });
    }

    public Mono<String> getVariantId(UUID nodeUuid) {
        return networkModificationTreeService.getVariantId(nodeUuid);
    }

    public Mono<Void> createEquipment(UUID studyUuid, String createEquipmentAttributes, ModificationType modificationType, UUID nodeUuid) {
        return getNodeModificationInfos(nodeUuid).flatMap(nodeInfos -> {
            UUID groupUuid = nodeInfos.getModificationGroupUuid();
            String variantId = nodeInfos.getVariantId();
            UUID reportUuid = nodeInfos.getReportUuid();

            Mono<Void> monoUpdateStatusResult = updateStatuses(studyUuid, nodeUuid);

            return networkModificationService.createEquipment(studyUuid, createEquipmentAttributes, groupUuid, modificationType, variantId, reportUuid)
                    .flatMap(modification -> Flux.fromIterable(modification.getSubstationIds()))
                    .collect(Collectors.toSet())
                    .doOnSuccess(substationIds ->
                            emitStudyChanged(studyUuid, nodeUuid, UPDATE_TYPE_STUDY, substationIds)
                    )
                    .doOnSuccess(e -> networkModificationTreeService.notifyModificationNodeChanged(studyUuid, nodeUuid))
                    .then(monoUpdateStatusResult);
        });
    }

    public Mono<Void> modifyEquipment(UUID studyUuid, String modifyEquipmentAttributes, ModificationType modificationType, UUID nodeUuid) {
        return getNodeModificationInfos(nodeUuid).flatMap(nodeInfos -> {
            UUID groupUuid = nodeInfos.getModificationGroupUuid();
            String variantId = nodeInfos.getVariantId();
            UUID reportUuid = nodeInfos.getReportUuid();

            Mono<Void> monoUpdateStatusResult = updateStatuses(studyUuid, nodeUuid);

            return networkModificationService.modifyEquipment(studyUuid, modifyEquipmentAttributes, groupUuid, modificationType, variantId, reportUuid)
                    .flatMap(modification -> Flux.fromIterable(modification.getSubstationIds()))
                    .collect(Collectors.toSet())
                    .doOnSuccess(substationIds ->
                            emitStudyChanged(studyUuid, nodeUuid, UPDATE_TYPE_STUDY, substationIds)
                    )
                    .doOnSuccess(e -> networkModificationTreeService.notifyModificationNodeChanged(studyUuid, nodeUuid))
                    .then(monoUpdateStatusResult);
        });
    }

    public Mono<Void> updateEquipmentCreation(UUID studyUuid, String createEquipmentAttributes, ModificationType modificationType, UUID nodeUuid, UUID modificationUuid) {
        Mono<Void> monoUpdateStatusResult = updateStatuses(studyUuid, nodeUuid, false);

        return networkModificationService.updateEquipmentCreation(createEquipmentAttributes, modificationType, modificationUuid)
<<<<<<< HEAD
=======
                .doOnSuccess(e -> networkModificationTreeService.notifyModificationNodeChanged(studyUuid, nodeUuid))
                .then(monoUpdateStatusResult);
    }

    public Mono<Void> updateEquipmentModification(UUID studyUuid, String modifyEquipmentAttributes, ModificationType modificationType, UUID nodeUuid, UUID modificationUuid) {
        Mono<Void> monoUpdateStatusResult = updateStatuses(studyUuid, nodeUuid, false);

        return networkModificationService.updateEquipmentModification(modifyEquipmentAttributes, modificationType, modificationUuid)
>>>>>>> a20b122f
                .doOnSuccess(e -> networkModificationTreeService.notifyModificationNodeChanged(studyUuid, nodeUuid))
                .then(monoUpdateStatusResult);
    }

    Mono<Void> deleteEquipment(UUID studyUuid, String equipmentType, String equipmentId, UUID nodeUuid) {
        return getNodeModificationInfos(nodeUuid).flatMap(nodeInfos -> {
            UUID groupUuid = nodeInfos.getModificationGroupUuid();
            String variantId = nodeInfos.getVariantId();
            UUID reportUuid = nodeInfos.getReportUuid();

            Mono<Void> monoUpdateStatusResult = updateStatuses(studyUuid, nodeUuid);

            return networkModificationService.deleteEquipment(studyUuid, equipmentType, equipmentId, groupUuid, variantId, reportUuid)
                .flatMap(modification -> Flux.fromIterable(Collections.singletonList(modification)))
                .collect(Collectors.toList())
                .doOnSuccess(deletionInfos -> deletionInfos.forEach(deletionInfo ->
                        emitStudyEquipmentDeleted(studyUuid, nodeUuid, UPDATE_TYPE_STUDY,
                            deletionInfo.getSubstationIds(), deletionInfo.getEquipmentType(), deletionInfo.getEquipmentId())
                    )
                )
                .doOnSuccess(e -> networkModificationTreeService.notifyModificationNodeChanged(studyUuid, nodeUuid))
                .then(monoUpdateStatusResult);
        });
    }

    Mono<List<VoltageLevelInfos>> getVoltageLevels(UUID studyUuid, UUID nodeUuid) {
        return Mono.zip(networkStoreService.getNetworkUuid(studyUuid), getVariantId(nodeUuid)).flatMap(tuple -> {
            UUID networkUuid = tuple.getT1();
            String variantId = tuple.getT2();

            UriComponentsBuilder builder = UriComponentsBuilder.fromPath(DELIMITER + NETWORK_MAP_API_VERSION + "/networks/{networkUuid}/voltage-levels");
            if (!StringUtils.isBlank(variantId)) {
                builder = builder.queryParam(QUERY_PARAM_VARIANT_ID, variantId);
            }
            String path = builder.buildAndExpand(networkUuid).toUriString();

            Mono<List<VoltageLevelMapData>> voltageLevelsMapData = webClient.get()
                .uri(networkMapServerBaseUri + path)
                .retrieve()
                .bodyToMono(new ParameterizedTypeReference<>() {
                });

            return voltageLevelsMapData.map(d -> d.stream()
                .map(e -> VoltageLevelInfos.builder().id(e.getId()).name(e.getName()).substationId(e.getSubstationId()).build())
                .collect(Collectors.toList()));
        });
    }

    Mono<List<IdentifiableInfos>> getVoltageLevelBusesOrBusbarSections(UUID studyUuid, UUID nodeUuid, String voltageLevelId,
                                                                       String busPath) {
        return Mono.zip(networkStoreService.getNetworkUuid(studyUuid), getVariantId(nodeUuid)).flatMap(tuple -> {
            UUID networkUuid = tuple.getT1();
            String variantId = tuple.getT2();

            UriComponentsBuilder builder = UriComponentsBuilder.fromPath(DELIMITER + NETWORK_MAP_API_VERSION + "/networks/{networkUuid}/voltage-levels/{voltageLevelId}/" + busPath);
            if (!StringUtils.isBlank(variantId)) {
                builder = builder.queryParam(QUERY_PARAM_VARIANT_ID, variantId);
            }
            String path = builder.buildAndExpand(networkUuid, voltageLevelId).toUriString();

            return webClient.get()
                .uri(networkMapServerBaseUri + path)
                .retrieve()
                .bodyToMono(new ParameterizedTypeReference<>() {
                });
        });
    }

    Mono<List<IdentifiableInfos>> getVoltageLevelBuses(UUID studyUuid, UUID nodeUuid, String voltageLevelId) {
        return getVoltageLevelBusesOrBusbarSections(studyUuid, nodeUuid, voltageLevelId, "configured-buses");
    }

    Mono<List<IdentifiableInfos>> getVoltageLevelBusbarSections(UUID studyUuid, UUID nodeUuid, String voltageLevelId) {
        return getVoltageLevelBusesOrBusbarSections(studyUuid, nodeUuid, voltageLevelId, "busbar-sections");
    }

    public Mono<LoadFlowStatus> getLoadFlowStatus(UUID nodeUuid) {
        return networkModificationTreeService.getLoadFlowStatus(nodeUuid);
    }

    public Mono<UUID> getSecurityAnalysisResultUuid(UUID nodeUuid) {
        return networkModificationTreeService.getSecurityAnalysisResultUuid(nodeUuid);
    }

    @Transactional(readOnly = true)
    public UUID getStudyUuidFromNodeUuid(UUID nodeUuid) {
        return networkModificationTreeService.getStudyUuidForNodeId(nodeUuid);
    }

    public Mono<LoadFlowInfos> getLoadFlowInfos(UUID studyUuid, UUID nodeUuid) {
        Objects.requireNonNull(studyUuid);
        Objects.requireNonNull(nodeUuid);

        return networkModificationTreeService.getLoadFlowInfos(nodeUuid);
    }

    private Mono<BuildInfos> getBuildInfos(UUID nodeUuid) {
        return Mono.fromCallable(() -> networkModificationTreeService.getBuildInfos(nodeUuid));
    }

    public Mono<Void> buildNode(@NonNull UUID studyUuid, @NonNull UUID nodeUuid) {
        return getBuildInfos(nodeUuid).flatMap(infos -> networkModificationService.buildNode(studyUuid, nodeUuid, infos))
            .then(updateBuildStatus(nodeUuid, BuildStatus.BUILDING));
    }

    public Mono<Void> stopBuild(@NonNull UUID studyUuid, @NonNull UUID nodeUuid) {
        return networkModificationService.stopBuild(studyUuid, nodeUuid);
    }

    @Bean
    public Consumer<Flux<Message<String>>> consumeBuildResult() {
        return f -> f.log(StudyService.CATEGORY_BROKER_INPUT, Level.FINE)
            .flatMap(message -> {
                Set<String> substationsIds = Stream.of(message.getPayload().trim().split(",")).collect(Collectors.toSet());
                String receiver = message.getHeaders().get(HEADER_RECEIVER, String.class);
                if (receiver != null) {
                    Receiver receiverObj;
                    try {
                        receiverObj = objectMapper.readValue(URLDecoder.decode(receiver, StandardCharsets.UTF_8), Receiver.class);

                        LOGGER.info("Build completed for node '{}'", receiverObj.getNodeUuid());

                        return updateBuildStatus(receiverObj.getNodeUuid(), BuildStatus.BUILT)
                            .then(Mono.fromRunnable(() -> {
                                // send notification
                                UUID studyUuid = self.getStudyUuidFromNodeUuid(receiverObj.getNodeUuid());
                                emitStudyChanged(studyUuid, receiverObj.getNodeUuid(), UPDATE_TYPE_BUILD_COMPLETED, substationsIds);
                            }));
                    } catch (JsonProcessingException e) {
                        LOGGER.error(e.toString());
                    }
                }
                return Mono.empty();
            })
            .doOnError(throwable -> LOGGER.error(throwable.toString(), throwable))
            .subscribe();
    }

    @Bean
    public Consumer<Flux<Message<String>>> consumeBuildStopped() {
        return f -> f.log(CATEGORY_BROKER_INPUT, Level.FINE)
            .flatMap(message -> {
                String receiver = message.getHeaders().get(HEADER_RECEIVER, String.class);
                if (receiver != null) {
                    Receiver receiverObj;
                    try {
                        receiverObj = objectMapper.readValue(URLDecoder.decode(receiver, StandardCharsets.UTF_8), Receiver.class);

                        LOGGER.info("Build stopped for node '{}'", receiverObj.getNodeUuid());

                        return updateBuildStatus(receiverObj.getNodeUuid(), BuildStatus.NOT_BUILT)
                            .then(Mono.fromRunnable(() -> {
                                // send notification
                                UUID studyUuid = self.getStudyUuidFromNodeUuid(receiverObj.getNodeUuid());
                                emitStudyChanged(studyUuid, receiverObj.getNodeUuid(), UPDATE_TYPE_BUILD_CANCELLED);
                            }));
                    } catch (JsonProcessingException e) {
                        LOGGER.error(e.toString());
                    }
                }
                return Mono.empty();
            })
            .doOnError(throwable -> LOGGER.error(throwable.toString(), throwable))
            .subscribe();
    }

    Mono<Void> updateBuildStatus(UUID nodeUuid, BuildStatus buildStatus) {
        return networkModificationTreeService.updateBuildStatus(nodeUuid, buildStatus);
    }

    Mono<Void> invalidateBuildStatus(UUID nodeUuid, boolean invalidateOnlyChildrenBuildStatus) {
        return networkModificationTreeService.invalidateBuildStatus(nodeUuid, invalidateOnlyChildrenBuildStatus);
    }

    private Mono<Void> updateStatuses(UUID studyUuid, UUID nodeUuid) {
        return updateStatuses(studyUuid, nodeUuid, true);
    }

    private Mono<Void> updateStatuses(UUID studyUuid, UUID nodeUuid, boolean invalidateOnlyChildrenBuildStatus) {
        return updateLoadFlowStatus(nodeUuid, LoadFlowStatus.NOT_DONE)
            .doOnSuccess(e -> emitStudyChanged(studyUuid, nodeUuid, UPDATE_TYPE_LOADFLOW_STATUS))
            .then(invalidateSecurityAnalysisStatus(nodeUuid)
                .doOnSuccess(e -> emitStudyChanged(studyUuid, nodeUuid, UPDATE_TYPE_SECURITY_ANALYSIS_STATUS)))
            .then(invalidateBuildStatus(nodeUuid, invalidateOnlyChildrenBuildStatus));
    }

    public Mono<Void> changeModificationActiveState(@NonNull UUID studyUuid, @NonNull UUID nodeUuid, @NonNull UUID modificationUuid, boolean active) {
        if (!self.getStudyUuidFromNodeUuid(nodeUuid).equals(studyUuid)) {
            throw new StudyException(NOT_ALLOWED);
        }
        return networkModificationTreeService.handleExcludeModification(nodeUuid, modificationUuid, active)
            .then(updateStatuses(studyUuid, nodeUuid, false));
    }

    @Transactional
    public Mono<Void> deleteModifications(UUID studyUuid, UUID nodeUuid, List<UUID> modificationsUuids) {
        if (!getStudyUuidFromNodeUuid(nodeUuid).equals(studyUuid)) {
            throw new StudyException(NOT_ALLOWED);
        }
        return networkModificationTreeService.getModificationGroupUuid(nodeUuid).flatMap(groupId ->
            networkModificationService.deleteModifications(groupId, modificationsUuids)
        ).doOnSuccess(
                e -> networkModificationTreeService.removeModificationsToExclude(nodeUuid, modificationsUuids)
                    .doOnSuccess(r -> networkModificationTreeService.notifyModificationNodeChanged(studyUuid, nodeUuid))
                    .then(updateStatuses(studyUuid, nodeUuid, false))
                    .subscribe()
        );
    }

    private Mono<Void> deleteSaResult(UUID uuid) {
        String path = UriComponentsBuilder.fromPath(DELIMITER + SECURITY_ANALYSIS_API_VERSION + "/results/{resultUuid}")
            .buildAndExpand(uuid)
            .toUriString();
        return webClient
            .delete()
            .uri(securityAnalysisServerBaseUri + path)
            .retrieve()
            .bodyToMono(Void.class);
    }

    @Transactional
    public DeleteNodeInfos doDeleteNode(UUID studyUuid, UUID nodeId, boolean deleteChildren) {
        DeleteNodeInfos deleteNodeInfos = new DeleteNodeInfos();
        deleteNodeInfos.setNetworkUuid(networkStoreService.doGetNetworkUuid(studyUuid).orElse(null));
        networkModificationTreeService.doDeleteNode(studyUuid, nodeId, deleteChildren, deleteNodeInfos);
        return deleteNodeInfos;
    }

    public Mono<Void> deleteNode(UUID studyUuid, UUID nodeId, boolean deleteChildren) {
        AtomicReference<Long> startTime = new AtomicReference<>(null);
        return Mono.fromCallable(() -> self.doDeleteNode(studyUuid, nodeId, deleteChildren))
            .flatMap(Mono::justOrEmpty)
            .map(u -> {
                startTime.set(System.nanoTime());
                return u;
            })
            .publish(deleteNodeInfosMono ->
                Mono.when(// in parallel
                    // delete modifications
                    deleteNodeInfosMono.flatMapMany(infos -> Flux.fromIterable(infos.getModificationGroupUuids())).flatMap(networkModificationService::deleteModifications),
                    // delete reports
                    deleteNodeInfosMono.flatMapMany(infos -> Flux.fromIterable(infos.getReportUuids())).flatMap(reportService::deleteReport),
                    // delete security analysis result
                    deleteNodeInfosMono.flatMapMany(infos -> Flux.fromIterable(infos.getSecurityAnalysisResultUuids())).flatMap(this::deleteSaResult),
                    // delete network variant
                    deleteNodeInfosMono.flatMap(infos -> networkStoreService.deleteVariants(infos.getNetworkUuid(), infos.getVariantIds()))
                )
            )
            .doOnSuccess(r -> {
                if (startTime.get() != null) {
                    LOGGER.trace("Delete node '{}' of study '{}' : {} seconds", nodeId, studyUuid, TimeUnit.NANOSECONDS.toSeconds(System.nanoTime() - startTime.get()));
                }
            })
            .doOnError(throwable -> LOGGER.error(throwable.toString(), throwable));
    }

    public Mono<Void> reindexStudy(UUID studyUuid) {
        Optional<StudyEntity> studyEntity = studyRepository.findById(studyUuid);
        if (studyEntity.isPresent()) {
            StudyEntity study = studyEntity.get();

            CreatedStudyBasicInfos studyInfos = toCreatedStudyBasicInfos(study);
            UUID networkUuid = study.getNetworkUuid();

            // reindex study in elasticsearch
            studyInfosService.recreateStudyInfos(studyInfos);

            // reindex study network equipments in elasticsearch
            String path = UriComponentsBuilder.fromPath(DELIMITER + NETWORK_CONVERSION_API_VERSION + "/networks/{networkUuid}/reindex-all")
                .buildAndExpand(networkUuid)
                .toUriString();

            return webClient.post()
                .uri(networkConversionServerBaseUri + path)
                .retrieve()
                .onStatus(httpStatus -> httpStatus != HttpStatus.OK, clientResponse -> Mono.error(new StudyException(NETWORK_INDEXATION_FAILED)))
                .bodyToMono(Void.class)
                .doOnError(throwable -> LOGGER.error(throwable.toString(), throwable))
                // invalid all built model nodes in study
                .then(invalidateBuildStatus(networkModificationTreeService.getStudyRootNodeUuid(studyUuid), false))
                .doOnSuccess(r -> LOGGER.info("Study with id = '{}' has been reindexed", studyUuid));
        } else {
            return Mono.error(new StudyException(STUDY_NOT_FOUND));
        }
    }

    public Mono<Void> reorderModification(UUID studyUuid, UUID nodeUuid, UUID modificationUuid, UUID beforeUuid) {
        checkStudyContainsNode(studyUuid, nodeUuid);
        return networkModificationTreeService.getModificationGroupUuid(nodeUuid).flatMap(groupUuid ->
            networkModificationService.reorderModification(groupUuid, modificationUuid, beforeUuid)
        ).then(updateStatuses(studyUuid, nodeUuid))
        .doOnSuccess(r -> networkModificationTreeService.notifyModificationNodeChanged(studyUuid, nodeUuid));
    }

    private void checkStudyContainsNode(UUID studyUuid, UUID nodeUuid) {
        if (!getStudyUuidFromNodeUuid(nodeUuid).equals(studyUuid)) {
            throw new StudyException(NOT_ALLOWED);
        }
    }

    public Mono<UUID> getReportUuid(UUID nodeUuid) {
        return networkModificationTreeService.getReportUuid(nodeUuid);
    }

    public Flux<Pair<UUID, String>> getReportUuidsAndNames(UUID nodeUuid, boolean nodeOnlyReport) {
        return networkModificationTreeService.getReportUuidsAndNames(nodeUuid, nodeOnlyReport);
    }

    public Flux<ReporterModel> getNodeReport(UUID studyUuid, UUID nodeUuid, boolean nodeOnlyReport) {
        return getReportUuidsAndNames(nodeUuid, nodeOnlyReport).concatMap(info ->
            reportService.getReport(info.getLeft()).switchIfEmpty(Mono.just(new ReporterModel(UUID.randomUUID().toString(), info.getLeft().toString())))
                .map(reporter -> {
                    // set reporter default name to node name
                    ReporterModel newReporter = new ReporterModel(reporter.getTaskKey(), info.getRight(), reporter.getTaskValues());
                    reporter.getReports().forEach(newReporter::report);
                    reporter.getSubReporters().forEach(newReporter::addSubReporter);
                    return newReporter;
                })
        );
    }

    public Mono<Void> deleteNodeReport(UUID studyUuid, UUID nodeUuid) {
        return getReportUuid(nodeUuid).flatMap(reportService::deleteReport);
    }

    private Mono<NodeModificationInfos> getNodeModificationInfos(UUID nodeUuid) {
        return networkModificationTreeService.getNodeModificationInfos(nodeUuid);
    }

    public String getDefaultLoadflowProviderValue() {
        return defaultLoadflowProvider;
    }
}
<|MERGE_RESOLUTION|>--- conflicted
+++ resolved
@@ -1615,8 +1615,6 @@
         Mono<Void> monoUpdateStatusResult = updateStatuses(studyUuid, nodeUuid, false);
 
         return networkModificationService.updateEquipmentCreation(createEquipmentAttributes, modificationType, modificationUuid)
-<<<<<<< HEAD
-=======
                 .doOnSuccess(e -> networkModificationTreeService.notifyModificationNodeChanged(studyUuid, nodeUuid))
                 .then(monoUpdateStatusResult);
     }
@@ -1625,7 +1623,6 @@
         Mono<Void> monoUpdateStatusResult = updateStatuses(studyUuid, nodeUuid, false);
 
         return networkModificationService.updateEquipmentModification(modifyEquipmentAttributes, modificationType, modificationUuid)
->>>>>>> a20b122f
                 .doOnSuccess(e -> networkModificationTreeService.notifyModificationNodeChanged(studyUuid, nodeUuid))
                 .then(monoUpdateStatusResult);
     }
