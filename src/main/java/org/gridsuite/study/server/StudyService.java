/**
 * Copyright (c) 2021, RTE (http://www.rte-france.com)
 * This Source Code Form is subject to the terms of the Mozilla Public
 * License, v. 2.0. If a copy of the MPL was not distributed with this
 * file, You can obtain one at http://mozilla.org/MPL/2.0/.
 */
package org.gridsuite.study.server;

import java.io.UncheckedIOException;
import java.net.URLDecoder;
import java.net.URLEncoder;
import java.nio.charset.StandardCharsets;
import java.time.LocalDateTime;
import java.time.ZoneOffset;
import java.time.ZonedDateTime;
import java.util.*;
import java.util.function.Consumer;
import java.util.function.Supplier;
import java.util.logging.Level;
import java.util.stream.Collectors;

import com.fasterxml.jackson.core.JsonProcessingException;
import com.fasterxml.jackson.databind.JsonNode;
import com.fasterxml.jackson.databind.ObjectMapper;
import com.powsybl.contingency.Contingency;
import com.powsybl.loadflow.LoadFlowParameters;
import com.powsybl.loadflow.LoadFlowResult;
import com.powsybl.loadflow.LoadFlowResultImpl;
import com.powsybl.network.store.client.NetworkStoreService;
import com.powsybl.network.store.model.TopLevelDocument;
import lombok.AllArgsConstructor;
import lombok.Data;
import lombok.NoArgsConstructor;
import org.gridsuite.study.server.dto.*;
import org.gridsuite.study.server.repository.*;
import org.slf4j.Logger;
import org.slf4j.LoggerFactory;
import org.springframework.beans.factory.annotation.Autowired;
import org.springframework.beans.factory.annotation.Value;
import org.springframework.context.annotation.Bean;
import org.springframework.core.ParameterizedTypeReference;
import org.springframework.http.HttpHeaders;
import org.springframework.http.HttpStatus;
import org.springframework.http.MediaType;
import org.springframework.http.ResponseEntity;
import org.springframework.http.client.MultipartBodyBuilder;
import org.springframework.http.codec.multipart.FilePart;
import org.springframework.integration.support.MessageBuilder;
import org.springframework.messaging.Message;
import org.springframework.stereotype.Service;
import org.springframework.transaction.annotation.Transactional;
import org.springframework.web.reactive.function.BodyInserters;
import org.springframework.web.reactive.function.client.ClientResponse;
import org.springframework.web.reactive.function.client.WebClient;
import org.springframework.web.util.UriComponentsBuilder;
import reactor.core.publisher.EmitterProcessor;
import reactor.core.publisher.Flux;
import reactor.core.publisher.Mono;
import reactor.core.scheduler.Schedulers;

import static org.gridsuite.study.server.StudyConstants.*;
import static org.gridsuite.study.server.StudyException.Type.*;

/**
 * @author Abdelsalem Hedhili <abdelsalem.hedhili at rte-france.com>
 * @author Franck Lecuyer <franck.lecuyer at rte-france.com>
 * @author Chamseddine Benhamed <chamseddine.benhamed at rte-france.com>
 */
@Service
public class StudyService {

    private static final Logger LOGGER = LoggerFactory.getLogger(StudyService.class);

    public static final String ROOT_CATEGORY_REACTOR = "reactor.";

    private static final String CATEGORY_BROKER_INPUT = StudyService.class.getName() + ".input-broker-messages";
    private static final String CATEGORY_BROKER_OUTPUT = StudyService.class.getName() + ".output-broker-messages";

    static final String HEADER_STUDY_UUID = "studyUuid";
    static final String HEADER_STUDY_NAME = "studyName";
    static final String HEADER_UPDATE_TYPE = "updateType";
    static final String UPDATE_TYPE_STUDIES = "studies";
    static final String UPDATE_TYPE_LOADFLOW = "loadflow";
    static final String UPDATE_TYPE_LOADFLOW_STATUS = "loadflow_status";
    static final String UPDATE_TYPE_SWITCH = "switch";
    static final String UPDATE_TYPE_SECURITY_ANALYSIS_RESULT = "securityAnalysisResult";
    static final String UPDATE_TYPE_SECURITY_ANALYSIS_STATUS = "securityAnalysis_status";
    static final String HEADER_ERROR = "error";
    static final String UPDATE_TYPE_STUDY = "study";
    static final String HEADER_UPDATE_TYPE_SUBSTATIONS_IDS = "substationsIds";
    static final String QUERY_PARAM_SUBSTATION_ID = "substationId";
    static final String RECEIVER = "receiver";

    // Self injection for @transactional support in internal calls to other methods of this service
    @Autowired
    StudyService self;

    @Data
    @AllArgsConstructor
    @NoArgsConstructor
    private static class Receiver {
        private UUID studyUuid;
    }

    private WebClient webClient;

    private String caseServerBaseUri;
    private String singleLineDiagramServerBaseUri;
    private String networkConversionServerBaseUri;
    private String geoDataServerBaseUri;
    private String networkMapServerBaseUri;
    private String networkModificationServerBaseUri;
    private String loadFlowServerBaseUri;
    private String networkStoreServerBaseUri;
    private String securityAnalysisServerBaseUri;
    private String actionsServerBaseUri;

    private NetworkStoreService networkStoreService;
    private StudyRepository studyRepository;
    private StudyCreationRequestRepository studyCreationRequestRepository;

    private ObjectMapper objectMapper;

    private EmitterProcessor<Message<String>> studyUpdatePublisher = EmitterProcessor.create();

    @Bean
    public Supplier<Flux<Message<String>>> publishStudyUpdate() {
        return () -> studyUpdatePublisher.log(CATEGORY_BROKER_OUTPUT, Level.FINE);
    }

    @Bean
    public Consumer<Flux<Message<String>>> consumeSaResult() {
        return f -> f.log(CATEGORY_BROKER_INPUT, Level.FINE).flatMap(message -> {
            UUID resultUuid = UUID.fromString(message.getHeaders().get("resultUuid", String.class));
            String receiver = message.getHeaders().get(RECEIVER, String.class);
            if (receiver != null) {
                Receiver receiverObj;
                try {
                    receiverObj = objectMapper.readValue(URLDecoder.decode(receiver, StandardCharsets.UTF_8), Receiver.class);

                    LOGGER.info("Security analysis result '{}' available for study '{}'",
                            resultUuid, receiverObj.getStudyUuid());

                    // update DB
<<<<<<< HEAD
                    return updateSecurityAnalysisResultUuid(receiverObj.getStudyName(), receiverObj.getUserId(), resultUuid)
                            .then(Mono.fromCallable(() -> {
                                // send notifications
                                emitStudyChanged(receiverObj.getStudyName(), UPDATE_TYPE_SECURITY_ANALYSIS_STATUS);
                                emitStudyChanged(receiverObj.getStudyName(), UPDATE_TYPE_SECURITY_ANALYSIS_RESULT);
                                return null;
                            }));
=======
                    return updateSecurityAnalysisResultUuid(receiverObj.getStudyUuid(), resultUuid)
                                    .then(Mono.fromCallable(() -> {
                                        // send notifications
                                        emitStudyChanged(receiverObj.getStudyUuid(), UPDATE_TYPE_SECURITY_ANALYSIS_STATUS);
                                        emitStudyChanged(receiverObj.getStudyUuid(), UPDATE_TYPE_SECURITY_ANALYSIS_RESULT);
                                        return null;
                                    }));
>>>>>>> 2e1ffc9e
                } catch (JsonProcessingException e) {
                    LOGGER.error(e.toString());
                }
            }
            return Mono.empty();
        })
                .doOnError(throwable -> LOGGER.error(throwable.toString(), throwable))
                .subscribe();
    }

    @Autowired
    public StudyService(
            @Value("${network-store-server.base-uri:http://network-store-server/}") String networkStoreServerBaseUri,
            @Value("${backing-services.case.base-uri:http://case-server/}") String caseServerBaseUri,
            @Value("${backing-services.single-line-diagram.base-uri:http://single-line-diagram-server/}") String singleLineDiagramServerBaseUri,
            @Value("${backing-services.network-conversion.base-uri:http://network-conversion-server/}") String networkConversionServerBaseUri,
            @Value("${backing-services.geo-data.base-uri:http://geo-data-store-server/}") String geoDataServerBaseUri,
            @Value("${backing-services.network-map.base-uri:http://network-map-store-server/}") String networkMapServerBaseUri,
            @Value("${backing-services.network-modification.base-uri:http://network-modification-server/}") String networkModificationServerBaseUri,
            @Value("${backing-services.loadflow.base-uri:http://loadflow-server/}") String loadFlowServerBaseUri,
            @Value("${backing-services.security-analysis-server.base-uri:http://security-analysis-server/}") String securityAnalysisServerBaseUri,
            @Value("${backing-services.actions-server.base-uri:http://actions-server/}") String actionsServerBaseUri,
            NetworkStoreService networkStoreService,
            StudyRepository studyRepository,
            StudyCreationRequestRepository studyCreationRequestRepository,
            WebClient.Builder webClientBuilder,
            ObjectMapper objectMapper) {
        this.caseServerBaseUri = caseServerBaseUri;
        this.singleLineDiagramServerBaseUri = singleLineDiagramServerBaseUri;
        this.networkConversionServerBaseUri = networkConversionServerBaseUri;
        this.geoDataServerBaseUri = geoDataServerBaseUri;
        this.networkMapServerBaseUri = networkMapServerBaseUri;
        this.networkModificationServerBaseUri = networkModificationServerBaseUri;
        this.loadFlowServerBaseUri = loadFlowServerBaseUri;
        this.networkStoreServerBaseUri = networkStoreServerBaseUri;
        this.securityAnalysisServerBaseUri = securityAnalysisServerBaseUri;
        this.actionsServerBaseUri = actionsServerBaseUri;

        this.networkStoreService = networkStoreService;
        this.studyRepository = studyRepository;
        this.studyCreationRequestRepository = studyCreationRequestRepository;
        this.webClient = webClientBuilder.build();
        this.objectMapper = objectMapper;
    }

    private static StudyInfos toStudyInfos(StudyEntity entity) {
        return StudyInfos.builder().studyName(entity.getStudyName())
                .studyUuid(entity.getId())
                .creationDate(ZonedDateTime.ofInstant(entity.getDate().toInstant(ZoneOffset.UTC), ZoneOffset.UTC))
                .userId(entity.getUserId())
                .description(entity.getDescription())
                .caseFormat(entity.getCaseFormat())
                .loadFlowStatus(entity.getLoadFlowStatus())
                .loadFlowResult(fromEntity(entity.getLoadFlowResult()))
                .studyPrivate(entity.isPrivate())
                .build();
    }

    private static BasicStudyInfos toBasicStudyInfos(StudyCreationRequestEntity entity) {
        return BasicStudyInfos.builder().studyName(entity.getStudyName())
                .creationDate(ZonedDateTime.ofInstant(entity.getDate().toInstant(ZoneOffset.UTC), ZoneOffset.UTC))
                .userId(entity.getUserId())
                .studyUuid(entity.getId())
                .studyPrivate(entity.getIsPrivate())
                .build();
    }

    private static CreatedStudyBasicInfos toCreatedStudyBasicInfos(StudyEntity entity) {
        return CreatedStudyBasicInfos.builder().studyName(entity.getStudyName())
                .creationDate(ZonedDateTime.ofInstant(entity.getDate().toInstant(ZoneOffset.UTC), ZoneOffset.UTC))
                .userId(entity.getUserId())
                .studyUuid(entity.getId())
                .caseFormat(entity.getCaseFormat())
                .studyPrivate(entity.isPrivate())
                .description(entity.getDescription())
                .build();
    }

    public Flux<CreatedStudyBasicInfos> getStudyList(String userId) {
        return Flux.fromStream(() -> studyRepository.findByUserIdOrIsPrivate(userId, false).stream())
                .map(StudyService::toCreatedStudyBasicInfos)
                .sort(Comparator.comparing(CreatedStudyBasicInfos::getCreationDate).reversed());
    }

    Flux<BasicStudyInfos> getStudyCreationRequests(String userId) {
        return Flux.fromStream(() -> studyCreationRequestRepository.findByUserIdOrIsPrivate(userId, false).stream())
                .map(StudyService::toBasicStudyInfos)
                .sort(Comparator.comparing(BasicStudyInfos::getCreationDate).reversed());
    }

    public Mono<BasicStudyInfos> createStudy(String studyName, UUID caseUuid, String description, String userId, Boolean isPrivate) {
        return insertStudyCreationRequest(studyName, userId, isPrivate)
                .map(StudyService::toBasicStudyInfos)
                .doOnSuccess(s -> Mono.zip(persistentStore(caseUuid, studyName), getCaseFormat(caseUuid))
                .flatMap(t -> {
                    LoadFlowParameters loadFlowParameters = LoadFlowParameters.load();
                    return insertStudy(s.getStudyUuid(), studyName, userId, isPrivate, t.getT1().getNetworkUuid(), t.getT1().getNetworkId(),
                            description, t.getT2(), caseUuid, false, LoadFlowStatus.NOT_DONE, null,  toEntity(loadFlowParameters), null);
                })
                .subscribeOn(Schedulers.boundedElastic())
                .doOnError(throwable -> LOGGER.error(throwable.toString(), throwable))
                .doFinally(r -> deleteStudyIfNotCreationInProgress(s.getStudyUuid(), userId).subscribe())
                .subscribe()
        );
    }

    public Mono<BasicStudyInfos> createStudy(String studyName, Mono<FilePart> caseFile, String description, String userId, Boolean isPrivate) {
        return insertStudyCreationRequest(studyName, userId, isPrivate)
                .map(StudyService::toBasicStudyInfos)
                .doOnSuccess(s -> importCase(caseFile, studyName).flatMap(uuid ->
                        Mono.zip(persistentStore(uuid, studyName), getCaseFormat(uuid))
                        .flatMap(t -> {
                            LoadFlowParameters loadFlowParameters = LoadFlowParameters.load();
                            return insertStudy(s.getStudyUuid(), studyName, userId, isPrivate, t.getT1().getNetworkUuid(), t.getT1().getNetworkId(),
                                    description, t.getT2(), uuid, true, LoadFlowStatus.NOT_DONE, null, toEntity(loadFlowParameters), null);
                        }))
                .subscribeOn(Schedulers.boundedElastic())
                .doOnError(throwable -> LOGGER.error(throwable.toString(), throwable))
                .doFinally(r -> deleteStudyIfNotCreationInProgress(s.getStudyUuid(), userId).subscribe())  // delete the study if the creation has been canceled
                .subscribe()
        );
    }

    public Mono<StudyInfos> getCurrentUserStudy(UUID studyUuid, String headerUserId) {
        Mono<StudyEntity> studyMono = getStudyWithPreFetchedLoadFlowResult(studyUuid);
        return studyMono.flatMap(study -> {
            if (study.isPrivate() && !study.getUserId().equals(headerUserId)) {
                return Mono.error(new StudyException(NOT_ALLOWED));
            } else {
                return Mono.just(study);
            }
        }).map(StudyService::toStudyInfos);
    }

    Mono<StudyEntity> getStudyByNameAndUserId(String studyName, String userId) {
        return Mono.fromCallable(() -> studyRepository.findByUserIdAndStudyName(userId, studyName).orElse(null));
    }

    Mono<StudyEntity> getStudyByUuid(UUID studyUuid) {
        return Mono.fromCallable(() -> studyRepository.findById(studyUuid).orElse(null));
    }

    @Transactional(readOnly = true)
    public StudyEntity doGetStudyWithPreFetchedLoadFlowResult(UUID studyUuid) {
        return studyRepository.findById(studyUuid).map(studyEntity -> {
            if (studyEntity.getLoadFlowResult() != null) {
                // This is a workaround to prepare the componentResultEmbeddables which will be used later in the webflux pipeline
                // The goal is to avoid LazyInitializationException
                @SuppressWarnings("unused")
                int ignoreSize = studyEntity.getLoadFlowResult().getComponentResults().size();
                @SuppressWarnings("unused")
                int ignoreSize2 = studyEntity.getLoadFlowResult().getMetrics().size();
            }
            return studyEntity;
        }).orElse(null);
    }

    @Transactional
    public StudyEntity doGetStudyWithPreFetchedLoadFlowResultAndUpdateIsPrivate(UUID studyUuid, String headerUserId, boolean toPrivate) {
        StudyEntity studyEntity = doGetStudyWithPreFetchedLoadFlowResult(studyUuid);
        if (studyEntity != null) {
            //only the owner of a study can change the access rights
            if (!headerUserId.equals(studyEntity.getUserId())) {
                throw new StudyException(NOT_ALLOWED);
            }
            studyEntity.setPrivate(toPrivate);
        }
        return studyEntity;
    }

    public Mono<StudyEntity> getStudyWithPreFetchedLoadFlowResult(UUID studyUuid) {
        return Mono.fromCallable(() -> self.doGetStudyWithPreFetchedLoadFlowResult(studyUuid));
    }

    public Mono<StudyEntity> getStudyWithPreFetchedLoadFlowResultAndUpdateIsPrivate(UUID studyUuid, String headerUserId,  boolean toPrivate) {
        return Mono.fromCallable(() -> self.doGetStudyWithPreFetchedLoadFlowResultAndUpdateIsPrivate(studyUuid, headerUserId, toPrivate));
    }

    private Mono<BasicStudyEntity> getStudyCreationRequestByNameAndUserId(String studyName, String userId) {
        return Mono.fromCallable(() -> studyCreationRequestRepository.findByUserIdAndStudyName(userId, studyName).orElse(null));
    }

    @Transactional
<<<<<<< HEAD
    public Optional<UUID> doDeleteStudyIfNotCreationInProgress(String studyName, String userId) {
        Optional<StudyCreationRequestEntity> studyCreationRequestEntity = studyCreationRequestRepository.findByUserIdAndStudyName(userId, studyName);
        Optional<UUID> uuid = Optional.empty();
        if (studyCreationRequestEntity.isEmpty()) {
            uuid = findNetworkUuid(userId, studyName);
            studyRepository.deleteByUserIdAndStudyName(userId, studyName);
        } else {
            studyCreationRequestRepository.deleteById(studyCreationRequestEntity.get().getId());
        }
        emitStudyChanged(studyName, StudyService.UPDATE_TYPE_STUDIES);
        return uuid;
    }

    public Mono<Void> deleteStudyIfNotCreationInProgress(String studyName, String userId) {
        return Mono.fromCallable(() -> self.doDeleteStudyIfNotCreationInProgress(studyName, userId))
                .flatMap(Mono::justOrEmpty)
                .map(uuid -> {
                    networkStoreService.deleteNetwork(uuid);
                    return uuid;
                })
                .flatMap(this::deleteNetworkModifications)
                .doOnError(throwable -> LOGGER.error(throwable.toString(), throwable));
    }

    private Mono<StudyEntity> insertStudy(String studyName, String userId, boolean isPrivate, UUID networkUuid, String networkId,
                                          String description, String caseFormat, UUID caseUuid, boolean casePrivate, LoadFlowStatus loadFlowStatus,
                                          LoadFlowResultEntity loadFlowResult, LoadFlowParametersEntity loadFlowParameters, UUID securityAnalysisUuid) {
        return insertStudyEntity(studyName, userId, isPrivate, networkUuid, networkId, description, caseFormat, caseUuid, casePrivate, loadFlowStatus, loadFlowResult,
                loadFlowParameters, securityAnalysisUuid)
                .doOnSuccess(s -> emitStudyChanged(studyName, StudyService.UPDATE_TYPE_STUDIES));
=======
    public void doDeleteStudyIfNotCreationInProgress(UUID uuid, String userId) {
        Optional<StudyCreationRequestEntity> studyCreationRequestEntity = studyCreationRequestRepository.findById(uuid);
        if (studyCreationRequestEntity.isEmpty()) {
            studyRepository.findById(uuid).ifPresent(s -> {
                if (!s.getUserId().equals(userId)) {
                    throw new StudyException(NOT_ALLOWED);
                }
                studyRepository.deleteById(uuid);
            });
        } else {
            studyCreationRequestRepository.deleteById(studyCreationRequestEntity.get().getId());
        }
        emitStudyChanged(uuid, StudyService.UPDATE_TYPE_STUDIES);
    }

    public Mono<Void> deleteStudyIfNotCreationInProgress(UUID uuid, String userId) {
        return Mono.fromRunnable(() -> self.doDeleteStudyIfNotCreationInProgress(uuid, userId));
    }

    private Mono<StudyEntity> insertStudy(UUID uuid, String studyName, String userId, boolean isPrivate, UUID networkUuid, String networkId,
                                          String description, String caseFormat, UUID caseUuid, boolean casePrivate, LoadFlowStatus loadFlowStatus,
                                          LoadFlowResultEntity loadFlowResult, LoadFlowParametersEntity loadFlowParameters, UUID securityAnalysisUuid) {
        return insertStudyEntity(uuid, studyName, userId, isPrivate, networkUuid, networkId, description, caseFormat, caseUuid, casePrivate, loadFlowStatus, loadFlowResult,
                loadFlowParameters, securityAnalysisUuid)
                .doOnSuccess(s -> emitStudyChanged(uuid, StudyService.UPDATE_TYPE_STUDIES));
>>>>>>> 2e1ffc9e
    }

    private Mono<StudyCreationRequestEntity> insertStudyCreationRequest(String studyName, String userId, boolean isPrivate) {
        return insertStudyCreationRequestEntity(studyName, userId, isPrivate)
                .doOnSuccess(s -> emitStudyChanged(s.getId(), StudyService.UPDATE_TYPE_STUDIES));
    }

    private Mono<String> getCaseFormat(UUID caseUuid) {
        String path = UriComponentsBuilder.fromPath(DELIMITER + CASE_API_VERSION + "/cases/{caseUuid}/format")
                .buildAndExpand(caseUuid)
                .toUriString();

        return webClient.get()
                .uri(caseServerBaseUri + path)
                .retrieve()
                .bodyToMono(String.class)
                .publishOn(Schedulers.boundedElastic())
                .log(ROOT_CATEGORY_REACTOR, Level.FINE);
    }

    private Mono<? extends Throwable> handleStudyCreationError(String studyName, ClientResponse clientResponse) {
        return clientResponse.bodyToMono(String.class).flatMap(body -> {
            try {
                String message;
                JsonNode node = new ObjectMapper().readTree(body).path("message");
                if (!node.isMissingNode()) {
                    message = node.asText();
                    emitStudyError(studyName, UPDATE_TYPE_STUDIES, message);
                }
            } catch (JsonProcessingException e) {
                if (!body.isEmpty()) {
                    emitStudyError(studyName, UPDATE_TYPE_STUDIES, body);
                }
            }
            return Mono.error(new StudyException(STUDY_CREATION_FAILED));
        });
    }

    Mono<UUID> importCase(Mono<FilePart> multipartFile, String studyName) {

        return multipartFile.flatMap(file -> {
            MultipartBodyBuilder multipartBodyBuilder = new MultipartBodyBuilder();
            multipartBodyBuilder.part("file", file);

            return webClient.post()
                    .uri(caseServerBaseUri + "/" + CASE_API_VERSION + "/cases/private")
                    .header(HttpHeaders.CONTENT_TYPE, MediaType.MULTIPART_FORM_DATA.toString())
                    .body(BodyInserters.fromMultipartData(multipartBodyBuilder.build()))
                    .retrieve()
                    .onStatus(httpStatus -> httpStatus != HttpStatus.OK, clientResponse ->
                            handleStudyCreationError(studyName, clientResponse)
                    )
                    .bodyToMono(UUID.class)
                    .publishOn(Schedulers.boundedElastic())
                    .log(ROOT_CATEGORY_REACTOR, Level.FINE);
        });
    }

    Mono<byte[]> getVoltageLevelSvg(UUID networkUuid, String voltageLevelId, boolean useName, boolean centerLabel, boolean diagonalLabel,
                                    boolean topologicalColoring) {
        String path = UriComponentsBuilder.fromPath(DELIMITER + SINGLE_LINE_DIAGRAM_API_VERSION + "/svg/{networkUuid}/{voltageLevelId}")
                .queryParam("useName", useName)
                .queryParam("centerLabel", centerLabel)
                .queryParam("diagonalLabel", diagonalLabel)
                .queryParam("topologicalColoring", topologicalColoring)
                .buildAndExpand(networkUuid, voltageLevelId)
                .toUriString();

        return webClient.get()
                .uri(singleLineDiagramServerBaseUri + path)
                .retrieve()
                .bodyToMono(byte[].class);
    }

    Mono<String> getVoltageLevelSvgAndMetadata(UUID networkUuid, String voltageLevelId, boolean useName, boolean centerLabel, boolean diagonalLabel,
                                               boolean topologicalColoring) {
        String path = UriComponentsBuilder.fromPath(DELIMITER + SINGLE_LINE_DIAGRAM_API_VERSION + "/svg-and-metadata/{networkUuid}/{voltageLevelId}")
                .queryParam("useName", useName)
                .queryParam("centerLabel", centerLabel)
                .queryParam("diagonalLabel", diagonalLabel)
                .queryParam("topologicalColoring", topologicalColoring)
                .buildAndExpand(networkUuid, voltageLevelId)
                .toUriString();

        return webClient.get()
                .uri(singleLineDiagramServerBaseUri + path)
                .retrieve()
                .bodyToMono(String.class);
    }

    private Mono<NetworkInfos> persistentStore(UUID caseUuid, String studyName) {
        String path = UriComponentsBuilder.fromPath(DELIMITER + NETWORK_CONVERSION_API_VERSION + "/networks")
                .queryParam(CASE_UUID, caseUuid)
                .buildAndExpand()
                .toUriString();

        return webClient.post()
                .uri(networkConversionServerBaseUri + path)
                .retrieve()
                .onStatus(httpStatus -> httpStatus != HttpStatus.OK, clientResponse ->
                        handleStudyCreationError(studyName, clientResponse)
                )
                .bodyToMono(NetworkInfos.class)
                .publishOn(Schedulers.boundedElastic())
                .log(ROOT_CATEGORY_REACTOR, Level.FINE);
    }

    // This function call directly the network store server without using the dedicated client because it's a blocking client.
    // If we'll have new needs to call the network store server, then we'll migrate the network store client to be nonblocking
    Mono<List<VoltageLevelInfos>> getNetworkVoltageLevels(UUID networkUuid) {
        String path = UriComponentsBuilder.fromPath("v1/networks/{networkId}/voltage-levels")
                .buildAndExpand(networkUuid)
                .toUriString();

        Mono<TopLevelDocument<com.powsybl.network.store.model.VoltageLevelAttributes>> mono = webClient.get()
                .uri(networkStoreServerBaseUri + path)
                .retrieve()
                .bodyToMono(new ParameterizedTypeReference<TopLevelDocument<com.powsybl.network.store.model.VoltageLevelAttributes>>() {
                });

        return mono.map(t -> t.getData().stream()
                .map(e -> VoltageLevelInfos.builder().id(e.getId()).name(e.getAttributes().getName()).substationId(e.getAttributes().getSubstationId()).build())
                .collect(Collectors.toList()));
    }

    Mono<String> getLinesGraphics(UUID networkUuid) {
        String path = UriComponentsBuilder.fromPath(DELIMITER + GEO_DATA_API_VERSION + "/lines")
                .queryParam(NETWORK_UUID, networkUuid)
                .buildAndExpand()
                .toUriString();

        return webClient.get()
                .uri(geoDataServerBaseUri + path)
                .retrieve()
                .bodyToMono(String.class);
    }

    Mono<String> getSubstationsGraphics(UUID networkUuid) {
        String path = UriComponentsBuilder.fromPath(DELIMITER + GEO_DATA_API_VERSION + "/substations")
                .queryParam(NETWORK_UUID, networkUuid)
                .buildAndExpand()
                .toUriString();

        return webClient.get()
                .uri(geoDataServerBaseUri + path)
                .retrieve()
                .bodyToMono(String.class);
    }

    Mono<Boolean> caseExists(UUID caseUuid) {
        String path = UriComponentsBuilder.fromPath(DELIMITER + CASE_API_VERSION + "/cases/{caseUuid}/exists")
                .buildAndExpand(caseUuid)
                .toUriString();

        return webClient.get()
                .uri(caseServerBaseUri + path)
                .retrieve()
                .bodyToMono(Boolean.class);
    }

    Mono<String> getEquipmentsMapData(UUID networkUuid, List<String> substationsIds, String equipmentPath) {
        UriComponentsBuilder builder = UriComponentsBuilder.fromPath(DELIMITER + NETWORK_MAP_API_VERSION + "/" + equipmentPath + "/{networkUuid}");
        if (substationsIds != null) {
            builder = builder.queryParam(QUERY_PARAM_SUBSTATION_ID, substationsIds);
        }
        String path = builder.buildAndExpand(networkUuid).toUriString();

        return webClient.get()
                .uri(networkMapServerBaseUri + path)
                .retrieve()
                .bodyToMono(String.class);
    }

    Mono<String> getSubstationsMapData(UUID networkUuid, List<String> substationsIds) {
        return getEquipmentsMapData(networkUuid, substationsIds, "substations");
    }

    Mono<String> getLinesMapData(UUID networkUuid, List<String> substationsIds) {
        return getEquipmentsMapData(networkUuid, substationsIds, "lines");
    }

    Mono<String> getTwoWindingsTransformersMapData(UUID networkUuid, List<String> substationsIds) {
        return getEquipmentsMapData(networkUuid, substationsIds, "2-windings-transformers");
    }

    Mono<String> getThreeWindingsTransformersMapData(UUID networkUuid, List<String> substationsIds) {
        return getEquipmentsMapData(networkUuid, substationsIds, "3-windings-transformers");
    }

    Mono<String> getGeneratorsMapData(UUID networkUuid, List<String> substationsIds) {
        return getEquipmentsMapData(networkUuid, substationsIds, "generators");
    }

    Mono<String> getBatteriesMapData(UUID networkUuid, List<String> substationsIds) {
        return getEquipmentsMapData(networkUuid, substationsIds, "batteries");
    }

    Mono<String> getDanglingLinesMapData(UUID networkUuid, List<String> substationsIds) {
        return getEquipmentsMapData(networkUuid, substationsIds, "dangling-lines");
    }

    Mono<String> getHvdcLinesMapData(UUID networkUuid, List<String> substationsIds) {
        return getEquipmentsMapData(networkUuid, substationsIds, "hvdc-lines");
    }

    Mono<String> getLccConverterStationsMapData(UUID networkUuid, List<String> substationsIds) {
        return getEquipmentsMapData(networkUuid, substationsIds, "lcc-converter-stations");
    }

    Mono<String> getVscConverterStationsMapData(UUID networkUuid, List<String> substationsIds) {
        return getEquipmentsMapData(networkUuid, substationsIds, "vsc-converter-stations");
    }

    Mono<String> getLoadsMapData(UUID networkUuid, List<String> substationsIds) {
        return getEquipmentsMapData(networkUuid, substationsIds, "loads");
    }

    Mono<String> getShuntCompensatorsMapData(UUID networkUuid, List<String> substationsIds) {
        return getEquipmentsMapData(networkUuid, substationsIds, "shunt-compensators");
    }

    Mono<String> getStaticVarCompensatorsMapData(UUID networkUuid, List<String> substationsIds) {
        return getEquipmentsMapData(networkUuid, substationsIds, "static-var-compensators");
    }

    Mono<String> getAllMapData(UUID networkUuid, List<String> substationsIds) {
        return getEquipmentsMapData(networkUuid, substationsIds, "all");
    }

    Mono<Void> changeSwitchState(UUID studyUuid, String switchId, boolean open) {
        Mono<UUID> networkUuid = getNetworkUuid(studyUuid);

        return networkUuid.flatMap(uuid -> {
            String path = UriComponentsBuilder.fromPath(DELIMITER + NETWORK_MODIFICATION_API_VERSION + "/networks/{networkUuid}/switches/{switchId}")
                    .queryParam("open", open)
                    .buildAndExpand(uuid, switchId)
                    .toUriString();

<<<<<<< HEAD
            Mono<Void> monoUpdateLfState = updateLoadFlowResultAndStatus(studyName, userId, null, LoadFlowStatus.NOT_DONE)
                    .doOnSuccess(e -> emitStudyChanged(studyName, UPDATE_TYPE_LOADFLOW_STATUS))
                    .then(invalidateSecurityAnalysisStatus(studyName, userId)
                            .doOnSuccess(e -> emitStudyChanged(studyName, UPDATE_TYPE_SECURITY_ANALYSIS_STATUS)))
                    .doOnSuccess(e -> emitStudyChanged(studyName, UPDATE_TYPE_SWITCH));

            // There is currently no class in iidm api for network modification
            Flux<Map<String, Object>> fluxChangeSwitchState = webClient.put()
=======
            Mono<Void> monoUpdateLfState = updateLoadFlowResultAndStatus(studyUuid, null, LoadFlowStatus.NOT_DONE)
                    .doOnSuccess(e -> emitStudyChanged(studyUuid, UPDATE_TYPE_LOADFLOW_STATUS))
                    .then(invalidateSecurityAnalysisStatus(studyUuid)
                            .doOnSuccess(e -> emitStudyChanged(studyUuid, UPDATE_TYPE_SECURITY_ANALYSIS_STATUS)))
                    .doOnSuccess(e -> emitStudyChanged(studyUuid, UPDATE_TYPE_SWITCH));
            Mono<Set<String>> monoChangeSwitchState = webClient.put()
>>>>>>> 2e1ffc9e
                    .uri(networkModificationServerBaseUri + path)
                    .retrieve()
                    .onStatus(httpStatus -> httpStatus == HttpStatus.NOT_FOUND, clientResponse -> Mono.error(new StudyException(ELEMENT_NOT_FOUND)))
                    .bodyToFlux(new ParameterizedTypeReference<>() {
                    });

<<<<<<< HEAD
            return fluxChangeSwitchState.flatMap(modification -> {
                Set<String> substationIds = new TreeSet<>((List<String>) modification.get("substationIds"));
                emitStudyChanged(studyName, UPDATE_TYPE_STUDY, substationIds);
                return Flux.fromIterable(substationIds);
=======
            return monoChangeSwitchState.flatMap(s -> {
                emitStudyChanged(studyUuid, UPDATE_TYPE_STUDY, new TreeSet<>(s));
                return Mono.empty();
>>>>>>> 2e1ffc9e
            })
                    .then(monoUpdateLfState);
        });
    }

    public Mono<Void> applyGroovyScript(UUID studyUuid, String groovyScript) {
        Mono<UUID> networkUuid = getNetworkUuid(studyUuid);

        return networkUuid.flatMap(uuid -> {
            String path = UriComponentsBuilder.fromPath(DELIMITER + NETWORK_MODIFICATION_API_VERSION + "/networks/{networkUuid}/groovy/")

                    .buildAndExpand(uuid)
                    .toUriString();

            Mono<Void> monoUpdateLfState = updateLoadFlowResultAndStatus(studyUuid, null, LoadFlowStatus.NOT_DONE)
                    .doOnSuccess(e -> emitStudyChanged(studyUuid, UPDATE_TYPE_LOADFLOW_STATUS))
                    .then(invalidateSecurityAnalysisStatus(studyUuid)
                            .doOnSuccess(e -> emitStudyChanged(studyUuid, UPDATE_TYPE_SECURITY_ANALYSIS_STATUS)));

            // There is currently no class in iidm api for network modification
            Flux<Map<String, Object>> fluxApplyGroovy = webClient.put()
                    .uri(networkModificationServerBaseUri + path)
                    .body(BodyInserters.fromValue(groovyScript))
                    .retrieve()
                    .bodyToFlux(new ParameterizedTypeReference<>() {
                    });

<<<<<<< HEAD
            return fluxApplyGroovy.flatMap(modification -> {
                Set<String> substationIds = new TreeSet<>((List<String>) modification.get("substationIds"));
                emitStudyChanged(studyName, UPDATE_TYPE_STUDY, substationIds);
                return Flux.fromIterable(substationIds);
=======
            return monoApplyGroovy.flatMap(s -> {
                emitStudyChanged(studyUuid, UPDATE_TYPE_STUDY, new TreeSet<>(s));
                return Mono.empty();
>>>>>>> 2e1ffc9e
            })
                    .then(monoUpdateLfState);
        });
    }

    Mono<Void> runLoadFlow(UUID studyUuid) {
        return setLoadFlowRunning(studyUuid).then(getNetworkUuid(studyUuid)).flatMap(uuid -> {
            String path = UriComponentsBuilder.fromPath(DELIMITER + LOADFLOW_API_VERSION + "/networks/{networkUuid}/run")
                    .buildAndExpand(uuid)
                    .toUriString();
            return webClient.put()
<<<<<<< HEAD
                    .uri(loadFlowServerBaseUri + path)
                    .retrieve()
                    .bodyToMono(LoadFlowResult.class)
                    .flatMap(result -> updateLoadFlowResultAndStatus(studyName, userId, toEntity(result), result.isOk() ? LoadFlowStatus.CONVERGED : LoadFlowStatus.DIVERGED))
                    .doOnError(e -> updateLoadFlowStatus(studyName, userId, LoadFlowStatus.NOT_DONE).subscribe())
                    .doOnCancel(() -> updateLoadFlowStatus(studyName, userId, LoadFlowStatus.NOT_DONE).subscribe());
        }).doFinally(s ->
                emitStudyChanged(studyName, UPDATE_TYPE_LOADFLOW)
=======
                .uri(loadFlowServerBaseUri + path)
                .retrieve()
                .bodyToMono(LoadFlowResult.class)
                .flatMap(result -> updateLoadFlowResultAndStatus(studyUuid, toEntity(result), result.isOk() ? LoadFlowStatus.CONVERGED : LoadFlowStatus.DIVERGED))
                .doOnError(e -> updateLoadFlowStatus(studyUuid, LoadFlowStatus.NOT_DONE).subscribe())
                .doOnCancel(() -> updateLoadFlowStatus(studyUuid, LoadFlowStatus.NOT_DONE).subscribe());
        }).doFinally(s ->
           emitStudyChanged(studyUuid, UPDATE_TYPE_LOADFLOW)
>>>>>>> 2e1ffc9e
        );
    }

    @Transactional
    public StudyEntity doRenameStudy(UUID studyUuid, String userId, String newStudyName) {
        return studyRepository.findById(studyUuid).map(studyEntity -> {
            if (!studyEntity.getUserId().equals(userId)) {
                throw new  StudyException(NOT_ALLOWED);
            }
            studyEntity.setStudyName(newStudyName);
            return studyEntity;
        }).orElse(null);
    }

    public Mono<CreatedStudyBasicInfos> renameStudy(UUID studyUuid, String userId, String newStudyName) {
        return Mono.fromCallable(() -> self.doRenameStudy(studyUuid, userId, newStudyName))
                .switchIfEmpty(Mono.error(new StudyException(STUDY_NOT_FOUND)))
                .map(StudyService::toCreatedStudyBasicInfos)
                .doOnSuccess(s -> emitStudyChanged(studyUuid, StudyService.UPDATE_TYPE_STUDIES));
    }

    private Mono<Void> setLoadFlowRunning(UUID studyUuid) {
        return updateLoadFlowStatus(studyUuid, LoadFlowStatus.RUNNING)
                .doOnSuccess(s -> emitStudyChanged(studyUuid, UPDATE_TYPE_LOADFLOW_STATUS));
    }

    public Mono<Collection<String>> getExportFormats() {
        String path = UriComponentsBuilder.fromPath(DELIMITER + NETWORK_CONVERSION_API_VERSION + "/export/formats")
                .toUriString();

        ParameterizedTypeReference<Collection<String>> typeRef = new ParameterizedTypeReference<Collection<String>>() {
        };

        return webClient.get()
                .uri(networkConversionServerBaseUri + path)
                .retrieve()
                .bodyToMono(typeRef);
    }

    public Mono<ExportNetworkInfos> exportNetwork(UUID studyUuid, String format) {
        Mono<UUID> networkUuidMono = getNetworkUuid(studyUuid);

        return networkUuidMono.flatMap(uuid -> {
            String path = UriComponentsBuilder.fromPath(DELIMITER + NETWORK_CONVERSION_API_VERSION + "/networks/{networkUuid}/export/{format}")
                    .buildAndExpand(uuid, format)
                    .toUriString();

            Mono<ResponseEntity<byte[]>> responseEntity = webClient.get()
                    .uri(networkConversionServerBaseUri + path)
                    .retrieve()
                    .toEntity(byte[].class);

            return responseEntity.map(res -> {
                byte[] bytes = res.getBody();
                String filename = res.getHeaders().getContentDisposition().getFilename();
                return new ExportNetworkInfos(filename, bytes);
            });
        });
    }

    public Mono<StudyInfos> changeStudyAccessRights(UUID studyUuid, String headerUserId, boolean toPrivate) {
        return getStudyWithPreFetchedLoadFlowResultAndUpdateIsPrivate(studyUuid, headerUserId, toPrivate)
                .switchIfEmpty(Mono.error(new StudyException(STUDY_NOT_FOUND)))
                .map(StudyService::toStudyInfos);
    }

<<<<<<< HEAD
    Mono<UUID> getNetworkUuid(String studyName, String userId) {
        return Mono.fromCallable(() -> findNetworkUuid(userId, studyName).orElse(null))
=======
    Mono<UUID> getNetworkUuid(UUID studyUuid) {
        return Mono.fromCallable(() -> studyRepository.findById(studyUuid).map(StudyEntity::getNetworkUuid).orElse(null))
>>>>>>> 2e1ffc9e
                .switchIfEmpty(Mono.error(new StudyException(STUDY_NOT_FOUND)));
    }

    private Optional<UUID> findNetworkUuid(String userId, String studyName) {
        return studyRepository.findNetworkUuidByUserIdAndStudyName(userId, studyName).map(StudyEntity.StudyNetworkUuid::getNetworkUuid);
    }

    private void emitStudyChanged(UUID studyUuid, String updateType) {
        studyUpdatePublisher.onNext(MessageBuilder.withPayload("")
                .setHeader(HEADER_STUDY_UUID, studyUuid)
                .setHeader(HEADER_UPDATE_TYPE, updateType)
                .build()
        );
    }

    private void emitStudyError(String studyName, String updateType, String errorMessage) {
        studyUpdatePublisher.onNext(MessageBuilder.withPayload("")
                .setHeader(HEADER_STUDY_NAME, studyName)
                .setHeader(HEADER_UPDATE_TYPE, updateType)
                .setHeader(HEADER_ERROR, errorMessage)
                .build()
        );
    }

    private void emitStudyChanged(UUID studyUuid, String updateType, Set<String> substationsIds) {
        studyUpdatePublisher.onNext(MessageBuilder.withPayload("")
                .setHeader(HEADER_STUDY_UUID, studyUuid)
                .setHeader(HEADER_UPDATE_TYPE, updateType)
                .setHeader(HEADER_UPDATE_TYPE_SUBSTATIONS_IDS, substationsIds)
                .build()
        );
    }

    Mono<Boolean> studyExists(String studyName, String userId) {
        return getStudyByNameAndUserId(studyName, userId).cast(BasicStudyEntity.class).switchIfEmpty(getStudyCreationRequestByNameAndUserId(studyName, userId)).hasElement();
    }

    public Mono<Void> assertCaseExists(UUID caseUuid) {
        Mono<Boolean> caseExists = caseExists(caseUuid);
        return caseExists.flatMap(c -> (boolean) c ? Mono.empty() : Mono.error(new StudyException(CASE_NOT_FOUND)));
    }

    public Mono<Void> assertLoadFlowRunnable(UUID studyUuid) {
        Mono<StudyEntity> studyMono = getStudyByUuid(studyUuid);
        return studyMono.map(StudyEntity::getLoadFlowStatus)
                .switchIfEmpty(Mono.error(new StudyException(STUDY_NOT_FOUND)))
                .flatMap(lfs -> lfs.equals(LoadFlowStatus.NOT_DONE) ? Mono.empty() : Mono.error(new StudyException(LOADFLOW_NOT_RUNNABLE)));
    }

    private Mono<Void> assertLoadFlowNotRunning(UUID studyUuid) {
        return getStudyByUuid(studyUuid).map(StudyEntity::getLoadFlowStatus)
                .switchIfEmpty(Mono.error(new StudyException(STUDY_NOT_FOUND)))
                .flatMap(lfs -> lfs.equals(LoadFlowStatus.RUNNING) ? Mono.error(new StudyException(LOADFLOW_RUNNING)) : Mono.empty());
    }

    private Mono<Void> assertSecurityAnalysisNotRunning(UUID studyUuid) {
        Mono<String> statusMono = getSecurityAnalysisStatus(studyUuid);
        return statusMono
                .flatMap(s -> s.equals(SecurityAnalysisStatus.RUNNING.name()) ? Mono.error(new StudyException(SECURITY_ANALYSIS_RUNNING)) : Mono.empty());
    }

    public Mono<Void> assertComputationNotRunning(UUID studyUuid) {
        return assertLoadFlowNotRunning(studyUuid).and(assertSecurityAnalysisNotRunning(studyUuid));
    }

    public static LoadFlowParametersEntity toEntity(LoadFlowParameters parameters) {
        Objects.requireNonNull(parameters);
        return new LoadFlowParametersEntity(parameters.getVoltageInitMode(),
                parameters.isTransformerVoltageControlOn(),
                parameters.isNoGeneratorReactiveLimits(),
                parameters.isPhaseShifterRegulationOn(),
                parameters.isTwtSplitShuntAdmittance(),
                parameters.isSimulShunt(),
                parameters.isReadSlackBus(),
                parameters.isWriteSlackBus(),
                parameters.isDc(),
                parameters.isDistributedSlack(),
                parameters.getBalanceType());
    }

    public static LoadFlowParameters fromEntity(LoadFlowParametersEntity entity) {
        Objects.requireNonNull(entity);
        return new LoadFlowParameters(entity.getVoltageInitMode(),
                entity.isTransformerVoltageControlOn(),
                entity.isNoGeneratorReactiveLimits(),
                entity.isPhaseShifterRegulationOn(),
                entity.isTwtSplitShuntAdmittance(),
                entity.isSimulShunt(),
                entity.isReadSlackBus(),
                entity.isWriteSlackBus(),
                entity.isDc(),
                entity.isDistributedSlack(),
                entity.getBalanceType());
    }

    public static LoadFlowResultEntity toEntity(LoadFlowResult result) {
        Objects.requireNonNull(result);
        return new LoadFlowResultEntity(result.isOk(),
                result.getMetrics(),
                result.getLogs(),
                result.getComponentResults().stream().map(StudyService::toEntity).collect(Collectors.toList()));
    }

    public static LoadFlowResult fromEntity(LoadFlowResultEntity entity) {
        return entity == null ? null : new LoadFlowResultImpl(entity.isOk(),
                entity.getMetrics(),
                entity.getLogs(),
                entity.getComponentResults().stream().map(StudyService::fromEntity).collect(Collectors.toList()));
    }

    public static ComponentResultEmbeddable toEntity(LoadFlowResult.ComponentResult componentResult) {
        Objects.requireNonNull(componentResult);
        return new ComponentResultEmbeddable(componentResult.getComponentNum(),
                componentResult.getStatus(),
                componentResult.getIterationCount(),
                componentResult.getSlackBusId(),
                componentResult.getSlackBusActivePowerMismatch()
        );
    }

    public static LoadFlowResult.ComponentResult fromEntity(ComponentResultEmbeddable entity) {
        Objects.requireNonNull(entity);
        return new LoadFlowResultImpl.ComponentResultImpl(entity.getComponentNum(),
                entity.getStatus(),
                entity.getIterationCount(),
                entity.getSlackBusId(),
                entity.getSlackBusActivePowerMismatch());
    }

    @Transactional
    public LoadFlowParameters doGetLoadFlowParameters(UUID studyUuid) {
        return studyRepository.findById(studyUuid)
                .map(studyEntity -> fromEntity(studyEntity.getLoadFlowParameters()))
                .orElse(null);
    }

    public Mono<LoadFlowParameters> getLoadFlowParameters(UUID studyUuid) {
        return Mono.fromCallable(() -> self.doGetLoadFlowParameters(studyUuid));
    }

    Mono<Void> setLoadFlowParameters(UUID studyUuid, LoadFlowParameters parameters) {
        return updateLoadFlowParametersAndStatus(studyUuid, toEntity(parameters != null ? parameters : LoadFlowParameters.load()), LoadFlowStatus.NOT_DONE)
                .doOnSuccess(e -> emitStudyChanged(studyUuid, UPDATE_TYPE_LOADFLOW_STATUS))
                .then(invalidateSecurityAnalysisStatus(studyUuid)
                        .doOnSuccess(e -> emitStudyChanged(studyUuid, UPDATE_TYPE_SECURITY_ANALYSIS_STATUS)));
    }

    public Mono<UUID> runSecurityAnalysis(UUID studyUuid, List<String> contingencyListNames, String parameters) {
        Objects.requireNonNull(studyUuid);
        Objects.requireNonNull(contingencyListNames);
        Objects.requireNonNull(parameters);

        Mono<UUID> networkUuid = getNetworkUuid(studyUuid);

        return networkUuid.flatMap(uuid -> {
            String receiver;
            try {
                receiver = URLEncoder.encode(objectMapper.writeValueAsString(new Receiver(studyUuid)), StandardCharsets.UTF_8);
            } catch (JsonProcessingException e) {
                throw new UncheckedIOException(e);
            }
            String path = UriComponentsBuilder.fromPath(DELIMITER + SECURITY_ANALYSIS_API_VERSION + "/networks/{networkUuid}/run-and-save")
                    .queryParam("contingencyListName", contingencyListNames)
                    .queryParam(RECEIVER, receiver)
                    .buildAndExpand(uuid)
                    .toUriString();

            return webClient
                    .post()
                    .uri(securityAnalysisServerBaseUri + path)
                    .contentType(MediaType.APPLICATION_JSON)
                    .body(BodyInserters.fromValue(parameters))
                    .retrieve()
                    .bodyToMono(UUID.class);
        })
                .flatMap(result ->
<<<<<<< HEAD
                        updateSecurityAnalysisResultUuid(studyName, userId, result)
                                .doOnSuccess(e -> emitStudyChanged(studyName, StudyService.UPDATE_TYPE_SECURITY_ANALYSIS_STATUS))
                                .thenReturn(result)
                );
=======
                  updateSecurityAnalysisResultUuid(studyUuid, result)
                .doOnSuccess(e -> emitStudyChanged(studyUuid, StudyService.UPDATE_TYPE_SECURITY_ANALYSIS_STATUS))
                         .thenReturn(result)
        );
>>>>>>> 2e1ffc9e
    }

    public Mono<String> getSecurityAnalysisResult(UUID studyUuid, List<String> limitTypes) {
        Objects.requireNonNull(studyUuid);
        Objects.requireNonNull(limitTypes);

        return getStudyByUuid(studyUuid).flatMap(entity -> {
            UUID resultUuid = entity.getSecurityAnalysisResultUuid();
            return Mono.justOrEmpty(resultUuid).flatMap(uuid -> {
                String path = UriComponentsBuilder.fromPath(DELIMITER + SECURITY_ANALYSIS_API_VERSION + "/results/{resultUuid}")
                        .queryParam("limitType", limitTypes)
                        .buildAndExpand(resultUuid)
                        .toUriString();
                return webClient
                        .get()
                        .uri(securityAnalysisServerBaseUri + path)
                        .retrieve()
                        .onStatus(httpStatus -> httpStatus == HttpStatus.NOT_FOUND, clientResponse -> Mono.error(new StudyException(SECURITY_ANALYSIS_NOT_FOUND)))
                        .bodyToMono(String.class);
            });
        });
    }

    public Mono<Integer> getContingencyCount(UUID studyUuid, List<String> contingencyListNames) {
        Objects.requireNonNull(studyUuid);
        Objects.requireNonNull(contingencyListNames);

        Mono<UUID> networkUuid = getNetworkUuid(studyUuid);

        return networkUuid.flatMap(uuid ->
                Flux.fromIterable(contingencyListNames)
                    .flatMap(contingencyListName -> {
                        String path = UriComponentsBuilder.fromPath(DELIMITER + ACTIONS_API_VERSION + "/contingency-lists/{contingencyListName}/export")
                                .queryParam("networkUuid", uuid)
                                .buildAndExpand(contingencyListName)
                                .toUriString();
                        Mono<List<Contingency>> contingencies = webClient
                                .get()
                                .uri(actionsServerBaseUri + path)
                                .retrieve()
                                .bodyToMono(new ParameterizedTypeReference<>() { });
                        return contingencies.map(List::size);
                    })
                    .reduce(0, Integer::sum)
        );
    }

    Mono<byte[]> getSubstationSvg(UUID networkUuid, String substationId, boolean useName, boolean centerLabel, boolean diagonalLabel,
                                  boolean topologicalColoring, String substationLayout) {
        String path = UriComponentsBuilder.fromPath(DELIMITER + SINGLE_LINE_DIAGRAM_API_VERSION + "/substation-svg/{networkUuid}/{substationId}")
                .queryParam("useName", useName)
                .queryParam("centerLabel", centerLabel)
                .queryParam("diagonalLabel", diagonalLabel)
                .queryParam("topologicalColoring", topologicalColoring)
                .queryParam("substationLayout", substationLayout)
                .buildAndExpand(networkUuid, substationId)
                .toUriString();

        return webClient.get()
                .uri(singleLineDiagramServerBaseUri + path)
                .retrieve()
                .bodyToMono(byte[].class);
    }

    Mono<String> getSubstationSvgAndMetadata(UUID networkUuid, String substationId, boolean useName, boolean centerLabel,
                                             boolean diagonalLabel, boolean topologicalColoring, String substationLayout) {
        String path = UriComponentsBuilder.fromPath(DELIMITER + SINGLE_LINE_DIAGRAM_API_VERSION +
                "/substation-svg-and-metadata/{networkUuid}/{substationId}")
                .queryParam("useName", useName)
                .queryParam("centerLabel", centerLabel)
                .queryParam("diagonalLabel", diagonalLabel)
                .queryParam("topologicalColoring", topologicalColoring)
                .queryParam("substationLayout", substationLayout)
                .buildAndExpand(networkUuid, substationId)
                .toUriString();

        return webClient.get()
                .uri(singleLineDiagramServerBaseUri + path)
                .retrieve()
                .bodyToMono(String.class);
    }

    public Mono<String> getSecurityAnalysisStatus(UUID studyUuid) {
        Objects.requireNonNull(studyUuid);

        return getStudyByUuid(studyUuid).flatMap(entity -> {
            UUID resultUuid = entity.getSecurityAnalysisResultUuid();
            return Mono.justOrEmpty(resultUuid).flatMap(uuid -> {
                String path = UriComponentsBuilder.fromPath(DELIMITER + SECURITY_ANALYSIS_API_VERSION + "/results/{resultUuid}/status")
                        .buildAndExpand(resultUuid)
                        .toUriString();
                return webClient
                        .get()
                        .uri(securityAnalysisServerBaseUri + path)
                        .retrieve()
                        .onStatus(httpStatus -> httpStatus == HttpStatus.NOT_FOUND, clientResponse -> Mono.error(new StudyException(SECURITY_ANALYSIS_NOT_FOUND)))
                        .bodyToMono(String.class);
            });
        });
    }

    public Mono<Void> invalidateSecurityAnalysisStatus(UUID studyUuid) {
        Objects.requireNonNull(studyUuid);

        return getStudyByUuid(studyUuid).flatMap(entity -> {
            UUID resultUuid = entity.getSecurityAnalysisResultUuid();
            return Mono.justOrEmpty(resultUuid).flatMap(uuid -> {
                String path = UriComponentsBuilder.fromPath(DELIMITER + SECURITY_ANALYSIS_API_VERSION + "/results/{resultUuid}/invalidate-status")
                        .buildAndExpand(resultUuid)
                        .toUriString();
                return webClient
                        .put()
                        .uri(securityAnalysisServerBaseUri + path)
                        .retrieve()
                        .bodyToMono(Void.class);
            });
        });
    }

    void setCaseServerBaseUri(String caseServerBaseUri) {
        this.caseServerBaseUri = caseServerBaseUri;
    }

    void setNetworkConversionServerBaseUri(String networkConversionServerBaseUri) {
        this.networkConversionServerBaseUri = networkConversionServerBaseUri;
    }

    void setGeoDataServerBaseUri(String geoDataServerBaseUri) {
        this.geoDataServerBaseUri = geoDataServerBaseUri;
    }

    void setSingleLineDiagramServerBaseUri(String singleLineDiagramServerBaseUri) {
        this.singleLineDiagramServerBaseUri = singleLineDiagramServerBaseUri;
    }

    void setNetworkModificationServerBaseUri(String networkModificationServerBaseUri) {
        this.networkModificationServerBaseUri = networkModificationServerBaseUri;
    }

    void setNetworkMapServerBaseUri(String networkMapServerBaseUri) {
        this.networkMapServerBaseUri = networkMapServerBaseUri;
    }

    void setLoadFlowServerBaseUri(String loadFlowServerBaseUri) {
        this.loadFlowServerBaseUri = loadFlowServerBaseUri;
    }

    void setNetworkStoreServerBaseUri(String networkStoreServerBaseUri) {
        this.networkStoreServerBaseUri = networkStoreServerBaseUri + DELIMITER;
    }

    public void setSecurityAnalysisServerBaseUri(String securityAnalysisServerBaseUri) {
        this.securityAnalysisServerBaseUri = securityAnalysisServerBaseUri;
    }

    public void setActionsServerBaseUri(String actionsServerBaseUri) {
        this.actionsServerBaseUri = actionsServerBaseUri;
    }

    public Mono<Void> stopSecurityAnalysis(UUID studyUuid) {
        Objects.requireNonNull(studyUuid);

        return getStudyByUuid(studyUuid).flatMap(entity -> {
            UUID resultUuid = entity.getSecurityAnalysisResultUuid();

            String receiver;
            try {
                receiver = URLEncoder.encode(objectMapper.writeValueAsString(new Receiver(studyUuid)), StandardCharsets.UTF_8);
            } catch (JsonProcessingException e) {
                throw new UncheckedIOException(e);
            }
            return Mono.justOrEmpty(resultUuid).flatMap(uuid -> {
                String path = UriComponentsBuilder.fromPath(DELIMITER + SECURITY_ANALYSIS_API_VERSION + "/results/{resultUuid}/stop")
                        .queryParam(RECEIVER, receiver)
                        .buildAndExpand(resultUuid)
                        .toUriString();
                return webClient
                        .put()
                        .uri(securityAnalysisServerBaseUri + path)
                        .retrieve()
                        .bodyToMono(Void.class);
            });
        });
    }

    @Bean
    public Consumer<Flux<Message<String>>> consumeSaStopped() {
        return f -> f.log(CATEGORY_BROKER_INPUT, Level.FINE).flatMap(message -> {
            UUID resultUuid = UUID.fromString(message.getHeaders().get("resultUuid", String.class));
            String receiver = message.getHeaders().get(RECEIVER, String.class);
            if (receiver != null) {
                Receiver receiverObj;
                try {
                    receiverObj = objectMapper.readValue(URLDecoder.decode(receiver, StandardCharsets.UTF_8), Receiver.class);

                    LOGGER.info("Security analysis stopped for study '{}'",
                            resultUuid, receiverObj.getStudyUuid());

                    // delete security analysis result in database
                    return updateSecurityAnalysisResultUuid(receiverObj.getStudyUuid(), null)
                            .then(Mono.fromCallable(() -> {
                                // send notification for stopped computation
                                emitStudyChanged(receiverObj.getStudyUuid(), UPDATE_TYPE_SECURITY_ANALYSIS_STATUS);
                                return null;
                            }));
                } catch (JsonProcessingException e) {
                    LOGGER.error(e.toString());
                }
            }
            return Mono.empty();
        })
                .doOnError(throwable -> LOGGER.error(throwable.toString(), throwable))
                .subscribe();
    }

    // wrappers to Mono/Flux for repositories

    private Mono<StudyEntity> insertStudyEntity(UUID uuid, String studyName, String userId, boolean isPrivate, UUID networkUuid, String networkId,
                                                String description, String caseFormat, UUID caseUuid, boolean casePrivate,
                                                LoadFlowStatus loadFlowStatus, LoadFlowResultEntity loadFlowResult, LoadFlowParametersEntity loadFlowParameters, UUID securityAnalysisUuid) {
        Objects.requireNonNull(uuid);
        Objects.requireNonNull(studyName);
        Objects.requireNonNull(userId);
        Objects.requireNonNull(networkUuid);
        Objects.requireNonNull(networkId);
        Objects.requireNonNull(caseFormat);
        Objects.requireNonNull(caseUuid);
        Objects.requireNonNull(loadFlowStatus);
        Objects.requireNonNull(loadFlowParameters);
        return Mono.fromCallable(() -> {
            StudyEntity studyEntity = new StudyEntity(uuid, userId, studyName, LocalDateTime.now(ZoneOffset.UTC), networkUuid, networkId, description, caseFormat, caseUuid, casePrivate, isPrivate, loadFlowStatus, loadFlowResult, loadFlowParameters, securityAnalysisUuid);
            return studyRepository.save(studyEntity);
        });
    }

    @Transactional
    public void doUpdateSecurityAnalysisResultUuid(UUID studyUuid, UUID securityAnalysisResultUuid) {
        studyRepository.findById(studyUuid).ifPresent(studyEntity -> studyEntity.setSecurityAnalysisResultUuid(securityAnalysisResultUuid));
    }

    Mono<Void> updateSecurityAnalysisResultUuid(UUID studyUuid, UUID securityAnalysisResultUuid) {
        return Mono.fromRunnable(() -> self.doUpdateSecurityAnalysisResultUuid(studyUuid, securityAnalysisResultUuid));
    }

    @Transactional
    public void doUpdateLoadFlowParameters(String studyName, String userId, LoadFlowParametersEntity parameters) {
        studyRepository.findByUserIdAndStudyName(userId, studyName).ifPresent(studyEntity -> {
            studyEntity.setLoadFlowParameters(parameters);
            studyEntity.setLoadFlowStatus(LoadFlowStatus.NOT_DONE);
        });
    }

    @Transactional
    public void doUpdateLoadFlowStatus(UUID studyUuid, LoadFlowStatus loadFlowStatus) {
        studyRepository.findById(studyUuid).ifPresent(studyEntity -> studyEntity.setLoadFlowStatus(loadFlowStatus));
    }

    Mono<Void> updateLoadFlowStatus(UUID studyUuid, LoadFlowStatus loadFlowStatus) {
        return Mono.fromRunnable(() -> self.doUpdateLoadFlowStatus(studyUuid, loadFlowStatus));
    }

    private Mono<StudyCreationRequestEntity> insertStudyCreationRequestEntity(String studyName, String userId, boolean isPrivate) {
        return Mono.fromCallable(() -> {
            StudyCreationRequestEntity studyCreationRequestEntity = new StudyCreationRequestEntity(null, userId, studyName, LocalDateTime.now(ZoneOffset.UTC), isPrivate);
            return studyCreationRequestRepository.save(studyCreationRequestEntity);
        });
    }

    private Mono<Void> updateLoadFlowResultAndStatus(UUID studyUuid, LoadFlowResultEntity loadFlowResultEntity, LoadFlowStatus loadFlowStatus) {
        return Mono.fromRunnable(() -> self.doUpdateLoadFlowResultAndStatus(studyUuid, loadFlowResultEntity, loadFlowStatus));
    }

    @Transactional
    public void doUpdateLoadFlowResultAndStatus(UUID studyUuid, LoadFlowResultEntity loadFlowResultEntity, LoadFlowStatus loadFlowStatus) {
        Optional<StudyEntity> studyEntity = studyRepository.findById(studyUuid);
        studyEntity.ifPresent(studyEntity1 -> {
            studyEntity1.setLoadFlowResult(loadFlowResultEntity);
            studyEntity1.setLoadFlowStatus(loadFlowStatus);
        });
    }

    private Mono<Void> updateLoadFlowParametersAndStatus(UUID studyUuid, LoadFlowParametersEntity loadFlowParametersEntity, LoadFlowStatus loadFlowStatus) {
        return Mono.fromRunnable(() -> self.doUpdateLoadFlowParametersAndStatus(studyUuid, loadFlowParametersEntity, loadFlowStatus));
    }

    @Transactional
    public void doUpdateLoadFlowParametersAndStatus(UUID studyUuid, LoadFlowParametersEntity loadFlowParametersEntity, LoadFlowStatus loadFlowStatus) {
        Optional<StudyEntity> studyEntity = studyRepository.findById(studyUuid);
        studyEntity.ifPresent(studyEntity1 -> {
            studyEntity1.setLoadFlowParameters(loadFlowParametersEntity);
            studyEntity1.setLoadFlowStatus(loadFlowStatus);
        });
    }

    // There is currently no class in iidm api for network modification
    public Flux<Map<String, Object>> getModifications(String studyName, String userId) {
        Objects.requireNonNull(studyName);
        Objects.requireNonNull(userId);

        return getStudy(studyName, userId)
                .switchIfEmpty(Mono.error(new StudyException(STUDY_NOT_FOUND)))
                .flatMapMany(studyEntity -> {
                    String path = UriComponentsBuilder.fromPath(DELIMITER + NETWORK_MODIFICATION_API_VERSION + "/networks/{networkUuid}/modifications")
                            .buildAndExpand(studyEntity.getNetworkUuid())
                            .toUriString();
                    return webClient.get().uri(networkModificationServerBaseUri + path).retrieve().bodyToFlux(new ParameterizedTypeReference<>() {
                    });
                });
    }

    public Mono<Void> deleteModifications(String studyName, String userId) {
        Objects.requireNonNull(studyName);
        Objects.requireNonNull(userId);
        return getNetworkUuid(studyName, userId).flatMap(this::deleteNetworkModifications);
    }

    private Mono<Void> deleteNetworkModifications(UUID networkUuid) {
        String path = UriComponentsBuilder.fromPath(DELIMITER + NETWORK_MODIFICATION_API_VERSION + "/networks/{networkUuid}/modifications")
                .buildAndExpand(networkUuid)
                .toUriString();
        return webClient.delete().uri(networkModificationServerBaseUri + path).retrieve().bodyToMono(Void.class);
    }
}<|MERGE_RESOLUTION|>--- conflicted
+++ resolved
@@ -142,23 +142,13 @@
                             resultUuid, receiverObj.getStudyUuid());
 
                     // update DB
-<<<<<<< HEAD
-                    return updateSecurityAnalysisResultUuid(receiverObj.getStudyName(), receiverObj.getUserId(), resultUuid)
+                    return updateSecurityAnalysisResultUuid(receiverObj.getStudyUuid(), resultUuid)
                             .then(Mono.fromCallable(() -> {
                                 // send notifications
-                                emitStudyChanged(receiverObj.getStudyName(), UPDATE_TYPE_SECURITY_ANALYSIS_STATUS);
-                                emitStudyChanged(receiverObj.getStudyName(), UPDATE_TYPE_SECURITY_ANALYSIS_RESULT);
+                                emitStudyChanged(receiverObj.getStudyUuid(), UPDATE_TYPE_SECURITY_ANALYSIS_STATUS);
+                                emitStudyChanged(receiverObj.getStudyUuid(), UPDATE_TYPE_SECURITY_ANALYSIS_RESULT);
                                 return null;
                             }));
-=======
-                    return updateSecurityAnalysisResultUuid(receiverObj.getStudyUuid(), resultUuid)
-                                    .then(Mono.fromCallable(() -> {
-                                        // send notifications
-                                        emitStudyChanged(receiverObj.getStudyUuid(), UPDATE_TYPE_SECURITY_ANALYSIS_STATUS);
-                                        emitStudyChanged(receiverObj.getStudyUuid(), UPDATE_TYPE_SECURITY_ANALYSIS_RESULT);
-                                        return null;
-                                    }));
->>>>>>> 2e1ffc9e
                 } catch (JsonProcessingException e) {
                     LOGGER.error(e.toString());
                 }
@@ -342,41 +332,11 @@
     }
 
     @Transactional
-<<<<<<< HEAD
-    public Optional<UUID> doDeleteStudyIfNotCreationInProgress(String studyName, String userId) {
-        Optional<StudyCreationRequestEntity> studyCreationRequestEntity = studyCreationRequestRepository.findByUserIdAndStudyName(userId, studyName);
-        Optional<UUID> uuid = Optional.empty();
+    public Optional<UUID> doDeleteStudyIfNotCreationInProgress(UUID uuid, String userId) {
+        Optional<StudyCreationRequestEntity> studyCreationRequestEntity = studyCreationRequestRepository.findById(uuid);
+        Optional<UUID> networkUuid = Optional.empty();
         if (studyCreationRequestEntity.isEmpty()) {
-            uuid = findNetworkUuid(userId, studyName);
-            studyRepository.deleteByUserIdAndStudyName(userId, studyName);
-        } else {
-            studyCreationRequestRepository.deleteById(studyCreationRequestEntity.get().getId());
-        }
-        emitStudyChanged(studyName, StudyService.UPDATE_TYPE_STUDIES);
-        return uuid;
-    }
-
-    public Mono<Void> deleteStudyIfNotCreationInProgress(String studyName, String userId) {
-        return Mono.fromCallable(() -> self.doDeleteStudyIfNotCreationInProgress(studyName, userId))
-                .flatMap(Mono::justOrEmpty)
-                .map(uuid -> {
-                    networkStoreService.deleteNetwork(uuid);
-                    return uuid;
-                })
-                .flatMap(this::deleteNetworkModifications)
-                .doOnError(throwable -> LOGGER.error(throwable.toString(), throwable));
-    }
-
-    private Mono<StudyEntity> insertStudy(String studyName, String userId, boolean isPrivate, UUID networkUuid, String networkId,
-                                          String description, String caseFormat, UUID caseUuid, boolean casePrivate, LoadFlowStatus loadFlowStatus,
-                                          LoadFlowResultEntity loadFlowResult, LoadFlowParametersEntity loadFlowParameters, UUID securityAnalysisUuid) {
-        return insertStudyEntity(studyName, userId, isPrivate, networkUuid, networkId, description, caseFormat, caseUuid, casePrivate, loadFlowStatus, loadFlowResult,
-                loadFlowParameters, securityAnalysisUuid)
-                .doOnSuccess(s -> emitStudyChanged(studyName, StudyService.UPDATE_TYPE_STUDIES));
-=======
-    public void doDeleteStudyIfNotCreationInProgress(UUID uuid, String userId) {
-        Optional<StudyCreationRequestEntity> studyCreationRequestEntity = studyCreationRequestRepository.findById(uuid);
-        if (studyCreationRequestEntity.isEmpty()) {
+            networkUuid = findNetworkUuid(uuid);
             studyRepository.findById(uuid).ifPresent(s -> {
                 if (!s.getUserId().equals(userId)) {
                     throw new StudyException(NOT_ALLOWED);
@@ -387,10 +347,18 @@
             studyCreationRequestRepository.deleteById(studyCreationRequestEntity.get().getId());
         }
         emitStudyChanged(uuid, StudyService.UPDATE_TYPE_STUDIES);
+        return networkUuid;
     }
 
     public Mono<Void> deleteStudyIfNotCreationInProgress(UUID uuid, String userId) {
-        return Mono.fromRunnable(() -> self.doDeleteStudyIfNotCreationInProgress(uuid, userId));
+        return Mono.fromCallable(() -> self.doDeleteStudyIfNotCreationInProgress(uuid, userId))
+                .flatMap(Mono::justOrEmpty)
+                .map(networkUuid -> {
+                    networkStoreService.deleteNetwork(networkUuid);
+                    return networkUuid;
+                })
+                .flatMap(this::deleteNetworkModifications)
+                .doOnError(throwable -> LOGGER.error(throwable.toString(), throwable));
     }
 
     private Mono<StudyEntity> insertStudy(UUID uuid, String studyName, String userId, boolean isPrivate, UUID networkUuid, String networkId,
@@ -399,7 +367,6 @@
         return insertStudyEntity(uuid, studyName, userId, isPrivate, networkUuid, networkId, description, caseFormat, caseUuid, casePrivate, loadFlowStatus, loadFlowResult,
                 loadFlowParameters, securityAnalysisUuid)
                 .doOnSuccess(s -> emitStudyChanged(uuid, StudyService.UPDATE_TYPE_STUDIES));
->>>>>>> 2e1ffc9e
     }
 
     private Mono<StudyCreationRequestEntity> insertStudyCreationRequest(String studyName, String userId, boolean isPrivate) {
@@ -638,39 +605,23 @@
                     .buildAndExpand(uuid, switchId)
                     .toUriString();
 
-<<<<<<< HEAD
-            Mono<Void> monoUpdateLfState = updateLoadFlowResultAndStatus(studyName, userId, null, LoadFlowStatus.NOT_DONE)
-                    .doOnSuccess(e -> emitStudyChanged(studyName, UPDATE_TYPE_LOADFLOW_STATUS))
-                    .then(invalidateSecurityAnalysisStatus(studyName, userId)
-                            .doOnSuccess(e -> emitStudyChanged(studyName, UPDATE_TYPE_SECURITY_ANALYSIS_STATUS)))
-                    .doOnSuccess(e -> emitStudyChanged(studyName, UPDATE_TYPE_SWITCH));
-
-            // There is currently no class in iidm api for network modification
-            Flux<Map<String, Object>> fluxChangeSwitchState = webClient.put()
-=======
             Mono<Void> monoUpdateLfState = updateLoadFlowResultAndStatus(studyUuid, null, LoadFlowStatus.NOT_DONE)
                     .doOnSuccess(e -> emitStudyChanged(studyUuid, UPDATE_TYPE_LOADFLOW_STATUS))
                     .then(invalidateSecurityAnalysisStatus(studyUuid)
                             .doOnSuccess(e -> emitStudyChanged(studyUuid, UPDATE_TYPE_SECURITY_ANALYSIS_STATUS)))
                     .doOnSuccess(e -> emitStudyChanged(studyUuid, UPDATE_TYPE_SWITCH));
-            Mono<Set<String>> monoChangeSwitchState = webClient.put()
->>>>>>> 2e1ffc9e
+            // There is currently no class in iidm api for network modification
+            Flux<Map<String, Object>> fluxChangeSwitchState = webClient.put()
                     .uri(networkModificationServerBaseUri + path)
                     .retrieve()
                     .onStatus(httpStatus -> httpStatus == HttpStatus.NOT_FOUND, clientResponse -> Mono.error(new StudyException(ELEMENT_NOT_FOUND)))
                     .bodyToFlux(new ParameterizedTypeReference<>() {
                     });
 
-<<<<<<< HEAD
             return fluxChangeSwitchState.flatMap(modification -> {
                 Set<String> substationIds = new TreeSet<>((List<String>) modification.get("substationIds"));
-                emitStudyChanged(studyName, UPDATE_TYPE_STUDY, substationIds);
+                emitStudyChanged(studyUuid, UPDATE_TYPE_STUDY, substationIds);
                 return Flux.fromIterable(substationIds);
-=======
-            return monoChangeSwitchState.flatMap(s -> {
-                emitStudyChanged(studyUuid, UPDATE_TYPE_STUDY, new TreeSet<>(s));
-                return Mono.empty();
->>>>>>> 2e1ffc9e
             })
                     .then(monoUpdateLfState);
         });
@@ -698,16 +649,10 @@
                     .bodyToFlux(new ParameterizedTypeReference<>() {
                     });
 
-<<<<<<< HEAD
             return fluxApplyGroovy.flatMap(modification -> {
                 Set<String> substationIds = new TreeSet<>((List<String>) modification.get("substationIds"));
-                emitStudyChanged(studyName, UPDATE_TYPE_STUDY, substationIds);
+                emitStudyChanged(studyUuid, UPDATE_TYPE_STUDY, substationIds);
                 return Flux.fromIterable(substationIds);
-=======
-            return monoApplyGroovy.flatMap(s -> {
-                emitStudyChanged(studyUuid, UPDATE_TYPE_STUDY, new TreeSet<>(s));
-                return Mono.empty();
->>>>>>> 2e1ffc9e
             })
                     .then(monoUpdateLfState);
         });
@@ -719,16 +664,6 @@
                     .buildAndExpand(uuid)
                     .toUriString();
             return webClient.put()
-<<<<<<< HEAD
-                    .uri(loadFlowServerBaseUri + path)
-                    .retrieve()
-                    .bodyToMono(LoadFlowResult.class)
-                    .flatMap(result -> updateLoadFlowResultAndStatus(studyName, userId, toEntity(result), result.isOk() ? LoadFlowStatus.CONVERGED : LoadFlowStatus.DIVERGED))
-                    .doOnError(e -> updateLoadFlowStatus(studyName, userId, LoadFlowStatus.NOT_DONE).subscribe())
-                    .doOnCancel(() -> updateLoadFlowStatus(studyName, userId, LoadFlowStatus.NOT_DONE).subscribe());
-        }).doFinally(s ->
-                emitStudyChanged(studyName, UPDATE_TYPE_LOADFLOW)
-=======
                 .uri(loadFlowServerBaseUri + path)
                 .retrieve()
                 .bodyToMono(LoadFlowResult.class)
@@ -737,7 +672,6 @@
                 .doOnCancel(() -> updateLoadFlowStatus(studyUuid, LoadFlowStatus.NOT_DONE).subscribe());
         }).doFinally(s ->
            emitStudyChanged(studyUuid, UPDATE_TYPE_LOADFLOW)
->>>>>>> 2e1ffc9e
         );
     }
 
@@ -804,18 +738,13 @@
                 .map(StudyService::toStudyInfos);
     }
 
-<<<<<<< HEAD
-    Mono<UUID> getNetworkUuid(String studyName, String userId) {
-        return Mono.fromCallable(() -> findNetworkUuid(userId, studyName).orElse(null))
-=======
     Mono<UUID> getNetworkUuid(UUID studyUuid) {
-        return Mono.fromCallable(() -> studyRepository.findById(studyUuid).map(StudyEntity::getNetworkUuid).orElse(null))
->>>>>>> 2e1ffc9e
+        return Mono.fromCallable(() -> findNetworkUuid(studyUuid).orElse(null))
                 .switchIfEmpty(Mono.error(new StudyException(STUDY_NOT_FOUND)));
     }
 
-    private Optional<UUID> findNetworkUuid(String userId, String studyName) {
-        return studyRepository.findNetworkUuidByUserIdAndStudyName(userId, studyName).map(StudyEntity.StudyNetworkUuid::getNetworkUuid);
+    private Optional<UUID> findNetworkUuid(UUID studyUuid) {
+        return studyRepository.findById(studyUuid).map(StudyEntity::getNetworkUuid);
     }
 
     private void emitStudyChanged(UUID studyUuid, String updateType) {
@@ -987,17 +916,10 @@
                     .bodyToMono(UUID.class);
         })
                 .flatMap(result ->
-<<<<<<< HEAD
-                        updateSecurityAnalysisResultUuid(studyName, userId, result)
-                                .doOnSuccess(e -> emitStudyChanged(studyName, StudyService.UPDATE_TYPE_SECURITY_ANALYSIS_STATUS))
-                                .thenReturn(result)
-                );
-=======
                   updateSecurityAnalysisResultUuid(studyUuid, result)
                 .doOnSuccess(e -> emitStudyChanged(studyUuid, StudyService.UPDATE_TYPE_SECURITY_ANALYSIS_STATUS))
                          .thenReturn(result)
         );
->>>>>>> 2e1ffc9e
     }
 
     public Mono<String> getSecurityAnalysisResult(UUID studyUuid, List<String> limitTypes) {
@@ -1293,25 +1215,19 @@
     }
 
     // There is currently no class in iidm api for network modification
-    public Flux<Map<String, Object>> getModifications(String studyName, String userId) {
-        Objects.requireNonNull(studyName);
-        Objects.requireNonNull(userId);
-
-        return getStudy(studyName, userId)
-                .switchIfEmpty(Mono.error(new StudyException(STUDY_NOT_FOUND)))
-                .flatMapMany(studyEntity -> {
+    public Flux<Map<String, Object>> getModifications(UUID studyUuid) {
+        return getNetworkUuid(studyUuid)
+                .flatMapMany(networkUuid -> {
                     String path = UriComponentsBuilder.fromPath(DELIMITER + NETWORK_MODIFICATION_API_VERSION + "/networks/{networkUuid}/modifications")
-                            .buildAndExpand(studyEntity.getNetworkUuid())
+                            .buildAndExpand(networkUuid)
                             .toUriString();
                     return webClient.get().uri(networkModificationServerBaseUri + path).retrieve().bodyToFlux(new ParameterizedTypeReference<>() {
                     });
                 });
     }
 
-    public Mono<Void> deleteModifications(String studyName, String userId) {
-        Objects.requireNonNull(studyName);
-        Objects.requireNonNull(userId);
-        return getNetworkUuid(studyName, userId).flatMap(this::deleteNetworkModifications);
+    public Mono<Void> deleteModifications(UUID studyUuid) {
+        return getNetworkUuid(studyUuid).flatMap(this::deleteNetworkModifications);
     }
 
     private Mono<Void> deleteNetworkModifications(UUID networkUuid) {
