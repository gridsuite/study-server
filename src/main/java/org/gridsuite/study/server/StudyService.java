--- conflicted
+++ resolved
@@ -182,21 +182,12 @@
     }
 
     private static StudyInfos toInfos(StudyEntity entity) {
-<<<<<<< HEAD
-        return new StudyInfos(entity.getStudyName(),
-                              entity.getUserId(),
-                              entity.getDescription(),
-                              entity.getCaseFormat(),
-                              entity.isPrivate(),
-                              new LoadFlowResult(entity.getLoadFlowResult().getStatus()));
-=======
         return StudyInfos.builder().studyName(entity.getStudyName())
                 .creationDate(ZonedDateTime.ofInstant(entity.getDate().toInstant(ZoneOffset.UTC), ZoneId.of("UTC")))
                 .userId(entity.getUserId())
                 .description(entity.getDescription()).caseFormat(entity.getCaseFormat())
                 .loadFlowResult(new LoadFlowResult(entity.getLoadFlowResult().getStatus()))
                 .build();
->>>>>>> b65d4989
     }
 
     private static BasicStudyInfos toBasicInfos(BasicStudyEntity entity) {
