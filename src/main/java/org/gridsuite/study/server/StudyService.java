--- conflicted
+++ resolved
@@ -1375,7 +1375,11 @@
                 .bodyToMono(Void.class);
     }
 
-<<<<<<< HEAD
+    private void sendUpdateMessage(Message<String> message) {
+        MESSAGE_OUTPUT_LOGGER.debug("Sending message : {}", message);
+        studyUpdatePublisher.send("publishStudyUpdate-out-0", message);
+    }
+
     private Mono<Void> deleteReport(UUID networkUuid) {
         var path = UriComponentsBuilder.fromPath(DELIMITER + REPORT_API_VERSION + "/report/{networkUuid}")
             .buildAndExpand(networkUuid)
@@ -1385,10 +1389,5 @@
             .retrieve()
             .onStatus(httpStatus -> httpStatus == HttpStatus.NOT_FOUND, r -> Mono.empty()) // Ignore report server do not return anything
             .bodyToMono(Void.class);
-=======
-    private void sendUpdateMessage(Message<String> message) {
-        MESSAGE_OUTPUT_LOGGER.debug("Sending message : {}", message);
-        studyUpdatePublisher.send("publishStudyUpdate-out-0", message);
->>>>>>> e85b0878
     }
 }