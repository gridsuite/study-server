/**
 * Copyright (c) 2021, RTE (http://www.rte-france.com)
 * This Source Code Form is subject to the terms of the Mozilla Public
 * License, v. 2.0. If a copy of the MPL was not distributed with this
 * file, You can obtain one at http://mozilla.org/MPL/2.0/.
 */
package org.gridsuite.study.server;

import com.fasterxml.jackson.core.JsonProcessingException;
import com.fasterxml.jackson.databind.JsonNode;
import com.fasterxml.jackson.databind.ObjectMapper;
import com.powsybl.contingency.Contingency;
import com.powsybl.iidm.network.Country;
import com.powsybl.loadflow.LoadFlowParameters;
import com.powsybl.loadflow.LoadFlowResult;
import com.powsybl.loadflow.LoadFlowResultImpl;
import com.powsybl.network.store.model.TopLevelDocument;
import lombok.AllArgsConstructor;
import lombok.Data;
import lombok.NoArgsConstructor;
import org.gridsuite.study.server.dto.*;
import org.gridsuite.study.server.dto.modification.ElementaryModificationInfos;
import org.gridsuite.study.server.dto.modification.ModificationInfos;
import org.gridsuite.study.server.elasticsearch.StudyInfosService;
import org.gridsuite.study.server.repository.*;
import org.slf4j.Logger;
import org.slf4j.LoggerFactory;
import org.springframework.beans.factory.annotation.Autowired;
import org.springframework.beans.factory.annotation.Value;
import org.springframework.cloud.stream.function.StreamBridge;
import org.springframework.context.annotation.Bean;
import org.springframework.context.annotation.Lazy;
import org.springframework.core.ParameterizedTypeReference;
import org.springframework.http.HttpHeaders;
import org.springframework.http.HttpStatus;
import org.springframework.http.MediaType;
import org.springframework.http.ResponseEntity;
import org.springframework.http.client.MultipartBodyBuilder;
import org.springframework.http.codec.multipart.FilePart;
import org.springframework.integration.support.MessageBuilder;
import org.springframework.messaging.Message;
import org.springframework.stereotype.Service;
import org.springframework.transaction.annotation.Transactional;
import org.springframework.web.reactive.function.BodyInserters;
import org.springframework.web.reactive.function.client.ClientResponse;
import org.springframework.web.reactive.function.client.WebClient;
import org.springframework.web.util.UriComponentsBuilder;
import reactor.core.publisher.Flux;
import reactor.core.publisher.Mono;
import reactor.core.scheduler.Schedulers;

import java.io.UncheckedIOException;
import java.net.URLDecoder;
import java.net.URLEncoder;
import java.nio.charset.StandardCharsets;
import java.time.LocalDateTime;
import java.time.ZoneOffset;
import java.time.ZonedDateTime;
import java.util.*;
import java.util.function.Consumer;
import java.util.logging.Level;
import java.util.stream.Collectors;

import static org.gridsuite.study.server.StudyConstants.*;
import static org.gridsuite.study.server.StudyException.Type.*;

/**
 * @author Abdelsalem Hedhili <abdelsalem.hedhili at rte-france.com>
 * @author Franck Lecuyer <franck.lecuyer at rte-france.com>
 * @author Chamseddine Benhamed <chamseddine.benhamed at rte-france.com>
 */
@Service
public class StudyService {

    private static final Logger LOGGER = LoggerFactory.getLogger(StudyService.class);

    public static final String ROOT_CATEGORY_REACTOR = "reactor.";

    private static final String CATEGORY_BROKER_INPUT = StudyService.class.getName() + ".input-broker-messages";

    private static final String CATEGORY_BROKER_OUTPUT = StudyService.class.getName() + ".output-broker-messages";

    private static final Logger MESSAGE_OUTPUT_LOGGER = LoggerFactory.getLogger(CATEGORY_BROKER_OUTPUT);

    static final String HEADER_USER_ID = "userId";
    static final String STUDY = "STUDY";
    static final String HEADER_STUDY_UUID = "studyUuid";
    static final String HEADER_STUDY_NAME = "studyName";
    static final String HEADER_IS_PUBLIC_STUDY = "isPublicStudy";
    static final String HEADER_UPDATE_TYPE = "updateType";
    static final String UPDATE_TYPE_STUDIES = "studies";
    static final String UPDATE_TYPE_LOADFLOW = "loadflow";
    static final String UPDATE_TYPE_LOADFLOW_STATUS = "loadflow_status";
    static final String UPDATE_TYPE_SWITCH = "switch";
    static final String UPDATE_TYPE_LINE = "line";
    static final String UPDATE_TYPE_SECURITY_ANALYSIS_RESULT = "securityAnalysisResult";
    static final String UPDATE_TYPE_SECURITY_ANALYSIS_STATUS = "securityAnalysis_status";
    static final String HEADER_ERROR = "error";
    static final String UPDATE_TYPE_STUDY = "study";
    static final String HEADER_UPDATE_TYPE_SUBSTATIONS_IDS = "substationsIds";
    static final String QUERY_PARAM_SUBSTATION_ID = "substationId";
    static final String RECEIVER = "receiver";

    // Self injection for @transactional support in internal calls to other methods of this service
    @Autowired
    StudyService self;

    @Autowired
    ReportService reportService;

    @Autowired
    @Lazy
    private StudyInfosService studyInfosService;

    @Data
    @AllArgsConstructor
    @NoArgsConstructor
    private static class Receiver {
        private UUID studyUuid;
    }

    private WebClient webClient;

    private String caseServerBaseUri;
    private String singleLineDiagramServerBaseUri;
    private String networkConversionServerBaseUri;
    private String geoDataServerBaseUri;
    private String networkMapServerBaseUri;
    private String networkModificationServerBaseUri;
    private String loadFlowServerBaseUri;
    private String networkStoreServerBaseUri;
    private String securityAnalysisServerBaseUri;
    private String actionsServerBaseUri;

    private StudyRepository studyRepository;
    private StudyCreationRequestRepository studyCreationRequestRepository;

    private ObjectMapper objectMapper;

    @Autowired
    private StreamBridge studyUpdatePublisher;

    @Bean
    public Consumer<Flux<Message<String>>> consumeSaResult() {
        return f -> f.log(CATEGORY_BROKER_INPUT, Level.FINE)
                .flatMap(message -> {
                    UUID resultUuid = UUID.fromString(message.getHeaders().get("resultUuid", String.class));
                    String receiver = message.getHeaders().get(RECEIVER, String.class);
                    if (receiver != null) {
                        Receiver receiverObj;
                        try {
                            receiverObj = objectMapper.readValue(URLDecoder.decode(receiver, StandardCharsets.UTF_8), Receiver.class);

                            LOGGER.info("Security analysis result '{}' available for study '{}'",
                                    resultUuid, receiverObj.getStudyUuid());

                            // update DB
                            return updateSecurityAnalysisResultUuid(receiverObj.getStudyUuid(), resultUuid)
                                    .then(Mono.fromCallable(() -> {
                                        // send notifications
                                        emitStudyChanged(receiverObj.getStudyUuid(), UPDATE_TYPE_SECURITY_ANALYSIS_STATUS);
                                        emitStudyChanged(receiverObj.getStudyUuid(), UPDATE_TYPE_SECURITY_ANALYSIS_RESULT);
                                        return null;
                                    }));
                        } catch (JsonProcessingException e) {
                            LOGGER.error(e.toString());
                        }
                    }
                    return Mono.empty();
                })
                .doOnError(throwable -> LOGGER.error(throwable.toString(), throwable))
                .subscribe();
    }

    @Autowired
    public StudyService(
            @Value("${network-store-server.base-uri:http://network-store-server/}") String networkStoreServerBaseUri,
            @Value("${backing-services.case.base-uri:http://case-server/}") String caseServerBaseUri,
            @Value("${backing-services.single-line-diagram.base-uri:http://single-line-diagram-server/}") String singleLineDiagramServerBaseUri,
            @Value("${backing-services.network-conversion.base-uri:http://network-conversion-server/}") String networkConversionServerBaseUri,
            @Value("${backing-services.geo-data.base-uri:http://geo-data-store-server/}") String geoDataServerBaseUri,
            @Value("${backing-services.network-map.base-uri:http://network-map-store-server/}") String networkMapServerBaseUri,
            @Value("${backing-services.network-modification.base-uri:http://network-modification-server/}") String networkModificationServerBaseUri,
            @Value("${backing-services.loadflow.base-uri:http://loadflow-server/}") String loadFlowServerBaseUri,
            @Value("${backing-services.security-analysis-server.base-uri:http://security-analysis-server/}") String securityAnalysisServerBaseUri,
            @Value("${backing-services.actions-server.base-uri:http://actions-server/}") String actionsServerBaseUri,
            StudyRepository studyRepository,
            StudyCreationRequestRepository studyCreationRequestRepository,
            WebClient.Builder webClientBuilder,
            ObjectMapper objectMapper) {
        this.caseServerBaseUri = caseServerBaseUri;
        this.singleLineDiagramServerBaseUri = singleLineDiagramServerBaseUri;
        this.networkConversionServerBaseUri = networkConversionServerBaseUri;
        this.geoDataServerBaseUri = geoDataServerBaseUri;
        this.networkMapServerBaseUri = networkMapServerBaseUri;
        this.networkModificationServerBaseUri = networkModificationServerBaseUri;
        this.loadFlowServerBaseUri = loadFlowServerBaseUri;
        this.networkStoreServerBaseUri = networkStoreServerBaseUri;
        this.securityAnalysisServerBaseUri = securityAnalysisServerBaseUri;
        this.actionsServerBaseUri = actionsServerBaseUri;

        this.studyRepository = studyRepository;
        this.studyCreationRequestRepository = studyCreationRequestRepository;
        this.webClient = webClientBuilder.build();
        this.objectMapper = objectMapper;
    }

    private static StudyInfos toStudyInfos(StudyEntity entity) {
        return StudyInfos.builder().studyName(entity.getStudyName())
                .studyUuid(entity.getId())
                .creationDate(ZonedDateTime.ofInstant(entity.getDate().toInstant(ZoneOffset.UTC), ZoneOffset.UTC))
                .userId(entity.getUserId())
                .description(entity.getDescription())
                .caseFormat(entity.getCaseFormat())
                .loadFlowStatus(entity.getLoadFlowStatus())
                .loadFlowResult(fromEntity(entity.getLoadFlowResult()))
                .studyPrivate(entity.isPrivate())
                .build();
    }

    private static BasicStudyInfos toBasicStudyInfos(StudyCreationRequestEntity entity) {
        return BasicStudyInfos.builder().studyName(entity.getStudyName())
                .creationDate(ZonedDateTime.ofInstant(entity.getDate().toInstant(ZoneOffset.UTC), ZoneOffset.UTC))
                .userId(entity.getUserId())
                .studyUuid(entity.getId())
                .studyPrivate(entity.getIsPrivate())
                .build();
    }

    private static CreatedStudyBasicInfos toCreatedStudyBasicInfos(StudyEntity entity) {
        return CreatedStudyBasicInfos.builder().studyName(entity.getStudyName())
                .creationDate(ZonedDateTime.ofInstant(entity.getDate().toInstant(ZoneOffset.UTC), ZoneOffset.UTC))
                .userId(entity.getUserId())
                .studyUuid(entity.getId())
                .caseFormat(entity.getCaseFormat())
                .studyPrivate(entity.isPrivate())
                .description(entity.getDescription())
                .build();
    }

    public Flux<CreatedStudyBasicInfos> getStudyList(String userId) {
        return Flux.fromStream(() -> studyRepository.findByUserIdOrIsPrivate(userId, false).stream())
                .map(StudyService::toCreatedStudyBasicInfos)
                .sort(Comparator.comparing(CreatedStudyBasicInfos::getCreationDate).reversed());
    }

    public Flux<CreatedStudyBasicInfos> getStudyListMetadata(List<UUID> uuids, String userId) {
        return Flux.fromStream(() -> studyRepository.findAllByUuids(uuids, userId).stream().map(StudyService::toCreatedStudyBasicInfos));
    }

    Flux<BasicStudyInfos> getStudyCreationRequests(String userId) {
        return Flux.fromStream(() -> studyCreationRequestRepository.findByUserIdOrIsPrivate(userId, false).stream())
                .map(StudyService::toBasicStudyInfos)
                .sort(Comparator.comparing(BasicStudyInfos::getCreationDate).reversed());
    }

    public Mono<BasicStudyInfos> createStudy(String studyName, UUID caseUuid, String description, String userId, Boolean isPrivate, UUID studyUuid) {
        return insertStudyCreationRequest(studyName, userId, isPrivate, studyUuid)
                .map(StudyService::toBasicStudyInfos)
                .doOnSuccess(s -> Mono.zip(persistentStore(caseUuid, s.getStudyUuid(), studyName, userId, isPrivate), getCaseFormat(caseUuid))
                        .flatMap(t -> {
                            LoadFlowParameters loadFlowParameters = LoadFlowParameters.load();
                            return insertStudy(s.getStudyUuid(), studyName, userId, isPrivate, t.getT1().getNetworkUuid(), t.getT1().getNetworkId(),
                                    description, t.getT2(), caseUuid, false, LoadFlowStatus.NOT_DONE, null, toEntity(loadFlowParameters), null);
                        })
                        .subscribeOn(Schedulers.boundedElastic())
                        .doOnError(throwable -> LOGGER.error(throwable.toString(), throwable))
                        .doFinally(r -> deleteStudyIfNotCreationInProgress(s.getStudyUuid(), userId).subscribe())
                        .subscribe()
                );
    }

    public Mono<BasicStudyInfos> createStudy(String studyName, Mono<FilePart> caseFile, String description, String userId, Boolean isPrivate, UUID studyUuid) {
        return insertStudyCreationRequest(studyName, userId, isPrivate, studyUuid)
                .map(StudyService::toBasicStudyInfos)
<<<<<<< HEAD
                .doOnSuccess(s -> insertDirectoryElement(parentDirectoryUuid, s)  // insert study in directory server
                        .doOnSuccess(unused -> {
                            emitStudiesChanged(s.getStudyUuid(), s.getUserId(), s.isStudyPrivate());
                            importCase(caseFile, s.getStudyUuid(), studyName, userId, isPrivate).flatMap(uuid ->
                                            Mono.zip(persistentStore(uuid, s.getStudyUuid(), studyName, userId, isPrivate), getCaseFormat(uuid))
                                                    .flatMap(t -> {
                                                        LoadFlowParameters loadFlowParameters = LoadFlowParameters.load();
                                                        return insertStudy(s.getStudyUuid(), studyName, userId, isPrivate, t.getT1().getNetworkUuid(), t.getT1().getNetworkId(),
                                                                description, t.getT2(), uuid, true, LoadFlowStatus.NOT_DONE, null, toEntity(loadFlowParameters), null);
                                                    }))
                                    .subscribeOn(Schedulers.boundedElastic())
                                    .doOnError(throwable -> {
                                        LOGGER.error(throwable.toString(), throwable);
                                        deleteDirectoryElement(s.getStudyUuid()).then(deleteStudyIfNotCreationInProgress(s.getStudyUuid(), userId)).subscribe();
                                    })
                                    .doOnSuccess(r -> deleteStudyIfNotCreationInProgress(s.getStudyUuid(), userId).subscribe())
                                    .subscribe();
                        }).subscribe());
=======
                .doOnSuccess(s -> importCase(caseFile, s.getStudyUuid(), studyName, userId, isPrivate).flatMap(uuid ->
                        Mono.zip(persistentStore(uuid, s.getStudyUuid(), studyName, userId, isPrivate), getCaseFormat(uuid))
                                .flatMap(t -> {
                                    LoadFlowParameters loadFlowParameters = LoadFlowParameters.load();
                                    return insertStudy(s.getStudyUuid(), studyName, userId, isPrivate, t.getT1().getNetworkUuid(), t.getT1().getNetworkId(),
                                            description, t.getT2(), uuid, true, LoadFlowStatus.NOT_DONE, null, toEntity(loadFlowParameters), null);
                                }))
                        .subscribeOn(Schedulers.boundedElastic())
                        .doOnError(throwable -> LOGGER.error(throwable.toString(), throwable))
                        .doFinally(r -> deleteStudyIfNotCreationInProgress(s.getStudyUuid(), userId).subscribe())  // delete the study if the creation has been canceled
                        .subscribe()
                );
>>>>>>> 198d6221
    }

    public Mono<StudyInfos> getCurrentUserStudy(UUID studyUuid, String headerUserId) {
        Mono<StudyEntity> studyMono = getStudyWithPreFetchedLoadFlowResult(studyUuid);
        return studyMono.flatMap(study -> {
            if (study.isPrivate() && !study.getUserId().equals(headerUserId)) {
                return Mono.error(new StudyException(NOT_ALLOWED));
            } else {
                return Mono.just(study);
            }
        }).map(StudyService::toStudyInfos);
    }

    Mono<StudyEntity> getStudyByNameAndUserId(String studyName, String userId) {
        return Mono.fromCallable(() -> studyRepository.findByUserIdAndStudyName(userId, studyName).orElse(null));
    }

    Mono<StudyEntity> getStudyByUuid(UUID studyUuid) {
        return Mono.fromCallable(() -> studyRepository.findById(studyUuid).orElse(null));
    }

    @Transactional(readOnly = true)
    public StudyEntity doGetStudyWithPreFetchedLoadFlowResult(UUID studyUuid) {
        return studyRepository.findById(studyUuid).map(studyEntity -> {
            if (studyEntity.getLoadFlowResult() != null) {
                // This is a workaround to prepare the componentResultEmbeddables which will be used later in the webflux pipeline
                // The goal is to avoid LazyInitializationException
                @SuppressWarnings("unused")
                int ignoreSize = studyEntity.getLoadFlowResult().getComponentResults().size();
                @SuppressWarnings("unused")
                int ignoreSize2 = studyEntity.getLoadFlowResult().getMetrics().size();
            }
            return studyEntity;
        }).orElse(null);
    }

    @Transactional
    public StudyEntity doGetStudyWithPreFetchedLoadFlowResultAndUpdateIsPrivate(UUID studyUuid, String headerUserId, boolean toPrivate) {
        StudyEntity studyEntity = doGetStudyWithPreFetchedLoadFlowResult(studyUuid);
        if (studyEntity != null) {
            //only the owner of a study can change the access rights
            if (!headerUserId.equals(studyEntity.getUserId())) {
                throw new StudyException(NOT_ALLOWED);
            }
            studyEntity.setPrivate(toPrivate);
        }
        return studyEntity;
    }

    public Mono<StudyEntity> getStudyWithPreFetchedLoadFlowResult(UUID studyUuid) {
        return Mono.fromCallable(() -> self.doGetStudyWithPreFetchedLoadFlowResult(studyUuid));
    }

    public Mono<StudyEntity> getStudyWithPreFetchedLoadFlowResultAndUpdateIsPrivate(UUID studyUuid, String headerUserId, boolean toPrivate) {
        return Mono.fromCallable(() -> self.doGetStudyWithPreFetchedLoadFlowResultAndUpdateIsPrivate(studyUuid, headerUserId, toPrivate));
    }

    private Mono<BasicStudyEntity> getStudyCreationRequestByNameAndUserId(String studyName, String userId) {
        return Mono.fromCallable(() -> studyCreationRequestRepository.findByUserIdAndStudyName(userId, studyName).orElse(null));
    }

    @Transactional
    public Optional<UUID> doDeleteStudyIfNotCreationInProgress(UUID uuid, String userId) {
        Optional<StudyCreationRequestEntity> studyCreationRequestEntity = studyCreationRequestRepository.findById(uuid);
        Optional<UUID> networkUuid = Optional.empty();
        if (studyCreationRequestEntity.isEmpty()) {
            networkUuid = doGetNetworkUuid(uuid);
            studyRepository.findById(uuid).ifPresent(s -> {
                if (!s.getUserId().equals(userId)) {
                    throw new StudyException(NOT_ALLOWED);
                }
                studyRepository.deleteById(uuid);
                emitStudiesChanged(uuid, userId, s.isPrivate());
            });
        } else {
            studyCreationRequestRepository.deleteById(studyCreationRequestEntity.get().getId());
            emitStudiesChanged(uuid, userId, studyCreationRequestEntity.get().getIsPrivate());
        }
        return networkUuid;
    }

    public Mono<Void> deleteStudyIfNotCreationInProgress(UUID uuid, String userId) {
        var allDeletedInParallel = Mono.fromCallable(() -> self.doDeleteStudyIfNotCreationInProgress(uuid, userId))
                .flatMap(Mono::justOrEmpty)
                .publish(networkIdMono ->
                        Mono.when(
                                networkIdMono.flatMap(this::deleteNetwork),
                                networkIdMono.flatMap(this::deleteNetworkModifications),
                                networkIdMono.flatMap(reportService::deleteReport)
                        )
                );

        return allDeletedInParallel.doOnError(throwable -> LOGGER.error(throwable.toString(), throwable));
    }

    // This function call directly the network store server without using the dedicated client because it's a blocking client.
    // If we'll have new needs to call the network store server, then we'll migrate the network store client to be nonblocking
    Mono<Void> deleteNetwork(UUID networkUuid) {
        var path = UriComponentsBuilder.fromPath("v1/networks/{networkId}")
                .buildAndExpand(networkUuid)
                .toUriString();

        return webClient.delete()
                .uri(networkStoreServerBaseUri + path)
                .retrieve()
                .bodyToMono(Void.class);
    }

    private Mono<CreatedStudyBasicInfos> insertStudy(UUID uuid, String studyName, String userId, boolean isPrivate, UUID networkUuid, String networkId,
                                                     String description, String caseFormat, UUID caseUuid, boolean casePrivate, LoadFlowStatus loadFlowStatus,
                                                     LoadFlowResultEntity loadFlowResult, LoadFlowParametersEntity loadFlowParameters, UUID securityAnalysisUuid) {
        return insertStudyEntity(uuid, studyName, userId, isPrivate, networkUuid, networkId, description, caseFormat, caseUuid, casePrivate, loadFlowStatus, loadFlowResult,
                loadFlowParameters, securityAnalysisUuid)
                .map(StudyService::toCreatedStudyBasicInfos)
                .doOnSuccess(s -> {
                    emitStudiesChanged(uuid, userId, isPrivate);
                    studyInfosService.addStudyInfos(s);
                });
    }

    private Mono<StudyCreationRequestEntity> insertStudyCreationRequest(String studyName, String userId, boolean isPrivate, UUID studyUuid) {
        return insertStudyCreationRequestEntity(studyName, userId, isPrivate, studyUuid)
                .doOnSuccess(s -> emitStudiesChanged(s.getId(), userId, isPrivate));
    }

    private Mono<String> getCaseFormat(UUID caseUuid) {
        String path = UriComponentsBuilder.fromPath(DELIMITER + CASE_API_VERSION + "/cases/{caseUuid}/format")
                .buildAndExpand(caseUuid)
                .toUriString();

        return webClient.get()
                .uri(caseServerBaseUri + path)
                .retrieve()
                .bodyToMono(String.class)
                .publishOn(Schedulers.boundedElastic())
                .log(ROOT_CATEGORY_REACTOR, Level.FINE);
    }

    private Mono<? extends Throwable> handleStudyCreationError(UUID studyUuid, String studyName, String userId, boolean isPrivate, ClientResponse clientResponse, String serverName) {
        return clientResponse.bodyToMono(String.class)
                .switchIfEmpty(Mono.just("{\"message\": \"" + serverName + ": " + clientResponse.statusCode() + "\"}"))
                .flatMap(body -> {
                    try {
                        JsonNode node = new ObjectMapper().readTree(body).path("message");
                        if (!node.isMissingNode()) {
                            emitStudyCreationError(studyUuid, studyName, userId, isPrivate, node.asText());
                        } else {
                            emitStudyCreationError(studyUuid, studyName, userId, isPrivate, body);
                        }
                    } catch (JsonProcessingException e) {
                        if (!body.isEmpty()) {
                            emitStudyCreationError(studyUuid, studyName, userId, isPrivate, body);
                        }
                    }
                    return Mono.error(new StudyException(STUDY_CREATION_FAILED));
                });
    }

    Mono<UUID> importCase(Mono<FilePart> multipartFile, UUID studyUuid, String studyName, String userId, boolean isPrivate) {
        return multipartFile
                .flatMap(file -> {
                    MultipartBodyBuilder multipartBodyBuilder = new MultipartBodyBuilder();
                    multipartBodyBuilder.part("file", file);

                    return webClient.post()
                            .uri(caseServerBaseUri + "/" + CASE_API_VERSION + "/cases/private")
                            .header(HttpHeaders.CONTENT_TYPE, MediaType.MULTIPART_FORM_DATA.toString())
                            .body(BodyInserters.fromMultipartData(multipartBodyBuilder.build()))
                            .retrieve()
                            .onStatus(httpStatus -> httpStatus != HttpStatus.OK, clientResponse ->
                                    handleStudyCreationError(studyUuid, studyName, userId, isPrivate, clientResponse, "case-server")
                            )
                            .bodyToMono(UUID.class)
                            .publishOn(Schedulers.boundedElastic())
                            .log(ROOT_CATEGORY_REACTOR, Level.FINE);
                })
                .doOnError(t -> !(t instanceof StudyException), t -> emitStudyCreationError(studyUuid, studyName, userId, isPrivate, t.getMessage()));
    }

    Mono<byte[]> getVoltageLevelSvg(UUID networkUuid, String voltageLevelId, boolean useName, boolean centerLabel, boolean diagonalLabel,
                                    boolean topologicalColoring) {
        String path = UriComponentsBuilder.fromPath(DELIMITER + SINGLE_LINE_DIAGRAM_API_VERSION + "/svg/{networkUuid}/{voltageLevelId}")
                .queryParam("useName", useName)
                .queryParam("centerLabel", centerLabel)
                .queryParam("diagonalLabel", diagonalLabel)
                .queryParam("topologicalColoring", topologicalColoring)
                .buildAndExpand(networkUuid, voltageLevelId)
                .toUriString();

        return webClient.get()
                .uri(singleLineDiagramServerBaseUri + path)
                .retrieve()
                .bodyToMono(byte[].class);
    }

    Mono<String> getVoltageLevelSvgAndMetadata(UUID networkUuid, String voltageLevelId, boolean useName, boolean centerLabel, boolean diagonalLabel,
                                               boolean topologicalColoring) {
        String path = UriComponentsBuilder.fromPath(DELIMITER + SINGLE_LINE_DIAGRAM_API_VERSION + "/svg-and-metadata/{networkUuid}/{voltageLevelId}")
                .queryParam("useName", useName)
                .queryParam("centerLabel", centerLabel)
                .queryParam("diagonalLabel", diagonalLabel)
                .queryParam("topologicalColoring", topologicalColoring)
                .buildAndExpand(networkUuid, voltageLevelId)
                .toUriString();

        return webClient.get()
                .uri(singleLineDiagramServerBaseUri + path)
                .retrieve()
                .bodyToMono(String.class);
    }

    private Mono<NetworkInfos> persistentStore(UUID caseUuid, UUID studyUuid, String studyName, String userId, boolean isPrivate) {
        String path = UriComponentsBuilder.fromPath(DELIMITER + NETWORK_CONVERSION_API_VERSION + "/networks")
                .queryParam(CASE_UUID, caseUuid)
                .buildAndExpand()
                .toUriString();

        return webClient.post()
                .uri(networkConversionServerBaseUri + path)
                .retrieve()
                .onStatus(httpStatus -> httpStatus != HttpStatus.OK, clientResponse ->
                        handleStudyCreationError(studyUuid, studyName, userId, isPrivate, clientResponse, "network-conversion-server")
                )
                .bodyToMono(NetworkInfos.class)
                .publishOn(Schedulers.boundedElastic())
                .log(ROOT_CATEGORY_REACTOR, Level.FINE)
                .doOnError(t -> !(t instanceof StudyException), t -> emitStudyCreationError(studyUuid, studyName, userId, isPrivate, t.getMessage()));
    }

    // This function call directly the network store server without using the dedicated client because it's a blocking client.
    // If we'll have new needs to call the network store server, then we'll migrate the network store client to be nonblocking
    Mono<List<VoltageLevelInfos>> getNetworkVoltageLevels(UUID networkUuid) {
        String path = UriComponentsBuilder.fromPath("v1/networks/{networkId}/voltage-levels")
                .buildAndExpand(networkUuid)
                .toUriString();

        Mono<TopLevelDocument<com.powsybl.network.store.model.VoltageLevelAttributes>> mono = webClient.get()
                .uri(networkStoreServerBaseUri + path)
                .retrieve()
                .bodyToMono(new ParameterizedTypeReference<TopLevelDocument<com.powsybl.network.store.model.VoltageLevelAttributes>>() {
                });

        return mono.map(t -> t.getData().stream()
                .map(e -> VoltageLevelInfos.builder().id(e.getId()).name(e.getAttributes().getName()).substationId(e.getAttributes().getSubstationId()).build())
                .collect(Collectors.toList()));
    }

    Mono<String> getLinesGraphics(UUID networkUuid) {
        String path = UriComponentsBuilder.fromPath(DELIMITER + GEO_DATA_API_VERSION + "/lines")
                .queryParam(NETWORK_UUID, networkUuid)
                .buildAndExpand()
                .toUriString();

        return webClient.get()
                .uri(geoDataServerBaseUri + path)
                .retrieve()
                .bodyToMono(String.class);
    }

    Mono<String> getSubstationsGraphics(UUID networkUuid) {
        String path = UriComponentsBuilder.fromPath(DELIMITER + GEO_DATA_API_VERSION + "/substations")
                .queryParam(NETWORK_UUID, networkUuid)
                .buildAndExpand()
                .toUriString();

        return webClient.get()
                .uri(geoDataServerBaseUri + path)
                .retrieve()
                .bodyToMono(String.class);
    }

    Mono<Boolean> caseExists(UUID caseUuid) {
        String path = UriComponentsBuilder.fromPath(DELIMITER + CASE_API_VERSION + "/cases/{caseUuid}/exists")
                .buildAndExpand(caseUuid)
                .toUriString();

        return webClient.get()
                .uri(caseServerBaseUri + path)
                .retrieve()
                .bodyToMono(Boolean.class);
    }

    Mono<String> getEquipmentsMapData(UUID networkUuid, List<String> substationsIds, String equipmentPath) {
        UriComponentsBuilder builder = UriComponentsBuilder.fromPath(DELIMITER + NETWORK_MAP_API_VERSION + "/" + equipmentPath + "/{networkUuid}");
        if (substationsIds != null) {
            builder = builder.queryParam(QUERY_PARAM_SUBSTATION_ID, substationsIds);
        }
        String path = builder.buildAndExpand(networkUuid).toUriString();

        return webClient.get()
                .uri(networkMapServerBaseUri + path)
                .retrieve()
                .bodyToMono(String.class);
    }

    Mono<String> getSubstationsMapData(UUID networkUuid, List<String> substationsIds) {
        return getEquipmentsMapData(networkUuid, substationsIds, "substations");
    }

    Mono<String> getLinesMapData(UUID networkUuid, List<String> substationsIds) {
        return getEquipmentsMapData(networkUuid, substationsIds, "lines");
    }

    Mono<String> getTwoWindingsTransformersMapData(UUID networkUuid, List<String> substationsIds) {
        return getEquipmentsMapData(networkUuid, substationsIds, "2-windings-transformers");
    }

    Mono<String> getThreeWindingsTransformersMapData(UUID networkUuid, List<String> substationsIds) {
        return getEquipmentsMapData(networkUuid, substationsIds, "3-windings-transformers");
    }

    Mono<String> getGeneratorsMapData(UUID networkUuid, List<String> substationsIds) {
        return getEquipmentsMapData(networkUuid, substationsIds, "generators");
    }

    Mono<String> getBatteriesMapData(UUID networkUuid, List<String> substationsIds) {
        return getEquipmentsMapData(networkUuid, substationsIds, "batteries");
    }

    Mono<String> getDanglingLinesMapData(UUID networkUuid, List<String> substationsIds) {
        return getEquipmentsMapData(networkUuid, substationsIds, "dangling-lines");
    }

    Mono<String> getHvdcLinesMapData(UUID networkUuid, List<String> substationsIds) {
        return getEquipmentsMapData(networkUuid, substationsIds, "hvdc-lines");
    }

    Mono<String> getLccConverterStationsMapData(UUID networkUuid, List<String> substationsIds) {
        return getEquipmentsMapData(networkUuid, substationsIds, "lcc-converter-stations");
    }

    Mono<String> getVscConverterStationsMapData(UUID networkUuid, List<String> substationsIds) {
        return getEquipmentsMapData(networkUuid, substationsIds, "vsc-converter-stations");
    }

    Mono<String> getLoadsMapData(UUID networkUuid, List<String> substationsIds) {
        return getEquipmentsMapData(networkUuid, substationsIds, "loads");
    }

    Mono<String> getShuntCompensatorsMapData(UUID networkUuid, List<String> substationsIds) {
        return getEquipmentsMapData(networkUuid, substationsIds, "shunt-compensators");
    }

    Mono<String> getStaticVarCompensatorsMapData(UUID networkUuid, List<String> substationsIds) {
        return getEquipmentsMapData(networkUuid, substationsIds, "static-var-compensators");
    }

    Mono<String> getAllMapData(UUID networkUuid, List<String> substationsIds) {
        return getEquipmentsMapData(networkUuid, substationsIds, "all");
    }

    Mono<Void> changeSwitchState(UUID studyUuid, String switchId, boolean open) {
        Mono<UUID> networkUuid = getNetworkUuid(studyUuid);

        return networkUuid.flatMap(uuid -> {
            String path = UriComponentsBuilder.fromPath(DELIMITER + NETWORK_MODIFICATION_API_VERSION + "/networks/{networkUuid}/switches/{switchId}")
                    .queryParam("open", open)
                    .buildAndExpand(uuid, switchId)
                    .toUriString();

            Mono<Void> monoUpdateLfState = updateLoadFlowResultAndStatus(studyUuid, null, LoadFlowStatus.NOT_DONE)
                    .doOnSuccess(e -> emitStudyChanged(studyUuid, UPDATE_TYPE_LOADFLOW_STATUS))
                    .then(invalidateSecurityAnalysisStatus(studyUuid)
                            .doOnSuccess(e -> emitStudyChanged(studyUuid, UPDATE_TYPE_SECURITY_ANALYSIS_STATUS)))
                    .doOnSuccess(e -> emitStudyChanged(studyUuid, UPDATE_TYPE_SWITCH));

            Flux<ElementaryModificationInfos> fluxChangeSwitchState = webClient.put()
                    .uri(networkModificationServerBaseUri + path)
                    .retrieve()
                    .onStatus(httpStatus -> httpStatus == HttpStatus.NOT_FOUND, clientResponse -> Mono.error(new StudyException(ELEMENT_NOT_FOUND)))
                    .bodyToFlux(new ParameterizedTypeReference<ElementaryModificationInfos>() {
                    });

            return fluxChangeSwitchState
                    .flatMap(modification -> Flux.fromIterable(modification.getSubstationIds()))
                    .collect(Collectors.toSet())
                    .doOnSuccess(substationIds ->
                            emitStudyChanged(studyUuid, UPDATE_TYPE_STUDY, substationIds)
                    )
                    .then(monoUpdateLfState);
        });
    }

    public Mono<Void> applyGroovyScript(UUID studyUuid, String groovyScript) {
        Mono<UUID> networkUuid = getNetworkUuid(studyUuid);

        return networkUuid.flatMap(uuid -> {
            String path = UriComponentsBuilder.fromPath(DELIMITER + NETWORK_MODIFICATION_API_VERSION + "/networks/{networkUuid}/groovy/")

                    .buildAndExpand(uuid)
                    .toUriString();

            Mono<Void> monoUpdateLfState = updateLoadFlowResultAndStatus(studyUuid, null, LoadFlowStatus.NOT_DONE)
                    .doOnSuccess(e -> emitStudyChanged(studyUuid, UPDATE_TYPE_LOADFLOW_STATUS))
                    .then(invalidateSecurityAnalysisStatus(studyUuid)
                            .doOnSuccess(e -> emitStudyChanged(studyUuid, UPDATE_TYPE_SECURITY_ANALYSIS_STATUS)));

            Flux<ElementaryModificationInfos> fluxApplyGroovy = webClient.put()
                    .uri(networkModificationServerBaseUri + path)
                    .body(BodyInserters.fromValue(groovyScript))
                    .retrieve()
                    .bodyToFlux(new ParameterizedTypeReference<ElementaryModificationInfos>() {
                    });

            return fluxApplyGroovy
                    .flatMap(modification -> Flux.fromIterable(modification.getSubstationIds()))
                    .collect(Collectors.toSet())
                    .doOnSuccess(substationIds ->
                            emitStudyChanged(studyUuid, UPDATE_TYPE_STUDY, substationIds)
                    )
                    .then(monoUpdateLfState);
        });
    }

    Mono<Void> runLoadFlow(UUID studyUuid) {
        return setLoadFlowRunning(studyUuid).then(Mono.zip(getNetworkUuid(studyUuid), getLoadFlowProvider(studyUuid))).flatMap(tuple -> {
            UUID networkUuid = tuple.getT1();
            String provider = tuple.getT2();
            var uriComponentsBuilder = UriComponentsBuilder.fromPath(DELIMITER + LOADFLOW_API_VERSION + "/networks/{networkUuid}/run")
                    .queryParam("reportId", networkUuid.toString()).queryParam("reportName", "loadflow").queryParam("overwrite", true);
            if (!provider.isEmpty()) {
                uriComponentsBuilder.queryParam("provider", provider);
            }
            var path = uriComponentsBuilder
                    .buildAndExpand(networkUuid)
                    .toUriString();
            return webClient.put()
                    .uri(loadFlowServerBaseUri + path)
                    .contentType(MediaType.APPLICATION_JSON)
                    .body(getLoadFlowParameters(studyUuid), LoadFlowParameters.class)
                    .retrieve()
                    .bodyToMono(LoadFlowResult.class)
                    .flatMap(result -> updateLoadFlowResultAndStatus(studyUuid, toEntity(result), result.isOk() ? LoadFlowStatus.CONVERGED : LoadFlowStatus.DIVERGED))
                    .doOnError(e -> updateLoadFlowStatus(studyUuid, LoadFlowStatus.NOT_DONE).subscribe())
                    .doOnCancel(() -> updateLoadFlowStatus(studyUuid, LoadFlowStatus.NOT_DONE).subscribe());
        }).doFinally(s ->
                emitStudyChanged(studyUuid, UPDATE_TYPE_LOADFLOW)
        );
    }

    @Transactional
    public StudyEntity doRenameStudy(UUID studyUuid, String userId, String newStudyName) {
        return studyRepository.findById(studyUuid).map(studyEntity -> {
            if (!studyEntity.getUserId().equals(userId)) {
                throw new StudyException(NOT_ALLOWED);
            }
            studyEntity.setStudyName(newStudyName);
            return studyEntity;
        }).orElse(null);
    }

    public Mono<CreatedStudyBasicInfos> renameStudy(UUID studyUuid, String userId, String newStudyName) {
        return Mono.fromCallable(() -> self.doRenameStudy(studyUuid, userId, newStudyName))
                .switchIfEmpty(Mono.error(new StudyException(STUDY_NOT_FOUND)))
                .map(StudyService::toCreatedStudyBasicInfos)
                .doOnSuccess(s -> emitStudiesChanged(studyUuid, userId, s.isStudyPrivate()));
    }

    private Mono<Void> setLoadFlowRunning(UUID studyUuid) {
        return updateLoadFlowStatus(studyUuid, LoadFlowStatus.RUNNING)
                .doOnSuccess(s -> emitStudyChanged(studyUuid, UPDATE_TYPE_LOADFLOW_STATUS));
    }

    public Mono<Collection<String>> getExportFormats() {
        String path = UriComponentsBuilder.fromPath(DELIMITER + NETWORK_CONVERSION_API_VERSION + "/export/formats")
                .toUriString();

        ParameterizedTypeReference<Collection<String>> typeRef = new ParameterizedTypeReference<Collection<String>>() {
        };

        return webClient.get()
                .uri(networkConversionServerBaseUri + path)
                .retrieve()
                .bodyToMono(typeRef);
    }

    public Mono<ExportNetworkInfos> exportNetwork(UUID studyUuid, String format) {
        Mono<UUID> networkUuidMono = getNetworkUuid(studyUuid);

        return networkUuidMono.flatMap(uuid -> {
            String path = UriComponentsBuilder.fromPath(DELIMITER + NETWORK_CONVERSION_API_VERSION + "/networks/{networkUuid}/export/{format}")
                    .buildAndExpand(uuid, format)
                    .toUriString();

            Mono<ResponseEntity<byte[]>> responseEntity = webClient.get()
                    .uri(networkConversionServerBaseUri + path)
                    .retrieve()
                    .toEntity(byte[].class);

            return responseEntity.map(res -> {
                byte[] bytes = res.getBody();
                String filename = res.getHeaders().getContentDisposition().getFilename();
                return new ExportNetworkInfos(filename, bytes);
            });
        });
    }

    public Mono<StudyInfos> changeStudyAccessRights(UUID studyUuid, String headerUserId, boolean toPrivate) {
        return getStudyWithPreFetchedLoadFlowResultAndUpdateIsPrivate(studyUuid, headerUserId, toPrivate)
                .switchIfEmpty(Mono.error(new StudyException(STUDY_NOT_FOUND)))
                .map(StudyService::toStudyInfos);
    }

    private Mono<? extends Throwable> handleChangeLineError(UUID studyUuid, ClientResponse clientResponse) {
        return clientResponse.bodyToMono(String.class).flatMap(body -> {
            String message = null;
            try {
                JsonNode node = new ObjectMapper().readTree(body).path("message");
                if (!node.isMissingNode()) {
                    message = node.asText();
                }
            } catch (JsonProcessingException e) {
                if (!body.isEmpty()) {
                    message = body;
                }
            }
            return Mono.error(new StudyException(LINE_MODIFICATION_FAILED, message));
        });
    }

    private Mono<Void> applyLineChanges(UUID studyUuid, String path, String status) {
        Mono<Void> monoUpdateLfState = updateLoadFlowResultAndStatus(studyUuid, null, LoadFlowStatus.NOT_DONE)
                .doOnSuccess(e -> emitStudyChanged(studyUuid, UPDATE_TYPE_LOADFLOW_STATUS))
                .then(invalidateSecurityAnalysisStatus(studyUuid)
                        .doOnSuccess(e -> emitStudyChanged(studyUuid, UPDATE_TYPE_SECURITY_ANALYSIS_STATUS)))
                .doOnSuccess(e -> emitStudyChanged(studyUuid, UPDATE_TYPE_LINE));
        Flux<ElementaryModificationInfos> fluxChangeLineStatus = webClient.put()
                .uri(networkModificationServerBaseUri + path)
                .body(BodyInserters.fromValue(status))
                .retrieve()
                .onStatus(httpStatus -> httpStatus != HttpStatus.OK, clientResponse -> handleChangeLineError(studyUuid, clientResponse))
                .bodyToFlux(new ParameterizedTypeReference<ElementaryModificationInfos>() {
                });

        return fluxChangeLineStatus
                .flatMap(modification -> Flux.fromIterable(modification.getSubstationIds()))
                .collect(Collectors.toSet())
                .doOnSuccess(substationIds ->
                        emitStudyChanged(studyUuid, UPDATE_TYPE_STUDY, substationIds)
                )
                .then(monoUpdateLfState);
    }

    public Mono<Void> changeLineStatus(UUID studyUuid, String lineId, String status) {
        Mono<UUID> networkUuidMono = getNetworkUuid(studyUuid);

        return networkUuidMono.flatMap(uuid -> {
            String path = UriComponentsBuilder.fromPath(DELIMITER + NETWORK_MODIFICATION_API_VERSION + "/networks/{networkUuid}/lines/{lineId}/status")
                    .buildAndExpand(uuid, lineId)
                    .toUriString();

            return applyLineChanges(studyUuid, path, status);
        });
    }

    Mono<UUID> getNetworkUuid(UUID studyUuid) {
        return Mono.fromCallable(() -> doGetNetworkUuid(studyUuid).orElse(null))
                .switchIfEmpty(Mono.error(new StudyException(STUDY_NOT_FOUND)));
    }

    private Optional<UUID> doGetNetworkUuid(UUID studyUuid) {
        return studyRepository.findById(studyUuid).map(StudyEntity::getNetworkUuid);
    }

    private void emitStudiesChanged(UUID studyUuid, String userId, boolean isPrivateStudy) {
        sendUpdateMessage(MessageBuilder.withPayload("")
                .setHeader(HEADER_USER_ID, userId)
                .setHeader(HEADER_STUDY_UUID, studyUuid)
                .setHeader(HEADER_IS_PUBLIC_STUDY, !isPrivateStudy)
                .setHeader(HEADER_UPDATE_TYPE, UPDATE_TYPE_STUDIES)
                .build());
    }

    private void emitStudyChanged(UUID studyUuid, String updateType) {
        sendUpdateMessage(MessageBuilder.withPayload("")
                .setHeader(HEADER_STUDY_UUID, studyUuid)
                .setHeader(HEADER_UPDATE_TYPE, updateType)
                .build()
        );
    }

    private void emitStudyCreationError(UUID studyUuid, String studyName, String userId, boolean isPrivate, String errorMessage) {
        sendUpdateMessage(MessageBuilder.withPayload("")
                .setHeader(HEADER_STUDY_UUID, studyUuid)
                .setHeader(HEADER_STUDY_NAME, studyName)
                .setHeader(HEADER_USER_ID, userId)
                .setHeader(HEADER_IS_PUBLIC_STUDY, !isPrivate)
                .setHeader(HEADER_UPDATE_TYPE, UPDATE_TYPE_STUDIES)
                .setHeader(HEADER_ERROR, errorMessage)
                .build()
        );
    }

    private void emitStudyChanged(UUID studyUuid, String updateType, Set<String> substationsIds) {
        sendUpdateMessage(MessageBuilder.withPayload("")
                .setHeader(HEADER_STUDY_UUID, studyUuid)
                .setHeader(HEADER_UPDATE_TYPE, updateType)
                .setHeader(HEADER_UPDATE_TYPE_SUBSTATIONS_IDS, substationsIds)
                .build()
        );
    }

    Mono<Boolean> studyExists(String studyName, String userId) {
        return getStudyByNameAndUserId(studyName, userId).cast(BasicStudyEntity.class).switchIfEmpty(getStudyCreationRequestByNameAndUserId(studyName, userId)).hasElement();
    }

    public Mono<Void> assertCaseExists(UUID caseUuid) {
        Mono<Boolean> caseExists = caseExists(caseUuid);
        return caseExists.flatMap(c -> Boolean.TRUE.equals(c) ? Mono.empty() : Mono.error(new StudyException(CASE_NOT_FOUND)));
    }

    public Mono<Void> assertLoadFlowRunnable(UUID studyUuid) {
        Mono<StudyEntity> studyMono = getStudyByUuid(studyUuid);
        return studyMono.map(StudyEntity::getLoadFlowStatus)
                .switchIfEmpty(Mono.error(new StudyException(STUDY_NOT_FOUND)))
                .flatMap(lfs -> lfs.equals(LoadFlowStatus.NOT_DONE) ? Mono.empty() : Mono.error(new StudyException(LOADFLOW_NOT_RUNNABLE)));
    }

    private Mono<Void> assertLoadFlowNotRunning(UUID studyUuid) {
        return getStudyByUuid(studyUuid).map(StudyEntity::getLoadFlowStatus)
                .switchIfEmpty(Mono.error(new StudyException(STUDY_NOT_FOUND)))
                .flatMap(lfs -> lfs.equals(LoadFlowStatus.RUNNING) ? Mono.error(new StudyException(LOADFLOW_RUNNING)) : Mono.empty());
    }

    private Mono<Void> assertSecurityAnalysisNotRunning(UUID studyUuid) {
        Mono<String> statusMono = getSecurityAnalysisStatus(studyUuid);
        return statusMono
                .flatMap(s -> s.equals(SecurityAnalysisStatus.RUNNING.name()) ? Mono.error(new StudyException(SECURITY_ANALYSIS_RUNNING)) : Mono.empty());
    }

    public Mono<Void> assertComputationNotRunning(UUID studyUuid) {
        return assertLoadFlowNotRunning(studyUuid).and(assertSecurityAnalysisNotRunning(studyUuid));
    }

    public static LoadFlowParametersEntity toEntity(LoadFlowParameters parameters) {
        Objects.requireNonNull(parameters);
        return new LoadFlowParametersEntity(parameters.getVoltageInitMode(),
                parameters.isTransformerVoltageControlOn(),
                parameters.isNoGeneratorReactiveLimits(),
                parameters.isPhaseShifterRegulationOn(),
                parameters.isTwtSplitShuntAdmittance(),
                parameters.isSimulShunt(),
                parameters.isReadSlackBus(),
                parameters.isWriteSlackBus(),
                parameters.isDc(),
                parameters.isDistributedSlack(),
                parameters.getBalanceType());
    }

    public static LoadFlowParameters fromEntity(LoadFlowParametersEntity entity) {
        Objects.requireNonNull(entity);
        return new LoadFlowParameters(entity.getVoltageInitMode(),
                entity.isTransformerVoltageControlOn(),
                entity.isNoGeneratorReactiveLimits(),
                entity.isPhaseShifterRegulationOn(),
                entity.isTwtSplitShuntAdmittance(),
                entity.isSimulShunt(),
                entity.isReadSlackBus(),
                entity.isWriteSlackBus(),
                entity.isDc(),
                entity.isDistributedSlack(),
                entity.getBalanceType(),
                true, // FIXME to persist
                EnumSet.noneOf(Country.class), // FIXME to persist
                LoadFlowParameters.ConnectedComponentMode.MAIN); // FIXME to persist
    }

    public static LoadFlowResultEntity toEntity(LoadFlowResult result) {
        Objects.requireNonNull(result);
        return new LoadFlowResultEntity(result.isOk(),
                result.getMetrics(),
                result.getLogs(),
                result.getComponentResults().stream().map(StudyService::toEntity).collect(Collectors.toList()));
    }

    public static LoadFlowResult fromEntity(LoadFlowResultEntity entity) {
        return entity == null ? null : new LoadFlowResultImpl(entity.isOk(),
                entity.getMetrics(),
                entity.getLogs(),
                entity.getComponentResults().stream().map(StudyService::fromEntity).collect(Collectors.toList()));
    }

    public static ComponentResultEmbeddable toEntity(LoadFlowResult.ComponentResult componentResult) {
        Objects.requireNonNull(componentResult);
        return new ComponentResultEmbeddable(componentResult.getConnectedComponentNum(),
                componentResult.getSynchronousComponentNum(),
                componentResult.getStatus(),
                componentResult.getIterationCount(),
                componentResult.getSlackBusId(),
                componentResult.getSlackBusActivePowerMismatch()
        );
    }

    public static LoadFlowResult.ComponentResult fromEntity(ComponentResultEmbeddable entity) {
        Objects.requireNonNull(entity);
        return new LoadFlowResultImpl.ComponentResultImpl(entity.getConnectedComponentNum(),
                entity.getSynchronousComponentNum(),
                entity.getStatus(),
                entity.getIterationCount(),
                entity.getSlackBusId(),
                entity.getSlackBusActivePowerMismatch());
    }

    @Transactional
    public LoadFlowParameters doGetLoadFlowParameters(UUID studyUuid) {
        return studyRepository.findById(studyUuid)
                .map(studyEntity -> fromEntity(studyEntity.getLoadFlowParameters()))
                .orElse(null);
    }

    public Mono<LoadFlowParameters> getLoadFlowParameters(UUID studyUuid) {
        return Mono.fromCallable(() -> self.doGetLoadFlowParameters(studyUuid));
    }

    Mono<Void> setLoadFlowParameters(UUID studyUuid, LoadFlowParameters parameters) {
        return updateLoadFlowParametersAndStatus(studyUuid, toEntity(parameters != null ? parameters : LoadFlowParameters.load()), LoadFlowStatus.NOT_DONE)
                .doOnSuccess(e -> emitStudyChanged(studyUuid, UPDATE_TYPE_LOADFLOW_STATUS))
                .then(invalidateSecurityAnalysisStatus(studyUuid)
                        .doOnSuccess(e -> emitStudyChanged(studyUuid, UPDATE_TYPE_SECURITY_ANALYSIS_STATUS)));
    }

    @Transactional
    public String doGetLoadFlowProvider(UUID studyUuid) {
        return studyRepository.findById(studyUuid)
                .map(StudyEntity::getLoadFlowProvider)
                .orElse("");
    }

    public Mono<String> getLoadFlowProvider(UUID studyUuid) {
        return Mono.fromCallable(() -> self.doGetLoadFlowProvider(studyUuid));
    }

    @Transactional
    public void doUpdateLoadFlowProvider(UUID studyUuid, String provider) {
        Optional<StudyEntity> studyEntity = studyRepository.findById(studyUuid);
        studyEntity.ifPresent(studyEntity1 -> {
            studyEntity1.setLoadFlowProvider(provider);
            studyEntity1.setLoadFlowStatus(LoadFlowStatus.NOT_DONE);
        });
    }

    public Mono<Void> updateLoadFlowProvider(UUID studyUuid, String provider) {
        Mono<Void> updateProvider = Mono.fromRunnable(() -> self.doUpdateLoadFlowProvider(studyUuid, provider));
        return updateProvider.doOnSuccess(e -> emitStudyChanged(studyUuid, UPDATE_TYPE_LOADFLOW_STATUS));
    }

    public Mono<UUID> runSecurityAnalysis(UUID studyUuid, List<String> contingencyListNames, String parameters) {
        Objects.requireNonNull(studyUuid);
        Objects.requireNonNull(contingencyListNames);
        Objects.requireNonNull(parameters);

        return Mono.zip(getNetworkUuid(studyUuid), getLoadFlowProvider(studyUuid)).flatMap(tuple -> {
            UUID networkUuid = tuple.getT1();
            String provider = tuple.getT2();

            String receiver;
            try {
                receiver = URLEncoder.encode(objectMapper.writeValueAsString(new Receiver(studyUuid)), StandardCharsets.UTF_8);
            } catch (JsonProcessingException e) {
                return Mono.error(new UncheckedIOException(e));
            }
            var uriComponentsBuilder = UriComponentsBuilder.fromPath(DELIMITER + SECURITY_ANALYSIS_API_VERSION + "/networks/{networkUuid}/run-and-save");
            if (!provider.isEmpty()) {
                uriComponentsBuilder.queryParam("provider", provider);
            }
            var path = uriComponentsBuilder
                    .queryParam("contingencyListName", contingencyListNames)
                    .queryParam(RECEIVER, receiver)
                    .buildAndExpand(networkUuid)
                    .toUriString();

            return webClient
                    .post()
                    .uri(securityAnalysisServerBaseUri + path)
                    .contentType(MediaType.APPLICATION_JSON)
                    .body(BodyInserters.fromValue(parameters))
                    .retrieve()
                    .bodyToMono(UUID.class);
        }).flatMap(result ->
                updateSecurityAnalysisResultUuid(studyUuid, result)
                        .doOnSuccess(e -> emitStudyChanged(studyUuid, StudyService.UPDATE_TYPE_SECURITY_ANALYSIS_STATUS))
                        .thenReturn(result)
        );
    }

    public Mono<String> getSecurityAnalysisResult(UUID studyUuid, List<String> limitTypes) {
        Objects.requireNonNull(studyUuid);
        Objects.requireNonNull(limitTypes);

        return getStudyByUuid(studyUuid).flatMap(entity -> {
            UUID resultUuid = entity.getSecurityAnalysisResultUuid();
            return Mono.justOrEmpty(resultUuid).flatMap(uuid -> {
                String path = UriComponentsBuilder.fromPath(DELIMITER + SECURITY_ANALYSIS_API_VERSION + "/results/{resultUuid}")
                        .queryParam("limitType", limitTypes)
                        .buildAndExpand(resultUuid)
                        .toUriString();
                return webClient
                        .get()
                        .uri(securityAnalysisServerBaseUri + path)
                        .retrieve()
                        .onStatus(httpStatus -> httpStatus == HttpStatus.NOT_FOUND, clientResponse -> Mono.error(new StudyException(SECURITY_ANALYSIS_NOT_FOUND)))
                        .bodyToMono(String.class);
            });
        });
    }

    public Mono<Integer> getContingencyCount(UUID studyUuid, List<String> contingencyListNames) {
        Objects.requireNonNull(studyUuid);
        Objects.requireNonNull(contingencyListNames);

        Mono<UUID> networkUuid = getNetworkUuid(studyUuid);

        return networkUuid.flatMap(uuid ->
                Flux.fromIterable(contingencyListNames)
                        .flatMap(contingencyListName -> {
                            String path = UriComponentsBuilder.fromPath(DELIMITER + ACTIONS_API_VERSION + "/contingency-lists/{contingencyListName}/export")
                                    .queryParam("networkUuid", uuid)
                                    .buildAndExpand(contingencyListName)
                                    .toUriString();
                            Mono<List<Contingency>> contingencies = webClient
                                    .get()
                                    .uri(actionsServerBaseUri + path)
                                    .retrieve()
                                    .bodyToMono(new ParameterizedTypeReference<List<Contingency>>() {
                                    });
                            return contingencies.map(List::size);
                        })
                        .reduce(0, Integer::sum)
        );
    }

    Mono<byte[]> getSubstationSvg(UUID networkUuid, String substationId, boolean useName, boolean centerLabel, boolean diagonalLabel,
                                  boolean topologicalColoring, String substationLayout) {
        String path = UriComponentsBuilder.fromPath(DELIMITER + SINGLE_LINE_DIAGRAM_API_VERSION + "/substation-svg/{networkUuid}/{substationId}")
                .queryParam("useName", useName)
                .queryParam("centerLabel", centerLabel)
                .queryParam("diagonalLabel", diagonalLabel)
                .queryParam("topologicalColoring", topologicalColoring)
                .queryParam("substationLayout", substationLayout)
                .buildAndExpand(networkUuid, substationId)
                .toUriString();

        return webClient.get()
                .uri(singleLineDiagramServerBaseUri + path)
                .retrieve()
                .bodyToMono(byte[].class);
    }

    Mono<String> getSubstationSvgAndMetadata(UUID networkUuid, String substationId, boolean useName, boolean centerLabel,
                                             boolean diagonalLabel, boolean topologicalColoring, String substationLayout) {
        String path = UriComponentsBuilder.fromPath(DELIMITER + SINGLE_LINE_DIAGRAM_API_VERSION +
                        "/substation-svg-and-metadata/{networkUuid}/{substationId}")
                .queryParam("useName", useName)
                .queryParam("centerLabel", centerLabel)
                .queryParam("diagonalLabel", diagonalLabel)
                .queryParam("topologicalColoring", topologicalColoring)
                .queryParam("substationLayout", substationLayout)
                .buildAndExpand(networkUuid, substationId)
                .toUriString();

        return webClient.get()
                .uri(singleLineDiagramServerBaseUri + path)
                .retrieve()
                .bodyToMono(String.class);
    }

    public Mono<String> getSecurityAnalysisStatus(UUID studyUuid) {
        Objects.requireNonNull(studyUuid);

        return getStudyByUuid(studyUuid).flatMap(entity -> {
            UUID resultUuid = entity.getSecurityAnalysisResultUuid();
            return Mono.justOrEmpty(resultUuid).flatMap(uuid -> {
                String path = UriComponentsBuilder.fromPath(DELIMITER + SECURITY_ANALYSIS_API_VERSION + "/results/{resultUuid}/status")
                        .buildAndExpand(resultUuid)
                        .toUriString();
                return webClient
                        .get()
                        .uri(securityAnalysisServerBaseUri + path)
                        .retrieve()
                        .onStatus(httpStatus -> httpStatus == HttpStatus.NOT_FOUND, clientResponse -> Mono.error(new StudyException(SECURITY_ANALYSIS_NOT_FOUND)))
                        .bodyToMono(String.class);
            });
        });
    }

    public Mono<Void> invalidateSecurityAnalysisStatus(UUID studyUuid) {
        Objects.requireNonNull(studyUuid);

        return getStudyByUuid(studyUuid).flatMap(entity -> {
            UUID resultUuid = entity.getSecurityAnalysisResultUuid();
            return Mono.justOrEmpty(resultUuid).flatMap(uuid -> {
                String path = UriComponentsBuilder.fromPath(DELIMITER + SECURITY_ANALYSIS_API_VERSION + "/results/{resultUuid}/invalidate-status")
                        .buildAndExpand(resultUuid)
                        .toUriString();
                return webClient
                        .put()
                        .uri(securityAnalysisServerBaseUri + path)
                        .retrieve()
                        .bodyToMono(Void.class);
            });
        });
    }

    void setCaseServerBaseUri(String caseServerBaseUri) {
        this.caseServerBaseUri = caseServerBaseUri;
    }

    void setNetworkConversionServerBaseUri(String networkConversionServerBaseUri) {
        this.networkConversionServerBaseUri = networkConversionServerBaseUri;
    }

    void setGeoDataServerBaseUri(String geoDataServerBaseUri) {
        this.geoDataServerBaseUri = geoDataServerBaseUri;
    }

    void setSingleLineDiagramServerBaseUri(String singleLineDiagramServerBaseUri) {
        this.singleLineDiagramServerBaseUri = singleLineDiagramServerBaseUri;
    }

    void setNetworkModificationServerBaseUri(String networkModificationServerBaseUri) {
        this.networkModificationServerBaseUri = networkModificationServerBaseUri;
    }

    void setNetworkMapServerBaseUri(String networkMapServerBaseUri) {
        this.networkMapServerBaseUri = networkMapServerBaseUri;
    }

    void setLoadFlowServerBaseUri(String loadFlowServerBaseUri) {
        this.loadFlowServerBaseUri = loadFlowServerBaseUri;
    }

    void setNetworkStoreServerBaseUri(String networkStoreServerBaseUri) {
        this.networkStoreServerBaseUri = networkStoreServerBaseUri + DELIMITER;
    }

    public void setSecurityAnalysisServerBaseUri(String securityAnalysisServerBaseUri) {
        this.securityAnalysisServerBaseUri = securityAnalysisServerBaseUri;
    }

    public void setActionsServerBaseUri(String actionsServerBaseUri) {
        this.actionsServerBaseUri = actionsServerBaseUri;
    }

    public Mono<Void> stopSecurityAnalysis(UUID studyUuid) {
        Objects.requireNonNull(studyUuid);

        return getStudyByUuid(studyUuid).flatMap(entity -> {
            UUID resultUuid = entity.getSecurityAnalysisResultUuid();

            String receiver;
            try {
                receiver = URLEncoder.encode(objectMapper.writeValueAsString(new Receiver(studyUuid)), StandardCharsets.UTF_8);
            } catch (JsonProcessingException e) {
                throw new UncheckedIOException(e);
            }
            return Mono.justOrEmpty(resultUuid).flatMap(uuid -> {
                String path = UriComponentsBuilder.fromPath(DELIMITER + SECURITY_ANALYSIS_API_VERSION + "/results/{resultUuid}/stop")
                        .queryParam(RECEIVER, receiver)
                        .buildAndExpand(resultUuid)
                        .toUriString();
                return webClient
                        .put()
                        .uri(securityAnalysisServerBaseUri + path)
                        .retrieve()
                        .bodyToMono(Void.class);
            });
        });
    }

    @Bean
    public Consumer<Flux<Message<String>>> consumeSaStopped() {
        return f -> f.log(CATEGORY_BROKER_INPUT, Level.FINE)
                .flatMap(message -> {
                    UUID resultUuid = UUID.fromString(message.getHeaders().get("resultUuid", String.class));
                    String receiver = message.getHeaders().get(RECEIVER, String.class);
                    if (receiver != null) {
                        Receiver receiverObj;
                        try {
                            receiverObj = objectMapper.readValue(URLDecoder.decode(receiver, StandardCharsets.UTF_8), Receiver.class);

                            LOGGER.info("Security analysis stopped for study '{}'",
                                    resultUuid, receiverObj.getStudyUuid());

                            // delete security analysis result in database
                            return updateSecurityAnalysisResultUuid(receiverObj.getStudyUuid(), null)
                                    .then(Mono.fromCallable(() -> {
                                        // send notification for stopped computation
                                        emitStudyChanged(receiverObj.getStudyUuid(), UPDATE_TYPE_SECURITY_ANALYSIS_STATUS);
                                        return null;
                                    }));
                        } catch (JsonProcessingException e) {
                            LOGGER.error(e.toString());
                        }
                    }
                    return Mono.empty();
                })
                .doOnError(throwable -> LOGGER.error(throwable.toString(), throwable))
                .subscribe();
    }

    // wrappers to Mono/Flux for repositories

    private Mono<StudyEntity> insertStudyEntity(UUID uuid, String studyName, String userId, boolean isPrivate, UUID networkUuid, String networkId,
                                                String description, String caseFormat, UUID caseUuid, boolean casePrivate,
                                                LoadFlowStatus loadFlowStatus, LoadFlowResultEntity loadFlowResult, LoadFlowParametersEntity loadFlowParameters, UUID securityAnalysisUuid) {
        Objects.requireNonNull(uuid);
        Objects.requireNonNull(studyName);
        Objects.requireNonNull(userId);
        Objects.requireNonNull(networkUuid);
        Objects.requireNonNull(networkId);
        Objects.requireNonNull(caseFormat);
        Objects.requireNonNull(caseUuid);
        Objects.requireNonNull(loadFlowStatus);
        Objects.requireNonNull(loadFlowParameters);
        return Mono.fromCallable(() -> {
            StudyEntity studyEntity = new StudyEntity(uuid, userId, studyName, LocalDateTime.now(ZoneOffset.UTC), networkUuid, networkId, description, caseFormat, caseUuid, casePrivate, isPrivate, loadFlowStatus, loadFlowResult, null, loadFlowParameters, securityAnalysisUuid);
            return studyRepository.save(studyEntity);
        });
    }

    @Transactional
    public void doUpdateSecurityAnalysisResultUuid(UUID studyUuid, UUID securityAnalysisResultUuid) {
        studyRepository.findById(studyUuid).ifPresent(studyEntity -> studyEntity.setSecurityAnalysisResultUuid(securityAnalysisResultUuid));
    }

    Mono<Void> updateSecurityAnalysisResultUuid(UUID studyUuid, UUID securityAnalysisResultUuid) {
        return Mono.fromRunnable(() -> self.doUpdateSecurityAnalysisResultUuid(studyUuid, securityAnalysisResultUuid));
    }

    @Transactional
    public void doUpdateLoadFlowParameters(String studyName, String userId, LoadFlowParametersEntity parameters) {
        studyRepository.findByUserIdAndStudyName(userId, studyName).ifPresent(studyEntity -> {
            studyEntity.setLoadFlowParameters(parameters);
            studyEntity.setLoadFlowStatus(LoadFlowStatus.NOT_DONE);
        });
    }

    @Transactional
    public void doUpdateLoadFlowStatus(UUID studyUuid, LoadFlowStatus loadFlowStatus) {
        studyRepository.findById(studyUuid).ifPresent(studyEntity -> studyEntity.setLoadFlowStatus(loadFlowStatus));
    }

    Mono<Void> updateLoadFlowStatus(UUID studyUuid, LoadFlowStatus loadFlowStatus) {
        return Mono.fromRunnable(() -> self.doUpdateLoadFlowStatus(studyUuid, loadFlowStatus));
    }

    private Mono<StudyCreationRequestEntity> insertStudyCreationRequestEntity(String studyName, String userId, boolean isPrivate, UUID studyUuid) {
        return Mono.fromCallable(() -> {
            StudyCreationRequestEntity studyCreationRequestEntity = new StudyCreationRequestEntity(studyUuid == null ? UUID.randomUUID() : studyUuid, userId, studyName, LocalDateTime.now(ZoneOffset.UTC), isPrivate);
            return studyCreationRequestRepository.save(studyCreationRequestEntity);
        });
    }

    private Mono<Void> updateLoadFlowResultAndStatus(UUID studyUuid, LoadFlowResultEntity loadFlowResultEntity, LoadFlowStatus loadFlowStatus) {
        return Mono.fromRunnable(() -> self.doUpdateLoadFlowResultAndStatus(studyUuid, loadFlowResultEntity, loadFlowStatus));
    }

    @Transactional
    public void doUpdateLoadFlowResultAndStatus(UUID studyUuid, LoadFlowResultEntity loadFlowResultEntity, LoadFlowStatus loadFlowStatus) {
        Optional<StudyEntity> studyEntity = studyRepository.findById(studyUuid);
        studyEntity.ifPresent(studyEntity1 -> {
            studyEntity1.setLoadFlowResult(loadFlowResultEntity);
            studyEntity1.setLoadFlowStatus(loadFlowStatus);
        });
    }

    private Mono<Void> updateLoadFlowParametersAndStatus(UUID studyUuid, LoadFlowParametersEntity loadFlowParametersEntity, LoadFlowStatus loadFlowStatus) {
        return Mono.fromRunnable(() -> self.doUpdateLoadFlowParametersAndStatus(studyUuid, loadFlowParametersEntity, loadFlowStatus));
    }

    @Transactional
    public void doUpdateLoadFlowParametersAndStatus(UUID studyUuid, LoadFlowParametersEntity loadFlowParametersEntity, LoadFlowStatus loadFlowStatus) {
        Optional<StudyEntity> studyEntity = studyRepository.findById(studyUuid);
        studyEntity.ifPresent(studyEntity1 -> {
            studyEntity1.setLoadFlowParameters(loadFlowParametersEntity);
            studyEntity1.setLoadFlowStatus(loadFlowStatus);
        });
    }

    public Flux<ModificationInfos> getModifications(UUID studyUuid) {
        return getNetworkUuid(studyUuid)
                .flatMapMany(networkUuid -> {
                    var path = UriComponentsBuilder.fromPath(DELIMITER + NETWORK_MODIFICATION_API_VERSION + "/networks/{networkUuid}/modifications")
                            .buildAndExpand(networkUuid)
                            .toUriString();
                    return webClient.get().uri(networkModificationServerBaseUri + path).retrieve().bodyToFlux(new ParameterizedTypeReference<ModificationInfos>() {
                    });
                });
    }

    public Mono<Void> deleteModifications(UUID studyUuid) {
        return getNetworkUuid(studyUuid).flatMap(this::deleteNetworkModifications);
    }

    private Mono<Void> deleteNetworkModifications(UUID networkUuid) {
        var path = UriComponentsBuilder.fromPath(DELIMITER + NETWORK_MODIFICATION_API_VERSION + "/networks/{networkUuid}/modifications")
                .buildAndExpand(networkUuid)
                .toUriString();
        return webClient.delete()
                .uri(networkModificationServerBaseUri + path)
                .retrieve()
                .onStatus(httpStatus -> httpStatus == HttpStatus.NOT_FOUND, r -> Mono.empty()) // Ignore because modification group does not exist if no modifications
                .bodyToMono(Void.class);
    }

    private void sendUpdateMessage(Message<String> message) {
        MESSAGE_OUTPUT_LOGGER.debug("Sending message : {}", message);
        studyUpdatePublisher.send("publishStudyUpdate-out-0", message);
    }
}<|MERGE_RESOLUTION|>--- conflicted
+++ resolved
@@ -273,26 +273,6 @@
     public Mono<BasicStudyInfos> createStudy(String studyName, Mono<FilePart> caseFile, String description, String userId, Boolean isPrivate, UUID studyUuid) {
         return insertStudyCreationRequest(studyName, userId, isPrivate, studyUuid)
                 .map(StudyService::toBasicStudyInfos)
-<<<<<<< HEAD
-                .doOnSuccess(s -> insertDirectoryElement(parentDirectoryUuid, s)  // insert study in directory server
-                        .doOnSuccess(unused -> {
-                            emitStudiesChanged(s.getStudyUuid(), s.getUserId(), s.isStudyPrivate());
-                            importCase(caseFile, s.getStudyUuid(), studyName, userId, isPrivate).flatMap(uuid ->
-                                            Mono.zip(persistentStore(uuid, s.getStudyUuid(), studyName, userId, isPrivate), getCaseFormat(uuid))
-                                                    .flatMap(t -> {
-                                                        LoadFlowParameters loadFlowParameters = LoadFlowParameters.load();
-                                                        return insertStudy(s.getStudyUuid(), studyName, userId, isPrivate, t.getT1().getNetworkUuid(), t.getT1().getNetworkId(),
-                                                                description, t.getT2(), uuid, true, LoadFlowStatus.NOT_DONE, null, toEntity(loadFlowParameters), null);
-                                                    }))
-                                    .subscribeOn(Schedulers.boundedElastic())
-                                    .doOnError(throwable -> {
-                                        LOGGER.error(throwable.toString(), throwable);
-                                        deleteDirectoryElement(s.getStudyUuid()).then(deleteStudyIfNotCreationInProgress(s.getStudyUuid(), userId)).subscribe();
-                                    })
-                                    .doOnSuccess(r -> deleteStudyIfNotCreationInProgress(s.getStudyUuid(), userId).subscribe())
-                                    .subscribe();
-                        }).subscribe());
-=======
                 .doOnSuccess(s -> importCase(caseFile, s.getStudyUuid(), studyName, userId, isPrivate).flatMap(uuid ->
                         Mono.zip(persistentStore(uuid, s.getStudyUuid(), studyName, userId, isPrivate), getCaseFormat(uuid))
                                 .flatMap(t -> {
@@ -305,7 +285,6 @@
                         .doFinally(r -> deleteStudyIfNotCreationInProgress(s.getStudyUuid(), userId).subscribe())  // delete the study if the creation has been canceled
                         .subscribe()
                 );
->>>>>>> 198d6221
     }
 
     public Mono<StudyInfos> getCurrentUserStudy(UUID studyUuid, String headerUserId) {
