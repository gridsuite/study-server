--- conflicted
+++ resolved
@@ -202,18 +202,9 @@
                 .sort(Comparator.comparing(StudyInfos::getCreationDate).reversed());
     }
 
-<<<<<<< HEAD
-    public Mono<StudyEntity> createStudy(String studyName, UUID caseUuid, String description, String userId, Boolean isPrivate, LoadFlowResult loadFlowResult) {
-        Mono<NetworkInfos> networkInfos = persistentStore(caseUuid);
-        Mono<String> caseFormat = getCaseFormat(caseUuid);
-
-        return Mono.zip(networkInfos, caseFormat)
-            .flatMap(t -> studyRepository.insertStudy(studyName, userId, isPrivate, t.getT1().getNetworkUuid(), t.getT1().getNetworkId(), description, t.getT2(), caseUuid, false, loadFlowResult, null));
-=======
     Flux<BasicStudyInfos> getStudyCreationRequests(String userId) {
         return studyCreationRequestRepository.getStudyCreationRequests(userId).map(StudyService::toBasicInfos)
                 .sort(Comparator.comparing(BasicStudyInfos::getCreationDate).reversed());
->>>>>>> b65d4989
     }
 
     public Mono<StudyEntity> createStudy(String studyName, UUID caseUuid, String description, String userId, Boolean isPrivate, LoadFlowResult loadFlowResult) {
@@ -227,19 +218,6 @@
     }
 
     public Mono<StudyEntity> createStudy(String studyName, Mono<FilePart> caseFile, String description, String userId, Boolean isPrivate) {
-<<<<<<< HEAD
-        Mono<UUID> caseUUid;
-        caseUUid = importCase(caseFile);
-
-        return caseUUid.flatMap(uuid -> {
-            Mono<NetworkInfos> networkInfos = persistentStore(uuid);
-            Mono<String> caseFormat = getCaseFormat(uuid);
-            return Mono.zip(networkInfos, caseFormat)
-                    .flatMap(t ->
-                            studyRepository.insertStudy(studyName, userId, isPrivate, t.getT1().getNetworkUuid(), t.getT1().getNetworkId(), description, t.getT2(), uuid, true, new LoadFlowResult(), null)
-                    );
-        });
-=======
         return insertStudyCreationRequest(studyName, userId, isPrivate)
                 .then(importCase(caseFile).flatMap(uuid ->
                      Mono.zip(persistentStore(uuid), getCaseFormat(uuid))
@@ -249,7 +227,6 @@
                 ))
                 .doOnError(throwable -> LOGGER.error(throwable.toString(), throwable))
                 .doFinally(s -> deleteStudyCreationRequest(studyName, userId, isPrivate));
->>>>>>> b65d4989
     }
 
     Mono<StudyInfos> getCurrentUserStudy(String studyName, String userId, String headerUserId) {
@@ -515,16 +492,12 @@
     }
 
     Mono<Void> runLoadFlow(String studyName, String userId) {
-<<<<<<< HEAD
-        Mono<StudyEntity> studyCas = getStudy(studyName, userId);
-=======
         Mono<UUID> networkUuid = getNetworkUuid(studyName, userId);
->>>>>>> b65d4989
-
-        return studyCas.flatMap(study -> {
+
+        return networkUuid.flatMap(uuid -> {
             String path = UriComponentsBuilder.fromPath(DELIMITER + LOADFLOW_API_VERSION + "/networks/{networkUuid}/run")
-                .buildAndExpand(study.getNetworkUuid())
-                .toUriString();
+                    .buildAndExpand(uuid)
+                    .toUriString();
 
             return webClient.put()
                 .uri(loadFlowServerBaseUri + path)
@@ -564,16 +537,9 @@
         return studyMono.switchIfEmpty(Mono.error(new StudyException(STUDY_NOT_FOUND))).flatMap(study -> {
             study.setStudyName(newStudyName);
 
-<<<<<<< HEAD
-            Mono<Void> deleteStudy = studyRepository.deleteStudy(userId, studyName);
-            Mono<StudyEntity> insertStudy = studyRepository.insertStudy(newStudyName, userId, study.isPrivate(), study.getNetworkUuid(), study.getNetworkId(),
-                study.getDescription(), study.getCaseFormat(), study.getCaseUuid(), study.isCasePrivate(), new LoadFlowResult(study.getLoadFlowResult().getStatus()),
-                study.getLoadFlowParameters() != null ? study.getLoadFlowParameters().toBuilder().build() : null);
-=======
             Mono<Void> deleteStudy = deleteStudy(userId, studyName);
             Mono<StudyEntity> insertStudy = insertStudy(newStudyName, userId, study.isPrivate(), study.getNetworkUuid(), study.getNetworkId(),
                     study.getDescription(), study.getCaseFormat(), study.getCaseUuid(), study.isCasePrivate(), new LoadFlowResult(study.getLoadFlowResult().getStatus()));
->>>>>>> b65d4989
 
             return deleteStudy.then(insertStudy);
         }).map(StudyService::toInfos);
@@ -626,19 +592,18 @@
 
     }
 
-<<<<<<< HEAD
-    Mono<Void> setLoadFlowParameters(String studyName, String userId, LoadFlowParameters lfParameter) {
-        return studyRepository.updateLoadFlowParameters(studyName, userId, lfParameter).then(
-            studyRepository.updateLoadFlowState(studyName, userId, LoadFlowStatus.NOT_DONE)
-                .doOnSuccess(e -> emitStudyChanged(studyName, UPDATE_TYPE_LOADFLOW_STATUS)));
-=======
     private void emitStudyChanged(String studyName, String updateType) {
         studyUpdatePublisher.onNext(MessageBuilder.withPayload("")
                 .setHeader(HEADER_STUDY_NAME, studyName)
                 .setHeader(HEADER_UPDATE_TYPE, updateType)
                 .build()
         );
->>>>>>> b65d4989
+    }
+
+    Mono<Void> setLoadFlowParameters(String studyName, String userId, LoadFlowParameters lfParameter) {
+        return studyRepository.updateLoadFlowParameters(studyName, userId, lfParameter).then(
+            studyRepository.updateLoadFlowState(studyName, userId, LoadFlowStatus.NOT_DONE)
+                .doOnSuccess(e -> emitStudyChanged(studyName, UPDATE_TYPE_LOADFLOW_STATUS)));
     }
 
     Mono<Boolean> studyExists(String studyName, String userId) {
@@ -660,6 +625,38 @@
         return studyMono.map(StudyEntity::getLoadFlowResult)
             .switchIfEmpty(Mono.error(new StudyException(STUDY_NOT_FOUND)))
             .flatMap(lfr -> lfr.getStatus().equals(LoadFlowStatus.NOT_DONE) ? Mono.empty() : Mono.error(new StudyException(LOADFLOW_NOT_RUNNABLE)));
+    }
+
+    public Mono<LoadFlowParameters> getLoadFlowParameters(String studyName, String userId) {
+        Mono<StudyEntity> studyMono = getStudy(studyName, userId);
+        return studyMono.flatMap(study -> {
+            if (study.getLoadFlowParameters() != null) {
+                LoadFlowParametersEntity params = study.getLoadFlowParameters();
+                return Mono.just(
+                        new LoadFlowParameters(params.getVoltageInitMode(),
+                                params.isTransformerVoltageControlOn(),
+                                params.isNoGeneratorReactiveLimits(),
+                                params.isPhaseShifterRegulationOn(),
+                                params.isTwtSplitShuntAdmittance(),
+                                params.isSimulShunt(),
+                                params.isReadSlackBus(),
+                                params.isWriteSlackBus())
+                );
+            } else {
+                var params = com.powsybl.loadflow.LoadFlowParameters.load();
+                LoadFlowParameters lfDefault = new LoadFlowParameters(
+                        VoltageInitMode.valueOf(params.getVoltageInitMode().name()),
+                        params.isTransformerVoltageControlOn(),
+                        params.isNoGeneratorReactiveLimits(),
+                        params.isPhaseShifterRegulationOn(),
+                        params.isTwtSplitShuntAdmittance(),
+                        params.isSimulShunt(),
+                        params.isReadSlackBus(),
+                        params.isWriteSlackBus()
+                );
+                return Mono.just(lfDefault);
+            }
+        });
     }
 
     public Mono<UUID> runSecurityAnalysis(String studyName, String userId, List<String> contingencyListNames, String parameters) {
@@ -771,44 +768,11 @@
         this.networkStoreServerBaseUri = networkStoreServerBaseUri + DELIMITER;
     }
 
-<<<<<<< HEAD
-    public Mono<LoadFlowParameters> getLoadFlowParameters(String studyName, String userId) {
-        Mono<StudyEntity> studyMono = getStudy(studyName, userId);
-        return studyMono.flatMap(study -> {
-            if (study.getLoadFlowParameters() != null) {
-                LoadFlowParametersEntity params = study.getLoadFlowParameters();
-                return Mono.just(
-                    new LoadFlowParameters(params.getVoltageInitMode(),
-                        params.isTransformerVoltageControlOn(),
-                        params.isNoGeneratorReactiveLimits(),
-                        params.isPhaseShifterRegulationOn(),
-                        params.isTwtSplitShuntAdmittance(),
-                        params.isSimulShunt(),
-                        params.isReadSlackBus(),
-                        params.isWriteSlackBus())
-                );
-            } else {
-                var params = com.powsybl.loadflow.LoadFlowParameters.load();
-                LoadFlowParameters lfDefault = new LoadFlowParameters(
-                    VoltageInitMode.valueOf(params.getVoltageInitMode().name()),
-                    params.isTransformerVoltageControlOn(),
-                    params.isNoGeneratorReactiveLimits(),
-                    params.isPhaseShifterRegulationOn(),
-                    params.isTwtSplitShuntAdmittance(),
-                    params.isSimulShunt(),
-                    params.isReadSlackBus(),
-                    params.isWriteSlackBus()
-                    );
-                return Mono.just(lfDefault);
-            }
-        });
-=======
     public void setSecurityAnalysisServerBaseUri(String securityAnalysisServerBaseUri) {
         this.securityAnalysisServerBaseUri = securityAnalysisServerBaseUri;
     }
 
     public void setActionsServerBaseUri(String actionsServerBaseUri) {
         this.actionsServerBaseUri = actionsServerBaseUri;
->>>>>>> b65d4989
     }
 }