--- conflicted
+++ resolved
@@ -674,7 +674,6 @@
     }
 
     Mono<Void> runLoadFlow(UUID studyUuid) {
-<<<<<<< HEAD
         return setLoadFlowRunning(studyUuid).then(Mono.zip(getNetworkUuid(studyUuid), getLoadFlowProvider(studyUuid))).flatMap(tuple -> {
             UUID networkUuid = tuple.getT1();
             String provider = tuple.getT2();
@@ -685,23 +684,17 @@
             var path = uriComponentsBuilder
                 .buildAndExpand(networkUuid)
                 .toUriString();
-=======
-        return setLoadFlowRunning(studyUuid).then(getNetworkUuid(studyUuid)).flatMap(uuid -> {
-            String path = UriComponentsBuilder.fromPath(DELIMITER + LOADFLOW_API_VERSION + "/networks/{networkUuid}/run")
-                    .buildAndExpand(uuid)
-                    .toUriString();
->>>>>>> c0a1a01f
             return webClient.put()
-                    .uri(loadFlowServerBaseUri + path)
-                    .contentType(MediaType.APPLICATION_JSON)
-                    .body(getLoadFlowParameters(studyUuid), LoadFlowParameters.class)
-                    .retrieve()
-                    .bodyToMono(LoadFlowResult.class)
-                    .flatMap(result -> updateLoadFlowResultAndStatus(studyUuid, toEntity(result), result.isOk() ? LoadFlowStatus.CONVERGED : LoadFlowStatus.DIVERGED))
-                    .doOnError(e -> updateLoadFlowStatus(studyUuid, LoadFlowStatus.NOT_DONE).subscribe())
-                    .doOnCancel(() -> updateLoadFlowStatus(studyUuid, LoadFlowStatus.NOT_DONE).subscribe());
+                .uri(loadFlowServerBaseUri + path)
+                .contentType(MediaType.APPLICATION_JSON)
+                .body(getLoadFlowParameters(studyUuid), LoadFlowParameters.class)
+                .retrieve()
+                .bodyToMono(LoadFlowResult.class)
+                .flatMap(result -> updateLoadFlowResultAndStatus(studyUuid, toEntity(result), result.isOk() ? LoadFlowStatus.CONVERGED : LoadFlowStatus.DIVERGED))
+                .doOnError(e -> updateLoadFlowStatus(studyUuid, LoadFlowStatus.NOT_DONE).subscribe())
+                .doOnCancel(() -> updateLoadFlowStatus(studyUuid, LoadFlowStatus.NOT_DONE).subscribe());
         }).doFinally(s ->
-                emitStudyChanged(studyUuid, UPDATE_TYPE_LOADFLOW)
+            emitStudyChanged(studyUuid, UPDATE_TYPE_LOADFLOW)
         );
     }
 
