/**
 * Copyright (c) 2021, RTE (http://www.rte-france.com)
 * This Source Code Form is subject to the terms of the Mozilla Public
 * License, v. 2.0. If a copy of the MPL was not distributed with this
 * file, You can obtain one at http://mozilla.org/MPL/2.0/.
 */
package org.gridsuite.study.server;

import com.fasterxml.jackson.core.JsonProcessingException;
import com.fasterxml.jackson.databind.JsonNode;
import com.fasterxml.jackson.databind.ObjectMapper;
import com.powsybl.commons.reporter.ReporterModel;
import com.powsybl.contingency.Contingency;
import com.powsybl.iidm.network.Country;
import com.powsybl.iidm.network.Network;
import com.powsybl.iidm.network.VariantManagerConstants;
import com.powsybl.loadflow.LoadFlowParameters;
import com.powsybl.loadflow.LoadFlowResult;
import com.powsybl.loadflow.LoadFlowResultImpl;
import com.powsybl.network.store.model.VariantInfos;
import lombok.NonNull;
import org.apache.commons.lang3.StringUtils;
import org.apache.commons.lang3.tuple.Pair;
import org.gridsuite.study.server.dto.*;
import org.gridsuite.study.server.dto.modification.EquipmentDeletionInfos;
import org.gridsuite.study.server.dto.modification.EquipmentModificationInfos;
import org.gridsuite.study.server.dto.modification.ModificationInfos;
import org.gridsuite.study.server.dto.modification.ModificationType;
import org.gridsuite.study.server.elasticsearch.EquipmentInfosService;
import org.gridsuite.study.server.elasticsearch.StudyInfosService;
import org.gridsuite.study.server.networkmodificationtree.dto.AbstractNode;
import org.gridsuite.study.server.networkmodificationtree.dto.BuildStatus;
import org.gridsuite.study.server.repository.*;
import org.slf4j.Logger;
import org.slf4j.LoggerFactory;
import org.springframework.beans.factory.annotation.Autowired;
import org.springframework.beans.factory.annotation.Value;
import org.springframework.context.annotation.Bean;
import org.springframework.context.annotation.Lazy;
import org.springframework.core.ParameterizedTypeReference;
import org.springframework.core.io.FileSystemResource;
import org.springframework.http.*;
import org.springframework.http.client.MultipartBodyBuilder;
import org.springframework.messaging.Message;
import org.springframework.stereotype.Service;
import org.springframework.transaction.annotation.Transactional;
import org.springframework.util.MultiValueMap;
import org.springframework.web.client.HttpStatusCodeException;
import org.springframework.web.client.RestTemplate;
import org.springframework.web.multipart.MultipartFile;
import org.springframework.web.util.UriComponentsBuilder;

import java.io.File;
import java.io.IOException;
import java.io.UncheckedIOException;
import java.net.URLDecoder;
import java.net.URLEncoder;
import java.nio.charset.StandardCharsets;
import java.nio.file.Files;
import java.time.LocalDateTime;
import java.time.ZoneOffset;
import java.time.ZonedDateTime;
import java.util.*;
import java.util.concurrent.CompletableFuture;
import java.util.concurrent.TimeUnit;
import java.util.concurrent.atomic.AtomicReference;
import java.util.function.Consumer;
import java.util.stream.Collectors;
import java.util.stream.Stream;

import static org.gridsuite.study.server.StudyConstants.*;
import static org.gridsuite.study.server.StudyException.Type.*;

/**
 * @author Abdelsalem Hedhili <abdelsalem.hedhili at rte-france.com>
 * @author Franck Lecuyer <franck.lecuyer at rte-france.com>
 * @author Chamseddine Benhamed <chamseddine.benhamed at rte-france.com>
 */
@Service
public class StudyService {

    private static final Logger LOGGER = LoggerFactory.getLogger(StudyService.class);

    static final String QUERY_PARAM_SUBSTATION_ID = "substationId";
    static final String QUERY_PARAM_COMPONENT_LIBRARY = "componentLibrary";
    static final String QUERY_PARAM_USE_NAME = "useName";
    static final String QUERY_PARAM_CENTER_LABEL = "centerLabel";
    static final String QUERY_PARAM_DIAGONAL_LABEL = "diagonalLabel";
    static final String QUERY_PARAM_TOPOLOGICAL_COLORING = "topologicalColoring";
    static final String QUERY_PARAM_SUBSTATION_LAYOUT = "substationLayout";
    static final String QUERY_PARAM_DEPTH = "depth";
    static final String QUERY_PARAM_VOLTAGE_LEVELS_IDS = "voltageLevelsIds";
    static final String RESULT_UUID = "resultUuid";
    static final String NETWORK_UUID = "networkUuid";
    static final String NETWORK_ID = "networkId";

    static final String QUERY_PARAM_RECEIVER = "receiver";

    static final String HEADER_RECEIVER = "receiver";
    static final String HEADER_ERROR_MESSAGE = "errorMessage";

    static final String FIRST_VARIANT_ID = "first_variant_id";

    @Autowired
    NotificationService notificationService;

    NetworkModificationTreeService networkModificationTreeService;

    StudyServerExecutionService studyServerExecutionService;

    @Autowired
    private RestTemplate restTemplate;
    private String caseServerBaseUri;
    private String singleLineDiagramServerBaseUri;
    private String networkConversionServerBaseUri;
    private String geoDataServerBaseUri;
    private String networkMapServerBaseUri;
    private String loadFlowServerBaseUri;
    private String securityAnalysisServerBaseUri;
    private String actionsServerBaseUri;
    private String defaultLoadflowProvider;

    private final StudyRepository studyRepository;
    private final StudyCreationRequestRepository studyCreationRequestRepository;
    private final NetworkService networkStoreService;
    private final NetworkModificationService networkModificationService;
    private final ReportService reportService;
    private final StudyInfosService studyInfosService;
    private final EquipmentInfosService equipmentInfosService;

    private final ObjectMapper objectMapper;

    @Autowired
    private TempFileService tempFileService;

    @Bean
    @Transactional
    public Consumer<Message<String>> consumeSaResult() {
        return message -> {
            UUID resultUuid = UUID.fromString(message.getHeaders().get(RESULT_UUID, String.class));
            String receiver = message.getHeaders().get(HEADER_RECEIVER, String.class);
            if (receiver != null) {
                SAReceiver receiverObj;
                try {
                    receiverObj = objectMapper.readValue(URLDecoder.decode(receiver, StandardCharsets.UTF_8),
                            SAReceiver.class);

                    LOGGER.info("Security analysis result '{}' available for node '{}'", resultUuid,
                            receiverObj.getNodeUuid());

                    // update DB
                    updateSecurityAnalysisResultUuid(receiverObj.getNodeUuid(), resultUuid);
                                // send notifications
                    UUID studyUuid = getStudyUuidFromNodeUuid(receiverObj.getNodeUuid());
                    notificationService.emitStudyChanged(studyUuid, receiverObj.getNodeUuid(), NotificationService.UPDATE_TYPE_SECURITY_ANALYSIS_STATUS);
                    notificationService.emitStudyChanged(studyUuid, receiverObj.getNodeUuid(), NotificationService.UPDATE_TYPE_SECURITY_ANALYSIS_RESULT);
                } catch (JsonProcessingException e) {
                    LOGGER.error(e.toString());
                }
            }
        };
    }

    @Autowired
    StudyService self;

    @Autowired
    public StudyService(@Value("${backing-services.case.base-uri:http://case-server/}") String caseServerBaseUri,
        @Value("${backing-services.single-line-diagram.base-uri:http://single-line-diagram-server/}") String singleLineDiagramServerBaseUri,
        @Value("${backing-services.network-conversion.base-uri:http://network-conversion-server/}") String networkConversionServerBaseUri,
        @Value("${backing-services.geo-data.base-uri:http://geo-data-server/}") String geoDataServerBaseUri,
        @Value("${backing-services.network-map.base-uri:http://network-map-server/}") String networkMapServerBaseUri,
        @Value("${backing-services.loadflow.base-uri:http://loadflow-server/}") String loadFlowServerBaseUri,
        @Value("${backing-services.security-analysis-server.base-uri:http://security-analysis-server/}") String securityAnalysisServerBaseUri,
        @Value("${backing-services.actions-server.base-uri:http://actions-server/}") String actionsServerBaseUri,
        @Value("${loadflow.default-provider}") String defaultLoadflowProvider,
        StudyRepository studyRepository,
        StudyCreationRequestRepository studyCreationRequestRepository,
        NetworkService networkStoreService,
        NetworkModificationService networkModificationService,
        ReportService reportService,
        @Lazy StudyInfosService studyInfosService,
        @Lazy EquipmentInfosService equipmentInfosService,
        NetworkModificationTreeService networkModificationTreeService,
        ObjectMapper objectMapper,
        StudyServerExecutionService studyServerExecutionService) {
        this.caseServerBaseUri = caseServerBaseUri;
        this.singleLineDiagramServerBaseUri = singleLineDiagramServerBaseUri;
        this.networkConversionServerBaseUri = networkConversionServerBaseUri;
        this.geoDataServerBaseUri = geoDataServerBaseUri;
        this.networkMapServerBaseUri = networkMapServerBaseUri;
        this.loadFlowServerBaseUri = loadFlowServerBaseUri;
        this.securityAnalysisServerBaseUri = securityAnalysisServerBaseUri;
        this.actionsServerBaseUri = actionsServerBaseUri;
        this.studyRepository = studyRepository;
        this.studyCreationRequestRepository = studyCreationRequestRepository;
        this.networkStoreService = networkStoreService;
        this.networkModificationService = networkModificationService;
        this.reportService = reportService;
        this.studyInfosService = studyInfosService;
        this.equipmentInfosService = equipmentInfosService;
        this.networkModificationTreeService = networkModificationTreeService;
        this.defaultLoadflowProvider = defaultLoadflowProvider;
        this.objectMapper = objectMapper;
        this.studyServerExecutionService = studyServerExecutionService;
    }

    private static StudyInfos toStudyInfos(StudyEntity entity) {
        return StudyInfos.builder()
                .id(entity.getId())
                .creationDate(ZonedDateTime.ofInstant(entity.getDate().toInstant(ZoneOffset.UTC), ZoneOffset.UTC))
                .userId(entity.getUserId())
                .caseFormat(entity.getCaseFormat())
                .build();
    }

    private static BasicStudyInfos toBasicStudyInfos(StudyCreationRequestEntity entity) {
        return BasicStudyInfos.builder()
                .creationDate(ZonedDateTime.now(ZoneOffset.UTC))
                .userId(entity.getUserId())
                .id(entity.getId())
                .build();
    }

    private static CreatedStudyBasicInfos toCreatedStudyBasicInfos(StudyEntity entity) {
        return CreatedStudyBasicInfos.builder()
                .creationDate(ZonedDateTime.now(ZoneOffset.UTC))
                .userId(entity.getUserId())
                .id(entity.getId())
                .caseFormat(entity.getCaseFormat())
                .build();
    }

    public List<CreatedStudyBasicInfos> getStudies() {
        return studyRepository.findAll().stream()
                .map(StudyService::toCreatedStudyBasicInfos)
                .sorted(Comparator.comparing(CreatedStudyBasicInfos::getCreationDate).reversed())
                .collect(Collectors.toList());
    }

    public String getCaseName(UUID studyUuid) {
        StudyEntity study = studyRepository.findById(studyUuid).orElseThrow(() -> new StudyException(STUDY_NOT_FOUND));
        String path = UriComponentsBuilder.fromPath(DELIMITER + CASE_API_VERSION + "/cases/{caseUuid}/name")
                .buildAndExpand(study.getCaseUuid())
                .toUriString();

        try {
            return restTemplate.exchange(caseServerBaseUri + path, HttpMethod.GET, null, String.class, studyUuid).getBody();
        } catch (HttpStatusCodeException e) {
            throw new StudyException(CASE_NOT_FOUND, e.getMessage());
        }
    }

    public List<CreatedStudyBasicInfos> getStudiesMetadata(List<UUID> uuids) {
        return studyRepository.findAllById(uuids).stream().map(StudyService::toCreatedStudyBasicInfos)
                .collect(Collectors.toList());

    }

    List<BasicStudyInfos> getStudiesCreationRequests() {
        return studyCreationRequestRepository.findAll().stream()
                .map(StudyService::toBasicStudyInfos)
                .sorted(Comparator.comparing(BasicStudyInfos::getCreationDate).reversed()).collect(Collectors.toList());
    }

    public BasicStudyInfos createStudy(UUID caseUuid, String userId, UUID studyUuid, Map<String, Object> importParameters) {
        BasicStudyInfos basicStudyInfos = StudyService.toBasicStudyInfos(insertStudyCreationRequest(userId, studyUuid));
        studyServerExecutionService.runAsync(() -> createStudyAsync(caseUuid, userId, basicStudyInfos, importParameters));
        return basicStudyInfos;
    }

<<<<<<< HEAD
    private void createStudyAsync(UUID caseUuid, String userId, BasicStudyInfos basicStudyInfos) {
        try {
            UUID importReportUuid = UUID.randomUUID();
            persistentStoreAsync(caseUuid, basicStudyInfos.getId(), userId, importReportUuid);
=======
    private void createStudyAsync(UUID caseUuid, String userId, BasicStudyInfos basicStudyInfos, Map<String, Object> importParameters) {
        AtomicReference<Long> startTime = new AtomicReference<>();
        startTime.set(System.nanoTime());
        try {
            UUID importReportUuid = UUID.randomUUID();
            String caseFormat = getCaseFormat(caseUuid, basicStudyInfos.getId(), userId);
            NetworkInfos networkInfos = persistentStore(caseUuid, basicStudyInfos.getId(), userId, importReportUuid, importParameters);
            LoadFlowParameters loadFlowParameters = LoadFlowParameters.load();
            insertStudy(basicStudyInfos.getId(), userId, networkInfos, caseFormat, caseUuid, false, toEntity(loadFlowParameters), importReportUuid);
>>>>>>> dbf3f02f
        } catch (Exception e) {
            LOGGER.error(e.toString(), e);
        }
    }

    public BasicStudyInfos createStudy(MultipartFile caseFile, String userId, UUID studyUuid) {
        BasicStudyInfos basicStudyInfos = StudyService.toBasicStudyInfos(insertStudyCreationRequest(userId, studyUuid));
        // Using temp file to store caseFile here because multipartfile are deleted once the request using it is over
        // Since the next action is asynchronous, the multipartfile could be deleted before being read and cause exceptions
        File tempFile = createTempFile(caseFile, basicStudyInfos);
        studyServerExecutionService.runAsync(() -> createStudyAsync(tempFile, caseFile.getOriginalFilename(), userId, basicStudyInfos));
        return basicStudyInfos;
    }

    private File createTempFile(MultipartFile caseFile, BasicStudyInfos basicStudyInfos) {
        File tempFile = null;
        try {
            tempFile = tempFileService.createTempFile(caseFile.getOriginalFilename());
            caseFile.transferTo(tempFile);
            return tempFile;
        } catch (IOException e) {
            LOGGER.error(e.toString(), e);
            deleteStudyIfNotCreationInProgress(basicStudyInfos.getId(), basicStudyInfos.getUserId());
            if (tempFile != null) {
                deleteFile(tempFile);
            }
            throw new StudyException(STUDY_CREATION_FAILED, e.getMessage());
        }
    }

    private void deleteFile(@NonNull File file) {
        try {
            Files.delete(file.toPath());
        } catch (Exception e) {
            LOGGER.error(e.toString(), e);
        }
    }

    private void createStudyAsync(File caseFile, String originalFilename, String userId, BasicStudyInfos basicStudyInfos) {
        try {
            UUID importReportUuid = UUID.randomUUID();
            UUID caseUuid = importCase(caseFile, originalFilename, basicStudyInfos.getId(), userId);
            if (caseUuid != null) {
<<<<<<< HEAD
                persistentStoreAsync(caseUuid, basicStudyInfos.getId(), userId, importReportUuid);
=======
                String caseFormat = getCaseFormat(caseUuid, basicStudyInfos.getId(), userId);
                NetworkInfos networkInfos = persistentStore(caseUuid, basicStudyInfos.getId(), userId, importReportUuid, null);
                LoadFlowParameters loadFlowParameters = LoadFlowParameters.load();
                insertStudy(basicStudyInfos.getId(), userId, networkInfos, caseFormat, caseUuid, false, toEntity(loadFlowParameters), importReportUuid);
>>>>>>> dbf3f02f
            }
        } catch (Exception e) {
            LOGGER.error(e.toString(), e);
        } finally {
            deleteFile(caseFile);
        }
    }

    public BasicStudyInfos createStudy(UUID sourceStudyUuid, UUID studyUuid, String userId) {
        Objects.requireNonNull(sourceStudyUuid);

        StudyEntity sourceStudy = studyRepository.findById(sourceStudyUuid).orElse(null);
        if (sourceStudy == null) {
            return null;
        }
        LoadFlowParameters sourceLoadFlowParameters = fromEntity(sourceStudy.getLoadFlowParameters());

        BasicStudyInfos basicStudyInfos = StudyService.toBasicStudyInfos(insertStudyCreationRequest(userId, studyUuid));
        studyServerExecutionService.runAsync(() -> duplicateStudyAsync(basicStudyInfos, sourceStudy, sourceLoadFlowParameters, userId));
        return basicStudyInfos;
    }

    private void duplicateStudyAsync(BasicStudyInfos basicStudyInfos, StudyEntity sourceStudy, LoadFlowParameters sourceLoadFlowParameters, String userId) {
        AtomicReference<Long> startTime = new AtomicReference<>();
        try {
            startTime.set(System.nanoTime());

            List<VariantInfos> networkVariants = networkStoreService.getNetworkVariants(sourceStudy.getNetworkUuid());
            List<String> targetVariantIds = networkVariants.stream().map(VariantInfos::getId).limit(2).collect(Collectors.toList());
            Network clonedNetwork = networkStoreService.cloneNetwork(sourceStudy.getNetworkUuid(), targetVariantIds);
            UUID clonedNetworkUuid = networkStoreService.getNetworkUuid(clonedNetwork);

            LoadFlowParameters newLoadFlowParameters = sourceLoadFlowParameters != null ? sourceLoadFlowParameters.copy() : new LoadFlowParameters();
            insertDuplicatedStudy(basicStudyInfos, sourceStudy, toEntity(newLoadFlowParameters), userId, clonedNetworkUuid);
        } catch (Exception e) {
            LOGGER.error(e.toString(), e);
        } finally {
            deleteStudyIfNotCreationInProgress(basicStudyInfos.getId(), userId);
            LOGGER.trace("Create study '{}' from source {} : {} seconds", basicStudyInfos.getId(), sourceStudy.getId(),
                    TimeUnit.NANOSECONDS.toSeconds(System.nanoTime() - startTime.get()));
        }
    }

    @Transactional(readOnly = true)
    public StudyInfos getStudyInfos(UUID studyUuid) {
        return StudyService.toStudyInfos(studyRepository.findById(studyUuid).orElseThrow(() -> new StudyException(STUDY_NOT_FOUND)));
    }

    List<CreatedStudyBasicInfos> searchStudies(@NonNull String query) {
        return studyInfosService.search(query);
    }

    public static String escapeLucene(String s) {
        StringBuilder sb = new StringBuilder();

        for (int i = 0; i < s.length(); ++i) {
            char c = s.charAt(i);
            switch (c) {
                case '+':
                case '\\':
                case '-':
                case '!':
                case '(':
                case ')':
                case ':':
                case '^':
                case '[':
                case ']':
                case '"':
                case '{':
                case '}':
                case '~':
                case '*':
                case '?':
                case '|':
                case '&':
                case '/':

                case ' ': // white space has to be escaped, too
                    sb.append('\\');
                    break;
                default:
                    // do nothing but appease sonarlint
            }

            sb.append(c);
        }

        return sb.toString();
    }

    List<EquipmentInfos> searchEquipments(@NonNull UUID studyUuid, @NonNull UUID nodeUuid, @NonNull String userInput,
                                          @NonNull EquipmentInfosService.FieldSelector fieldSelector, String equipmentType,
                                          boolean inUpstreamBuiltParentNode) {
        UUID nodeUuidToSearchIn = nodeUuid;
        if (inUpstreamBuiltParentNode) {
            nodeUuidToSearchIn = networkModificationTreeService.doGetLastParentNodeBuilt(nodeUuid);
        }
        UUID networkUuid = networkStoreService.getNetworkUuid(studyUuid);
        String variantId = getVariantId(nodeUuidToSearchIn);

        if (variantId.isEmpty()) {
            variantId = VariantManagerConstants.INITIAL_VARIANT_ID;
        }

        String queryInitialVariant = buildEquipmentSearchQuery(userInput, fieldSelector, networkUuid,
                VariantManagerConstants.INITIAL_VARIANT_ID, equipmentType);
        List<EquipmentInfos> equipmentInfosInInitVariant = equipmentInfosService.searchEquipments(queryInitialVariant);

        return (variantId.equals(VariantManagerConstants.INITIAL_VARIANT_ID)) ? equipmentInfosInInitVariant
                : completeSearchWithCurrentVariant(networkUuid, variantId, userInput, fieldSelector,
                        equipmentInfosInInitVariant, equipmentType);
    }

    private List<EquipmentInfos> completeSearchWithCurrentVariant(UUID networkUuid, String variantId, String userInput,
                                                                  EquipmentInfosService.FieldSelector fieldSelector, List<EquipmentInfos> equipmentInfosInInitVariant,
                                                                  String equipmentType) {
        String queryTombstonedEquipments = buildTombstonedEquipmentSearchQuery(networkUuid, variantId);
        Set<String> removedEquipmentIdsInVariant = equipmentInfosService.searchTombstonedEquipments(queryTombstonedEquipments)
                .stream()
                .map(TombstonedEquipmentInfos::getId)
                .collect(Collectors.toSet());

        String queryVariant = buildEquipmentSearchQuery(userInput, fieldSelector, networkUuid, variantId,
                equipmentType);
        List<EquipmentInfos> addedEquipmentInfosInVariant = equipmentInfosService.searchEquipments(queryVariant);

        List<EquipmentInfos> equipmentInfos = equipmentInfosInInitVariant
                .stream()
                .filter(ei -> !removedEquipmentIdsInVariant.contains(ei.getId()))
                .collect(Collectors.toList());

        equipmentInfos.addAll(addedEquipmentInfosInVariant);

        return equipmentInfos;
    }

    private String buildEquipmentSearchQuery(String userInput, EquipmentInfosService.FieldSelector fieldSelector, UUID networkUuid, String variantId, String equipmentType) {
        String query = "networkUuid.keyword:(%s) AND variantId.keyword:(%s) AND %s:(*%s*)"
                + (equipmentType == null ? "" : " AND equipmentType.keyword:(%s)");
        return String.format(query, networkUuid, variantId,
                fieldSelector == EquipmentInfosService.FieldSelector.NAME ? "equipmentName.fullascii" : "equipmentId.fullascii",
                escapeLucene(userInput), equipmentType);
    }

    private String buildTombstonedEquipmentSearchQuery(UUID networkUuid, String variantId) {
        return String.format("networkUuid.keyword:(%s) AND variantId.keyword:(%s)", networkUuid, variantId);
    }

    @Transactional
    public Optional<DeleteStudyInfos> doDeleteStudyIfNotCreationInProgress(UUID studyUuid, String userId) {
        Optional<StudyCreationRequestEntity> studyCreationRequestEntity = studyCreationRequestRepository.findById(studyUuid);
        List<UUID> buildReportsUuids = new ArrayList<>();
        UUID networkUuid = null;
        List<NodeModificationInfos> nodesModificationInfos = new ArrayList<>();
        if (studyCreationRequestEntity.isEmpty()) {
            networkUuid = networkStoreService.doGetNetworkUuid(studyUuid);
            nodesModificationInfos = networkModificationTreeService.getAllNodesModificationInfos(studyUuid);
            studyRepository.findById(studyUuid).ifPresent(s -> {
                networkModificationTreeService.doDeleteTree(studyUuid, buildReportsUuids);
                studyRepository.deleteById(studyUuid);
                studyInfosService.deleteByUuid(studyUuid);
            });
        } else {
            studyCreationRequestRepository.deleteById(studyCreationRequestEntity.get().getId());
        }
        notificationService.emitStudyDelete(studyUuid, userId);

        return networkUuid != null ? Optional.of(new DeleteStudyInfos(networkUuid, nodesModificationInfos, buildReportsUuids)) : Optional.empty();
    }

    @Transactional
    public void deleteStudyIfNotCreationInProgress(UUID studyUuid, String userId) {
        AtomicReference<Long> startTime = new AtomicReference<>(null);
        try {
            Optional<DeleteStudyInfos> deleteStudyInfosOpt = doDeleteStudyIfNotCreationInProgress(studyUuid,
                    userId);
            if (deleteStudyInfosOpt.isPresent()) {
                DeleteStudyInfos deleteStudyInfos = deleteStudyInfosOpt.get();
                startTime.set(System.nanoTime());

                CompletableFuture<Void> executeInParallel = CompletableFuture.allOf(
                    studyServerExecutionService.runAsync(() -> deleteStudyInfos.getNodesModificationInfos().stream().map(NodeModificationInfos::getModificationGroupUuid).filter(Objects::nonNull).forEach(networkModificationService::deleteModifications)), // TODO delete all with one request only
                    studyServerExecutionService.runAsync(() -> deleteStudyInfos.getBuildReportsUuids().forEach(reportService::deleteReport)), // TODO delete all with one request only
                    studyServerExecutionService.runAsync(() -> deleteEquipmentIndexes(deleteStudyInfos.getNetworkUuid())),
                    studyServerExecutionService.runAsync(() -> networkStoreService.deleteNetwork(deleteStudyInfos.getNetworkUuid()))
                );

                executeInParallel.get();
                if (startTime.get() != null) {
                    LOGGER.trace("Delete study '{}' : {} seconds", studyUuid, TimeUnit.NANOSECONDS.toSeconds(System.nanoTime() - startTime.get()));
                }
            }
        } catch (Exception e) {
            if (e instanceof InterruptedException) {
                Thread.currentThread().interrupt();
            }
            LOGGER.error(e.toString(), e);
            throw new StudyException(DELETE_STUDY_FAILED, e.getMessage());
        }
    }

    public void deleteEquipmentIndexes(UUID networkUuid) {
        AtomicReference<Long> startTime = new AtomicReference<>();
        startTime.set(System.nanoTime());
        equipmentInfosService.deleteAll(networkUuid);
        LOGGER.trace("Indexes deletion for network '{}' : {} seconds", networkUuid, TimeUnit.NANOSECONDS.toSeconds(System.nanoTime() - startTime.get()));
    }

    private CreatedStudyBasicInfos insertStudy(UUID studyUuid, String userId, NetworkInfos networkInfos,
            String caseFormat, UUID caseUuid, boolean casePrivate, LoadFlowParametersEntity loadFlowParameters, UUID importReportUuid) {
        CreatedStudyBasicInfos createdStudyBasicInfos = StudyService.toCreatedStudyBasicInfos(insertStudyEntity(
                studyUuid, userId, networkInfos.getNetworkUuid(), networkInfos.getNetworkId(), caseFormat, caseUuid, casePrivate, loadFlowParameters, importReportUuid));
        studyInfosService.add(createdStudyBasicInfos);

        notificationService.emitStudiesChanged(studyUuid, userId);

        return createdStudyBasicInfos;
    }

    @Transactional
    public CreatedStudyBasicInfos insertDuplicatedStudy(BasicStudyInfos studyInfos, StudyEntity sourceStudy, LoadFlowParametersEntity newLoadFlowParameters, String userId, UUID clonedNetworkUuid) {
        Objects.requireNonNull(studyInfos.getId());
        Objects.requireNonNull(userId);
        Objects.requireNonNull(clonedNetworkUuid);
        Objects.requireNonNull(sourceStudy.getNetworkId());
        Objects.requireNonNull(sourceStudy.getCaseFormat());
        Objects.requireNonNull(sourceStudy.getCaseUuid());
        Objects.requireNonNull(newLoadFlowParameters);

        UUID reportUuid = UUID.randomUUID();
        StudyEntity studyEntity = new StudyEntity(studyInfos.getId(), userId, LocalDateTime.now(ZoneOffset.UTC), clonedNetworkUuid, sourceStudy.getNetworkId(), sourceStudy.getCaseFormat(), sourceStudy.getCaseUuid(), sourceStudy.isCasePrivate(), sourceStudy.getLoadFlowProvider(), newLoadFlowParameters);
        CreatedStudyBasicInfos createdStudyBasicInfos = StudyService.toCreatedStudyBasicInfos(insertDuplicatedStudy(studyEntity, sourceStudy.getId(), reportUuid));

        studyInfosService.add(createdStudyBasicInfos);
        notificationService.emitStudiesChanged(studyInfos.getId(), userId);

        return createdStudyBasicInfos;
    }

    private StudyCreationRequestEntity insertStudyCreationRequest(String userId, UUID studyUuid) {
        StudyCreationRequestEntity newStudy = insertStudyCreationRequestEntity(userId, studyUuid);
        notificationService.emitStudiesChanged(newStudy.getId(), userId);
        return newStudy;
    }

    public String getCaseFormat(UUID caseUuid, UUID studyUuid, String userId) {
        String path = UriComponentsBuilder.fromPath(DELIMITER + CASE_API_VERSION + "/cases/{caseUuid}/format")
            .buildAndExpand(caseUuid)
            .toUriString();

        try {
            return restTemplate.getForObject(caseServerBaseUri + path, String.class);
        } catch (HttpStatusCodeException e) {
            throw handleStudyCreationError(studyUuid, userId, e, "case-server");
        }
    }

    private StudyException handleStudyCreationError(UUID studyUuid, String userId, HttpStatusCodeException httpException, String serverName) {
        HttpStatus httpStatusCode = httpException.getStatusCode();
        String errorMessage = httpException.getResponseBodyAsString();
        String errorToParse = errorMessage.isEmpty() ? "{\"message\": \"" + serverName + ": " + httpStatusCode + "\"}"
                : errorMessage;

        try {
            JsonNode node = new ObjectMapper().readTree(errorToParse).path("message");
            if (!node.isMissingNode()) {
                notificationService.emitStudyCreationError(studyUuid, userId, node.asText());
            } else {
                notificationService.emitStudyCreationError(studyUuid, userId, errorToParse);
            }
        } catch (JsonProcessingException e) {
            if (!errorToParse.isEmpty()) {
                notificationService.emitStudyCreationError(studyUuid, userId, errorToParse);
            }
        }

        LOGGER.error(errorToParse, httpException);

        return new StudyException(STUDY_CREATION_FAILED, errorToParse);
    }

    UUID importCase(File file, String originalFilename, UUID studyUuid, String userId) {
        MultipartBodyBuilder multipartBodyBuilder = new MultipartBodyBuilder();
        UUID caseUuid;
        HttpHeaders headers = new HttpHeaders();
        headers.setContentType(MediaType.MULTIPART_FORM_DATA);
        try {
            multipartBodyBuilder
                .part("file", new FileSystemResource(file))
                .filename(originalFilename);

            HttpEntity<MultiValueMap<String, HttpEntity<?>>> request = new HttpEntity<>(
                    multipartBodyBuilder.build(), headers);

            try {
                caseUuid = restTemplate.postForObject(caseServerBaseUri + "/" + CASE_API_VERSION + "/cases/private",
                        request, UUID.class);
            } catch (HttpStatusCodeException e) {
                throw handleStudyCreationError(studyUuid, userId, e, "case-server");
            }
        } catch (StudyException e) {
            throw e;
        } catch (Exception e) {
            notificationService.emitStudyCreationError(studyUuid, userId, e.getMessage());
            throw new StudyException(STUDY_CREATION_FAILED, e.getMessage());
        }

        return caseUuid;
    }

    byte[] getVoltageLevelSvg(UUID studyUuid, String voltageLevelId, DiagramParameters diagramParameters,
            UUID nodeUuid) {
        UUID networkUuid = networkStoreService.getNetworkUuid(studyUuid);
        String variantId = getVariantId(nodeUuid);

        var uriComponentsBuilder = UriComponentsBuilder
                .fromPath(DELIMITER + SINGLE_LINE_DIAGRAM_API_VERSION + "/svg/{networkUuid}/{voltageLevelId}")
                .queryParam(QUERY_PARAM_USE_NAME, diagramParameters.isUseName())
                .queryParam(QUERY_PARAM_CENTER_LABEL, diagramParameters.isLabelCentered())
                .queryParam(QUERY_PARAM_DIAGONAL_LABEL, diagramParameters.isDiagonalLabel())
                .queryParam(QUERY_PARAM_TOPOLOGICAL_COLORING, diagramParameters.isTopologicalColoring());
        if (diagramParameters.getComponentLibrary() != null) {
            uriComponentsBuilder.queryParam(QUERY_PARAM_COMPONENT_LIBRARY, diagramParameters.getComponentLibrary());
        }
        if (!StringUtils.isBlank(variantId)) {
            uriComponentsBuilder.queryParam(QUERY_PARAM_VARIANT_ID, variantId);
        }

        var path = uriComponentsBuilder
            .buildAndExpand(networkUuid, voltageLevelId)
            .toUriString();

        byte[] result;
        try {
            result = restTemplate.getForObject(singleLineDiagramServerBaseUri + path, byte[].class);
        } catch (HttpStatusCodeException e) {
            if (HttpStatus.NOT_FOUND.equals(e.getStatusCode())) {
                throw new StudyException(SVG_NOT_FOUND, "Voltage level " + voltageLevelId + " not found");
            } else {
                throw e;
            }
        }
        return result;
    }

    String getVoltageLevelSvgAndMetadata(UUID studyUuid, String voltageLevelId, DiagramParameters diagramParameters,
            UUID nodeUuid) {
        UUID networkUuid = networkStoreService.getNetworkUuid(studyUuid);
        String variantId = getVariantId(nodeUuid);

        var uriComponentsBuilder = UriComponentsBuilder
                .fromPath(DELIMITER + SINGLE_LINE_DIAGRAM_API_VERSION
                        + "/svg-and-metadata/{networkUuid}/{voltageLevelId}")
                .queryParam(QUERY_PARAM_USE_NAME, diagramParameters.isUseName())
                .queryParam(QUERY_PARAM_CENTER_LABEL, diagramParameters.isLabelCentered())
                .queryParam(QUERY_PARAM_DIAGONAL_LABEL, diagramParameters.isDiagonalLabel())
                .queryParam(QUERY_PARAM_TOPOLOGICAL_COLORING, diagramParameters.isTopologicalColoring());
        if (diagramParameters.getComponentLibrary() != null) {
            uriComponentsBuilder.queryParam(QUERY_PARAM_COMPONENT_LIBRARY, diagramParameters.getComponentLibrary());
        }
        if (!StringUtils.isBlank(variantId)) {
            uriComponentsBuilder.queryParam(QUERY_PARAM_VARIANT_ID, variantId);
        }
        var path = uriComponentsBuilder
            .buildAndExpand(networkUuid, voltageLevelId)
            .toUriString();

        String result;
        try {
            result = restTemplate.getForObject(singleLineDiagramServerBaseUri + path, String.class);
        } catch (HttpStatusCodeException e) {
            if (HttpStatus.NOT_FOUND.equals(e.getStatusCode())) {
                throw new StudyException(SVG_NOT_FOUND, "Voltage level " + voltageLevelId + " not found");
            } else {
                throw e;
            }
        }
        return result;
    }

<<<<<<< HEAD
    private void persistentStoreAsync(UUID caseUuid, UUID studyUuid, String userId, UUID importReportUuid) {
        String receiver;
        try {
            receiver = URLEncoder.encode(objectMapper.writeValueAsString(
                        new CaseImportReceiver(studyUuid, caseUuid, importReportUuid, userId, System.nanoTime()
                    )),
                    StandardCharsets.UTF_8);
        } catch (JsonProcessingException e) {
            throw new UncheckedIOException(e);
        }

=======
    private NetworkInfos persistentStore(UUID caseUuid, UUID studyUuid, String userId, UUID importReportUuid, Map<String, Object> importParameters) {
>>>>>>> dbf3f02f
        String path = UriComponentsBuilder.fromPath(DELIMITER + NETWORK_CONVERSION_API_VERSION + "/networks")
                .queryParam(CASE_UUID, caseUuid)
                .queryParam(QUERY_PARAM_VARIANT_ID, FIRST_VARIANT_ID)
                .queryParam(REPORT_UUID, importReportUuid)
                .queryParam(QUERY_PARAM_RECEIVER, receiver)
                .buildAndExpand()
                .toUriString();

        HttpHeaders headers = new HttpHeaders();
        headers.setContentType(MediaType.APPLICATION_JSON);
        HttpEntity<Map<String, Object>> httpEntity = new HttpEntity<>(importParameters, headers);

        try {
<<<<<<< HEAD
            restTemplate.exchange(networkConversionServerBaseUri + path, HttpMethod.POST, null,
                    Void.class);
=======
            ResponseEntity<NetworkInfos> networkInfosResponse = restTemplate.exchange(networkConversionServerBaseUri + path, HttpMethod.POST, httpEntity,
                    NetworkInfos.class);
            NetworkInfos networkInfos = networkInfosResponse.getBody();
            if (networkInfos == null) {
                throw handleStudyCreationError(studyUuid, userId, new HttpClientErrorException(HttpStatus.BAD_REQUEST), "network-conversion-server");
            }
            return networkInfos;
>>>>>>> dbf3f02f
        } catch (HttpStatusCodeException e) {
            throw handleStudyCreationError(studyUuid, userId, e, "network-conversion-server");
        } catch (Exception e) {
            if (!(e instanceof StudyException)) {
                notificationService.emitStudyCreationError(studyUuid, userId, e.getMessage());
            }
            throw e;
        }

    }

    String getLinesGraphics(UUID networkUuid, UUID nodeUuid) {

        String variantId = getVariantId(nodeUuid);

        var uriComponentsBuilder = UriComponentsBuilder.fromPath(DELIMITER + GEO_DATA_API_VERSION + "/lines")
            .queryParam(NETWORK_UUID, networkUuid);

        if (!StringUtils.isBlank(variantId)) {
            uriComponentsBuilder.queryParam(QUERY_PARAM_VARIANT_ID, variantId);
        }

        var path = uriComponentsBuilder
            .buildAndExpand()
            .toUriString();

        return restTemplate.getForObject(geoDataServerBaseUri + path, String.class);
    }

    String getSubstationsGraphics(UUID networkUuid, UUID nodeUuid) {
        String variantId = getVariantId(nodeUuid);

        var uriComponentsBuilder = UriComponentsBuilder.fromPath(DELIMITER + GEO_DATA_API_VERSION + "/substations")
                .queryParam(NETWORK_UUID, networkUuid);

        if (!StringUtils.isBlank(variantId)) {
            uriComponentsBuilder.queryParam(QUERY_PARAM_VARIANT_ID, variantId);
        }

        var path = uriComponentsBuilder
                .buildAndExpand()
                .toUriString();

        return restTemplate.getForObject(geoDataServerBaseUri + path, String.class);
    }

    Boolean caseExists(UUID caseUuid) {
        String path = UriComponentsBuilder.fromPath(DELIMITER + CASE_API_VERSION + "/cases/{caseUuid}/exists")
            .buildAndExpand(caseUuid)
            .toUriString();

        return restTemplate.exchange(caseServerBaseUri + path, HttpMethod.GET, null, Boolean.class, caseUuid).getBody();
    }

    String getEquipmentsMapData(UUID networkUuid, String variantId, List<String> substationsIds, String equipmentPath) {
        UriComponentsBuilder builder = UriComponentsBuilder
                .fromPath(DELIMITER + NETWORK_MAP_API_VERSION + "/networks/{networkUuid}/" + equipmentPath);
        if (substationsIds != null) {
            builder = builder.queryParam(QUERY_PARAM_SUBSTATION_ID, substationsIds);
        }
        if (!StringUtils.isBlank(variantId)) {
            builder = builder.queryParam(QUERY_PARAM_VARIANT_ID, variantId);
        }
        String path = builder.buildAndExpand(networkUuid).toUriString();

        return restTemplate.getForObject(networkMapServerBaseUri + path, String.class);
    }

    String getEquipmentMapData(UUID networkUuid, String variantId, String equipmentPath, String equipmentId) {
        UriComponentsBuilder builder = UriComponentsBuilder.fromPath(DELIMITER + NETWORK_MAP_API_VERSION + "/networks/{networkUuid}/" + equipmentPath + "/{equipmentUuid}");
        if (!StringUtils.isBlank(variantId)) {
            builder = builder.queryParam(QUERY_PARAM_VARIANT_ID, variantId);
        }
        String path = builder.buildAndExpand(networkUuid, equipmentId).toUriString();

        String equipmentMapData;
        try {
            equipmentMapData = restTemplate.getForObject(networkMapServerBaseUri + path, String.class);
        } catch (HttpStatusCodeException e) {
            if (HttpStatus.NOT_FOUND.equals(e.getStatusCode())) {
                throw new StudyException(EQUIPMENT_NOT_FOUND);
            } else {
                throw e;
            }
        }
        return equipmentMapData;
    }

    String getSubstationsMapData(UUID studyUuid, UUID nodeUuid, List<String> substationsIds, boolean inUpstreamBuiltParentNode) {
        UUID nodeUuidToSearchIn = nodeUuid;
        if (inUpstreamBuiltParentNode) {
            nodeUuidToSearchIn = networkModificationTreeService.doGetLastParentNodeBuilt(nodeUuid);
        }
        return getEquipmentsMapData(networkStoreService.getNetworkUuid(studyUuid), getVariantId(nodeUuidToSearchIn),
                substationsIds, "substations");
    }

    String getSubstationMapData(UUID studyUuid, UUID nodeUuid, String substationId, boolean inUpstreamBuiltParentNode) {
        UUID nodeUuidToSearchIn = nodeUuid;
        if (inUpstreamBuiltParentNode) {
            nodeUuidToSearchIn = networkModificationTreeService.doGetLastParentNodeBuilt(nodeUuid);
        }
        return getEquipmentMapData(networkStoreService.getNetworkUuid(studyUuid), getVariantId(nodeUuidToSearchIn),
                "substations", substationId);
    }

    String getLinesMapData(UUID studyUuid, UUID nodeUuid, List<String> substationsIds, boolean inUpstreamBuiltParentNode) {
        UUID nodeUuidToSearchIn = nodeUuid;
        if (inUpstreamBuiltParentNode) {
            nodeUuidToSearchIn = networkModificationTreeService.doGetLastParentNodeBuilt(nodeUuid);
        }
        return getEquipmentsMapData(networkStoreService.getNetworkUuid(studyUuid), getVariantId(nodeUuidToSearchIn),
                substationsIds, "lines");
    }

    String getLineMapData(UUID studyUuid, UUID nodeUuid, String lineId, boolean inUpstreamBuiltParentNode) {
        UUID nodeUuidToSearchIn = nodeUuid;
        if (inUpstreamBuiltParentNode) {
            nodeUuidToSearchIn = networkModificationTreeService.doGetLastParentNodeBuilt(nodeUuid);
        }

        return getEquipmentMapData(networkStoreService.getNetworkUuid(studyUuid), getVariantId(nodeUuidToSearchIn),
                "lines", lineId);
    }

    String getTwoWindingsTransformersMapData(UUID studyUuid, UUID nodeUuid, List<String> substationsIds) {
        return getEquipmentsMapData(networkStoreService.getNetworkUuid(studyUuid), getVariantId(nodeUuid),
                substationsIds, "2-windings-transformers");
    }

    String getTwoWindingsTransformerMapData(UUID studyUuid, UUID nodeUuid, String twoWindingsTransformerId,
            boolean inUpstreamBuiltParentNode) {
        UUID nodeUuidToSearchIn = nodeUuid;
        if (inUpstreamBuiltParentNode) {
            nodeUuidToSearchIn = networkModificationTreeService.doGetLastParentNodeBuilt(nodeUuid);
        }
        return getEquipmentMapData(networkStoreService.getNetworkUuid(studyUuid), getVariantId(nodeUuidToSearchIn),
                "2-windings-transformers", twoWindingsTransformerId);
    }

    String getThreeWindingsTransformersMapData(UUID studyUuid, UUID nodeUuid, List<String> substationsIds) {
        return getEquipmentsMapData(networkStoreService.getNetworkUuid(studyUuid), getVariantId(nodeUuid),
                substationsIds, "3-windings-transformers");
    }

    String getGeneratorsMapData(UUID studyUuid, UUID nodeUuid, List<String> substationsIds, boolean inUpstreamBuiltParentNode) {
        UUID nodeUuidToSearchIn = nodeUuid;
        if (inUpstreamBuiltParentNode) {
            nodeUuidToSearchIn = networkModificationTreeService.doGetLastParentNodeBuilt(nodeUuid);
        }
        return getEquipmentsMapData(networkStoreService.getNetworkUuid(studyUuid), getVariantId(nodeUuidToSearchIn),
                substationsIds, "generators");
    }

    String getGeneratorMapData(UUID studyUuid, UUID nodeUuid, String generatorId, boolean inUpstreamBuiltParentNode) {
        UUID nodeUuidToSearchIn = nodeUuid;
        if (inUpstreamBuiltParentNode) {
            nodeUuidToSearchIn = networkModificationTreeService.doGetLastParentNodeBuilt(nodeUuid);
        }

        return getEquipmentMapData(networkStoreService.getNetworkUuid(studyUuid), getVariantId(nodeUuidToSearchIn),
                "generators", generatorId);
    }

    String getBatteriesMapData(UUID studyUuid, UUID nodeUuid, List<String> substationsIds) {
        return getEquipmentsMapData(networkStoreService.getNetworkUuid(studyUuid), getVariantId(nodeUuid),
                substationsIds, "batteries");
    }

    String getDanglingLinesMapData(UUID studyUuid, UUID nodeUuid, List<String> substationsIds) {
        return getEquipmentsMapData(networkStoreService.getNetworkUuid(studyUuid), getVariantId(nodeUuid),
                substationsIds, "dangling-lines");
    }

    String getHvdcLinesMapData(UUID studyUuid, UUID nodeUuid, List<String> substationsIds) {
        return getEquipmentsMapData(networkStoreService.getNetworkUuid(studyUuid), getVariantId(nodeUuid),
                substationsIds, "hvdc-lines");
    }

    String getLccConverterStationsMapData(UUID studyUuid, UUID nodeUuid, List<String> substationsIds) {
        return getEquipmentsMapData(networkStoreService.getNetworkUuid(studyUuid), getVariantId(nodeUuid),
                substationsIds, "lcc-converter-stations");
    }

    String getVscConverterStationsMapData(UUID studyUuid, UUID nodeUuid, List<String> substationsIds) {
        return getEquipmentsMapData(networkStoreService.getNetworkUuid(studyUuid), getVariantId(nodeUuid),
                substationsIds, "vsc-converter-stations");
    }

    String getLoadsMapData(UUID studyUuid, UUID nodeUuid, List<String> substationsIds,
            boolean inUpstreamBuiltParentNode) {
        UUID nodeUuidToSearchIn = nodeUuid;
        if (inUpstreamBuiltParentNode) {
            nodeUuidToSearchIn = networkModificationTreeService.doGetLastParentNodeBuilt(nodeUuid);
        }

        return getEquipmentsMapData(networkStoreService.getNetworkUuid(studyUuid), getVariantId(nodeUuidToSearchIn),
                substationsIds, "loads");
    }

    String getLoadMapData(UUID studyUuid, UUID nodeUuid, String loadId, boolean inUpstreamBuiltParentNode) {
        UUID nodeUuidToSearchIn = nodeUuid;
        if (inUpstreamBuiltParentNode) {
            nodeUuidToSearchIn = networkModificationTreeService.doGetLastParentNodeBuilt(nodeUuid);
        }

        return getEquipmentMapData(networkStoreService.getNetworkUuid(studyUuid), getVariantId(nodeUuidToSearchIn),
                "loads", loadId);
    }

    String getShuntCompensatorsMapData(UUID studyUuid, UUID nodeUuid, List<String> substationsIds) {
        return getEquipmentsMapData(networkStoreService.getNetworkUuid(studyUuid), getVariantId(nodeUuid),
                substationsIds, "shunt-compensators");
    }

    String getShuntCompensatorMapData(UUID studyUuid, UUID nodeUuid, String shuntCompensatorId,
            boolean inUpstreamBuiltParentNode) {
        UUID nodeUuidToSearchIn = nodeUuid;
        if (inUpstreamBuiltParentNode) {
            nodeUuidToSearchIn = networkModificationTreeService.doGetLastParentNodeBuilt(nodeUuid);
        }

        return getEquipmentMapData(networkStoreService.getNetworkUuid(studyUuid), getVariantId(nodeUuidToSearchIn),
                "shunt-compensators", shuntCompensatorId);
    }

    String getStaticVarCompensatorsMapData(UUID studyUuid, UUID nodeUuid, List<String> substationsIds) {
        return getEquipmentsMapData(networkStoreService.getNetworkUuid(studyUuid), getVariantId(nodeUuid),
                substationsIds, "static-var-compensators");
    }

    String getVoltageLevelMapData(UUID studyUuid, UUID nodeUuid, String voltageLevelId,
            boolean inUpstreamBuiltParentNode) {
        UUID nodeUuidToSearchIn = nodeUuid;
        if (inUpstreamBuiltParentNode) {
            nodeUuidToSearchIn = networkModificationTreeService.doGetLastParentNodeBuilt(nodeUuid);
        }
        return getEquipmentMapData(networkStoreService.getNetworkUuid(studyUuid), getVariantId(nodeUuidToSearchIn),
                "voltage-levels", voltageLevelId);
    }

    String getVoltageLevelsMapData(UUID studyUuid, UUID nodeUuid, List<String> substationsIds, boolean inUpstreamBuiltParentNode) {
        UUID nodeUuidToSearchIn = nodeUuid;
        if (inUpstreamBuiltParentNode) {
            nodeUuidToSearchIn = networkModificationTreeService.doGetLastParentNodeBuilt(nodeUuid);
        }
        return getEquipmentsMapData(networkStoreService.getNetworkUuid(studyUuid), getVariantId(nodeUuidToSearchIn),
                substationsIds, "voltage-levels");
    }

    String getAllMapData(UUID studyUuid, UUID nodeUuid, List<String> substationsIds) {
        return getEquipmentsMapData(networkStoreService.getNetworkUuid(studyUuid), getVariantId(nodeUuid),
                substationsIds, "all");
    }

    void changeSwitchState(UUID studyUuid, String switchId, boolean open, UUID nodeUuid) {
        notificationService.emitStartModificationEquipmentNotification(studyUuid, nodeUuid, NotificationService.MODIFICATIONS_CREATING_IN_PROGRESS);
        try {
            NodeModificationInfos nodeInfos = getNodeModificationInfos(nodeUuid);
            UUID groupUuid = nodeInfos.getModificationGroupUuid();
            String variantId = nodeInfos.getVariantId();
            UUID reportUuid = nodeInfos.getReportUuid();

            List<EquipmentModificationInfos> equipmentModificationsInfos = networkModificationService
                    .changeSwitchState(studyUuid, switchId, open, groupUuid, variantId, reportUuid);
            Set<String> substationIds = getSubstationIds(equipmentModificationsInfos);

            notificationService.emitStudyChanged(studyUuid, nodeUuid, NotificationService.UPDATE_TYPE_STUDY, substationIds);
            updateStatuses(studyUuid, nodeUuid);
            notificationService.emitStudyChanged(studyUuid, nodeUuid, NotificationService.UPDATE_TYPE_SWITCH);
        } finally {
            notificationService.emitEndModificationEquipmentNotification(studyUuid, nodeUuid);
        }
    }

    public void applyGroovyScript(UUID studyUuid, String groovyScript, UUID nodeUuid) {
        notificationService.emitStartModificationEquipmentNotification(studyUuid, nodeUuid, NotificationService.MODIFICATIONS_CREATING_IN_PROGRESS);
        try {
            NodeModificationInfos nodeInfos = getNodeModificationInfos(nodeUuid);
            UUID groupUuid = nodeInfos.getModificationGroupUuid();
            String variantId = nodeInfos.getVariantId();
            UUID reportUuid = nodeInfos.getReportUuid();

            List<ModificationInfos> modificationsInfos = networkModificationService.applyGroovyScript(studyUuid,
                    groovyScript, groupUuid, variantId, reportUuid);

            Set<String> substationIds = getSubstationIds(modificationsInfos);

            notificationService.emitStudyChanged(studyUuid, nodeUuid, NotificationService.UPDATE_TYPE_STUDY, substationIds);
            updateStatuses(studyUuid, nodeUuid);
        } finally {
            notificationService.emitEndModificationEquipmentNotification(studyUuid, nodeUuid);
        }
    }

    private LoadFlowStatus computeLoadFlowStatus(LoadFlowResult result) {
        return result.getComponentResults().stream()
                .filter(cr -> cr.getConnectedComponentNum() == 0 && cr.getSynchronousComponentNum() == 0
                        && cr.getStatus() == LoadFlowResult.ComponentResult.Status.CONVERGED)
                .collect(Collectors.toList()).isEmpty() ? LoadFlowStatus.DIVERGED : LoadFlowStatus.CONVERGED;
    }

    public void runLoadFlow(UUID studyUuid, UUID nodeUuid) {
        try {
            LoadFlowResult result;

            UUID networkUuid = networkStoreService.getNetworkUuid(studyUuid);
            String provider = getLoadFlowProvider(studyUuid);
            String variantId = getVariantId(nodeUuid);
            UUID reportUuid = getReportUuid(nodeUuid);

            var uriComponentsBuilder = UriComponentsBuilder
                .fromPath(DELIMITER + LOADFLOW_API_VERSION + "/networks/{networkUuid}/run")
                .queryParam("reportId", reportUuid.toString())
                .queryParam("reportName", "loadflow");
            if (!provider.isEmpty()) {
                uriComponentsBuilder.queryParam("provider", provider);
            }
            if (!StringUtils.isBlank(variantId)) {
                uriComponentsBuilder.queryParam(QUERY_PARAM_VARIANT_ID, variantId);
            }
            var path = uriComponentsBuilder.buildAndExpand(networkUuid).toUriString();

            HttpHeaders headers = new HttpHeaders();
            headers.setContentType(MediaType.APPLICATION_JSON);

            HttpEntity<LoadFlowParameters> httpEntity = new HttpEntity<>(getLoadFlowParameters(studyUuid),
                headers);

            setLoadFlowRunning(studyUuid, nodeUuid);
            ResponseEntity<LoadFlowResult> resp = restTemplate.exchange(loadFlowServerBaseUri + path, HttpMethod.PUT,
                httpEntity, LoadFlowResult.class);
            result = resp.getBody();
            updateLoadFlowResultAndStatus(nodeUuid, result, computeLoadFlowStatus(result), false);
        } catch (Exception e) {
            updateLoadFlowStatus(nodeUuid, LoadFlowStatus.NOT_DONE);
            throw e;
        } finally {
            notificationService.emitStudyChanged(studyUuid, nodeUuid, NotificationService.UPDATE_TYPE_LOADFLOW);
        }
    }

    public void setLoadFlowRunning(UUID studyUuid, UUID nodeUuid) {
        updateLoadFlowStatus(nodeUuid, LoadFlowStatus.RUNNING);
        notificationService.emitStudyChanged(studyUuid, nodeUuid, NotificationService.UPDATE_TYPE_LOADFLOW_STATUS);
    }

    public String getExportFormats() {
        String path = UriComponentsBuilder.fromPath(DELIMITER + NETWORK_CONVERSION_API_VERSION + "/export/formats")
            .toUriString();

        ParameterizedTypeReference<String> typeRef = new ParameterizedTypeReference<>() {
        };

        return restTemplate.exchange(networkConversionServerBaseUri + path, HttpMethod.GET, null, typeRef).getBody();
    }

    public ExportNetworkInfos exportNetwork(UUID studyUuid, UUID nodeUuid, String format, String paramatersJson) {
        UUID networkUuid = networkStoreService.getNetworkUuid(studyUuid);
        String variantId = getVariantId(nodeUuid);

        var uriComponentsBuilder = UriComponentsBuilder.fromPath(DELIMITER + NETWORK_CONVERSION_API_VERSION
            + "/networks/{networkUuid}/export/{format}");
        if (!variantId.isEmpty()) {
            uriComponentsBuilder.queryParam("variantId", variantId);
        }
        String path = uriComponentsBuilder.buildAndExpand(networkUuid, format)
            .toUriString();

        HttpHeaders headers = new HttpHeaders();
        headers.setContentType(MediaType.APPLICATION_JSON);
        HttpEntity<String> httpEntity = new HttpEntity<>(paramatersJson, headers);

        ResponseEntity<byte[]> responseEntity = restTemplate.exchange(networkConversionServerBaseUri + path, HttpMethod.POST,
            httpEntity, byte[].class);

        byte[] bytes = responseEntity.getBody();
        String filename = responseEntity.getHeaders().getContentDisposition().getFilename();
        return new ExportNetworkInfos(filename, bytes);
    }

    public void changeLineStatus(@NonNull UUID studyUuid, @NonNull String lineId, @NonNull String status,
            @NonNull UUID nodeUuid) {
        notificationService.emitStartModificationEquipmentNotification(studyUuid, nodeUuid, NotificationService.MODIFICATIONS_CREATING_IN_PROGRESS);
        try {
            NodeModificationInfos nodeInfos = getNodeModificationInfos(nodeUuid);
            UUID groupUuid = nodeInfos.getModificationGroupUuid();
            String variantId = nodeInfos.getVariantId();
            UUID reportUuid = nodeInfos.getReportUuid();

            List<ModificationInfos> modificationInfosList = networkModificationService.changeLineStatus(studyUuid, lineId,
                    status, groupUuid, variantId, reportUuid);

            Set<String> substationIds = getSubstationIds(modificationInfosList);

            notificationService.emitStudyChanged(studyUuid, nodeUuid, NotificationService.UPDATE_TYPE_STUDY, substationIds);
            updateStatuses(studyUuid, nodeUuid);
            notificationService.emitStudyChanged(studyUuid, nodeUuid, NotificationService.UPDATE_TYPE_LINE);
        } finally {
            notificationService.emitEndModificationEquipmentNotification(studyUuid, nodeUuid);
        }
    }

    public void assertCaseExists(UUID caseUuid) {
        Boolean caseExists = caseExists(caseUuid);
        if (Boolean.FALSE.equals(caseExists)) {
            throw new StudyException(CASE_NOT_FOUND, "The case '" + caseUuid + "' does not exist");
        }
    }

    public void assertLoadFlowRunnable(UUID nodeUuid) {
        LoadFlowStatus lfStatus = getLoadFlowStatus(nodeUuid);

        if (!LoadFlowStatus.NOT_DONE.equals(lfStatus)) {
            throw new StudyException(LOADFLOW_NOT_RUNNABLE);
        }
    }

    private void assertLoadFlowNotRunning(UUID nodeUuid) {
        LoadFlowStatus lfStatus = getLoadFlowStatus(nodeUuid);

        if (LoadFlowStatus.RUNNING.equals(lfStatus)) {
            throw new StudyException(LOADFLOW_RUNNING);
        }
    }

    private void assertSecurityAnalysisNotRunning(UUID nodeUuid) {
        String sas = getSecurityAnalysisStatus(nodeUuid);
        if (SecurityAnalysisStatus.RUNNING.name().equals(sas)) {
            throw new StudyException(SECURITY_ANALYSIS_RUNNING);
        }
    }

    public void assertComputationNotRunning(UUID nodeUuid) {
        assertLoadFlowNotRunning(nodeUuid);
        assertSecurityAnalysisNotRunning(nodeUuid);
    }

    public void assertIsNodeNotReadOnly(UUID nodeUuid) {
        Boolean isReadOnly = networkModificationTreeService.isReadOnly(nodeUuid).orElse(Boolean.FALSE);
        if (Boolean.TRUE.equals(isReadOnly)) {
            throw new StudyException(NOT_ALLOWED);
        }
    }

    public void assertCanModifyNode(UUID studyUuid, UUID nodeUuid) {
        assertIsNodeNotReadOnly(nodeUuid);
        assertNoBuildNoComputation(studyUuid, nodeUuid);
    }

    public void assertNoBuildNoComputation(UUID studyUuid, UUID nodeUuid) {
        assertComputationNotRunning(nodeUuid);
        assertNoNodeIsBuilding(studyUuid);
    }

    public void assertNoNodeIsBuilding(UUID studyUuid) {
        networkModificationTreeService.getAllNodes(studyUuid).stream().forEach(node -> {
            if (networkModificationTreeService.getBuildStatus(node.getIdNode()) == BuildStatus.BUILDING) {
                throw new StudyException(NOT_ALLOWED, "No modification is allowed during a node building.");
            }
        });
    }

    public void assertRootNodeOrBuiltNode(UUID studyUuid, UUID nodeUuid) {
        if (!(networkModificationTreeService.getStudyRootNodeUuid(studyUuid).equals(nodeUuid)
                || networkModificationTreeService.getBuildStatus(nodeUuid) == BuildStatus.BUILT)) {
            throw new StudyException(NODE_NOT_BUILT);
        }
    }

    public static LoadFlowParametersEntity toEntity(LoadFlowParameters parameters) {
        Objects.requireNonNull(parameters);
        return new LoadFlowParametersEntity(parameters.getVoltageInitMode(),
                parameters.isTransformerVoltageControlOn(),
                parameters.isNoGeneratorReactiveLimits(),
                parameters.isPhaseShifterRegulationOn(),
                parameters.isTwtSplitShuntAdmittance(),
                parameters.isShuntCompensatorVoltageControlOn(),
                parameters.isReadSlackBus(),
                parameters.isWriteSlackBus(),
                parameters.isDc(),
                parameters.isDistributedSlack(),
                parameters.getBalanceType(),
                parameters.isDcUseTransformerRatio(),
                parameters.getCountriesToBalance().stream().map(Country::toString).collect(Collectors.toSet()),
                parameters.getConnectedComponentMode(),
                parameters.isHvdcAcEmulation());
    }

    public static LoadFlowParameters fromEntity(LoadFlowParametersEntity entity) {
        Objects.requireNonNull(entity);
        return new LoadFlowParameters(entity.getVoltageInitMode(),
            entity.isTransformerVoltageControlOn(),
            entity.isNoGeneratorReactiveLimits(),
            entity.isPhaseShifterRegulationOn(),
            entity.isTwtSplitShuntAdmittance(),
            entity.isShuntCompensatorVoltageControlOn(),
            entity.isReadSlackBus(),
            entity.isWriteSlackBus(),
            entity.isDc(),
            entity.isDistributedSlack(),
            entity.getBalanceType(),
            entity.isDcUseTransformerRatio(),
            entity.getCountriesToBalance().stream().map(Country::valueOf).collect(Collectors.toSet()),
            entity.getConnectedComponentMode(),
            entity.isHvdcAcEmulation()
            );
    }

    public static LoadFlowResultEntity toEntity(LoadFlowResult result) {
        return result != null
                ? new LoadFlowResultEntity(result.isOk(),
                      result.getMetrics(),
                      result.getLogs(),
                      result.getComponentResults().stream().map(StudyService::toEntity).collect(Collectors.toList())) : null;
    }

    public static LoadFlowResult fromEntity(LoadFlowResultEntity entity) {
        LoadFlowResult result = null;
        if (entity != null) {
            // This is a workaround to prepare the componentResultEmbeddables which will be used later in the webflux pipeline
            // The goal is to avoid LazyInitializationException
            @SuppressWarnings("unused")
            int ignoreSize = entity.getComponentResults().size();
            @SuppressWarnings("unused")
            int ignoreSize2 = entity.getMetrics().size();

            result = new LoadFlowResultImpl(entity.isOk(),
                    entity.getMetrics(),
                    entity.getLogs(),
                    entity.getComponentResults().stream().map(StudyService::fromEntity).collect(Collectors.toList()));
        }
        return result;
    }

    public static ComponentResultEmbeddable toEntity(LoadFlowResult.ComponentResult componentResult) {
        Objects.requireNonNull(componentResult);
        return new ComponentResultEmbeddable(componentResult.getConnectedComponentNum(),
            componentResult.getSynchronousComponentNum(),
            componentResult.getStatus(),
            componentResult.getIterationCount(),
            componentResult.getSlackBusId(),
            componentResult.getSlackBusActivePowerMismatch(),
            componentResult.getDistributedActivePower());
    }

    public static LoadFlowResult.ComponentResult fromEntity(ComponentResultEmbeddable entity) {
        Objects.requireNonNull(entity);
        return new LoadFlowResultImpl.ComponentResultImpl(entity.getConnectedComponentNum(),
            entity.getSynchronousComponentNum(),
            entity.getStatus(),
            entity.getIterationCount(),
            entity.getSlackBusId(),
            entity.getSlackBusActivePowerMismatch(),
            entity.getDistributedActivePower());
    }

    public LoadFlowParameters getLoadFlowParameters(UUID studyUuid) {
        return studyRepository.findById(studyUuid)
            .map(studyEntity -> fromEntity(studyEntity.getLoadFlowParameters()))
            .orElse(null);
    }

    void setLoadFlowParameters(UUID studyUuid, LoadFlowParameters parameters) {
        updateLoadFlowParameters(studyUuid, toEntity(parameters != null ? parameters : LoadFlowParameters.load()));
        invalidateLoadFlowStatusOnAllNodes(studyUuid);
        notificationService.emitStudyChanged(studyUuid, null, NotificationService.UPDATE_TYPE_LOADFLOW_STATUS);
        invalidateSecurityAnalysisStatusOnAllNodes(studyUuid);
        notificationService.emitStudyChanged(studyUuid, null, NotificationService.UPDATE_TYPE_SECURITY_ANALYSIS_STATUS);
    }

    public void invalidateLoadFlowStatusOnAllNodes(UUID studyUuid) {
        networkModificationTreeService.updateStudyLoadFlowStatus(studyUuid, LoadFlowStatus.NOT_DONE);
    }

    public String getLoadFlowProvider(UUID studyUuid) {
        return studyRepository.findById(studyUuid)
            .map(StudyEntity::getLoadFlowProvider)
            .orElse("");
    }

    @Transactional
    public void updateLoadFlowProvider(UUID studyUuid, String provider) {
        Optional<StudyEntity> studyEntity = studyRepository.findById(studyUuid);
        studyEntity.ifPresent(studyEntity1 -> studyEntity1.setLoadFlowProvider(provider != null ? provider : defaultLoadflowProvider));
        networkModificationTreeService.updateStudyLoadFlowStatus(studyUuid, LoadFlowStatus.NOT_DONE);
        notificationService.emitStudyChanged(studyUuid, null, NotificationService.UPDATE_TYPE_LOADFLOW_STATUS);
    }

    @Transactional
    public UUID runSecurityAnalysis(UUID studyUuid, List<String> contingencyListNames, String parameters,
            UUID nodeUuid) {
        Objects.requireNonNull(studyUuid);
        Objects.requireNonNull(contingencyListNames);
        Objects.requireNonNull(parameters);
        Objects.requireNonNull(nodeUuid);

        UUID networkUuid = networkStoreService.getNetworkUuid(studyUuid);
        String provider = getLoadFlowProvider(studyUuid);
        String variantId = getVariantId(nodeUuid);
        UUID reportUuid = getReportUuid(nodeUuid);

        String receiver;
        try {
            receiver = URLEncoder.encode(objectMapper.writeValueAsString(new SAReceiver(nodeUuid)),
                    StandardCharsets.UTF_8);
        } catch (JsonProcessingException e) {
            throw new UncheckedIOException(e);
        }
        var uriComponentsBuilder = UriComponentsBuilder
                .fromPath(DELIMITER + SECURITY_ANALYSIS_API_VERSION + "/networks/{networkUuid}/run-and-save")
                .queryParam("reportUuid", reportUuid.toString());
        if (!provider.isEmpty()) {
            uriComponentsBuilder.queryParam("provider", provider);
        }
        if (!StringUtils.isBlank(variantId)) {
            uriComponentsBuilder.queryParam(QUERY_PARAM_VARIANT_ID, variantId);
        }
        var path = uriComponentsBuilder.queryParam("contingencyListName", contingencyListNames)
                .queryParam(QUERY_PARAM_RECEIVER, receiver).buildAndExpand(networkUuid).toUriString();

        HttpHeaders headers = new HttpHeaders();
        headers.setContentType(MediaType.APPLICATION_JSON);

        HttpEntity<String> httpEntity = new HttpEntity<>(parameters, headers);

        UUID result = restTemplate
                .exchange(securityAnalysisServerBaseUri + path, HttpMethod.POST, httpEntity, UUID.class).getBody();

        updateSecurityAnalysisResultUuid(nodeUuid, result);
        notificationService.emitStudyChanged(studyUuid, nodeUuid, NotificationService.UPDATE_TYPE_SECURITY_ANALYSIS_STATUS);
        return result;
    }

    public String getSecurityAnalysisResult(UUID nodeUuid, List<String> limitTypes) {
        Objects.requireNonNull(limitTypes);
        String result = null;
        Optional<UUID> resultUuidOpt = getSecurityAnalysisResultUuid(nodeUuid);

        if (resultUuidOpt.isEmpty()) {
            return null;
        }

        String path = UriComponentsBuilder.fromPath(DELIMITER + SECURITY_ANALYSIS_API_VERSION + "/results/{resultUuid}")
                .queryParam("limitType", limitTypes).buildAndExpand(resultUuidOpt.get()).toUriString();
        try {
            result = restTemplate.getForObject(securityAnalysisServerBaseUri + path, String.class);
        } catch (HttpStatusCodeException e) {
            if (HttpStatus.NOT_FOUND.equals(e.getStatusCode())) {
                throw new StudyException(SECURITY_ANALYSIS_NOT_FOUND);
            } else {
                throw e;
            }
        }

        return result;
    }

    public Integer getContingencyCount(UUID studyUuid, List<String> contingencyListNames, UUID nodeUuid) {
        Objects.requireNonNull(studyUuid);
        Objects.requireNonNull(contingencyListNames);
        Objects.requireNonNull(nodeUuid);

        UUID uuid = networkStoreService.getNetworkUuid(studyUuid);
        String variantId = getVariantId(nodeUuid);

        return contingencyListNames.stream().map(contingencyListName -> {
            var uriComponentsBuilder = UriComponentsBuilder
                    .fromPath(DELIMITER + ACTIONS_API_VERSION + "/contingency-lists/{contingencyListName}/export")
                    .queryParam("networkUuid", uuid);
            if (!StringUtils.isBlank(variantId)) {
                uriComponentsBuilder.queryParam(QUERY_PARAM_VARIANT_ID, variantId);
            }
            var path = uriComponentsBuilder.buildAndExpand(contingencyListName).toUriString();

            List<Contingency> contingencies = restTemplate.exchange(actionsServerBaseUri + path, HttpMethod.GET, null,
                    new ParameterizedTypeReference<List<Contingency>>() {
                    }).getBody();

            return contingencies.size();
        }).reduce(0, Integer::sum);
    }

    byte[] getSubstationSvg(UUID studyUuid, String substationId, DiagramParameters diagramParameters,
            String substationLayout, UUID nodeUuid) {
        UUID networkUuid = networkStoreService.getNetworkUuid(studyUuid);
        String variantId = getVariantId(nodeUuid);

        var uriComponentsBuilder = UriComponentsBuilder
                .fromPath(DELIMITER + SINGLE_LINE_DIAGRAM_API_VERSION + "/substation-svg/{networkUuid}/{substationId}")
                .queryParam(QUERY_PARAM_USE_NAME, diagramParameters.isUseName())
                .queryParam(QUERY_PARAM_CENTER_LABEL, diagramParameters.isLabelCentered())
                .queryParam(QUERY_PARAM_DIAGONAL_LABEL, diagramParameters.isLabelCentered())
                .queryParam(QUERY_PARAM_TOPOLOGICAL_COLORING, diagramParameters.isTopologicalColoring())
                .queryParam(QUERY_PARAM_SUBSTATION_LAYOUT, substationLayout);
        if (diagramParameters.getComponentLibrary() != null) {
            uriComponentsBuilder.queryParam(QUERY_PARAM_COMPONENT_LIBRARY, diagramParameters.getComponentLibrary());
        }
        if (!StringUtils.isBlank(variantId)) {
            uriComponentsBuilder.queryParam(QUERY_PARAM_VARIANT_ID, variantId);
        }
        var path = uriComponentsBuilder.buildAndExpand(networkUuid, substationId).toUriString();

        byte[] result;
        try {
            result = restTemplate.getForObject(singleLineDiagramServerBaseUri + path, byte[].class);
        } catch (HttpStatusCodeException e) {
            if (HttpStatus.NOT_FOUND.equals(e.getStatusCode())) {
                throw new StudyException(SVG_NOT_FOUND, "Substation " + substationId + " not found");
            } else {
                throw e;
            }
        }
        return result;
    }

    String getSubstationSvgAndMetadata(UUID studyUuid, String substationId, DiagramParameters diagramParameters,
            String substationLayout, UUID nodeUuid) {
        UUID networkUuid = networkStoreService.getNetworkUuid(studyUuid);
        String variantId = getVariantId(nodeUuid);

        var uriComponentsBuilder = UriComponentsBuilder
                .fromPath(DELIMITER + SINGLE_LINE_DIAGRAM_API_VERSION
                        + "/substation-svg-and-metadata/{networkUuid}/{substationId}")
                .queryParam(QUERY_PARAM_USE_NAME, diagramParameters.isUseName())
                .queryParam(QUERY_PARAM_CENTER_LABEL, diagramParameters.isLabelCentered())
                .queryParam(QUERY_PARAM_DIAGONAL_LABEL, diagramParameters.isDiagonalLabel())
                .queryParam(QUERY_PARAM_TOPOLOGICAL_COLORING, diagramParameters.isTopologicalColoring())
                .queryParam(QUERY_PARAM_SUBSTATION_LAYOUT, substationLayout);
        if (diagramParameters.getComponentLibrary() != null) {
            uriComponentsBuilder.queryParam(QUERY_PARAM_COMPONENT_LIBRARY, diagramParameters.getComponentLibrary());
        }
        if (!StringUtils.isBlank(variantId)) {
            uriComponentsBuilder.queryParam(QUERY_PARAM_VARIANT_ID, variantId);
        }
        var path = uriComponentsBuilder.buildAndExpand(networkUuid, substationId).toUriString();

        String result;
        try {
            result = restTemplate.getForObject(singleLineDiagramServerBaseUri + path, String.class);
        } catch (HttpStatusCodeException e) {
            if (HttpStatus.NOT_FOUND.equals(e.getStatusCode())) {
                throw new StudyException(SVG_NOT_FOUND, "Substation " + substationId + " not found");
            } else {
                throw e;
            }
        }
        return result;
    }

    String getNeworkAreaDiagram(UUID studyUuid, UUID nodeUuid, List<String> voltageLevelsIds, int depth) {
        UUID networkUuid = networkStoreService.getNetworkUuid(studyUuid);
        String variantId = getVariantId(nodeUuid);

        var uriComponentsBuilder = UriComponentsBuilder.fromPath(DELIMITER + SINGLE_LINE_DIAGRAM_API_VERSION +
                "/network-area-diagram/{networkUuid}")
                .queryParam(QUERY_PARAM_DEPTH, depth)
                .queryParam(QUERY_PARAM_VOLTAGE_LEVELS_IDS, voltageLevelsIds);
        if (!StringUtils.isBlank(variantId)) {
            uriComponentsBuilder.queryParam(QUERY_PARAM_VARIANT_ID, variantId);
        }
        var path = uriComponentsBuilder
                .buildAndExpand(networkUuid)
                .toUriString();

        return restTemplate.getForObject(singleLineDiagramServerBaseUri + path, String.class);
    }

    public String getSecurityAnalysisStatus(UUID nodeUuid) {
        String result = null;
        Optional<UUID> resultUuidOpt = getSecurityAnalysisResultUuid(nodeUuid);

        if (resultUuidOpt.isEmpty()) {
            return null;
        }

        String path = UriComponentsBuilder
                .fromPath(DELIMITER + SECURITY_ANALYSIS_API_VERSION + "/results/{resultUuid}/status")
                .buildAndExpand(resultUuidOpt.get()).toUriString();

        try {
            result = restTemplate.getForObject(securityAnalysisServerBaseUri + path, String.class);
        } catch (HttpStatusCodeException e) {
            if (HttpStatus.NOT_FOUND.equals(e.getStatusCode())) {
                throw new StudyException(SECURITY_ANALYSIS_NOT_FOUND);
            }
            throw e;
        }

        return result;
    }

    private void invalidateSaStatus(List<UUID> uuids) {
        if (!uuids.isEmpty()) {
            String path = UriComponentsBuilder
                    .fromPath(DELIMITER + SECURITY_ANALYSIS_API_VERSION + "/results/invalidate-status")
                    .queryParam(RESULT_UUID, uuids).build().toUriString();

            restTemplate.put(securityAnalysisServerBaseUri + path, Void.class);
        }
    }

    public void invalidateSecurityAnalysisStatus(UUID nodeUuid) {
        invalidateSaStatus(networkModificationTreeService.getSecurityAnalysisResultUuidsFromNode(nodeUuid));
    }

    public void invalidateSecurityAnalysisStatusOnAllNodes(UUID studyUuid) {
        invalidateSaStatus(networkModificationTreeService.getStudySecurityAnalysisResultUuids(studyUuid));
    }

    void setCaseServerBaseUri(String caseServerBaseUri) {
        this.caseServerBaseUri = caseServerBaseUri;
    }

    void setNetworkConversionServerBaseUri(String networkConversionServerBaseUri) {
        this.networkConversionServerBaseUri = networkConversionServerBaseUri;
    }

    void setGeoDataServerBaseUri(String geoDataServerBaseUri) {
        this.geoDataServerBaseUri = geoDataServerBaseUri;
    }

    void setSingleLineDiagramServerBaseUri(String singleLineDiagramServerBaseUri) {
        this.singleLineDiagramServerBaseUri = singleLineDiagramServerBaseUri;
    }

    void setNetworkMapServerBaseUri(String networkMapServerBaseUri) {
        this.networkMapServerBaseUri = networkMapServerBaseUri;
    }

    void setLoadFlowServerBaseUri(String loadFlowServerBaseUri) {
        this.loadFlowServerBaseUri = loadFlowServerBaseUri;
    }

    public void setSecurityAnalysisServerBaseUri(String securityAnalysisServerBaseUri) {
        this.securityAnalysisServerBaseUri = securityAnalysisServerBaseUri;
    }

    public void setActionsServerBaseUri(String actionsServerBaseUri) {
        this.actionsServerBaseUri = actionsServerBaseUri;
    }

    public void stopSecurityAnalysis(UUID studyUuid, UUID nodeUuid) {
        Objects.requireNonNull(studyUuid);
        Objects.requireNonNull(nodeUuid);

        Optional<UUID> resultUuidOpt = getSecurityAnalysisResultUuid(nodeUuid);

        if (resultUuidOpt.isEmpty()) {
            return;
        }

        String receiver;
        try {
            receiver = URLEncoder.encode(objectMapper.writeValueAsString(new SAReceiver(nodeUuid)),
                    StandardCharsets.UTF_8);
        } catch (JsonProcessingException e) {
            throw new UncheckedIOException(e);
        }
        String path = UriComponentsBuilder
                .fromPath(DELIMITER + SECURITY_ANALYSIS_API_VERSION + "/results/{resultUuid}/stop")
                .queryParam(QUERY_PARAM_RECEIVER, receiver).buildAndExpand(resultUuidOpt.get()).toUriString();

        restTemplate.put(securityAnalysisServerBaseUri + path, Void.class);
    }

    @Bean
    @Transactional
    public Consumer<Message<String>> consumeSaStopped() {
        return message -> {
            String receiver = message.getHeaders().get(HEADER_RECEIVER, String.class);
            if (receiver != null) {
                SAReceiver receiverObj;
                try {
                    receiverObj = objectMapper.readValue(URLDecoder.decode(receiver, StandardCharsets.UTF_8),
                            SAReceiver.class);

                    LOGGER.info("Security analysis stopped for node '{}'", receiverObj.getNodeUuid());

                    // delete security analysis result in database
                    updateSecurityAnalysisResultUuid(receiverObj.getNodeUuid(), null);
                    // send notification for stopped computation
                    UUID studyUuid = getStudyUuidFromNodeUuid(receiverObj.getNodeUuid());
                    notificationService.emitStudyChanged(studyUuid, receiverObj.getNodeUuid(), NotificationService.UPDATE_TYPE_SECURITY_ANALYSIS_STATUS);

                } catch (JsonProcessingException e) {
                    LOGGER.error(e.toString());
                }
            }
        };
    }

    @Bean
    @Transactional
    public Consumer<Message<String>> consumeSaFailed() {
        return message -> {
            String receiver = message.getHeaders().get(HEADER_RECEIVER, String.class);
            if (receiver != null) {
                SAReceiver receiverObj;
                try {
                    receiverObj = objectMapper.readValue(URLDecoder.decode(receiver, StandardCharsets.UTF_8),
                            SAReceiver.class);

                    LOGGER.info("Security analysis failed for node '{}'", receiverObj.getNodeUuid());

                    // delete security analysis result in database
                    updateSecurityAnalysisResultUuid(receiverObj.getNodeUuid(), null);
                    // send notification for failed computation
                    UUID studyUuid = getStudyUuidFromNodeUuid(receiverObj.getNodeUuid());
                    notificationService.emitStudyChanged(studyUuid, receiverObj.getNodeUuid(), NotificationService.UPDATE_TYPE_SECURITY_ANALYSIS_FAILED);

                } catch (JsonProcessingException e) {
                    LOGGER.error(e.toString());
                }
            }
        };
    }

    @Bean
    public Consumer<Message<String>> consumeCaseImportSucceeded() {
        return message -> {
            String receiverString = message.getHeaders().get(HEADER_RECEIVER, String.class);
            UUID networkUuid = UUID.fromString(message.getHeaders().get(NETWORK_UUID, String.class));
            String networkId = message.getHeaders().get(NETWORK_ID, String.class);
            NetworkInfos networkInfos = new NetworkInfos(networkUuid, networkId);

            if (receiverString != null) {
                CaseImportReceiver receiver;
                try {
                    receiver = objectMapper.readValue(URLDecoder.decode(receiverString, StandardCharsets.UTF_8),
                            CaseImportReceiver.class);

                    UUID caseUuid = receiver.getCaseUuid();
                    UUID studyUuid = receiver.getStudyUuid();
                    String userId = receiver.getUserId();
                    Long startTime = receiver.getStartTime();
                    UUID importReportUuid = receiver.getReportUuid();

                    try {
                        String caseFormat = getCaseFormat(caseUuid, studyUuid, userId);
                        LoadFlowParameters loadFlowParameters = LoadFlowParameters.load();
                        insertStudy(studyUuid, userId, networkInfos, caseFormat, caseUuid, false, toEntity(loadFlowParameters), importReportUuid);
                    } catch (Exception e) {
                        LOGGER.error(e.toString(), e);
                    } finally {
                        self.deleteStudyIfNotCreationInProgress(studyUuid, userId);
                        LOGGER.trace("Create study '{}' : {} seconds", studyUuid,
                                TimeUnit.NANOSECONDS.toSeconds(System.nanoTime() - startTime));
                    }

                } catch (JsonProcessingException e) {
                    LOGGER.error(e.toString());
                }
            }
        };
    }

    @Bean
    public Consumer<Message<String>> consumeCaseImportFailed() {
        return message -> {
            CaseImportReceiver receiver = message.getHeaders().get(HEADER_RECEIVER, CaseImportReceiver.class);
            String errorMessage = message.getHeaders().get(HEADER_ERROR_MESSAGE, String.class);

            UUID studyUuid = receiver.getStudyUuid();
            String userId = receiver.getUserId();

            self.deleteStudyIfNotCreationInProgress(studyUuid, userId);
            notificationService.emitStudyCreationError(studyUuid, userId, errorMessage);
        };
    }

    private StudyEntity insertStudyEntity(UUID uuid, String userId, UUID networkUuid, String networkId,
            String caseFormat, UUID caseUuid, boolean casePrivate, LoadFlowParametersEntity loadFlowParameters,
            UUID importReportUuid) {
        Objects.requireNonNull(uuid);
        Objects.requireNonNull(userId);
        Objects.requireNonNull(networkUuid);
        Objects.requireNonNull(networkId);
        Objects.requireNonNull(caseFormat);
        Objects.requireNonNull(caseUuid);
        Objects.requireNonNull(loadFlowParameters);

        StudyEntity studyEntity = new StudyEntity(uuid, userId, LocalDateTime.now(ZoneOffset.UTC), networkUuid, networkId, caseFormat, caseUuid, casePrivate, defaultLoadflowProvider, loadFlowParameters);
        return self.insertStudy(studyEntity, importReportUuid);
    }

    @Transactional
    public StudyEntity insertStudy(StudyEntity studyEntity, UUID importReportUuid) {
        var study = studyRepository.save(studyEntity);

        networkModificationTreeService.createBasicTree(study, importReportUuid);
        return study;
    }

    @Transactional
    public StudyEntity insertDuplicatedStudy(StudyEntity studyEntity, UUID sourceStudyUuid, UUID reportUuid) {
        var study = studyRepository.save(studyEntity);

        networkModificationTreeService.createRoot(study, reportUuid);
        AbstractNode rootNode = networkModificationTreeService.getStudyTree(sourceStudyUuid);
        networkModificationTreeService.cloneStudyTree(rootNode, null, studyEntity);
        return study;
    }

    void updateSecurityAnalysisResultUuid(UUID nodeUuid, UUID securityAnalysisResultUuid) {
        networkModificationTreeService.updateSecurityAnalysisResultUuid(nodeUuid, securityAnalysisResultUuid);
    }

    void updateLoadFlowStatus(UUID nodeUuid, LoadFlowStatus loadFlowStatus) {
        networkModificationTreeService.updateLoadFlowStatus(nodeUuid, loadFlowStatus);
    }

    private StudyCreationRequestEntity insertStudyCreationRequestEntity(String userId, UUID studyUuid) {
        StudyCreationRequestEntity studyCreationRequestEntity = new StudyCreationRequestEntity(
                studyUuid == null ? UUID.randomUUID() : studyUuid, userId, LocalDateTime.now(ZoneOffset.UTC));
        return studyCreationRequestRepository.save(studyCreationRequestEntity);
    }

    private void updateLoadFlowResultAndStatus(UUID nodeUuid, LoadFlowResult loadFlowResult,
            LoadFlowStatus loadFlowStatus, boolean updateChildren) {
        networkModificationTreeService.updateLoadFlowResultAndStatus(nodeUuid, loadFlowResult, loadFlowStatus,
                updateChildren);
    }

    @Transactional
    public void updateLoadFlowParameters(UUID studyUuid, LoadFlowParametersEntity loadFlowParametersEntity) {
        Optional<StudyEntity> studyEntity = studyRepository.findById(studyUuid);
        studyEntity.ifPresent(studyEntity1 -> studyEntity1.setLoadFlowParameters(loadFlowParametersEntity));
    }

    List<String> getAvailableSvgComponentLibraries() {
        String path = UriComponentsBuilder
                .fromPath(DELIMITER + SINGLE_LINE_DIAGRAM_API_VERSION + "/svg-component-libraries").toUriString();

        return restTemplate.exchange(singleLineDiagramServerBaseUri + path, HttpMethod.GET, null,
                new ParameterizedTypeReference<List<String>>() {
                }).getBody();
    }

    // TODO remove
    private String getVariantId(UUID nodeUuid) {
        return networkModificationTreeService.getVariantId(nodeUuid);
    }

    public void createEquipment(UUID studyUuid, String createEquipmentAttributes, ModificationType modificationType,
            UUID nodeUuid) {
        notificationService.emitStartModificationEquipmentNotification(studyUuid, nodeUuid, NotificationService.MODIFICATIONS_CREATING_IN_PROGRESS);
        try {
            NodeModificationInfos nodeInfos = getNodeModificationInfos(nodeUuid);
            UUID groupUuid = nodeInfos.getModificationGroupUuid();
            String variantId = nodeInfos.getVariantId();
            UUID reportUuid = nodeInfos.getReportUuid();
            List<EquipmentModificationInfos> equipmentModificationInfosList = networkModificationService
                    .createEquipment(studyUuid, createEquipmentAttributes, groupUuid, modificationType, variantId, reportUuid);
            Set<String> substationIds = getSubstationIds(equipmentModificationInfosList);
            notificationService.emitStudyChanged(studyUuid, nodeUuid, NotificationService.UPDATE_TYPE_STUDY, substationIds);
            updateStatuses(studyUuid, nodeUuid);
        } finally {
            notificationService.emitEndModificationEquipmentNotification(studyUuid, nodeUuid);
        }
    }

    public void modifyEquipment(UUID studyUuid, String modifyEquipmentAttributes, ModificationType modificationType,
            UUID nodeUuid) {
        notificationService.emitStartModificationEquipmentNotification(studyUuid, nodeUuid, NotificationService.MODIFICATIONS_CREATING_IN_PROGRESS);
        try {
            NodeModificationInfos nodeInfos = getNodeModificationInfos(nodeUuid);
            UUID groupUuid = nodeInfos.getModificationGroupUuid();
            String variantId = nodeInfos.getVariantId();
            UUID reportUuid = nodeInfos.getReportUuid();

            List<EquipmentModificationInfos> equipmentModificationInfosList = networkModificationService
                    .modifyEquipment(studyUuid, modifyEquipmentAttributes, groupUuid, modificationType, variantId, reportUuid);
            Set<String> substationIds = getSubstationIds(equipmentModificationInfosList);

            notificationService.emitStudyChanged(studyUuid, nodeUuid, NotificationService.UPDATE_TYPE_STUDY, substationIds);
            updateStatuses(studyUuid, nodeUuid);
        } finally {
            notificationService.emitEndModificationEquipmentNotification(studyUuid, nodeUuid);
        }
    }

    public void updateEquipmentCreation(UUID studyUuid, String createEquipmentAttributes,
            ModificationType modificationType, UUID nodeUuid, UUID modificationUuid) {
        notificationService.emitStartModificationEquipmentNotification(studyUuid, nodeUuid, NotificationService.MODIFICATIONS_UPDATING_IN_PROGRESS);
        try {
            networkModificationService.updateEquipmentCreation(createEquipmentAttributes, modificationType,
                    modificationUuid);
            updateStatuses(studyUuid, nodeUuid, false);
        } finally {
            notificationService.emitEndModificationEquipmentNotification(studyUuid, nodeUuid);
        }
    }

    public void updateEquipmentModification(UUID studyUuid, String modifyEquipmentAttributes, ModificationType modificationType, UUID nodeUuid, UUID modificationUuid) {
        notificationService.emitStartModificationEquipmentNotification(studyUuid, nodeUuid, NotificationService.MODIFICATIONS_UPDATING_IN_PROGRESS);
        try {
            networkModificationService.updateEquipmentModification(modifyEquipmentAttributes, modificationType, modificationUuid);
            updateStatuses(studyUuid, nodeUuid, false);
        } finally {
            notificationService.emitEndModificationEquipmentNotification(studyUuid, nodeUuid);
        }
    }

    void deleteEquipment(UUID studyUuid, String equipmentType, String equipmentId, UUID nodeUuid) {
        notificationService.emitStartModificationEquipmentNotification(studyUuid, nodeUuid, NotificationService.MODIFICATIONS_CREATING_IN_PROGRESS);
        try {
            NodeModificationInfos nodeInfos = getNodeModificationInfos(nodeUuid);
            UUID groupUuid = nodeInfos.getModificationGroupUuid();
            String variantId = nodeInfos.getVariantId();
            UUID reportUuid = nodeInfos.getReportUuid();

            List<EquipmentDeletionInfos> equipmentDeletionInfosList = networkModificationService.deleteEquipment(studyUuid,
                    equipmentType, equipmentId, groupUuid, variantId, reportUuid);

            equipmentDeletionInfosList.forEach(deletionInfo ->
                    notificationService.emitStudyEquipmentDeleted(studyUuid, nodeUuid, NotificationService.UPDATE_TYPE_STUDY, deletionInfo.getSubstationIds(),
                            deletionInfo.getEquipmentType(), deletionInfo.getEquipmentId())
            );
            updateStatuses(studyUuid, nodeUuid);
        } finally {
            notificationService.emitEndModificationEquipmentNotification(studyUuid, nodeUuid);
        }
    }

    List<VoltageLevelInfos> getVoltageLevels(UUID studyUuid, UUID nodeUuid) {
        UUID networkUuid = networkStoreService.getNetworkUuid(studyUuid);
        String variantId = getVariantId(nodeUuid);

        UriComponentsBuilder builder = UriComponentsBuilder
                .fromPath(DELIMITER + NETWORK_MAP_API_VERSION + "/networks/{networkUuid}/voltage-levels");
        if (!StringUtils.isBlank(variantId)) {
            builder = builder.queryParam(QUERY_PARAM_VARIANT_ID, variantId);
        }
        String path = builder.buildAndExpand(networkUuid).toUriString();

        List<VoltageLevelMapData> voltageLevelsMapData = restTemplate.exchange(networkMapServerBaseUri + path,
                HttpMethod.GET, null, new ParameterizedTypeReference<List<VoltageLevelMapData>>() {
                }).getBody();

        return voltageLevelsMapData != null ?
                voltageLevelsMapData.stream().map(e -> VoltageLevelInfos.builder().id(e.getId()).name(e.getName())
                        .substationId(e.getSubstationId()).build()).collect(Collectors.toList())
                : null;
    }

    List<IdentifiableInfos> getVoltageLevelBusesOrBusbarSections(UUID studyUuid, UUID nodeUuid, String voltageLevelId,
            String busPath) {
        UUID networkUuid = networkStoreService.getNetworkUuid(studyUuid);
        String variantId = getVariantId(nodeUuid);

        UriComponentsBuilder builder = UriComponentsBuilder.fromPath(DELIMITER + NETWORK_MAP_API_VERSION
                + "/networks/{networkUuid}/voltage-levels/{voltageLevelId}/" + busPath);
        if (!StringUtils.isBlank(variantId)) {
            builder = builder.queryParam(QUERY_PARAM_VARIANT_ID, variantId);
        }
        String path = builder.buildAndExpand(networkUuid, voltageLevelId).toUriString();

        return restTemplate.exchange(networkMapServerBaseUri + path, HttpMethod.GET, null,
                new ParameterizedTypeReference<List<IdentifiableInfos>>() {
                }).getBody();
    }

    List<IdentifiableInfos> getVoltageLevelBuses(UUID studyUuid, UUID nodeUuid, String voltageLevelId, Boolean inUpstreamBuiltParentNode) {
        UUID nodeUuidToSearchIn = nodeUuid;
        if (inUpstreamBuiltParentNode) {
            nodeUuidToSearchIn = networkModificationTreeService.doGetLastParentNodeBuilt(nodeUuid);
        }
        return getVoltageLevelBusesOrBusbarSections(studyUuid, nodeUuidToSearchIn, voltageLevelId, "configured-buses");
    }

    List<IdentifiableInfos> getVoltageLevelBusbarSections(UUID studyUuid, UUID nodeUuid, String voltageLevelId, Boolean inUpstreamBuiltParentNode) {
        UUID nodeUuidToSearchIn = nodeUuid;
        if (inUpstreamBuiltParentNode) {
            nodeUuidToSearchIn = networkModificationTreeService.doGetLastParentNodeBuilt(nodeUuid);
        }
        return getVoltageLevelBusesOrBusbarSections(studyUuid, nodeUuidToSearchIn, voltageLevelId, "busbar-sections");
    }

    public LoadFlowStatus getLoadFlowStatus(UUID nodeUuid) {
        return networkModificationTreeService.getLoadFlowStatus(nodeUuid).orElseThrow(() -> new StudyException(ELEMENT_NOT_FOUND));
    }

    public Optional<UUID> getSecurityAnalysisResultUuid(UUID nodeUuid) {
        return networkModificationTreeService.getSecurityAnalysisResultUuid(nodeUuid);
    }

    @Transactional(readOnly = true)
    public UUID getStudyUuidFromNodeUuid(UUID nodeUuid) {
        return networkModificationTreeService.getStudyUuidForNodeId(nodeUuid);
    }

    public LoadFlowInfos getLoadFlowInfos(UUID studyUuid, UUID nodeUuid) {
        Objects.requireNonNull(studyUuid);
        Objects.requireNonNull(nodeUuid);

        LoadFlowInfos lfInfos = networkModificationTreeService.getLoadFlowInfos(nodeUuid);

        return lfInfos;
    }

    private BuildInfos fillBuildInfos(UUID nodeUuid) {
        return networkModificationTreeService.prepareBuild(nodeUuid);
    }

    public void buildNode(@NonNull UUID studyUuid, @NonNull UUID nodeUuid) {
        BuildInfos buildInfos = fillBuildInfos(nodeUuid);
        List<UUID> reportsUuids = buildInfos.getModificationReportUuids();
        updateBuildStatus(nodeUuid, BuildStatus.BUILDING);
        reportsUuids.forEach(reportService::deleteReport);

        try {
            networkModificationService.buildNode(studyUuid, nodeUuid, buildInfos);
        } catch (Exception e) {
            updateBuildStatus(nodeUuid, BuildStatus.NOT_BUILT);
            throw new StudyException(NODE_BUILD_ERROR, e.getMessage());
        }

    }

    public void stopBuild(@NonNull UUID studyUuid, @NonNull UUID nodeUuid) {
        networkModificationService.stopBuild(studyUuid, nodeUuid);
    }

    @Bean
    @Transactional
    public Consumer<Message<String>> consumeBuildResult() {
        return message -> {
            Set<String> substationsIds = Stream.of(message.getPayload().trim().split(",")).collect(Collectors.toSet());
            String receiver = message.getHeaders().get(HEADER_RECEIVER, String.class);
            if (receiver != null) {
                SAReceiver receiverObj;
                try {
                    receiverObj = objectMapper.readValue(URLDecoder.decode(receiver, StandardCharsets.UTF_8),
                            SAReceiver.class);

                    updateBuildStatus(receiverObj.getNodeUuid(), BuildStatus.BUILT);

                    UUID studyUuid = getStudyUuidFromNodeUuid(receiverObj.getNodeUuid());
                    notificationService.emitStudyChanged(studyUuid, receiverObj.getNodeUuid(), NotificationService.UPDATE_TYPE_BUILD_COMPLETED, substationsIds);
                } catch (JsonProcessingException e) {
                    LOGGER.error(e.toString());
                }
            }
        };
    }

    @Bean
    @Transactional
    public Consumer<Message<String>> consumeBuildStopped() {
        return message -> {
            String receiver = message.getHeaders().get(HEADER_RECEIVER, String.class);
            if (receiver != null) {
                SAReceiver receiverObj;
                try {
                    receiverObj = objectMapper.readValue(URLDecoder.decode(receiver, StandardCharsets.UTF_8),
                            SAReceiver.class);

                    LOGGER.info("Build stopped for node '{}'", receiverObj.getNodeUuid());

                    updateBuildStatus(receiverObj.getNodeUuid(), BuildStatus.NOT_BUILT);
                    // send notification
                    UUID studyUuid = getStudyUuidFromNodeUuid(receiverObj.getNodeUuid());
                    notificationService.emitStudyChanged(studyUuid, receiverObj.getNodeUuid(), NotificationService.UPDATE_TYPE_BUILD_CANCELLED);
                } catch (JsonProcessingException e) {
                    LOGGER.error(e.toString());
                }
            }
        };
    }

    @Bean
    @Transactional
    public Consumer<Message<String>> consumeBuildFailed() {
        return message -> {
            String receiver = message.getHeaders().get(HEADER_RECEIVER, String.class);
            if (receiver != null) {
                SAReceiver receiverObj;
                try {
                    receiverObj = objectMapper.readValue(URLDecoder.decode(receiver, StandardCharsets.UTF_8),
                            SAReceiver.class);

                    LOGGER.info("Build failed for node '{}'", receiverObj.getNodeUuid());

                    updateBuildStatus(receiverObj.getNodeUuid(), BuildStatus.NOT_BUILT);
                    // send notification
                    UUID studyUuid = getStudyUuidFromNodeUuid(receiverObj.getNodeUuid());
                    notificationService.emitStudyChanged(studyUuid, receiverObj.getNodeUuid(), NotificationService.UPDATE_TYPE_BUILD_FAILED);
                } catch (JsonProcessingException e) {
                    LOGGER.error(e.toString());
                }
            }
        };
    }

    private void updateBuildStatus(UUID nodeUuid, BuildStatus buildStatus) {
        networkModificationTreeService.updateBuildStatus(nodeUuid, buildStatus);
    }

    private void invalidateBuild(UUID studyUuid, UUID nodeUuid, boolean invalidateOnlyChildrenBuildStatus) {
        AtomicReference<Long> startTime = new AtomicReference<>(null);
        startTime.set(System.nanoTime());
        InvalidateNodeInfos invalidateNodeInfos = new InvalidateNodeInfos();
        invalidateNodeInfos.setNetworkUuid(networkStoreService.doGetNetworkUuid(studyUuid));
        networkModificationTreeService.invalidateBuild(nodeUuid, invalidateOnlyChildrenBuildStatus, invalidateNodeInfos);

        CompletableFuture<Void> executeInParallel = CompletableFuture.allOf(
                studyServerExecutionService.runAsync(() ->  invalidateNodeInfos.getReportUuids().forEach(reportService::deleteReport)),  // TODO delete all with one request only
                studyServerExecutionService.runAsync(() ->  invalidateNodeInfos.getSecurityAnalysisResultUuids().forEach(this::deleteSaResult)),
                studyServerExecutionService.runAsync(() ->  networkStoreService.deleteVariants(invalidateNodeInfos.getNetworkUuid(), invalidateNodeInfos.getVariantIds()))
        );

        try {
            executeInParallel.get();
        } catch (Exception e) {
            if (e instanceof InterruptedException) {
                Thread.currentThread().interrupt();
            }
            LOGGER.error(e.toString(), e);
            throw new StudyException(INVALIDATE_BUILD_FAILED, e.getMessage());
        }

        if (startTime.get() != null) {
            LOGGER.trace("Invalidate node '{}' of study '{}' : {} seconds", nodeUuid, studyUuid,
                    TimeUnit.NANOSECONDS.toSeconds(System.nanoTime() - startTime.get()));
        }
    }

    private void updateStatuses(UUID studyUuid, UUID nodeUuid) {
        updateStatuses(studyUuid, nodeUuid, true);
    }

    private void updateStatuses(UUID studyUuid, UUID nodeUuid, boolean invalidateOnlyChildrenBuildStatus) {
        invalidateBuild(studyUuid, nodeUuid, invalidateOnlyChildrenBuildStatus);
        notificationService.emitStudyChanged(studyUuid, nodeUuid, NotificationService.UPDATE_TYPE_LOADFLOW_STATUS);
        notificationService.emitStudyChanged(studyUuid, nodeUuid, NotificationService.UPDATE_TYPE_SECURITY_ANALYSIS_STATUS);
    }

    @Transactional
    public void changeModificationActiveState(@NonNull UUID studyUuid, @NonNull UUID nodeUuid,
            @NonNull UUID modificationUuid, boolean active) {
        if (!getStudyUuidFromNodeUuid(nodeUuid).equals(studyUuid)) {
            throw new StudyException(NOT_ALLOWED);
        }
        networkModificationTreeService.handleExcludeModification(nodeUuid, modificationUuid, active);
        updateStatuses(studyUuid, nodeUuid, false);
    }

    @Transactional
    public void deleteModifications(UUID studyUuid, UUID nodeUuid, List<UUID> modificationsUuids) {
        notificationService.emitStartModificationEquipmentNotification(studyUuid, nodeUuid, NotificationService.MODIFICATIONS_DELETING_IN_PROGRESS);
        try {
            if (!getStudyUuidFromNodeUuid(nodeUuid).equals(studyUuid)) {
                throw new StudyException(NOT_ALLOWED);
            }
            UUID groupId = networkModificationTreeService.getModificationGroupUuid(nodeUuid);
            networkModificationService.deleteModifications(groupId, modificationsUuids);
            networkModificationTreeService.removeModificationsToExclude(nodeUuid, modificationsUuids);
            updateStatuses(studyUuid, nodeUuid, false);
        } finally {
            notificationService.emitEndModificationEquipmentNotification(studyUuid, nodeUuid);
        }
    }

    private void deleteSaResult(UUID uuid) {
        String path = UriComponentsBuilder.fromPath(DELIMITER + SECURITY_ANALYSIS_API_VERSION + "/results/{resultUuid}")
            .buildAndExpand(uuid)
            .toUriString();

        restTemplate.delete(securityAnalysisServerBaseUri + path);
    }

    @Transactional
    public void deleteNode(UUID studyUuid, UUID nodeId, boolean deleteChildren) {
        AtomicReference<Long> startTime = new AtomicReference<>(null);
        startTime.set(System.nanoTime());
        DeleteNodeInfos deleteNodeInfos = new DeleteNodeInfos();
        deleteNodeInfos.setNetworkUuid(networkStoreService.doGetNetworkUuid(studyUuid));
        networkModificationTreeService.doDeleteNode(studyUuid, nodeId, deleteChildren, deleteNodeInfos);

        CompletableFuture<Void> executeInParallel = CompletableFuture.allOf(
            studyServerExecutionService.runAsync(() ->  deleteNodeInfos.getModificationGroupUuids().forEach(networkModificationService::deleteModifications)),
            studyServerExecutionService.runAsync(() ->  deleteNodeInfos.getReportUuids().forEach(reportService::deleteReport)),
            studyServerExecutionService.runAsync(() ->  deleteNodeInfos.getSecurityAnalysisResultUuids().forEach(this::deleteSaResult)),
            studyServerExecutionService.runAsync(() ->  networkStoreService.deleteVariants(deleteNodeInfos.getNetworkUuid(), deleteNodeInfos.getVariantIds()))
        );

        try {
            executeInParallel.get();
        } catch (Exception e) {
            if (e instanceof InterruptedException) {
                Thread.currentThread().interrupt();
            }
            LOGGER.error(e.toString(), e);
            throw new StudyException(DELETE_NODE_FAILED, e.getMessage());
        }

        if (startTime.get() != null) {
            LOGGER.trace("Delete node '{}' of study '{}' : {} seconds", nodeId, studyUuid,
                    TimeUnit.NANOSECONDS.toSeconds(System.nanoTime() - startTime.get()));
        }
    }

    public void reindexStudy(UUID studyUuid) {
        Optional<StudyEntity> studyEntity = studyRepository.findById(studyUuid);
        if (studyEntity.isPresent()) {
            StudyEntity study = studyEntity.get();

            CreatedStudyBasicInfos studyInfos = toCreatedStudyBasicInfos(study);
            UUID networkUuid = study.getNetworkUuid();

            // reindex study in elasticsearch
            studyInfosService.recreateStudyInfos(studyInfos);

            // reindex study network equipments in elasticsearch
            String path = UriComponentsBuilder.fromPath(DELIMITER + NETWORK_CONVERSION_API_VERSION + "/networks/{networkUuid}/reindex-all")
                .buildAndExpand(networkUuid)
                .toUriString();

            try {
                restTemplate.exchange(networkConversionServerBaseUri + path, HttpMethod.POST, null, Void.class);
            } catch (HttpStatusCodeException e) {
                LOGGER.error(e.toString(), e);
                throw e;
            }
            invalidateBuild(studyUuid, networkModificationTreeService.getStudyRootNodeUuid(studyUuid), false);
            LOGGER.info("Study with id = '{}' has been reindexed", studyUuid);
        } else {
            throw new StudyException(STUDY_NOT_FOUND);
        }
    }

    @Transactional
    public void reorderModification(UUID studyUuid, UUID nodeUuid, UUID modificationUuid, UUID beforeUuid) {
        notificationService.emitStartModificationEquipmentNotification(studyUuid, nodeUuid, NotificationService.MODIFICATIONS_UPDATING_IN_PROGRESS);
        try {
            checkStudyContainsNode(studyUuid, nodeUuid);
            UUID groupUuid = networkModificationTreeService.getModificationGroupUuid(nodeUuid);
            networkModificationService.reorderModification(groupUuid, modificationUuid, beforeUuid);
            updateStatuses(studyUuid, nodeUuid, false);
        } finally {
            notificationService.emitEndModificationEquipmentNotification(studyUuid, nodeUuid);
        }
    }

    private void checkStudyContainsNode(UUID studyUuid, UUID nodeUuid) {
        if (!getStudyUuidFromNodeUuid(nodeUuid).equals(studyUuid)) {
            throw new StudyException(NOT_ALLOWED);
        }
    }

    private UUID getReportUuid(UUID nodeUuid) {
        return networkModificationTreeService.getReportUuid(nodeUuid);
    }

    private List<Pair<UUID, String>> getReportUuidsAndNames(UUID nodeUuid, boolean nodeOnlyReport) {
        return networkModificationTreeService.getReportUuidsAndNames(nodeUuid, nodeOnlyReport);
    }

    public List<ReporterModel> getNodeReport(UUID studyUuid, UUID nodeUuid, boolean nodeOnlyReport) {
        List<Pair<UUID, String>> reportUuidsAndNames = getReportUuidsAndNames(nodeUuid, nodeOnlyReport);
        return reportUuidsAndNames.stream().map(reportInfo -> {
            ReporterModel reporter = reportService.getReport(reportInfo.getLeft(), reportInfo.getRight());
            ReporterModel newReporter = new ReporterModel(reporter.getTaskKey(), reportInfo.getRight(), reporter.getTaskValues());
            reporter.getReports().forEach(newReporter::report);
            reporter.getSubReporters().forEach(newReporter::addSubReporter);
            return newReporter;
        }).collect(Collectors.toList());
    }

    public void deleteNodeReport(UUID studyUuid, UUID nodeUuid) {
        reportService.deleteReport(getReportUuid(nodeUuid));
    }

    private NodeModificationInfos getNodeModificationInfos(UUID nodeUuid) {
        return networkModificationTreeService.getNodeModificationInfos(nodeUuid);
    }

    public String getDefaultLoadflowProviderValue() {
        return defaultLoadflowProvider;
    }

    private Set<String> getSubstationIds(List<? extends ModificationInfos> modificationInfosList) {
        return modificationInfosList.stream().flatMap(modification -> modification.getSubstationIds().stream())
                .collect(Collectors.toSet());
    }

    public void lineSplitWithVoltageLevel(UUID studyUuid, String lineSplitWithVoltageLevelAttributes,
                                          ModificationType modificationType, UUID nodeUuid, UUID modificationUuid) {
        notificationService.emitStartModificationEquipmentNotification(studyUuid, nodeUuid, NotificationService.MODIFICATIONS_CREATING_IN_PROGRESS);
        try {
            Objects.requireNonNull(studyUuid);
            Objects.requireNonNull(lineSplitWithVoltageLevelAttributes);
            NodeModificationInfos nodeInfos = getNodeModificationInfos(nodeUuid);
            UUID groupUuid = nodeInfos.getModificationGroupUuid();
            String variantId = nodeInfos.getVariantId();
            UUID reportUuid = nodeInfos.getReportUuid();
            List<EquipmentModificationInfos> modifications = List.of();
            if (modificationUuid == null) {
                modifications = networkModificationService.splitLineWithVoltageLevel(studyUuid, lineSplitWithVoltageLevelAttributes,
                        groupUuid, modificationType, variantId, reportUuid);
            } else {
                networkModificationService.updateLineSplitWithVoltageLevel(lineSplitWithVoltageLevelAttributes,
                        modificationType, modificationUuid);
            }
            Set<String> allImpactedSubstationIds = modifications.stream()
                                                           .map(ModificationInfos::getSubstationIds).flatMap(Set::stream).collect(Collectors.toSet());
            List<EquipmentModificationInfos> deletions = modifications.stream()
                                                                 .filter(modif -> modif.getType() == ModificationType.EQUIPMENT_DELETION)
                                                                 .collect(Collectors.toList());
            deletions.forEach(modif -> notificationService.emitStudyEquipmentDeleted(studyUuid, nodeUuid, NotificationService.UPDATE_TYPE_STUDY,
                    allImpactedSubstationIds, modif.getEquipmentType(), modif.getEquipmentId()));
            updateStatuses(studyUuid, nodeUuid, modificationUuid == null);
        } finally {
            notificationService.emitEndModificationEquipmentNotification(studyUuid, nodeUuid);
        }
    }

    public void notify(@NonNull String notificationName, @NonNull UUID studyUuid) {
        if (notificationName.equals(NotificationService.UPDATE_TYPE_STUDY_METADATA_UPDATED)) {
            notificationService.emitStudyMetadataChanged(studyUuid);
        } else {
            throw new StudyException(UNKNOWN_NOTIFICATION_TYPE);
        }
    }
}
<|MERGE_RESOLUTION|>--- conflicted
+++ resolved
@@ -269,22 +269,10 @@
         return basicStudyInfos;
     }
 
-<<<<<<< HEAD
-    private void createStudyAsync(UUID caseUuid, String userId, BasicStudyInfos basicStudyInfos) {
+    private void createStudyAsync(UUID caseUuid, String userId, BasicStudyInfos basicStudyInfos, Map<String, Object> importParameters) {
         try {
             UUID importReportUuid = UUID.randomUUID();
-            persistentStoreAsync(caseUuid, basicStudyInfos.getId(), userId, importReportUuid);
-=======
-    private void createStudyAsync(UUID caseUuid, String userId, BasicStudyInfos basicStudyInfos, Map<String, Object> importParameters) {
-        AtomicReference<Long> startTime = new AtomicReference<>();
-        startTime.set(System.nanoTime());
-        try {
-            UUID importReportUuid = UUID.randomUUID();
-            String caseFormat = getCaseFormat(caseUuid, basicStudyInfos.getId(), userId);
-            NetworkInfos networkInfos = persistentStore(caseUuid, basicStudyInfos.getId(), userId, importReportUuid, importParameters);
-            LoadFlowParameters loadFlowParameters = LoadFlowParameters.load();
-            insertStudy(basicStudyInfos.getId(), userId, networkInfos, caseFormat, caseUuid, false, toEntity(loadFlowParameters), importReportUuid);
->>>>>>> dbf3f02f
+            persistentStoreAsync(caseUuid, basicStudyInfos.getId(), userId, importReportUuid, importParameters);
         } catch (Exception e) {
             LOGGER.error(e.toString(), e);
         }
@@ -328,14 +316,7 @@
             UUID importReportUuid = UUID.randomUUID();
             UUID caseUuid = importCase(caseFile, originalFilename, basicStudyInfos.getId(), userId);
             if (caseUuid != null) {
-<<<<<<< HEAD
-                persistentStoreAsync(caseUuid, basicStudyInfos.getId(), userId, importReportUuid);
-=======
-                String caseFormat = getCaseFormat(caseUuid, basicStudyInfos.getId(), userId);
-                NetworkInfos networkInfos = persistentStore(caseUuid, basicStudyInfos.getId(), userId, importReportUuid, null);
-                LoadFlowParameters loadFlowParameters = LoadFlowParameters.load();
-                insertStudy(basicStudyInfos.getId(), userId, networkInfos, caseFormat, caseUuid, false, toEntity(loadFlowParameters), importReportUuid);
->>>>>>> dbf3f02f
+                persistentStoreAsync(caseUuid, basicStudyInfos.getId(), userId, importReportUuid, null);
             }
         } catch (Exception e) {
             LOGGER.error(e.toString(), e);
@@ -717,8 +698,7 @@
         return result;
     }
 
-<<<<<<< HEAD
-    private void persistentStoreAsync(UUID caseUuid, UUID studyUuid, String userId, UUID importReportUuid) {
+    private void persistentStoreAsync(UUID caseUuid, UUID studyUuid, String userId, UUID importReportUuid, Map<String, Object> importParameters) {
         String receiver;
         try {
             receiver = URLEncoder.encode(objectMapper.writeValueAsString(
@@ -729,9 +709,6 @@
             throw new UncheckedIOException(e);
         }
 
-=======
-    private NetworkInfos persistentStore(UUID caseUuid, UUID studyUuid, String userId, UUID importReportUuid, Map<String, Object> importParameters) {
->>>>>>> dbf3f02f
         String path = UriComponentsBuilder.fromPath(DELIMITER + NETWORK_CONVERSION_API_VERSION + "/networks")
                 .queryParam(CASE_UUID, caseUuid)
                 .queryParam(QUERY_PARAM_VARIANT_ID, FIRST_VARIANT_ID)
@@ -745,18 +722,8 @@
         HttpEntity<Map<String, Object>> httpEntity = new HttpEntity<>(importParameters, headers);
 
         try {
-<<<<<<< HEAD
-            restTemplate.exchange(networkConversionServerBaseUri + path, HttpMethod.POST, null,
+            restTemplate.exchange(networkConversionServerBaseUri + path, HttpMethod.POST, httpEntity,
                     Void.class);
-=======
-            ResponseEntity<NetworkInfos> networkInfosResponse = restTemplate.exchange(networkConversionServerBaseUri + path, HttpMethod.POST, httpEntity,
-                    NetworkInfos.class);
-            NetworkInfos networkInfos = networkInfosResponse.getBody();
-            if (networkInfos == null) {
-                throw handleStudyCreationError(studyUuid, userId, new HttpClientErrorException(HttpStatus.BAD_REQUEST), "network-conversion-server");
-            }
-            return networkInfos;
->>>>>>> dbf3f02f
         } catch (HttpStatusCodeException e) {
             throw handleStudyCreationError(studyUuid, userId, e, "network-conversion-server");
         } catch (Exception e) {
