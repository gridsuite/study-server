--- conflicted
+++ resolved
@@ -14,23 +14,21 @@
 import org.springframework.beans.factory.annotation.Autowired;
 import org.springframework.beans.factory.annotation.Value;
 import org.springframework.context.annotation.Bean;
-<<<<<<< HEAD
+import org.springframework.context.annotation.Bean;
+import org.springframework.context.annotation.ComponentScan;
 import org.springframework.core.ParameterizedTypeReference;
 import org.springframework.http.HttpHeaders;
 import org.springframework.http.HttpStatus;
-=======
-import org.springframework.context.annotation.ComponentScan;
-import org.springframework.core.ParameterizedTypeReference;
+import org.springframework.http.MediaType;
+import org.springframework.http.ResponseEntity;
 import org.springframework.http.HttpHeaders;
->>>>>>> 6dbef863
 import org.springframework.http.MediaType;
 import org.springframework.http.ResponseEntity;
 import org.springframework.http.client.MultipartBodyBuilder;
 import org.springframework.http.codec.multipart.FilePart;
-<<<<<<< HEAD
-=======
+import org.springframework.integration.support.MessageBuilder;
+import org.springframework.messaging.Message;
 import org.springframework.integration.json.JsonPathUtils;
->>>>>>> 6dbef863
 import org.springframework.integration.support.MessageBuilder;
 import org.springframework.messaging.Message;
 import org.springframework.stereotype.Service;
@@ -40,7 +38,6 @@
 import reactor.core.publisher.EmitterProcessor;
 import reactor.core.publisher.Flux;
 import reactor.core.publisher.Mono;
-<<<<<<< HEAD
 import reactor.util.function.Tuple2;
 
 import java.util.Collection;
@@ -48,13 +45,10 @@
 import java.util.Objects;
 import java.util.UUID;
 import java.util.function.Consumer;
-=======
-
 import java.io.IOException;
 import java.util.Collection;
 import java.util.List;
 import java.util.UUID;
->>>>>>> 6dbef863
 import java.util.function.Supplier;
 import java.util.logging.Level;
 import java.util.stream.Collectors;
@@ -66,11 +60,6 @@
  * @author Abdelsalem Hedhili <abdelsalem.hedhili at rte-france.com>
  * @author Franck Lecuyer <franck.lecuyer at rte-france.com>
  */
-<<<<<<< HEAD
-=======
-
-@ComponentScan(basePackageClasses = {NetworkStoreService.class, PublicAndPrivateStudyRepository.class})
->>>>>>> 6dbef863
 @Service
 public class StudyService {
 
@@ -478,13 +467,8 @@
         if (!userId.equals(headerUserId)) {
             return Mono.error(new StudyException(NOT_ALLOWED));
         }
-<<<<<<< HEAD
-        Mono<Study> studyMono = studyRepository.findByUserIdAndStudyName(userId, studyName);
+        Mono<StudyEntity> studyMono = studyRepository.findStudy(userId, studyName);
         return studyMono.switchIfEmpty(Mono.error(new StudyException(STUDY_NOT_FOUND))).flatMap(study -> {
-=======
-        Mono<StudyEntity> studyMono = studyRepository.findStudy(userId, studyName);
-        return studyMono.switchIfEmpty(Mono.error(new StudyException(STUDY_DOESNT_EXISTS))).flatMap(study -> {
->>>>>>> 6dbef863
             study.setStudyName(newStudyName);
 
             Mono<Void> deleteStudy = studyRepository.deleteStudy(userId, studyName);
@@ -535,17 +519,10 @@
         });
     }
 
-<<<<<<< HEAD
-    Mono<UUID> getNetworkUuid(String studyName, String userId) {
-        Mono<Study> studyMono = studyRepository.findByUserIdAndStudyName(userId, studyName);
-        return studyMono.map(Study::getNetworkUuid)
-                .switchIfEmpty(Mono.error(new StudyException(STUDY_NOT_FOUND)));
-=======
     Mono<UUID> getStudyUuid(String studyName, String userId) {
         Mono<StudyEntity> studyMono = studyRepository.findStudy(userId, studyName);
         return studyMono.map(StudyEntity::getNetworkUuid)
-                .switchIfEmpty(Mono.error(new StudyException(STUDY_DOESNT_EXISTS)));
->>>>>>> 6dbef863
+                .switchIfEmpty(Mono.error(new StudyException(STUDY_NOT_FOUND)));
 
     }
 
@@ -563,7 +540,13 @@
         return studyExists.flatMap(s -> (boolean) s ? Mono.error(new StudyException(STUDY_ALREADY_EXISTS)) : Mono.empty());
     }
 
-<<<<<<< HEAD
+    public Mono<Void> assertLoadFlowRunnable(String studyName, String userId) {
+        Mono<StudyEntity> studyMono = studyRepository.findStudy(userId, studyName);
+        return studyMono.map(StudyEntity::getLoadFlowResult)
+            .switchIfEmpty(Mono.error(new StudyException(STUDY_DOESNT_EXISTS)))
+            .flatMap(lfr -> lfr.getStatus().equals(LoadFlowStatus.NOT_DONE) ? Mono.empty() : Mono.error(new StudyException(LOADFLOW_NOT_RUNNABLE)));
+    }
+
     public Mono<UUID> runSecurityAnalysis(String studyName, String userId, List<String> contingencyListNames, String parameters) {
         Objects.requireNonNull(studyName);
         Objects.requireNonNull(userId);
@@ -601,13 +584,6 @@
                 .retrieve()
                 .onStatus(httpStatus -> httpStatus == HttpStatus.NOT_FOUND, clientResponse -> Mono.error(new StudyException(SECURITY_ANALYSIS_NOT_FOUND)))
                 .bodyToMono(String.class);
-=======
-    public Mono<Void> assertLoadFlowRunnable(String studyName, String userId) {
-        Mono<StudyEntity> studyMono = studyRepository.findStudy(userId, studyName);
-        return studyMono.map(StudyEntity::getLoadFlowResult)
-            .switchIfEmpty(Mono.error(new StudyException(STUDY_DOESNT_EXISTS)))
-            .flatMap(lfr -> lfr.getStatus().equals(LoadFlowStatus.NOT_DONE) ? Mono.empty() : Mono.error(new StudyException(LOADFLOW_NOT_RUNNABLE)));
->>>>>>> 6dbef863
     }
 
     void setCaseServerBaseUri(String caseServerBaseUri) {
