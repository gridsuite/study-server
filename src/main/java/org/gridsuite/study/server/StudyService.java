--- conflicted
+++ resolved
@@ -211,10 +211,7 @@
                 .creationDate(ZonedDateTime.ofInstant(entity.getDate().toInstant(ZoneOffset.UTC), ZoneId.of("UTC")))
                 .userId(entity.getUserId())
                 .studyUuid(entity.getId())
-<<<<<<< HEAD
-=======
                 .studyPrivate(entity.getIsPrivate())
->>>>>>> 3903b869
                 .build();
     }
 
@@ -241,68 +238,43 @@
     }
 
     public Mono<BasicStudyInfos> createStudy(String studyName, UUID caseUuid, String description, String userId, Boolean isPrivate) {
-        return insertStudyCreationRequest(studyName, userId, isPrivate)
-<<<<<<< HEAD
-                .flatMap(insertStudyCreationRequestEntity -> Mono.zip(persistentStore(caseUuid, studyName), getCaseFormat(caseUuid))
+        Mono<BasicStudyInfos> basicStudyInfosMono = insertStudyCreationRequest(studyName, userId, isPrivate)
+                .map(StudyService::toBasicStudyInfos);
+
+        return basicStudyInfosMono.doOnSuccess(s -> Mono.zip(persistentStore(caseUuid, studyName), getCaseFormat(caseUuid))
+                .flatMap(t -> {
+                    LoadFlowParameters loadFlowParameters = LoadFlowParameters.load();
+                    return insertStudy(s.getStudyUuid(), studyName, userId, isPrivate, t.getT1().getNetworkUuid(), t.getT1().getNetworkId(),
+                            description, t.getT2(), caseUuid, false, LoadFlowStatus.NOT_DONE, null,  toEntity(loadFlowParameters), null);
+                })
+                .subscribeOn(Schedulers.boundedElastic())
+                .doOnError(throwable -> LOGGER.error(throwable.toString(), throwable))
+                .doFinally(r -> deleteStudyIfNotCreationInProgress(s.getStudyUuid()).subscribe())
+                .subscribe()
+        );
+    }
+
+    public Mono<BasicStudyInfos> createStudy(String studyName, Mono<FilePart> caseFile, String description, String userId, Boolean isPrivate) {
+        Mono<BasicStudyInfos> basicStudyInfosMono = insertStudyCreationRequest(studyName, userId, isPrivate)
+                .map(StudyService::toBasicStudyInfos);
+
+        return basicStudyInfosMono.doOnSuccess(s -> importCase(caseFile, studyName)
+                .flatMap(uuid -> Mono.zip(persistentStore(uuid, studyName), getCaseFormat(uuid))
                         .flatMap(t -> {
                             LoadFlowParameters loadFlowParameters = LoadFlowParameters.load();
-                            return insertStudy(insertStudyCreationRequestEntity.getId(), studyName, userId, isPrivate, t.getT1().getNetworkUuid(), t.getT1().getNetworkId(),
-                                    description, t.getT2(), caseUuid, false, LoadFlowStatus.NOT_DONE, null,  toEntity(loadFlowParameters), null);
+                            return insertStudy(s.getStudyUuid(), studyName, userId, isPrivate, t.getT1().getNetworkUuid(), t.getT1().getNetworkId(),
+                                    description, t.getT2(), uuid, true, LoadFlowStatus.NOT_DONE, null, toEntity(loadFlowParameters), null);
                         })
-                        .doFinally(e -> deleteStudyIfNotCreationInProgress(insertStudyCreationRequestEntity.getId()).subscribe())
-                ).doOnError(throwable -> LOGGER.error(throwable.toString(), throwable));
-=======
-                .map(StudyService::toBasicStudyInfos)
-                .doOnSuccess(s -> Mono.zip(persistentStore(caseUuid, studyName), getCaseFormat(caseUuid))
-                          .flatMap(t -> {
-                              LoadFlowParameters loadFlowParameters = LoadFlowParameters.load();
-                              return insertStudy(studyName, userId, isPrivate, t.getT1().getNetworkUuid(), t.getT1().getNetworkId(),
-                                                 description, t.getT2(), caseUuid, false, LoadFlowStatus.NOT_DONE, null,  toEntity(loadFlowParameters), null);
-                          })
-                        .subscribeOn(Schedulers.boundedElastic())
-                        .doOnError(throwable -> LOGGER.error(throwable.toString(), throwable))
-                        .doFinally(r -> deleteStudyIfNotCreationInProgress(studyName, userId).subscribe())
-                        .subscribe()
-                );
->>>>>>> 3903b869
-    }
-
-    public Mono<BasicStudyInfos> createStudy(String studyName, Mono<FilePart> caseFile, String description, String userId, Boolean isPrivate) {
-        return insertStudyCreationRequest(studyName, userId, isPrivate)
-<<<<<<< HEAD
-                .flatMap(insertStudyCreationRequestEntity -> importCase(caseFile, studyName).flatMap(uuid ->
-                                Mono.zip(persistentStore(uuid, studyName), getCaseFormat(uuid))
-                                        .flatMap(t -> {
-                                            LoadFlowParameters loadFlowParameters = LoadFlowParameters.load();
-                                            return insertStudy(insertStudyCreationRequestEntity.getId(), studyName, userId, isPrivate, t.getT1().getNetworkUuid(), t.getT1().getNetworkId(),
-                                                    description, t.getT2(), uuid, true, LoadFlowStatus.NOT_DONE, null, toEntity(loadFlowParameters), null);
-                                        })
-                        ).doFinally(e -> deleteStudyIfNotCreationInProgress(insertStudyCreationRequestEntity.getId()).subscribe())
-                ).doOnError(throwable ->
-                        LOGGER.error(throwable.toString(), throwable));
+                )
+                .subscribeOn(Schedulers.boundedElastic())
+                .doOnError(throwable -> LOGGER.error(throwable.toString(), throwable))
+                .doFinally(r -> deleteStudyIfNotCreationInProgress(s.getStudyUuid()).subscribe())
+                .subscribe()
+        );
     }
 
     public Mono<StudyInfos> getCurrentUserStudy(UUID studyUuid, String userId, String headerUserId) {
         Mono<StudyEntity> studyMono = getStudyWithPreFetchedLoadFlowResult(studyUuid);
-=======
-                .map(StudyService::toBasicStudyInfos)
-                .doOnSuccess(s -> importCase(caseFile, studyName).flatMap(uuid ->
-                     Mono.zip(persistentStore(uuid, studyName), getCaseFormat(uuid))
-                         .flatMap(t -> {
-                             LoadFlowParameters loadFlowParameters = LoadFlowParameters.load();
-                             return insertStudy(studyName, userId, isPrivate, t.getT1().getNetworkUuid(), t.getT1().getNetworkId(),
-                                                description, t.getT2(), uuid, true, LoadFlowStatus.NOT_DONE, null, toEntity(loadFlowParameters), null);
-                         }))
-                        .subscribeOn(Schedulers.boundedElastic())
-                        .doOnError(throwable -> LOGGER.error(throwable.toString(), throwable))
-                        .doFinally(r -> deleteStudyIfNotCreationInProgress(studyName, userId).subscribe()) // delete the study if the creation has been canceled
-                        .subscribe()
-                );
-    }
-
-    public Mono<StudyInfos> getCurrentUserStudy(String studyName, String userId, String headerUserId) {
-        Mono<StudyEntity> studyMono = getStudyWithPreFetchedLoadFlowResult(studyName, userId);
->>>>>>> 3903b869
         return studyMono.flatMap(study -> {
             if (study.isPrivate() && !userId.equals(headerUserId)) {
                 return Mono.error(new StudyException(NOT_ALLOWED));
@@ -692,11 +664,7 @@
         return Mono.fromCallable(() -> self.doRenameStudy(studyUuid, newStudyName))
                 .switchIfEmpty(Mono.error(new StudyException(STUDY_NOT_FOUND)))
                 .map(StudyService::toStudyInfos)
-<<<<<<< HEAD
                 .doOnSuccess(s -> emitStudyChanged(studyUuid, StudyService.UPDATE_TYPE_STUDIES));
-=======
-                .doOnSuccess(s -> emitStudyChanged(studyName, StudyService.UPDATE_TYPE_STUDIES));
->>>>>>> 3903b869
     }
 
     private Mono<Void> setLoadFlowRunning(UUID studyUuid) {
