/**
 * Copyright (c) 2019, RTE (http://www.rte-france.com)
 * This Source Code Form is subject to the terms of the Mozilla Public
 * License, v. 2.0. If a copy of the MPL was not distributed with this
 * file, You can obtain one at http://mozilla.org/MPL/2.0/.
 */
package org.gridsuite.study.server;

import com.powsybl.loadflow.LoadFlowParameters;
import com.powsybl.network.store.client.NetworkStoreService;
import com.powsybl.network.store.model.TopLevelDocument;
<<<<<<< HEAD
import org.gridsuite.study.server.dto.ExportNetworkInfos;
import org.gridsuite.study.server.repository.LoadFlowParametersEntity;
import org.gridsuite.study.server.dto.LoadFlowResult;
import org.gridsuite.study.server.dto.NetworkInfos;
import org.gridsuite.study.server.dto.StudyInfos;
import org.gridsuite.study.server.dto.VoltageLevelAttributes;
=======
import org.gridsuite.study.server.dto.*;
>>>>>>> 6dbef863
import org.gridsuite.study.server.repository.*;
import org.springframework.beans.factory.annotation.Autowired;
import org.springframework.beans.factory.annotation.Value;
import org.springframework.context.annotation.Bean;
import org.springframework.context.annotation.ComponentScan;
import org.springframework.core.ParameterizedTypeReference;
import org.springframework.http.HttpHeaders;
import org.springframework.http.MediaType;
import org.springframework.http.ResponseEntity;
import org.springframework.http.client.MultipartBodyBuilder;
import org.springframework.http.codec.multipart.FilePart;
import org.springframework.integration.json.JsonPathUtils;
import org.springframework.integration.support.MessageBuilder;
import org.springframework.messaging.Message;
import org.springframework.stereotype.Service;
import org.springframework.web.reactive.function.BodyInserters;
import org.springframework.web.reactive.function.client.WebClient;
import org.springframework.web.util.UriComponentsBuilder;
import reactor.core.publisher.EmitterProcessor;
import reactor.core.publisher.Flux;
import reactor.core.publisher.Mono;

import java.io.IOException;
import java.util.Collection;
import java.util.List;
import java.util.UUID;
import java.util.function.Supplier;
import java.util.stream.Collectors;

import static org.gridsuite.study.server.StudyConstants.*;

/**
 * @author Abdelsalem Hedhili <abdelsalem.hedhili at rte-france.com>
 * @author Franck Lecuyer <franck.lecuyer at rte-france.com>
 */

@ComponentScan(basePackageClasses = {NetworkStoreService.class, PublicAndPrivateStudyRepository.class})
@Service
public class StudyService {

    private static final String STUDY_NAME = "studyName";
    private static final String UPDATE_TYPE = "updateType";
    private static final String UPDATE_TYPE_LOADFLOW = "loadflow";
    private static final String UPDATE_TYPE_LOADFLOW_STATUS = "loadflow_status";
    private static final String UPDATE_TYPE_SWITCH = "switch";

    private WebClient webClient;

    String caseServerBaseUri;
    String singleLineDiagramServerBaseUri;
    String networkConversionServerBaseUri;
    String geoDataServerBaseUri;
    String networkMapServerBaseUri;
    String networkModificationServerBaseUri;
    String loadFlowServerBaseUri;
    String networkStoreServerBaseUri;

    private StudyRepository studyRepository;

    private EmitterProcessor<Message<String>> studyUpdatePublisher = EmitterProcessor.create();

    @Bean
    public Supplier<Flux<Message<String>>> publishStudyUpdate() {
        return () -> studyUpdatePublisher;
    }

    @Autowired
    public StudyService(
            @Value("${network-store-server.base-uri:http://network-store-server/}") String networkStoreServerBaseUri,
            @Value("${backing-services.case.base-uri:http://case-server/}") String caseServerBaseUri,
            @Value("${backing-services.single-line-diagram.base-uri:http://single-line-diagram-server/}") String singleLineDiagramServerBaseUri,
            @Value("${backing-services.network-conversion.base-uri:http://network-conversion-server/}") String networkConversionServerBaseUri,
            @Value("${backing-services.geo-data.base-uri:http://geo-data-store-server/}") String geoDataServerBaseUri,
            @Value("${backing-services.network-map.base-uri:http://network-map-store-server/}") String networkMapServerBaseUri,
            @Value("${backing-services.network-modification.base-uri:http://network-modification-server/}") String networkModificationServerBaseUri,
            @Value("${backing-services.loadflow.base-uri:http://loadflow-server/}") String loadFlowServerBaseUri,
            StudyRepository studyRepository,
            PrivateStudyRepository privateStudyRepository,
            PublicStudyRepository publicStudyRepository,
            WebClient.Builder webClientBuilder) {
        this.caseServerBaseUri = caseServerBaseUri;
        this.singleLineDiagramServerBaseUri = singleLineDiagramServerBaseUri;
        this.networkConversionServerBaseUri = networkConversionServerBaseUri;
        this.geoDataServerBaseUri = geoDataServerBaseUri;
        this.networkMapServerBaseUri = networkMapServerBaseUri;
        this.networkModificationServerBaseUri = networkModificationServerBaseUri;
        this.loadFlowServerBaseUri = loadFlowServerBaseUri;
        this.networkStoreServerBaseUri = networkStoreServerBaseUri;

        this.webClient =  webClientBuilder.build();

        this.studyRepository = studyRepository;
    }

    private static StudyInfos toInfos(StudyEntity entity) {
        return new StudyInfos(entity.getStudyName(),
                              entity.getUserId(),
                              entity.getDescription(),
                              entity.getCaseFormat(),
                              new LoadFlowResult(entity.getLoadFlowResult().getStatus()));
    }

    Flux<StudyInfos> getStudyList(String userId) {
        return studyRepository.getStudies(userId).map(StudyService::toInfos);
    }

    Flux<StudyInfos> getPublicStudyList() {
        return studyRepository.getPublicStudies().map(StudyService::toInfos);
    }

    public Mono<StudyEntity> createStudy(String studyName, UUID caseUuid, String description, String userId, Boolean isPrivate, LoadFlowResult loadFlowResult) {
        Mono<NetworkInfos> networkInfos = persistentStore(caseUuid);
        Mono<String> caseFormat = getCaseFormat(caseUuid);

        return Mono.zip(networkInfos, caseFormat)
<<<<<<< HEAD
            .flatMap(t ->
                    insertStudy(studyName, userId, isPrivate, t.getT1().getNetworkUuid(), t.getT1().getNetworkId(), description, t.getT2(), caseUuid, false, loadFlowResult, null)
            );
=======
            .flatMap(t -> studyRepository.insertStudy(studyName, userId, isPrivate, t.getT1().getNetworkUuid(), t.getT1().getNetworkId(), description, t.getT2(), caseUuid, false, loadFlowResult));
>>>>>>> 6dbef863
    }

    private Mono<String> getCaseFormat(UUID caseUuid) {
        String path = UriComponentsBuilder.fromPath(DELIMITER + CASE_API_VERSION + "/cases/{caseUuid}/format")
                .buildAndExpand(caseUuid)
                .toUriString();

        return webClient.get()
                .uri(caseServerBaseUri + path)
                .retrieve()
                .bodyToMono(String.class);
    }

    public Mono<StudyEntity> createStudy(String studyName, Mono<FilePart> caseFile, String description, String userId, Boolean isPrivate) {
        Mono<UUID> caseUUid;
        caseUUid = importCase(caseFile);

        return caseUUid.flatMap(uuid -> {
            Mono<NetworkInfos> networkInfos = persistentStore(uuid);
            Mono<String> caseFormat = getCaseFormat(uuid);
            return Mono.zip(networkInfos, caseFormat)
                    .flatMap(t ->
<<<<<<< HEAD
                            insertStudy(studyName, userId, isPrivate, t.getT1().getNetworkUuid(), t.getT1().getNetworkId(), description, t.getT2(), uuid, true, new LoadFlowResult(), null)
                    );
        });
    }

    private Mono<Study> insertStudy(String studyName, String userId, boolean isPrivate, UUID networkUuid, String networkId, String description, String caseFormat, UUID caseUuid, boolean isCasePrivate, LoadFlowResult loadFlowResult, LoadFlowParametersEntity lfParameters) {
        final PrivateStudy privateStudy = new PrivateStudy(userId, studyName, networkUuid, networkId, description, caseFormat, caseUuid, isCasePrivate, isPrivate, loadFlowResult, lfParameters);
        final PublicStudy publicStudy = new PublicStudy(userId, studyName, networkUuid, networkId, description, caseFormat, caseUuid, isCasePrivate, isPrivate, loadFlowResult, lfParameters);
        final Study study = new Study(userId, studyName, networkUuid, networkId, description, caseFormat, caseUuid, isCasePrivate, isPrivate, loadFlowResult, lfParameters);
        if (!isPrivate) {
            return Mono.zip(publicStudyRepository.insert(publicStudy), studyRepository.insert(study))
                    .map(Tuple2::getT2);
        } else {
            return Mono.zip(privateStudyRepository.insert(privateStudy), studyRepository.insert(study))
                    .map(Tuple2::getT2);
        }
    }

    Mono<Study> getCurrentUserStudy(String studyName, String userId, String headerUserId) {
        Mono<Study> studyMono = studyRepository.findByUserIdAndStudyName(userId, studyName);
=======
                            studyRepository.insertStudy(studyName, userId, isPrivate, t.getT1().getNetworkUuid(), t.getT1().getNetworkId(), description, t.getT2(), uuid, true, new LoadFlowResult())
                    );
        });
    }

    Mono<StudyInfos> getCurrentUserStudy(String studyName, String userId, String headerUserId) {
        Mono<StudyEntity> studyMono = studyRepository.findStudy(userId, studyName);
>>>>>>> 6dbef863
        return studyMono.flatMap(study -> {
            if (study.isPrivate() && !userId.equals(headerUserId)) {
                return Mono.error(new StudyException(NOT_ALLOWED));
            } else {
                return Mono.just(study);
            }
        }).map(StudyService::toInfos);
    }

    Mono<StudyEntity> getStudy(String studyName, String userId) {
        return studyRepository.findStudy(userId, studyName);
    }

    public Mono<Void> deleteStudy(String studyName, String userId, String headerUserId) {
        //we need to ensure that it's the initial creator that deletes it
        if (!userId.equals(headerUserId)) {
            return Mono.error(new StudyException(NOT_ALLOWED));
        }
        Mono<StudyEntity> studyMono = studyRepository.findStudy(userId, studyName);
        return studyMono.flatMap(study -> {
            if (study.isCasePrivate()) {
                String path = UriComponentsBuilder.fromPath(DELIMITER + CASE_API_VERSION + "/cases/{caseUuid}")
                        .buildAndExpand(study.getCaseUuid())
                        .toUriString();

                return webClient.delete()
                        .uri(caseServerBaseUri + path)
                        .retrieve()
                        .bodyToMono(Void.class)
                        .then(studyRepository.deleteStudy(userId, studyName));
            } else {
                return studyRepository.deleteStudy(userId, studyName);
            }
        });
    }

    Mono<UUID> importCase(Mono<FilePart> multipartFile) {

        return multipartFile.flatMap(file -> {
            MultipartBodyBuilder multipartBodyBuilder = new MultipartBodyBuilder();
            multipartBodyBuilder.part("file", file);

            return webClient.post()
                    .uri(caseServerBaseUri + "/" + CASE_API_VERSION + "/cases/private")
                    .header(HttpHeaders.CONTENT_TYPE, MediaType.MULTIPART_FORM_DATA.toString())
                    .body(BodyInserters.fromMultipartData(multipartBodyBuilder.build()))
                    .retrieve()
                    .bodyToMono(UUID.class);
        });
    }

    Mono<byte[]> getVoltageLevelSvg(UUID networkUuid, String voltageLevelId, boolean useName, boolean centerLabel, boolean diagonalLabel,
                                    boolean topologicalColoring) {
        String path = UriComponentsBuilder.fromPath(DELIMITER + SINGLE_LINE_DIAGRAM_API_VERSION + "/svg/{networkUuid}/{voltageLevelId}")
                .queryParam("useName", useName)
                .queryParam("centerLabel", centerLabel)
                .queryParam("diagonalLabel", diagonalLabel)
                .queryParam("topologicalColoring", topologicalColoring)
                .buildAndExpand(networkUuid, voltageLevelId)
                .toUriString();

        return webClient.get()
                .uri(singleLineDiagramServerBaseUri + path)
                .retrieve()
                .bodyToMono(byte[].class);
    }

    Mono<String> getVoltageLevelSvgAndMetadata(UUID networkUuid, String voltageLevelId, boolean useName, boolean centerLabel, boolean diagonalLabel,
                                               boolean topologicalColoring) {
        String path = UriComponentsBuilder.fromPath(DELIMITER + SINGLE_LINE_DIAGRAM_API_VERSION + "/svg-and-metadata/{networkUuid}/{voltageLevelId}")
                .queryParam("useName", useName)
                .queryParam("centerLabel", centerLabel)
                .queryParam("diagonalLabel", diagonalLabel)
                .queryParam("topologicalColoring", topologicalColoring)
                .buildAndExpand(networkUuid, voltageLevelId)
                .toUriString();

        return webClient.get()
                .uri(singleLineDiagramServerBaseUri + path)
                .retrieve()
                .bodyToMono(String.class);
    }

    private Mono<NetworkInfos> persistentStore(UUID caseUuid) {
        String path = UriComponentsBuilder.fromPath(DELIMITER + NETWORK_CONVERSION_API_VERSION + "/networks")
                .queryParam(CASE_UUID, caseUuid)
                .buildAndExpand()
                .toUriString();

        return webClient.post()
                .uri(networkConversionServerBaseUri + path)
                .retrieve()
                .bodyToMono(NetworkInfos.class);
    }

    // This function call directly the network store server without using the dedicated client because it's a blocking client.
    // If we'll have new needs to call the network store server, then we'll migrate the network store client to be nonblocking
    Mono<List<VoltageLevelAttributes>> getNetworkVoltageLevels(UUID networkUuid) {
        String path = UriComponentsBuilder.fromPath("v1/networks/{networkId}/voltage-levels")
                .buildAndExpand(networkUuid)
                .toUriString();

        Mono<TopLevelDocument<com.powsybl.network.store.model.VoltageLevelAttributes>> mono = webClient.get()
                .uri(networkStoreServerBaseUri + path)
                .retrieve()
                .bodyToMono(new ParameterizedTypeReference<TopLevelDocument<com.powsybl.network.store.model.VoltageLevelAttributes>>() { });

        return mono.map(t -> t.getData().stream().map(e -> new VoltageLevelAttributes(e.getId(), e.getAttributes().getName(), e.getAttributes().getSubstationId())).collect(Collectors.toList()));
    }

    Mono<String> getLinesGraphics(UUID networkUuid) {
        String path = UriComponentsBuilder.fromPath(DELIMITER + GEO_DATA_API_VERSION + "/lines")
                .queryParam(NETWORK_UUID, networkUuid)
                .buildAndExpand()
                .toUriString();

        return webClient.get()
                .uri(geoDataServerBaseUri + path)
                .retrieve()
                .bodyToMono(String.class);
    }

    Mono<String> getSubstationsGraphics(UUID networkUuid) {
        String path = UriComponentsBuilder.fromPath(DELIMITER + GEO_DATA_API_VERSION + "/substations")
                .queryParam(NETWORK_UUID, networkUuid)
                .buildAndExpand()
                .toUriString();

        return webClient.get()
                .uri(geoDataServerBaseUri + path)
                .retrieve()
                .bodyToMono(String.class);
    }

    Mono<Boolean> caseExists(UUID caseUuid) {
        String path = UriComponentsBuilder.fromPath(DELIMITER + CASE_API_VERSION + "/cases/{caseUuid}/exists")
                .buildAndExpand(caseUuid)
                .toUriString();

        return webClient.get()
                .uri(caseServerBaseUri + path)
                .retrieve()
                .bodyToMono(Boolean.class);
    }

    Mono<String> getSubstationsMapData(UUID networkUuid) {
        String path = UriComponentsBuilder.fromPath(DELIMITER + CASE_API_VERSION + "/substations/{networkUuid}")
                .buildAndExpand(networkUuid)
                .toUriString();

        return webClient.get()
                .uri(networkMapServerBaseUri + path)
                .retrieve()
                .bodyToMono(String.class);
    }

    Mono<String> getLinesMapData(UUID networkUuid) {
        String path = UriComponentsBuilder.fromPath(DELIMITER + CASE_API_VERSION + "/lines/{networkUuid}")
                .buildAndExpand(networkUuid)
                .toUriString();

        return webClient.get()
                .uri(networkMapServerBaseUri + path)
                .retrieve()
                .bodyToMono(String.class);
    }

    Mono<String> getTwoWindingsTransformersMapData(UUID networkUuid) {
        String path = UriComponentsBuilder.fromPath(DELIMITER + CASE_API_VERSION + "/2-windings-transformers/{networkUuid}")
                .buildAndExpand(networkUuid)
                .toUriString();

        return webClient.get()
                .uri(networkMapServerBaseUri + path)
                .retrieve()
                .bodyToMono(String.class);
    }

    Mono<String> getThreeWindingsTransformersMapData(UUID networkUuid) {
        String path = UriComponentsBuilder.fromPath(DELIMITER + CASE_API_VERSION + "/3-windings-transformers/{networkUuid}")
                .buildAndExpand(networkUuid)
                .toUriString();

        return webClient.get()
                .uri(networkMapServerBaseUri + path)
                .retrieve()
                .bodyToMono(String.class);
    }

    Mono<String> getGeneratorsMapData(UUID networkUuid) {
        String path = UriComponentsBuilder.fromPath(DELIMITER + CASE_API_VERSION + "/generators/{networkUuid}")
                .buildAndExpand(networkUuid)
                .toUriString();

        return webClient.get()
                .uri(networkMapServerBaseUri + path)
                .retrieve()
                .bodyToMono(String.class);
    }

    Mono<Void> changeSwitchState(String studyName, String userId, String switchId, boolean open) {
        Mono<UUID> networkUuid = getStudyUuid(studyName, userId);

        return networkUuid.flatMap(uuid -> {
            String path = UriComponentsBuilder.fromPath(DELIMITER + NETWORK_MODIFICATION_API_VERSION + "/networks/{networkUuid}/switches/{switchId}")
                    .queryParam("open", open)
                    .buildAndExpand(uuid, switchId)
                    .toUriString();
            return webClient.put()
                    .uri(networkModificationServerBaseUri + path)
                    .retrieve()
                    .bodyToMono(Void.class);
        }).then(studyRepository.updateLoadFlowState(studyName, userId, LoadFlowStatus.NOT_DONE)
        .doOnSuccess(e -> emitStudyChanged(studyName, UPDATE_TYPE_LOADFLOW_STATUS)))
        .doOnSuccess(e -> studyUpdatePublisher.onNext(MessageBuilder.withPayload("")
                .setHeader(STUDY_NAME, studyName)
                .setHeader(UPDATE_TYPE, UPDATE_TYPE_SWITCH)
                .build())
        );
    }

    Mono<Void> runLoadFlow(String studyName, String userId) {
        Mono<Study> studyCas = getStudy(studyName, userId);

        return studyCas.flatMap(study -> {
            String path = UriComponentsBuilder.fromPath(DELIMITER + LOADFLOW_API_VERSION + "/networks/{networkUuid}/run")
                .buildAndExpand(study.getNetworkUuid())
                .toUriString();

            return webClient.put()
                .uri(loadFlowServerBaseUri + path)
                .retrieve()
                .bodyToMono(String.class)
                .flatMap(e -> studyRepository.updateLoadFlowResult(studyName, userId, jsonToLoadFlowResult(e)))
                .doOnError(e -> studyRepository.updateLoadFlowState(studyName, userId, LoadFlowStatus.NOT_DONE)
                    .subscribe())
                .doOnCancel(() -> studyRepository.updateLoadFlowState(studyName, userId, LoadFlowStatus.NOT_DONE)
                    .subscribe());
        }).doFinally(s ->
            emitStudyChanged(studyName, UPDATE_TYPE_LOADFLOW)
        );
    }

    private void emitStudyChanged(String studyName, String updateTypeLoadflow) {
        studyUpdatePublisher.onNext(MessageBuilder.withPayload("")
            .setHeader(STUDY_NAME, studyName)
            .setHeader(UPDATE_TYPE, updateTypeLoadflow)
            .build()
        );
    }

    private LoadFlowResult jsonToLoadFlowResult(String strLfResult) {
        try {
            Boolean bStatus = JsonPathUtils.evaluate(strLfResult, "$.ok");
            LoadFlowStatus status;
            if (bStatus) {
                status = LoadFlowStatus.CONVERGED;
            } else {
                status = LoadFlowStatus.DIVERGED;
            }
            return new LoadFlowResult(status);
        } catch (IOException e) {
            return new LoadFlowResult(LoadFlowStatus.NOT_DONE);
        }
    }

    public Mono<StudyInfos> renameStudy(String studyName, String userId, String headerUserId, String newStudyName) {
        //we need to ensure that it's the initial creator that deletes it
        if (!userId.equals(headerUserId)) {
            return Mono.error(new StudyException(NOT_ALLOWED));
        }
        Mono<StudyEntity> studyMono = studyRepository.findStudy(userId, studyName);
        return studyMono.switchIfEmpty(Mono.error(new StudyException(STUDY_DOESNT_EXISTS))).flatMap(study -> {
            study.setStudyName(newStudyName);

<<<<<<< HEAD
            Mono<Void> deleteStudy = deleteStudy(userId, studyName);
            Mono<Study> insertStudy = insertStudy(newStudyName, userId, study.isPrivate(), study.getNetworkUuid(), study.getNetworkId(),
                    study.getDescription(), study.getCaseFormat(), study.getCaseUuid(), study.isCasePrivate(),
                study.getLoadFlowResult(), study.getLoadFlowParameters());
=======
            Mono<Void> deleteStudy = studyRepository.deleteStudy(userId, studyName);
            Mono<StudyEntity> insertStudy = studyRepository.insertStudy(newStudyName, userId, study.isPrivate(), study.getNetworkUuid(), study.getNetworkId(),
                    study.getDescription(), study.getCaseFormat(), study.getCaseUuid(), study.isCasePrivate(), new LoadFlowResult(study.getLoadFlowResult().getStatus()));
>>>>>>> 6dbef863

            return deleteStudy.then(insertStudy);
        }).map(StudyService::toInfos);
    }

    public Mono<Void> setLoadFlowRunning(String studyName, String userId) {
        return Mono.when(assertLoadFlowRunnable(studyName, userId))
            .then(studyRepository.updateLoadFlowState(studyName, userId, LoadFlowStatus.RUNNING))
            .doOnSuccess(s -> emitStudyChanged(studyName, UPDATE_TYPE_LOADFLOW_STATUS));
    }

    public Mono<Collection<String>> getExportFormats() {
        String path = UriComponentsBuilder.fromPath(DELIMITER + NETWORK_CONVERSION_API_VERSION + "/export/formats")
                .toUriString();

        ParameterizedTypeReference<Collection<String>> typeRef = new ParameterizedTypeReference<Collection<String>>() { };

        return webClient.get()
                .uri(networkConversionServerBaseUri + path)
                .retrieve()
                .bodyToMono(typeRef);
    }

    public Mono<ExportNetworkInfos> exportNetwork(String studyName, String userId, String format) {
        Mono<UUID> networkUuidMono = getStudyUuid(studyName, userId);

        return networkUuidMono.flatMap(uuid -> {
            String path = UriComponentsBuilder.fromPath(DELIMITER + NETWORK_CONVERSION_API_VERSION + "/networks/{networkUuid}/export/{format}")
                    .buildAndExpand(uuid, format)
                    .toUriString();

            Mono<ResponseEntity<byte[]>> responseEntity = webClient.get()
                    .uri(networkConversionServerBaseUri + path)
                    .retrieve()
                    .toEntity(byte[].class);

            return responseEntity.map(res -> {
                byte[] bytes = res.getBody();
                String filename = res.getHeaders().getContentDisposition().getFilename();
                return new ExportNetworkInfos(filename, bytes);
            });

        });
    }

    Mono<UUID> getStudyUuid(String studyName, String userId) {
        Mono<StudyEntity> studyMono = studyRepository.findStudy(userId, studyName);
        return studyMono.map(StudyEntity::getNetworkUuid)
                .switchIfEmpty(Mono.error(new StudyException(STUDY_DOESNT_EXISTS)));

    }

    Mono<Void> setLoadFlowParameters(String studyName, String userId, LoadFlowParametersEntity lfParameter) {
        return updateLoadFlowParameters(studyName, userId, lfParameter).then(
            studyRepository.updateLoadFlowState(studyName, userId, LoadFlowResult.LoadFlowStatus.NOT_DONE)
                .doOnSuccess(e -> emitStudyChanged(studyName, UPDATE_TYPE_LOADFLOW_STATUS)));
    }

    private Mono<Void> updateLoadFlowParameters(String studyName, String userId, LoadFlowParametersEntity lfParameter) {
        return Mono.zip(studyRepository.updateLoadFlowParameters(studyName, userId, lfParameter),
            publicStudyRepository.updateLoadFlowParameters(studyName, userId, lfParameter),
            privateStudyRepository.updateLoadFlowParameters(studyName, userId, lfParameter)
            ).then();
    }

    Mono<Boolean> studyExists(String studyName, String userId) {
        return getStudy(studyName, userId).hasElement();
    }

    public Mono<Void> assertCaseExists(UUID caseUuid) {
        Mono<Boolean> caseExists = caseExists(caseUuid);
        return caseExists.flatMap(c -> (boolean) c ? Mono.empty() : Mono.error(new StudyException(CASE_DOESNT_EXISTS)));
    }

    public Mono<Void> assertStudyNotExists(String studyName, String userId) {
        Mono<Boolean> studyExists = studyExists(studyName, userId);
        return studyExists.flatMap(s -> (boolean) s ? Mono.error(new StudyException(STUDY_ALREADY_EXISTS)) : Mono.empty());
    }

    public Mono<Void> assertLoadFlowRunnable(String studyName, String userId) {
        Mono<StudyEntity> studyMono = studyRepository.findStudy(userId, studyName);
        return studyMono.map(StudyEntity::getLoadFlowResult)
            .switchIfEmpty(Mono.error(new StudyException(STUDY_DOESNT_EXISTS)))
            .flatMap(lfr -> lfr.getStatus().equals(LoadFlowStatus.NOT_DONE) ? Mono.empty() : Mono.error(new StudyException(LOADFLOW_NOT_RUNNABLE)));
    }

    void setCaseServerBaseUri(String caseServerBaseUri) {
        this.caseServerBaseUri = caseServerBaseUri;
    }

    void setNetworkConversionServerBaseUri(String networkConversionServerBaseUri) {
        this.networkConversionServerBaseUri = networkConversionServerBaseUri;
    }

    void setGeoDataServerBaseUri(String geoDataServerBaseUri) {
        this.geoDataServerBaseUri = geoDataServerBaseUri;
    }

    void setSingleLineDiagramServerBaseUri(String singleLineDiagramServerBaseUri) {
        this.singleLineDiagramServerBaseUri = singleLineDiagramServerBaseUri;
    }

    void setNetworkModificationServerBaseUri(String networkModificationServerBaseUri) {
        this.networkModificationServerBaseUri = networkModificationServerBaseUri;
    }

    void setNetworkMapServerBaseUri(String networkMapServerBaseUri) {
        this.networkMapServerBaseUri = networkMapServerBaseUri;
    }

    void setLoadFlowServerBaseUri(String loadFlowServerBaseUri) {
        this.loadFlowServerBaseUri = loadFlowServerBaseUri;
    }

    void setNetworkStoreServerBaseUri(String networkStoreServerBaseUri) {
        this.networkStoreServerBaseUri = networkStoreServerBaseUri + DELIMITER;
    }

    public Mono<LoadFlowParametersEntity> getLoadFlowParameters(String studyName, String userId) {
        Mono<Study> studyMono = getStudy(studyName, userId);
        return studyMono.flatMap(study -> {
            if (study.getLoadFlowParameters() != null) {
                return Mono.just(study.getLoadFlowParameters());
            } else {
                LoadFlowParameters params = LoadFlowParameters.load();
                LoadFlowParametersEntity lfDefault = new LoadFlowParametersEntity(
                    LoadFlowParametersEntity.VoltageInitMode.valueOf(params.getVoltageInitMode().name()),
                    params.isTransformerVoltageControlOn(),
                    params.isNoGeneratorReactiveLimits(),
                    params.isPhaseShifterRegulationOn(),
                    params.isTwtSplitShuntAdmittance(),
                    params.isSimulShunt(),
                    params.isReadSlackBus(),
                    params.isWriteSlackBus()
                    );
                return Mono.just(lfDefault);
            }
        });
    }
}<|MERGE_RESOLUTION|>--- conflicted
+++ resolved
@@ -9,16 +9,7 @@
 import com.powsybl.loadflow.LoadFlowParameters;
 import com.powsybl.network.store.client.NetworkStoreService;
 import com.powsybl.network.store.model.TopLevelDocument;
-<<<<<<< HEAD
-import org.gridsuite.study.server.dto.ExportNetworkInfos;
-import org.gridsuite.study.server.repository.LoadFlowParametersEntity;
-import org.gridsuite.study.server.dto.LoadFlowResult;
-import org.gridsuite.study.server.dto.NetworkInfos;
-import org.gridsuite.study.server.dto.StudyInfos;
-import org.gridsuite.study.server.dto.VoltageLevelAttributes;
-=======
 import org.gridsuite.study.server.dto.*;
->>>>>>> 6dbef863
 import org.gridsuite.study.server.repository.*;
 import org.springframework.beans.factory.annotation.Autowired;
 import org.springframework.beans.factory.annotation.Value;
@@ -134,13 +125,7 @@
         Mono<String> caseFormat = getCaseFormat(caseUuid);
 
         return Mono.zip(networkInfos, caseFormat)
-<<<<<<< HEAD
-            .flatMap(t ->
-                    insertStudy(studyName, userId, isPrivate, t.getT1().getNetworkUuid(), t.getT1().getNetworkId(), description, t.getT2(), caseUuid, false, loadFlowResult, null)
-            );
-=======
-            .flatMap(t -> studyRepository.insertStudy(studyName, userId, isPrivate, t.getT1().getNetworkUuid(), t.getT1().getNetworkId(), description, t.getT2(), caseUuid, false, loadFlowResult));
->>>>>>> 6dbef863
+            .flatMap(t -> studyRepository.insertStudy(studyName, userId, isPrivate, t.getT1().getNetworkUuid(), t.getT1().getNetworkId(), description, t.getT2(), caseUuid, false, loadFlowResult, null));
     }
 
     private Mono<String> getCaseFormat(UUID caseUuid) {
@@ -163,36 +148,13 @@
             Mono<String> caseFormat = getCaseFormat(uuid);
             return Mono.zip(networkInfos, caseFormat)
                     .flatMap(t ->
-<<<<<<< HEAD
-                            insertStudy(studyName, userId, isPrivate, t.getT1().getNetworkUuid(), t.getT1().getNetworkId(), description, t.getT2(), uuid, true, new LoadFlowResult(), null)
+                            studyRepository.insertStudy(studyName, userId, isPrivate, t.getT1().getNetworkUuid(), t.getT1().getNetworkId(), description, t.getT2(), uuid, true, new LoadFlowResult(), null)
                     );
         });
     }
 
-    private Mono<Study> insertStudy(String studyName, String userId, boolean isPrivate, UUID networkUuid, String networkId, String description, String caseFormat, UUID caseUuid, boolean isCasePrivate, LoadFlowResult loadFlowResult, LoadFlowParametersEntity lfParameters) {
-        final PrivateStudy privateStudy = new PrivateStudy(userId, studyName, networkUuid, networkId, description, caseFormat, caseUuid, isCasePrivate, isPrivate, loadFlowResult, lfParameters);
-        final PublicStudy publicStudy = new PublicStudy(userId, studyName, networkUuid, networkId, description, caseFormat, caseUuid, isCasePrivate, isPrivate, loadFlowResult, lfParameters);
-        final Study study = new Study(userId, studyName, networkUuid, networkId, description, caseFormat, caseUuid, isCasePrivate, isPrivate, loadFlowResult, lfParameters);
-        if (!isPrivate) {
-            return Mono.zip(publicStudyRepository.insert(publicStudy), studyRepository.insert(study))
-                    .map(Tuple2::getT2);
-        } else {
-            return Mono.zip(privateStudyRepository.insert(privateStudy), studyRepository.insert(study))
-                    .map(Tuple2::getT2);
-        }
-    }
-
-    Mono<Study> getCurrentUserStudy(String studyName, String userId, String headerUserId) {
-        Mono<Study> studyMono = studyRepository.findByUserIdAndStudyName(userId, studyName);
-=======
-                            studyRepository.insertStudy(studyName, userId, isPrivate, t.getT1().getNetworkUuid(), t.getT1().getNetworkId(), description, t.getT2(), uuid, true, new LoadFlowResult())
-                    );
-        });
-    }
-
     Mono<StudyInfos> getCurrentUserStudy(String studyName, String userId, String headerUserId) {
         Mono<StudyEntity> studyMono = studyRepository.findStudy(userId, studyName);
->>>>>>> 6dbef863
         return studyMono.flatMap(study -> {
             if (study.isPrivate() && !userId.equals(headerUserId)) {
                 return Mono.error(new StudyException(NOT_ALLOWED));
@@ -415,7 +377,7 @@
     }
 
     Mono<Void> runLoadFlow(String studyName, String userId) {
-        Mono<Study> studyCas = getStudy(studyName, userId);
+        Mono<StudyEntity> studyCas = getStudy(studyName, userId);
 
         return studyCas.flatMap(study -> {
             String path = UriComponentsBuilder.fromPath(DELIMITER + LOADFLOW_API_VERSION + "/networks/{networkUuid}/run")
@@ -468,16 +430,10 @@
         return studyMono.switchIfEmpty(Mono.error(new StudyException(STUDY_DOESNT_EXISTS))).flatMap(study -> {
             study.setStudyName(newStudyName);
 
-<<<<<<< HEAD
-            Mono<Void> deleteStudy = deleteStudy(userId, studyName);
-            Mono<Study> insertStudy = insertStudy(newStudyName, userId, study.isPrivate(), study.getNetworkUuid(), study.getNetworkId(),
-                    study.getDescription(), study.getCaseFormat(), study.getCaseUuid(), study.isCasePrivate(),
-                study.getLoadFlowResult(), study.getLoadFlowParameters());
-=======
             Mono<Void> deleteStudy = studyRepository.deleteStudy(userId, studyName);
             Mono<StudyEntity> insertStudy = studyRepository.insertStudy(newStudyName, userId, study.isPrivate(), study.getNetworkUuid(), study.getNetworkId(),
-                    study.getDescription(), study.getCaseFormat(), study.getCaseUuid(), study.isCasePrivate(), new LoadFlowResult(study.getLoadFlowResult().getStatus()));
->>>>>>> 6dbef863
+                study.getDescription(), study.getCaseFormat(), study.getCaseUuid(), study.isCasePrivate(), new LoadFlowResult(study.getLoadFlowResult().getStatus()),
+                study.getLoadFlowParameters() != null ? study.getLoadFlowParameters().toBuilder().build() : null);
 
             return deleteStudy.then(insertStudy);
         }).map(StudyService::toInfos);
@@ -531,16 +487,9 @@
     }
 
     Mono<Void> setLoadFlowParameters(String studyName, String userId, LoadFlowParametersEntity lfParameter) {
-        return updateLoadFlowParameters(studyName, userId, lfParameter).then(
-            studyRepository.updateLoadFlowState(studyName, userId, LoadFlowResult.LoadFlowStatus.NOT_DONE)
+        return studyRepository.updateLoadFlowParameters(studyName, userId, lfParameter).then(
+            studyRepository.updateLoadFlowState(studyName, userId, LoadFlowStatus.NOT_DONE)
                 .doOnSuccess(e -> emitStudyChanged(studyName, UPDATE_TYPE_LOADFLOW_STATUS)));
-    }
-
-    private Mono<Void> updateLoadFlowParameters(String studyName, String userId, LoadFlowParametersEntity lfParameter) {
-        return Mono.zip(studyRepository.updateLoadFlowParameters(studyName, userId, lfParameter),
-            publicStudyRepository.updateLoadFlowParameters(studyName, userId, lfParameter),
-            privateStudyRepository.updateLoadFlowParameters(studyName, userId, lfParameter)
-            ).then();
     }
 
     Mono<Boolean> studyExists(String studyName, String userId) {
@@ -597,14 +546,14 @@
     }
 
     public Mono<LoadFlowParametersEntity> getLoadFlowParameters(String studyName, String userId) {
-        Mono<Study> studyMono = getStudy(studyName, userId);
+        Mono<StudyEntity> studyMono = getStudy(studyName, userId);
         return studyMono.flatMap(study -> {
             if (study.getLoadFlowParameters() != null) {
                 return Mono.just(study.getLoadFlowParameters());
             } else {
                 LoadFlowParameters params = LoadFlowParameters.load();
                 LoadFlowParametersEntity lfDefault = new LoadFlowParametersEntity(
-                    LoadFlowParametersEntity.VoltageInitMode.valueOf(params.getVoltageInitMode().name()),
+                    VoltageInitMode.valueOf(params.getVoltageInitMode().name()),
                     params.isTransformerVoltageControlOn(),
                     params.isNoGeneratorReactiveLimits(),
                     params.isPhaseShifterRegulationOn(),
