--- conflicted
+++ resolved
@@ -550,9 +550,8 @@
         });
     }
 
-<<<<<<< HEAD
     public Mono<ResponseEntity<Boolean>> lockoutLine(String studyName, String userId, String lineId, boolean lockout) {
-        Mono<UUID> networkUuidMono = getStudyUuid(studyName, userId);
+        Mono<UUID> networkUuidMono = getNetworkUuid(studyName, userId);
 
         return networkUuidMono.flatMap(uuid -> {
             String path = UriComponentsBuilder.fromPath(DELIMITER + NETWORK_MODIFICATION_API_VERSION + "/networks/{networkUuid}/lines/{lineId}/switches")
@@ -567,16 +566,10 @@
         });
     }
 
-    Mono<UUID> getStudyUuid(String studyName, String userId) {
-        Mono<Study> studyMono = studyRepository.findByUserIdAndStudyName(userId, studyName);
-        return studyMono.map(Study::getNetworkUuid)
-                .switchIfEmpty(Mono.error(new StudyException(STUDY_DOESNT_EXISTS)));
-=======
     Mono<UUID> getNetworkUuid(String studyName, String userId) {
         Mono<StudyEntity> studyMono = studyRepository.findStudy(userId, studyName);
         return studyMono.map(StudyEntity::getNetworkUuid)
                 .switchIfEmpty(Mono.error(new StudyException(STUDY_NOT_FOUND)));
->>>>>>> 5bba405d
 
     }
 
