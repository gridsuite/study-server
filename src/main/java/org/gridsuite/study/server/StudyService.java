/**
 * Copyright (c) 2021, RTE (http://www.rte-france.com)
 * This Source Code Form is subject to the terms of the Mozilla Public
 * License, v. 2.0. If a copy of the MPL was not distributed with this
 * file, You can obtain one at http://mozilla.org/MPL/2.0/.
 */
package org.gridsuite.study.server;

import com.fasterxml.jackson.core.JsonProcessingException;
import com.fasterxml.jackson.databind.JsonNode;
import com.fasterxml.jackson.databind.ObjectMapper;
import com.powsybl.contingency.Contingency;
import com.powsybl.loadflow.LoadFlowResult;
import com.powsybl.loadflow.LoadFlowParameters;
import com.powsybl.loadflow.LoadFlowResultImpl;
import com.powsybl.network.store.model.TopLevelDocument;
import java.io.UncheckedIOException;
import java.net.URLDecoder;
import java.net.URLEncoder;
import java.nio.charset.StandardCharsets;
import java.time.LocalDateTime;
import java.time.ZoneId;
import java.time.ZoneOffset;
import java.time.ZonedDateTime;
import java.util.*;
import java.util.function.Consumer;
import java.util.function.Supplier;
import java.util.logging.Level;
import java.util.stream.Collectors;
import lombok.AllArgsConstructor;
import lombok.Data;
import lombok.NoArgsConstructor;
import lombok.Synchronized;
import org.gridsuite.study.server.dto.*;
import org.gridsuite.study.server.repository.*;
import org.slf4j.Logger;
import org.slf4j.LoggerFactory;
import org.springframework.beans.factory.annotation.Autowired;
import org.springframework.beans.factory.annotation.Value;
import org.springframework.context.annotation.Bean;
import org.springframework.core.ParameterizedTypeReference;
import org.springframework.http.HttpHeaders;
import org.springframework.http.HttpStatus;
import org.springframework.http.MediaType;
import org.springframework.http.ResponseEntity;
import org.springframework.http.client.MultipartBodyBuilder;
import org.springframework.http.codec.multipart.FilePart;
import org.springframework.integration.support.MessageBuilder;
import org.springframework.messaging.Message;
import org.springframework.stereotype.Service;
import org.springframework.transaction.annotation.Transactional;
import org.springframework.web.reactive.function.BodyInserters;
import org.springframework.web.reactive.function.client.ClientResponse;
import org.springframework.web.reactive.function.client.WebClient;
import org.springframework.web.util.UriComponentsBuilder;
import reactor.core.publisher.EmitterProcessor;
import reactor.core.publisher.Flux;
import reactor.core.publisher.Mono;
import reactor.core.scheduler.Schedulers;

import static org.gridsuite.study.server.StudyConstants.*;
import static org.gridsuite.study.server.StudyException.Type.*;

/**
 * @author Abdelsalem Hedhili <abdelsalem.hedhili at rte-france.com>
 * @author Franck Lecuyer <franck.lecuyer at rte-france.com>
 * @author Chamseddine Benhamed <chamseddine.benhamed at rte-france.com>
 */
@Service
public class StudyService {

    private static final Logger LOGGER = LoggerFactory.getLogger(StudyService.class);

    public static final String ROOT_CATEGORY_REACTOR = "reactor.";

    private static final String CATEGORY_BROKER_INPUT = StudyService.class.getName() + ".input-broker-messages";
    private static final String CATEGORY_BROKER_OUTPUT = StudyService.class.getName() + ".output-broker-messages";

    static final String HEADER_STUDY_UUID = "studyUuid";
    static final String HEADER_STUDY_NAME = "studyName";
    static final String HEADER_UPDATE_TYPE = "updateType";
    static final String UPDATE_TYPE_STUDIES = "studies";
    static final String UPDATE_TYPE_LOADFLOW = "loadflow";
    static final String UPDATE_TYPE_LOADFLOW_STATUS = "loadflow_status";
    static final String UPDATE_TYPE_SWITCH = "switch";
    static final String UPDATE_TYPE_SECURITY_ANALYSIS_RESULT = "securityAnalysisResult";
    static final String UPDATE_TYPE_SECURITY_ANALYSIS_STATUS = "securityAnalysis_status";
    static final String HEADER_ERROR = "error";
    static final String UPDATE_TYPE_STUDY = "study";
    static final String HEADER_UPDATE_TYPE_SUBSTATIONS_IDS = "substationsIds";
    static final String QUERY_PARAM_SUBSTATION_ID = "substationId";
    static final String RECEIVER = "receiver";

    // Self injection for @transactional support in internal calls to other methods of this service
    @Autowired
    StudyService self;

    @Data
    @AllArgsConstructor
    @NoArgsConstructor
    private static class Receiver {

        private UUID studyUuid;

        private String userId;
    }

    private WebClient webClient;

    private String caseServerBaseUri;
    private String singleLineDiagramServerBaseUri;
    private String networkConversionServerBaseUri;
    private String geoDataServerBaseUri;
    private String networkMapServerBaseUri;
    private String networkModificationServerBaseUri;
    private String loadFlowServerBaseUri;
    private String networkStoreServerBaseUri;
    private String securityAnalysisServerBaseUri;
    private String actionsServerBaseUri;

    private StudyRepository studyRepository;
    private StudyCreationRequestRepository studyCreationRequestRepository;

    private ObjectMapper objectMapper;

    private EmitterProcessor<Message<String>> studyUpdatePublisher = EmitterProcessor.create();

    @Bean
    public Supplier<Flux<Message<String>>> publishStudyUpdate() {
        return () -> studyUpdatePublisher.log(CATEGORY_BROKER_OUTPUT, Level.FINE);
    }

    @Bean
    public Consumer<Flux<Message<String>>> consumeSaResult() {
        return f -> f.log(CATEGORY_BROKER_INPUT, Level.FINE).flatMap(message -> {
            UUID resultUuid = UUID.fromString(message.getHeaders().get("resultUuid", String.class));
            String receiver = message.getHeaders().get(RECEIVER, String.class);
            if (receiver != null) {
                Receiver receiverObj;
                try {
                    receiverObj = objectMapper.readValue(URLDecoder.decode(receiver, StandardCharsets.UTF_8), Receiver.class);

                    LOGGER.info("Security analysis result '{}' available for study '{}' and user '{}'",
                            resultUuid, receiverObj.getStudyUuid(), receiverObj.getUserId());

                    // update DB
<<<<<<< HEAD
                    return updateSecurityAnalysisResultUuid(receiverObj.getStudyUuid(), receiverObj.getUserId(), resultUuid)
                            .then(Mono.fromCallable(() -> {
                                // send notifications
                                emitStudyChanged(receiverObj.getStudyUuid(), UPDATE_TYPE_SECURITY_ANALYSIS_STATUS);
                                emitStudyChanged(receiverObj.getStudyUuid(), UPDATE_TYPE_SECURITY_ANALYSIS_RESULT);
                                return null;
                            }));
=======
                    return updateSecurityAnalysisResultUuid(receiverObj.getStudyName(), receiverObj.getUserId(), resultUuid)
                                    .then(Mono.fromCallable(() -> {
                                        // send notifications
                                        emitStudyChanged(receiverObj.getStudyName(), UPDATE_TYPE_SECURITY_ANALYSIS_STATUS);
                                        emitStudyChanged(receiverObj.getStudyName(), UPDATE_TYPE_SECURITY_ANALYSIS_RESULT);
                                        return null;
                                    }));
>>>>>>> 4c4bc3ee
                } catch (JsonProcessingException e) {
                    LOGGER.error(e.toString());
                }
            }
            return Mono.empty();
        })
                .doOnError(throwable -> LOGGER.error(throwable.toString(), throwable))
                .subscribe();
    }

    @Autowired
    public StudyService(
            @Value("${network-store-server.base-uri:http://network-store-server/}") String networkStoreServerBaseUri,
            @Value("${backing-services.case.base-uri:http://case-server/}") String caseServerBaseUri,
            @Value("${backing-services.single-line-diagram.base-uri:http://single-line-diagram-server/}") String singleLineDiagramServerBaseUri,
            @Value("${backing-services.network-conversion.base-uri:http://network-conversion-server/}") String networkConversionServerBaseUri,
            @Value("${backing-services.geo-data.base-uri:http://geo-data-store-server/}") String geoDataServerBaseUri,
            @Value("${backing-services.network-map.base-uri:http://network-map-store-server/}") String networkMapServerBaseUri,
            @Value("${backing-services.network-modification.base-uri:http://network-modification-server/}") String networkModificationServerBaseUri,
            @Value("${backing-services.loadflow.base-uri:http://loadflow-server/}") String loadFlowServerBaseUri,
            @Value("${backing-services.security-analysis-server.base-uri:http://security-analysis-server/}") String securityAnalysisServerBaseUri,
            @Value("${backing-services.actions-server.base-uri:http://actions-server/}") String actionsServerBaseUri,
            StudyRepository studyRepository,
            StudyCreationRequestRepository studyCreationRequestRepository,
            WebClient.Builder webClientBuilder,
            ObjectMapper objectMapper) {
        this.caseServerBaseUri = caseServerBaseUri;
        this.singleLineDiagramServerBaseUri = singleLineDiagramServerBaseUri;
        this.networkConversionServerBaseUri = networkConversionServerBaseUri;
        this.geoDataServerBaseUri = geoDataServerBaseUri;
        this.networkMapServerBaseUri = networkMapServerBaseUri;
        this.networkModificationServerBaseUri = networkModificationServerBaseUri;
        this.loadFlowServerBaseUri = loadFlowServerBaseUri;
        this.networkStoreServerBaseUri = networkStoreServerBaseUri;
        this.securityAnalysisServerBaseUri = securityAnalysisServerBaseUri;
        this.actionsServerBaseUri = actionsServerBaseUri;

        this.studyRepository = studyRepository;
        this.studyCreationRequestRepository = studyCreationRequestRepository;
        this.webClient =  webClientBuilder.build();
        this.objectMapper = objectMapper;
    }

    private static StudyInfos toInfos(StudyEntity entity) {
        return StudyInfos.builder().studyName(entity.getStudyName())
<<<<<<< HEAD
                .studyUuid(entity.getId())
=======
                .id(entity.getId())
>>>>>>> 4c4bc3ee
                .creationDate(ZonedDateTime.ofInstant(entity.getDate().toInstant(ZoneOffset.UTC), ZoneId.of("UTC")))
                .userId(entity.getUserId())
                .description(entity.getDescription()).caseFormat(entity.getCaseFormat())
                .loadFlowStatus(entity.getLoadFlowStatus())
                .loadFlowResult(fromEntity(entity.getLoadFlowResult()))
                .studyPrivate(entity.isPrivate())
                .build();
    }

    private static BasicStudyInfos toBasicInfos(StudyCreationRequestEntity entity) {
<<<<<<< HEAD
        return BasicStudyInfos.builder().studyName(entity.getStudyName())
                .creationDate(ZonedDateTime.ofInstant(entity.getDate().toInstant(ZoneOffset.UTC), ZoneId.of("UTC")))
                .userId(entity.getUserId())
                .studyUuid(entity.getId())
                .build();
    }

    private static CreatedStudyBasicInfos toBasicInfos(StudyEntity entity) {
        return CreatedStudyBasicInfos.builder().studyName(entity.getStudyName())
                .creationDate(ZonedDateTime.ofInstant(entity.getDate().toInstant(ZoneOffset.UTC), ZoneId.of("UTC")))
                .userId(entity.getUserId())
                .studyUuid(entity.getId())
                .caseFormat(entity.getCaseFormat())
                //.studyPrivate(entity.isPrivate())
                .build();
    }

=======
        return CreatedStudyBasicInfos.builder().studyName(entity.getStudyName())
                .creationDate(ZonedDateTime.ofInstant(entity.getDate().toInstant(ZoneOffset.UTC), ZoneId.of("UTC")))
                .userId(entity.getUserId())
                .id(entity.getId())
                .build();
    }

    private static CreatedStudyBasicInfos toBasicInfos(StudyEntity entity) {
        return CreatedStudyBasicInfos.builder().studyName(entity.getStudyName())
                .creationDate(ZonedDateTime.ofInstant(entity.getDate().toInstant(ZoneOffset.UTC), ZoneId.of("UTC")))
                .userId(entity.getUserId())
                .id(entity.getId())
                .caseFormat(entity.getCaseFormat())
                .studyPrivate(entity.isPrivate())
                .build();
    }

>>>>>>> 4c4bc3ee
    public Flux<CreatedStudyBasicInfos> getStudyList(String userId) {
        return Flux.fromStream(() -> studyRepository.findByUserIdOrIsPrivate(userId, false).stream())
                .map(StudyService::toBasicInfos)
                .sort(Comparator.comparing(CreatedStudyBasicInfos::getCreationDate).reversed());
    }

    Flux<BasicStudyInfos> getStudyCreationRequests(String userId) {
<<<<<<< HEAD
        return Flux.fromStream(() -> studyCreationRequestRepository.findAllByUserId(userId).stream())
=======
        return Flux.fromStream(() -> studyCreationRequestRepository.findByUserIdOrIsPrivate(userId, false).stream())
>>>>>>> 4c4bc3ee
                .map(StudyService::toBasicInfos)
                .sort(Comparator.comparing(BasicStudyInfos::getCreationDate).reversed());
    }

    public Mono<StudyEntity> createStudy(String studyName, UUID caseUuid, String description, String userId, Boolean isPrivate) {
        return insertStudyCreationRequest(studyName, userId, isPrivate)
                .flatMap(insertStudyCreationRequestEntity -> Mono.zip(persistentStore(caseUuid, studyName), getCaseFormat(caseUuid))
                        .flatMap(t -> {
                            LoadFlowParameters loadFlowParameters = LoadFlowParameters.load();
                            return insertStudy(insertStudyCreationRequestEntity.getId(), studyName, userId, isPrivate, t.getT1().getNetworkUuid(), t.getT1().getNetworkId(),
                                    description, t.getT2(), caseUuid, false, LoadFlowStatus.NOT_DONE, null,  toEntity(loadFlowParameters), null);
                        })
                        .doFinally(e -> deleteStudyIfNotCreationInProgress(insertStudyCreationRequestEntity.getId()).subscribe())
                ).doOnError(throwable -> LOGGER.error(throwable.toString(), throwable));
    }

    public Mono<StudyEntity> createStudy(String studyName, Mono<FilePart> caseFile, String description, String userId, Boolean isPrivate) {
        return insertStudyCreationRequest(studyName, userId, isPrivate)
<<<<<<< HEAD
                .flatMap(insertStudyCreationRequestEntity -> importCase(caseFile, studyName).flatMap(uuid ->
                        Mono.zip(persistentStore(uuid, studyName), getCaseFormat(uuid))
                                .flatMap(t -> {
                                    LoadFlowParameters loadFlowParameters = LoadFlowParameters.load();
                                    return insertStudy(insertStudyCreationRequestEntity.getId(), studyName, userId, isPrivate, t.getT1().getNetworkUuid(), t.getT1().getNetworkId(),
                                            description, t.getT2(), uuid, true, LoadFlowStatus.NOT_DONE, null, toEntity(loadFlowParameters), null);
                                })
                        ).doFinally(e -> deleteStudyIfNotCreationInProgress(insertStudyCreationRequestEntity.getId()).subscribe())
                ).doOnError(throwable -> LOGGER.error(throwable.toString(), throwable));
    }

    public Mono<StudyInfos> getCurrentUserStudy(UUID studyUuid, String userId, String headerUserId) {
        Mono<StudyEntity> studyMono = getStudyMonoWithPreFetchedLoadFlowResult(studyUuid, userId);
=======
                .then(importCase(caseFile, studyName).flatMap(uuid ->
                     Mono.zip(persistentStore(uuid, studyName), getCaseFormat(uuid))
                         .flatMap(t -> {
                             LoadFlowParameters loadFlowParameters = LoadFlowParameters.load();
                             return insertStudy(studyName, userId, isPrivate, t.getT1().getNetworkUuid(), t.getT1().getNetworkId(),
                                                description, t.getT2(), uuid, true, LoadFlowStatus.NOT_DONE, null, toEntity(loadFlowParameters), null);
                         })
                ))
                .doOnError(throwable -> LOGGER.error(throwable.toString(), throwable))
                .doFinally(s -> deleteStudyIfNotCreationInProgress(studyName, userId).subscribe()); // delete the study if the creation has been canceled
    }

    public Mono<StudyInfos> getCurrentUserStudy(String studyName, String userId, String headerUserId) {
        Mono<StudyEntity> studyMono = getStudyWithPreFetchedLoadFlowResult(studyName, userId);
>>>>>>> 4c4bc3ee
        return studyMono.flatMap(study -> {
            if (study.isPrivate() && !userId.equals(headerUserId)) {
                return Mono.error(new StudyException(NOT_ALLOWED));
            } else {
                return Mono.just(study);
            }
        }).map(StudyService::toInfos);
    }

<<<<<<< HEAD
    Mono<StudyEntity> getStudyByName(String studyName, String userId) {
        return studyRepository.findByUserIdAndStudyName(userId, studyName).map(Mono::just).orElseGet(Mono::empty);
    }

    Mono<StudyEntity> getStudyByUuid(UUID studyUuid, String userId) {
        return studyRepository.findById(studyUuid).map(Mono::just).orElseGet(Mono::empty);
=======
    Mono<StudyEntity> getStudy(String studyName, String userId) {
        return Mono.fromCallable(() -> studyRepository.findByUserIdAndStudyName(userId, studyName).orElse(null));
>>>>>>> 4c4bc3ee
    }

    @Transactional(readOnly = true)
    public StudyEntity doGetStudyWithPreFetchedLoadFlowResult(String studyName, String userId) {
        return studyRepository.findByUserIdAndStudyName(userId, studyName).map(studyEntity -> {
            if (studyEntity.getLoadFlowResult() != null) {
<<<<<<< HEAD
                // This is a workaround to prepare the componentResults which will be used later in the webflux pipeline
                // The goal is to avoid LazyInitializationException
                studyEntity.getLoadFlowResult().getComponentResults().size();
                studyEntity.getLoadFlowResult().getMetrics().size();
            }
            return studyEntity;
        }).orElse(null);
    }

    @Transactional(readOnly = true)
    public StudyEntity doGetStudyWithPreFetchedLoadFlowResult(UUID studyUuid) {
        return studyRepository.findById(studyUuid).map(studyEntity -> {
            if (studyEntity.getLoadFlowResult() != null) {
                // This is a workaround to prepare the componentResults which will be used later in the webflux pipeline
=======
                // This is a workaround to prepare the componentResultEmbeddables which will be used later in the webflux pipeline
>>>>>>> 4c4bc3ee
                // The goal is to avoid LazyInitializationException
                @SuppressWarnings("unused")
                int ignoreSize = studyEntity.getLoadFlowResult().getComponentResults().size();
                @SuppressWarnings("unused")
                int ignoreSize2 = studyEntity.getLoadFlowResult().getMetrics().size();
            }
            return studyEntity;
        }).orElse(null);
    }

    @Transactional
<<<<<<< HEAD
    public StudyEntity doGetStudyWithPreFetchedCollectionsAndUpdateIsPrivate(String studyName, String userId, boolean toPrivate) {
=======
    public StudyEntity doGetStudyWithPreFetchedLoadFlowResultAndUpdateIsPrivate(String studyName, String userId, boolean toPrivate) {
>>>>>>> 4c4bc3ee
        StudyEntity studyEntity = doGetStudyWithPreFetchedLoadFlowResult(studyName, userId);
        if (studyEntity != null) {
            studyEntity.setPrivate(toPrivate);
        }
        return studyEntity;
    }

<<<<<<< HEAD
    @Transactional
    public StudyEntity doGetStudyWithPreFetchedCollectionsAndUpdateIsPrivate(UUID studyUuid, boolean toPrivate) {
        StudyEntity studyEntity = doGetStudyWithPreFetchedLoadFlowResult(studyUuid);
        if (studyEntity != null) {
            studyEntity.setPrivate(toPrivate);
        }
        return studyEntity;
    }

    public Mono<StudyEntity> getStudyMonoWithPreFetchedLoadFlowResult(String studyName, String userId) {
        return Mono.fromCallable(() -> self.doGetStudyWithPreFetchedLoadFlowResult(studyName, userId));
    }

    public Mono<StudyEntity> getStudyMonoWithPreFetchedLoadFlowResult(UUID studyUuid, String userId) {
        return Mono.fromCallable(() -> self.doGetStudyWithPreFetchedLoadFlowResult(studyUuid));
    }

    public Mono<StudyEntity> getStudyMonoWithPreFetchedCollectionsAndUpdateIsPrivate(String studyName, String userId, boolean toPrivate) {
        return Mono.fromCallable(() -> self.doGetStudyWithPreFetchedCollectionsAndUpdateIsPrivate(studyName, userId, toPrivate));
    }

    public Mono<StudyEntity> getStudyMonoWithPreFetchedCollectionsAndUpdateIsPrivate(UUID studyUuid, boolean toPrivate) {
        return Mono.fromCallable(() -> self.doGetStudyWithPreFetchedCollectionsAndUpdateIsPrivate(studyUuid, toPrivate));
    }

    private Mono<BasicStudyEntity> getStudyCreationRequest(String studyName, String userId) {
        return studyCreationRequestRepository.findByUserIdAndStudyName(userId, studyName).map(Mono::<BasicStudyEntity>just).orElseGet(Mono::empty);
    }

    private Mono<BasicStudyEntity> getStudyCreationRequest(UUID uuid) {
        return studyCreationRequestRepository.findById(uuid).map(Mono::<BasicStudyEntity>just).orElseGet(Mono::empty);
=======
    public Mono<StudyEntity> getStudyWithPreFetchedLoadFlowResult(String studyName, String userId) {
        return Mono.fromCallable(() -> self.doGetStudyWithPreFetchedLoadFlowResult(studyName, userId));
    }

    public Mono<StudyEntity> getStudyWithPreFetchedLoadFlowResultAndUpdateIsPrivate(String studyName, String userId, boolean toPrivate) {
        return Mono.fromCallable(() -> self.doGetStudyWithPreFetchedLoadFlowResultAndUpdateIsPrivate(studyName, userId, toPrivate));
    }

    private Mono<BasicStudyEntity> getStudyCreationRequest(String studyName, String userId) {
        return Mono.fromCallable(() -> studyCreationRequestRepository.findByUserIdAndStudyName(userId, studyName).orElse(null));
    }

    @Transactional
    public void doDeleteStudyIfNotCreationInProgress(String studyName, String userId) {
        Optional<StudyCreationRequestEntity> studyCreationRequestEntity = studyCreationRequestRepository.findByUserIdAndStudyName(userId, studyName);
        if (studyCreationRequestEntity.isEmpty()) {
            studyRepository.deleteByUserIdAndStudyName(userId, studyName);
        } else {
            studyCreationRequestRepository.deleteById(studyCreationRequestEntity.get().getId());
        }
        emitStudyChanged(studyName, StudyService.UPDATE_TYPE_STUDIES);
>>>>>>> 4c4bc3ee
    }

    @Synchronized
    public Mono<Void> deleteStudyIfNotCreationInProgress(String studyName, String userId) {
<<<<<<< HEAD
        return getStudyCreationRequest(studyName, userId) // if creation in progress delete only the creation request
                .switchIfEmpty(removeStudyByStudyNameAndUserId(studyName, userId).cast(BasicStudyEntity.class))
                .then()
                .doFinally(r -> deleteStudyCreationRequest(studyName, userId));
    }

    public Mono<Void> deleteStudyIfNotCreationInProgress(UUID uuid) {
        return getStudyCreationRequest(uuid) // if creation in progress delete only the creation request
                .switchIfEmpty(removeStudyByStudyUuid(uuid).cast(BasicStudyEntity.class))
                .then()
                .doFinally(r -> deleteStudyCreationRequest(uuid));
    }

    private Mono<StudyEntity> insertStudy(UUID uuid, String studyName, String userId, boolean isPrivate, UUID networkUuid, String networkId,
                                          String description, String caseFormat, UUID caseUuid, boolean casePrivate, LoadFlowStatus loadFlowStatus,
                                          LoadFlowResultEntity loadFlowResult, LoadFlowParametersEntity loadFlowParameters, UUID securityAnalysisUuid) {
        return insertStudyEntity(uuid, studyName, userId, isPrivate, networkUuid, networkId, description, caseFormat, caseUuid, casePrivate, loadFlowStatus, loadFlowResult,
                loadFlowParameters, securityAnalysisUuid)
                .doOnSuccess(s -> emitStudyChanged(studyName, StudyService.UPDATE_TYPE_STUDIES));
    }

    private Mono<Void> removeStudyByStudyNameAndUserId(String studyName, String userId) {
        return removeStudyEntityByStudyNameAndUserId(studyName, userId)
                .doOnSuccess(s -> emitStudyChanged(studyName, StudyService.UPDATE_TYPE_STUDIES));
    }

    private Mono<Void> removeStudyByStudyUuid(UUID studyUuid) {
        return removeStudyEntityByStudyId(studyUuid)
                .doOnSuccess(s -> emitStudyChanged(studyUuid, StudyService.UPDATE_TYPE_STUDIES));
    }

    private Mono<StudyCreationRequestEntity> insertStudyCreationRequest(String studyName, String userId, boolean isPrivate) {
=======
        return Mono.fromRunnable(() -> self.doDeleteStudyIfNotCreationInProgress(studyName, userId));
    }

    private Mono<StudyEntity> insertStudy(String studyName, String userId, boolean isPrivate, UUID networkUuid, String networkId,
                                         String description, String caseFormat, UUID caseUuid, boolean casePrivate, LoadFlowStatus loadFlowStatus,
                                         LoadFlowResultEntity loadFlowResult, LoadFlowParametersEntity loadFlowParameters, UUID securityAnalysisUuid) {
        return insertStudyEntity(studyName, userId, isPrivate, networkUuid, networkId, description, caseFormat, caseUuid, casePrivate, loadFlowStatus, loadFlowResult,
                                           loadFlowParameters, securityAnalysisUuid)
                .doOnSuccess(s -> emitStudyChanged(studyName, StudyService.UPDATE_TYPE_STUDIES));
    }

    private Mono<Void> insertStudyCreationRequest(String studyName, String userId, boolean isPrivate) {
>>>>>>> 4c4bc3ee
        return insertStudyCreationRequestEntity(studyName, userId, isPrivate)
                .doOnSuccess(s -> emitStudyChanged(studyName, StudyService.UPDATE_TYPE_STUDIES));
    }

<<<<<<< HEAD
    private void deleteStudyCreationRequest(String studyName, String userId) {
        deleteStudyCreationEntity(studyName, userId)
                .doOnSuccess(s -> emitStudyChanged(studyName, StudyService.UPDATE_TYPE_STUDIES))
                .subscribe();
    }

    private void deleteStudyCreationRequest(UUID studyUuid) {
        deleteStudyCreationEntity(studyUuid)
                .doOnSuccess(s -> emitStudyChanged(studyUuid, StudyService.UPDATE_TYPE_STUDIES))
                .subscribe();
    }

=======
>>>>>>> 4c4bc3ee
    private Mono<String> getCaseFormat(UUID caseUuid) {
        String path = UriComponentsBuilder.fromPath(DELIMITER + CASE_API_VERSION + "/cases/{caseUuid}/format")
                .buildAndExpand(caseUuid)
                .toUriString();

        return webClient.get()
                .uri(caseServerBaseUri + path)
                .retrieve()
                .bodyToMono(String.class)
                .publishOn(Schedulers.boundedElastic())
                .log(ROOT_CATEGORY_REACTOR, Level.FINE);
    }

    private Mono<? extends Throwable> handleStudyCreationError(String studyName, ClientResponse clientResponse) {
        return clientResponse.bodyToMono(String.class).flatMap(body -> {
            try {
                String message;
                JsonNode node = new ObjectMapper().readTree(body).path("message");
                if (!node.isMissingNode()) {
                    message = node.asText();
                    emitStudyError(studyName, UPDATE_TYPE_STUDIES, message);
                }
            } catch (JsonProcessingException e) {
                if (!body.isEmpty()) {
                    emitStudyError(studyName, UPDATE_TYPE_STUDIES, body);
                }
            }
            return Mono.error(new StudyException(STUDY_CREATION_FAILED));
        });
    }

    Mono<UUID> importCase(Mono<FilePart> multipartFile, String studyName) {

        return multipartFile.flatMap(file -> {
            MultipartBodyBuilder multipartBodyBuilder = new MultipartBodyBuilder();
            multipartBodyBuilder.part("file", file);

            return webClient.post()
                    .uri(caseServerBaseUri + "/" + CASE_API_VERSION + "/cases/private")
                    .header(HttpHeaders.CONTENT_TYPE, MediaType.MULTIPART_FORM_DATA.toString())
                    .body(BodyInserters.fromMultipartData(multipartBodyBuilder.build()))
                    .retrieve()
                    .onStatus(httpStatus -> httpStatus != HttpStatus.OK, clientResponse ->
                            handleStudyCreationError(studyName, clientResponse)
                    )
                    .bodyToMono(UUID.class)
                    .publishOn(Schedulers.boundedElastic())
                    .log(ROOT_CATEGORY_REACTOR, Level.FINE);
        });
    }

    Mono<byte[]> getVoltageLevelSvg(UUID networkUuid, String voltageLevelId, boolean useName, boolean centerLabel, boolean diagonalLabel,
                                    boolean topologicalColoring) {
        String path = UriComponentsBuilder.fromPath(DELIMITER + SINGLE_LINE_DIAGRAM_API_VERSION + "/svg/{networkUuid}/{voltageLevelId}")
                .queryParam("useName", useName)
                .queryParam("centerLabel", centerLabel)
                .queryParam("diagonalLabel", diagonalLabel)
                .queryParam("topologicalColoring", topologicalColoring)
                .buildAndExpand(networkUuid, voltageLevelId)
                .toUriString();

        return webClient.get()
                .uri(singleLineDiagramServerBaseUri + path)
                .retrieve()
                .bodyToMono(byte[].class);
    }

    Mono<String> getVoltageLevelSvgAndMetadata(UUID networkUuid, String voltageLevelId, boolean useName, boolean centerLabel, boolean diagonalLabel,
                                               boolean topologicalColoring) {
        String path = UriComponentsBuilder.fromPath(DELIMITER + SINGLE_LINE_DIAGRAM_API_VERSION + "/svg-and-metadata/{networkUuid}/{voltageLevelId}")
                .queryParam("useName", useName)
                .queryParam("centerLabel", centerLabel)
                .queryParam("diagonalLabel", diagonalLabel)
                .queryParam("topologicalColoring", topologicalColoring)
                .buildAndExpand(networkUuid, voltageLevelId)
                .toUriString();

        return webClient.get()
                .uri(singleLineDiagramServerBaseUri + path)
                .retrieve()
                .bodyToMono(String.class);
    }

    private Mono<NetworkInfos> persistentStore(UUID caseUuid, String studyName) {
        String path = UriComponentsBuilder.fromPath(DELIMITER + NETWORK_CONVERSION_API_VERSION + "/networks")
                .queryParam(CASE_UUID, caseUuid)
                .buildAndExpand()
                .toUriString();

        return webClient.post()
                .uri(networkConversionServerBaseUri + path)
                .retrieve()
                .onStatus(httpStatus -> httpStatus != HttpStatus.OK, clientResponse ->
                        handleStudyCreationError(studyName, clientResponse)
                )
                .bodyToMono(NetworkInfos.class)
                .publishOn(Schedulers.boundedElastic())
                .log(ROOT_CATEGORY_REACTOR, Level.FINE);
    }

    // This function call directly the network store server without using the dedicated client because it's a blocking client.
    // If we'll have new needs to call the network store server, then we'll migrate the network store client to be nonblocking
    Mono<List<VoltageLevelAttributes>> getNetworkVoltageLevels(UUID networkUuid) {
        String path = UriComponentsBuilder.fromPath("v1/networks/{networkId}/voltage-levels")
                .buildAndExpand(networkUuid)
                .toUriString();

        Mono<TopLevelDocument<com.powsybl.network.store.model.VoltageLevelAttributes>> mono = webClient.get()
                .uri(networkStoreServerBaseUri + path)
                .retrieve()
                .bodyToMono(new ParameterizedTypeReference<TopLevelDocument<com.powsybl.network.store.model.VoltageLevelAttributes>>() { });

        return mono.map(t -> t.getData().stream().map(e -> new VoltageLevelAttributes(e.getId(), e.getAttributes().getName(), e.getAttributes().getSubstationId())).collect(Collectors.toList()));
    }

    Mono<String> getLinesGraphics(UUID networkUuid) {
        String path = UriComponentsBuilder.fromPath(DELIMITER + GEO_DATA_API_VERSION + "/lines")
                .queryParam(NETWORK_UUID, networkUuid)
                .buildAndExpand()
                .toUriString();

        return webClient.get()
                .uri(geoDataServerBaseUri + path)
                .retrieve()
                .bodyToMono(String.class);
    }

    Mono<String> getSubstationsGraphics(UUID networkUuid) {
        String path = UriComponentsBuilder.fromPath(DELIMITER + GEO_DATA_API_VERSION + "/substations")
                .queryParam(NETWORK_UUID, networkUuid)
                .buildAndExpand()
                .toUriString();

        return webClient.get()
                .uri(geoDataServerBaseUri + path)
                .retrieve()
                .bodyToMono(String.class);
    }

    Mono<Boolean> caseExists(UUID caseUuid) {
        String path = UriComponentsBuilder.fromPath(DELIMITER + CASE_API_VERSION + "/cases/{caseUuid}/exists")
                .buildAndExpand(caseUuid)
                .toUriString();

        return webClient.get()
                .uri(caseServerBaseUri + path)
                .retrieve()
                .bodyToMono(Boolean.class);
    }

    Mono<String> getEquipmentsMapData(UUID networkUuid, List<String> substationsIds, String equipmentPath) {
        UriComponentsBuilder builder = UriComponentsBuilder.fromPath(DELIMITER + NETWORK_MAP_API_VERSION + "/" + equipmentPath + "/{networkUuid}");
        if (substationsIds != null) {
            builder = builder.queryParam(QUERY_PARAM_SUBSTATION_ID, substationsIds);
        }
        String path = builder.buildAndExpand(networkUuid).toUriString();

        return webClient.get()
                .uri(networkMapServerBaseUri + path)
                .retrieve()
                .bodyToMono(String.class);
    }

    Mono<String> getSubstationsMapData(UUID networkUuid, List<String> substationsIds) {
        return getEquipmentsMapData(networkUuid, substationsIds, "substations");
    }

    Mono<String> getLinesMapData(UUID networkUuid, List<String> substationsIds) {
        return getEquipmentsMapData(networkUuid, substationsIds, "lines");
    }

    Mono<String> getTwoWindingsTransformersMapData(UUID networkUuid, List<String> substationsIds) {
        return getEquipmentsMapData(networkUuid, substationsIds, "2-windings-transformers");
    }

    Mono<String> getThreeWindingsTransformersMapData(UUID networkUuid, List<String> substationsIds) {
        return getEquipmentsMapData(networkUuid, substationsIds, "3-windings-transformers");
    }

    Mono<String> getGeneratorsMapData(UUID networkUuid, List<String> substationsIds) {
        return getEquipmentsMapData(networkUuid, substationsIds, "generators");
    }

    Mono<String> getBatteriesMapData(UUID networkUuid, List<String> substationsIds) {
        return getEquipmentsMapData(networkUuid, substationsIds, "batteries");
    }

    Mono<String> getDanglingLinesMapData(UUID networkUuid, List<String> substationsIds) {
        return getEquipmentsMapData(networkUuid, substationsIds, "dangling-lines");
    }

    Mono<String> getHvdcLinesMapData(UUID networkUuid, List<String> substationsIds) {
        return getEquipmentsMapData(networkUuid, substationsIds, "hvdc-lines");
    }

    Mono<String> getLccConverterStationsMapData(UUID networkUuid, List<String> substationsIds) {
        return getEquipmentsMapData(networkUuid, substationsIds, "lcc-converter-stations");
    }

    Mono<String> getVscConverterStationsMapData(UUID networkUuid, List<String> substationsIds) {
        return getEquipmentsMapData(networkUuid, substationsIds, "vsc-converter-stations");
    }

    Mono<String> getLoadsMapData(UUID networkUuid, List<String> substationsIds) {
        return getEquipmentsMapData(networkUuid, substationsIds, "loads");
    }

    Mono<String> getShuntCompensatorsMapData(UUID networkUuid, List<String> substationsIds) {
        return getEquipmentsMapData(networkUuid, substationsIds, "shunt-compensators");
    }

    Mono<String> getStaticVarCompensatorsMapData(UUID networkUuid, List<String> substationsIds) {
        return getEquipmentsMapData(networkUuid, substationsIds, "static-var-compensators");
    }

    Mono<String> getAllMapData(UUID networkUuid, List<String> substationsIds) {
        return getEquipmentsMapData(networkUuid, substationsIds, "all");
    }

    Mono<Void> changeSwitchState(UUID studyUuid, String userId, String switchId, boolean open) {
        Mono<UUID> networkUuid = getNetworkUuidByStudyUuid(studyUuid, userId);

        return networkUuid.flatMap(uuid -> {
            String path = UriComponentsBuilder.fromPath(DELIMITER + NETWORK_MODIFICATION_API_VERSION + "/networks/{networkUuid}/switches/{switchId}")
                    .queryParam("open", open)
                    .buildAndExpand(uuid, switchId)
                    .toUriString();

<<<<<<< HEAD
            Mono<Void> monoUpdateLfRes = updateLoadFlowResult(studyUuid, userId, null);
            Mono<Void> monoUpdateLfState = updateLoadFlowStatus(studyUuid, userId, LoadFlowStatus.NOT_DONE)
                    .doOnSuccess(e -> emitStudyChanged(studyUuid, UPDATE_TYPE_LOADFLOW_STATUS))
                    .then(invalidateSecurityAnalysisStatus(studyUuid, userId)
                            .doOnSuccess(e -> emitStudyChanged(studyUuid, UPDATE_TYPE_SECURITY_ANALYSIS_STATUS)))
                    .doOnSuccess(e -> emitStudyChanged(studyUuid, UPDATE_TYPE_SWITCH));
=======
            Mono<Void> monoUpdateLfState = updateLoadFlowResultAndStatus(studyName, userId, null, LoadFlowStatus.NOT_DONE)
                    .doOnSuccess(e -> emitStudyChanged(studyName, UPDATE_TYPE_LOADFLOW_STATUS))
                    .then(invalidateSecurityAnalysisStatus(studyName, userId)
                            .doOnSuccess(e -> emitStudyChanged(studyName, UPDATE_TYPE_SECURITY_ANALYSIS_STATUS)))
                    .doOnSuccess(e -> emitStudyChanged(studyName, UPDATE_TYPE_SWITCH));
>>>>>>> 4c4bc3ee
            Mono<Set<String>> monoChangeSwitchState = webClient.put()
                    .uri(networkModificationServerBaseUri + path)
                    .retrieve()
                    .bodyToMono(new ParameterizedTypeReference<>() {
                    });

            return monoChangeSwitchState.flatMap(s -> {
                emitStudyChanged(studyUuid, UPDATE_TYPE_STUDY, new TreeSet<>(s));
                return Mono.empty();
            })
                    .then(monoUpdateLfState);
        });
    }

    public Mono<Void> applyGroovyScript(UUID studyUuid, String userId, String groovyScript) {
        Mono<UUID> networkUuid = getNetworkUuidByStudyUuid(studyUuid, userId);

        return networkUuid.flatMap(uuid -> {
            String path = UriComponentsBuilder.fromPath(DELIMITER + NETWORK_MODIFICATION_API_VERSION + "/networks/{networkUuid}/groovy/")

                    .buildAndExpand(uuid)
                    .toUriString();

<<<<<<< HEAD
            Mono<Void> monoUpdateLfRes = updateLoadFlowResult(studyUuid, userId, null);
            Mono<Void> monoUpdateLfState = updateLoadFlowStatus(studyUuid, userId, LoadFlowStatus.NOT_DONE)
                    .doOnSuccess(e -> emitStudyChanged(studyUuid, UPDATE_TYPE_LOADFLOW_STATUS))
                    .then(invalidateSecurityAnalysisStatus(studyUuid, userId)
                            .doOnSuccess(e -> emitStudyChanged(studyUuid, UPDATE_TYPE_SECURITY_ANALYSIS_STATUS)));
=======
            Mono<Void> monoUpdateLfState = updateLoadFlowResultAndStatus(studyName, userId, null, LoadFlowStatus.NOT_DONE)
                    .doOnSuccess(e -> emitStudyChanged(studyName, UPDATE_TYPE_LOADFLOW_STATUS))
                    .then(invalidateSecurityAnalysisStatus(studyName, userId)
                            .doOnSuccess(e -> emitStudyChanged(studyName, UPDATE_TYPE_SECURITY_ANALYSIS_STATUS)));
>>>>>>> 4c4bc3ee

            Mono<Set<String>> monoApplyGroovy = webClient.put()
                    .uri(networkModificationServerBaseUri + path)
                    .body(BodyInserters.fromValue(groovyScript))
                    .retrieve()
                    .bodyToMono(new ParameterizedTypeReference<>() {
                    });

            return monoApplyGroovy.flatMap(s -> {
                emitStudyChanged(studyUuid, UPDATE_TYPE_STUDY, new TreeSet<>(s));
                return Mono.empty();
            })
                    .then(monoUpdateLfState);
        });
    }

    Mono<Void> runLoadFlow(UUID studyUuid, String userId) {
        return setLoadFlowRunning(studyUuid, userId).then(getNetworkUuidByStudyUuid(studyUuid, userId).flatMap(uuid -> {
            String path = UriComponentsBuilder.fromPath(DELIMITER + LOADFLOW_API_VERSION + "/networks/{networkUuid}/run")
                    .buildAndExpand(uuid)
                    .toUriString();
            return webClient.put()
<<<<<<< HEAD
                    .uri(loadFlowServerBaseUri + path)
                    .retrieve()
                    .bodyToMono(LoadFlowResult.class)
                    .flatMap(result -> updateLoadFlowResult(studyUuid, userId, toEntity(result))
                            .then(updateLoadFlowStatus(studyUuid, userId, result.isOk() ? LoadFlowStatus.CONVERGED : LoadFlowStatus.DIVERGED))
                    )
                    .doOnError(e -> updateLoadFlowStatus(studyUuid, userId, LoadFlowStatus.NOT_DONE)
                            .subscribe())
                    .doOnCancel(() -> updateLoadFlowStatus(studyUuid, userId, LoadFlowStatus.NOT_DONE)
                            .subscribe());
        }).doFinally(s ->
                emitStudyChanged(studyUuid, UPDATE_TYPE_LOADFLOW)
        ));
    }

    @Transactional
    public StudyEntity doRenameStudy(UUID studyUuid, String userId, String newStudyName) {
        return studyRepository.findById(studyUuid).map(studyEntity -> {
=======
                .uri(loadFlowServerBaseUri + path)
                .retrieve()
                .bodyToMono(LoadFlowResult.class)
                .flatMap(result -> updateLoadFlowResultAndStatus(studyName, userId, toEntity(result), result.isOk() ? LoadFlowStatus.CONVERGED : LoadFlowStatus.DIVERGED))
                .doOnError(e -> updateLoadFlowStatus(studyName, userId, LoadFlowStatus.NOT_DONE).subscribe())
                .doOnCancel(() -> updateLoadFlowStatus(studyName, userId, LoadFlowStatus.NOT_DONE).subscribe());
        }).doFinally(s ->
            emitStudyChanged(studyName, UPDATE_TYPE_LOADFLOW)
        );
    }

    @Transactional
    public StudyEntity doRenameStudy(String studyName, String userId, String newStudyName) {
        return studyRepository.findByUserIdAndStudyName(userId, studyName).map(studyEntity -> {
>>>>>>> 4c4bc3ee
            studyEntity.setStudyName(newStudyName);
            return studyEntity;
        }).orElse(null);
    }

<<<<<<< HEAD
    public Mono<StudyInfos> renameStudy(UUID studyUuid, String userId, String newStudyName) {
        return Mono.fromCallable(() -> self.doRenameStudy(studyUuid, userId, newStudyName))
                .switchIfEmpty(Mono.error(new StudyException(STUDY_NOT_FOUND)))
                .map(StudyService::toInfos)
                .doOnSuccess(s -> emitStudyChanged(studyUuid, StudyService.UPDATE_TYPE_STUDIES));
    }

    private Mono<Void> setLoadFlowRunning(UUID studyUuid, String userId) {
        return updateLoadFlowStatus(studyUuid, userId, LoadFlowStatus.RUNNING)
                .doOnSuccess(s -> emitStudyChanged(studyUuid, UPDATE_TYPE_LOADFLOW_STATUS));
=======
    public Mono<StudyInfos> renameStudy(String studyName, String userId, String newStudyName) {
        return Mono.fromCallable(() -> self.doRenameStudy(studyName, userId, newStudyName))
                .switchIfEmpty(Mono.error(new StudyException(STUDY_NOT_FOUND)))
                .map(StudyService::toInfos)
                .doOnSuccess(s -> emitStudyChanged(studyName, StudyService.UPDATE_TYPE_STUDIES));
    }

    private Mono<Void> setLoadFlowRunning(String studyName, String userId) {
        return updateLoadFlowStatus(studyName, userId, LoadFlowStatus.RUNNING)
                .doOnSuccess(s -> emitStudyChanged(studyName, UPDATE_TYPE_LOADFLOW_STATUS));
>>>>>>> 4c4bc3ee
    }

    public Mono<Collection<String>> getExportFormats() {
        String path = UriComponentsBuilder.fromPath(DELIMITER + NETWORK_CONVERSION_API_VERSION + "/export/formats")
                .toUriString();

        ParameterizedTypeReference<Collection<String>> typeRef = new ParameterizedTypeReference<Collection<String>>() { };

        return webClient.get()
                .uri(networkConversionServerBaseUri + path)
                .retrieve()
                .bodyToMono(typeRef);
    }

    public Mono<ExportNetworkInfos> exportNetwork(UUID studyUuid, String userId, String format) {
        Mono<UUID> networkUuidMono = getNetworkUuidByStudyUuid(studyUuid, userId);

        return networkUuidMono.flatMap(uuid -> {
            String path = UriComponentsBuilder.fromPath(DELIMITER + NETWORK_CONVERSION_API_VERSION + "/networks/{networkUuid}/export/{format}")
                    .buildAndExpand(uuid, format)
                    .toUriString();

            Mono<ResponseEntity<byte[]>> responseEntity = webClient.get()
                    .uri(networkConversionServerBaseUri + path)
                    .retrieve()
                    .toEntity(byte[].class);

            return responseEntity.map(res -> {
                byte[] bytes = res.getBody();
                String filename = res.getHeaders().getContentDisposition().getFilename();
                return new ExportNetworkInfos(filename, bytes);
            });
        });
    }

    public Mono<StudyInfos> changeStudyAccessRights(UUID studyUuid, String userId, String headerUserId, boolean toPrivate) {
        //only the owner of a study can change the access rights
        if (!headerUserId.equals(userId)) {
            throw new StudyException(NOT_ALLOWED);
        }
<<<<<<< HEAD
        return getStudyMonoWithPreFetchedCollectionsAndUpdateIsPrivate(studyUuid, toPrivate)
=======
        return getStudyWithPreFetchedLoadFlowResultAndUpdateIsPrivate(studyName, userId, toPrivate)
>>>>>>> 4c4bc3ee
                .switchIfEmpty(Mono.error(new StudyException(STUDY_NOT_FOUND)))
                .map(StudyService::toInfos);
    }

<<<<<<< HEAD
    Mono<UUID> getNetworkUuidByStudyName(String studyName, String userId) {
        Mono<StudyEntity> studyMono = getStudyByName(studyName, userId);
        return studyMono.map(StudyEntity::getNetworkUuid)
=======
    Mono<UUID> getNetworkUuid(String studyName, String userId) {
        return Mono.fromCallable(() -> studyRepository.findNetworkUuidByUserIdAndStudyName(userId, studyName).map(StudyEntity.StudyNetworkUuid::getNetworkUuid).orElse(null))
>>>>>>> 4c4bc3ee
                .switchIfEmpty(Mono.error(new StudyException(STUDY_NOT_FOUND)));
    }

    Mono<UUID> getNetworkUuidByStudyUuid(UUID studyUuid, String userId) {
        return getStudyByUuid(studyUuid, userId)
                .switchIfEmpty(Mono.error(new StudyException(STUDY_NOT_FOUND)))
                .flatMap(studyEntity -> Mono.just(studyEntity.getNetworkUuid()));
    }

    private void emitStudyChanged(UUID studyUuid, String updateType) {
        studyUpdatePublisher.onNext(MessageBuilder.withPayload("")
                .setHeader(HEADER_STUDY_UUID, studyUuid)
                .setHeader(HEADER_UPDATE_TYPE, updateType)
                .build()
        );
    }

    private void emitStudyChanged(String studyName, String updateType) {
        studyUpdatePublisher.onNext(MessageBuilder.withPayload("")
                .setHeader(HEADER_STUDY_NAME, studyName)
                .setHeader(HEADER_UPDATE_TYPE, updateType)
                .build()
        );
    }

    private void emitStudyError(String studyName, String updateType, String errorMessage) {
        studyUpdatePublisher.onNext(MessageBuilder.withPayload("")
                .setHeader(HEADER_STUDY_NAME, studyName)
                .setHeader(HEADER_UPDATE_TYPE, updateType)
                .setHeader(HEADER_ERROR, errorMessage)
                .build()
        );
    }

    private void emitStudyChanged(UUID studyUuid, String updateType, Set<String> substationsIds) {
        studyUpdatePublisher.onNext(MessageBuilder.withPayload("")
                .setHeader(HEADER_STUDY_UUID, studyUuid)
                .setHeader(HEADER_UPDATE_TYPE, updateType)
                .setHeader(HEADER_UPDATE_TYPE_SUBSTATIONS_IDS, substationsIds)
                .build()
        );
    }

    Mono<Boolean> studyExists(String studyName, String userId) {
        return getStudyByName(studyName, userId).cast(BasicStudyEntity.class).switchIfEmpty(getStudyCreationRequest("TODO", userId)).hasElement();
    }

    public Mono<Void> assertCaseExists(UUID caseUuid) {
        Mono<Boolean> caseExists = caseExists(caseUuid);
        return caseExists.flatMap(c -> (boolean) c ? Mono.empty() : Mono.error(new StudyException(CASE_NOT_FOUND)));
    }

    public Mono<Void> assertStudyNotExists(String studyName, String userId) {
        Mono<Boolean> studyExists = studyExists(studyName, userId);
        return studyExists.flatMap(s -> (boolean) s ? Mono.error(new StudyException(STUDY_ALREADY_EXISTS)) : Mono.empty());
    }

<<<<<<< HEAD
    public Mono<Void> assertLoadFlowRunnable(UUID studyUuid, String userId) {
        Mono<StudyEntity> studyMono = getStudyByUuid(studyUuid, userId);
=======
    public Mono<Void> assertLoadFlowRunnable(String studyName, String userId) {
        Mono<StudyEntity> studyMono = getStudy(studyName, userId);
>>>>>>> 4c4bc3ee
        return studyMono.map(StudyEntity::getLoadFlowStatus)
                .switchIfEmpty(Mono.error(new StudyException(STUDY_NOT_FOUND)))
                .flatMap(lfs -> lfs.equals(LoadFlowStatus.NOT_DONE) ? Mono.empty() : Mono.error(new StudyException(LOADFLOW_NOT_RUNNABLE)));
    }

    public Mono<Void> assertUserAllowed(String userId, String headerUserId) {
        return (userId.equals(headerUserId)) ? Mono.empty() : Mono.error(new StudyException(NOT_ALLOWED));
    }

<<<<<<< HEAD
    private Mono<Void> assertLoadFlowNotRunning(UUID studyUuid, String userId) {
        return getStudyByUuid(studyUuid, userId).map(StudyEntity::getLoadFlowStatus)
=======
    private Mono<Void> assertLoadFlowNotRunning(String studyName, String userId) {
        return getStudy(studyName, userId).map(StudyEntity::getLoadFlowStatus)
>>>>>>> 4c4bc3ee
                .switchIfEmpty(Mono.error(new StudyException(STUDY_NOT_FOUND)))
                .flatMap(lfs -> lfs.equals(LoadFlowStatus.RUNNING) ? Mono.error(new StudyException(LOADFLOW_RUNNING)) : Mono.empty());
    }

    private Mono<Void> assertSecurityAnalysisNotRunning(UUID studyUuid, String userId) {
        Mono<String> statusMono = getSecurityAnalysisStatus(studyUuid, userId);
        return statusMono
                .flatMap(s -> s.equals(SecurityAnalysisStatus.RUNNING.name()) ? Mono.error(new StudyException(SECURITY_ANALYSIS_RUNNING)) : Mono.empty());
    }

    public Mono<Void> assertComputationNotRunning(UUID studyUuid, String userId) {
        return assertLoadFlowNotRunning(studyUuid, userId).and(assertSecurityAnalysisNotRunning(studyUuid, userId));
    }

    public static LoadFlowParametersEntity toEntity(LoadFlowParameters parameters) {
        Objects.requireNonNull(parameters);
        return new LoadFlowParametersEntity(parameters.getVoltageInitMode(),
                parameters.isTransformerVoltageControlOn(),
                parameters.isNoGeneratorReactiveLimits(),
                parameters.isPhaseShifterRegulationOn(),
                parameters.isTwtSplitShuntAdmittance(),
                parameters.isSimulShunt(),
                parameters.isReadSlackBus(),
                parameters.isWriteSlackBus(),
                parameters.isDc(),
                parameters.isDistributedSlack(),
                parameters.getBalanceType());
    }

    public static LoadFlowParameters fromEntity(LoadFlowParametersEntity entity) {
        Objects.requireNonNull(entity);
        return new LoadFlowParameters(entity.getVoltageInitMode(),
                entity.isTransformerVoltageControlOn(),
                entity.isNoGeneratorReactiveLimits(),
                entity.isPhaseShifterRegulationOn(),
                entity.isTwtSplitShuntAdmittance(),
                entity.isSimulShunt(),
                entity.isReadSlackBus(),
                entity.isWriteSlackBus(),
                entity.isDc(),
                entity.isDistributedSlack(),
                entity.getBalanceType());
    }

    public static LoadFlowResultEntity toEntity(LoadFlowResult result) {
        Objects.requireNonNull(result);
        return new LoadFlowResultEntity(result.isOk(),
                result.getMetrics(),
                result.getLogs(),
                result.getComponentResults().stream().map(StudyService::toEntity).collect(Collectors.toList()));
    }

    public static LoadFlowResult fromEntity(LoadFlowResultEntity entity) {
        return entity == null ? null : new LoadFlowResultImpl(entity.isOk(),
                entity.getMetrics(),
                entity.getLogs(),
                entity.getComponentResults().stream().map(StudyService::fromEntity).collect(Collectors.toList()));
    }

    public static ComponentResultEmbeddable toEntity(LoadFlowResult.ComponentResult componentResult) {
        Objects.requireNonNull(componentResult);
        return new ComponentResultEmbeddable(componentResult.getComponentNum(),
                componentResult.getStatus(),
                componentResult.getIterationCount(),
                componentResult.getSlackBusId(),
                componentResult.getSlackBusActivePowerMismatch()
        );
    }

    public static LoadFlowResult.ComponentResult fromEntity(ComponentResultEmbeddable entity) {
        Objects.requireNonNull(entity);
        return new LoadFlowResultImpl.ComponentResultImpl(entity.getComponentNum(),
                entity.getStatus(),
                entity.getIterationCount(),
                entity.getSlackBusId(),
                entity.getSlackBusActivePowerMismatch());
    }

<<<<<<< HEAD
    @Transactional
    public LoadFlowParameters doGetLoadFlowParameters(UUID studyUuid, String userId) {
        return studyRepository.findById(studyUuid)
                .map(studyEntity -> fromEntity(studyEntity.getLoadFlowParameters()))
                .orElse(null);
    }

    public Mono<LoadFlowParameters> getLoadFlowParameters(UUID studyUuid, String userId) {
        return Mono.fromCallable(() -> self.doGetLoadFlowParameters(studyUuid, userId));
=======
    @Transactional(readOnly = true)
    public LoadFlowParameters doGetLoadFlowParameters(String studyName, String userId) {
        return studyRepository.findByUserIdAndStudyName(userId, studyName)
                .map(studyEntity -> fromEntity(studyEntity.getLoadFlowParameters()))
                .orElse(null);
    }

    public Mono<LoadFlowParameters> getLoadFlowParameters(String studyName, String userId) {
        return Mono.fromCallable(() -> self.doGetLoadFlowParameters(studyName, userId));
    }

    Mono<Void> setLoadFlowParameters(String studyName, String userId, LoadFlowParameters parameters) {
        return updateLoadFlowParametersAndStatus(studyName, userId, toEntity(parameters != null ? parameters : LoadFlowParameters.load()), LoadFlowStatus.NOT_DONE)
                .doOnSuccess(e -> emitStudyChanged(studyName, UPDATE_TYPE_LOADFLOW_STATUS))
                .then(invalidateSecurityAnalysisStatus(studyName, userId)
                        .doOnSuccess(e -> emitStudyChanged(studyName, UPDATE_TYPE_SECURITY_ANALYSIS_STATUS)));
>>>>>>> 4c4bc3ee
    }

    Mono<Void> setLoadFlowParameters(UUID studyUuid, String userId, LoadFlowParameters parameters) {
        return updateLoadFlowParameters(studyUuid, userId, toEntity(parameters != null ? parameters : LoadFlowParameters.load()))
                .then(updateLoadFlowStatus(studyUuid, userId, LoadFlowStatus.NOT_DONE)
                        .doOnSuccess(e -> emitStudyChanged(studyUuid, UPDATE_TYPE_LOADFLOW_STATUS)))
                .then(invalidateSecurityAnalysisStatus(studyUuid, userId)
                        .doOnSuccess(e -> emitStudyChanged(studyUuid, UPDATE_TYPE_SECURITY_ANALYSIS_STATUS)));
    }

    public Mono<UUID> runSecurityAnalysis(UUID studyUuid, String userId, List<String> contingencyListNames, String parameters) {
        Objects.requireNonNull(studyUuid);
        Objects.requireNonNull(userId);
        Objects.requireNonNull(contingencyListNames);
        Objects.requireNonNull(parameters);

        Mono<UUID> networkUuid = getNetworkUuidByStudyUuid(studyUuid, userId);

        return networkUuid.flatMap(uuid -> {
            String receiver;
            try {
                receiver = URLEncoder.encode(objectMapper.writeValueAsString(new Receiver(studyUuid, userId)), StandardCharsets.UTF_8);
            } catch (JsonProcessingException e) {
                throw new UncheckedIOException(e);
            }
            String path = UriComponentsBuilder.fromPath(DELIMITER + SECURITY_ANALYSIS_API_VERSION + "/networks/{networkUuid}/run-and-save")
                    .queryParam("contingencyListName", contingencyListNames)
                    .queryParam(RECEIVER, receiver)
                    .buildAndExpand(uuid)
                    .toUriString();

            return webClient
                    .post()
                    .uri(securityAnalysisServerBaseUri + path)
                    .contentType(MediaType.APPLICATION_JSON)
                    .body(BodyInserters.fromValue(parameters))
                    .retrieve()
                    .bodyToMono(UUID.class);
        })
                .flatMap(result ->
<<<<<<< HEAD
                        updateSecurityAnalysisResultUuid(studyUuid, userId, result)
                                .doOnSuccess(e -> emitStudyChanged(studyUuid, StudyService.UPDATE_TYPE_SECURITY_ANALYSIS_STATUS))
                                .thenReturn(result)
                );
=======
                  updateSecurityAnalysisResultUuid(studyName, userId, result)
                .doOnSuccess(e -> emitStudyChanged(studyName, StudyService.UPDATE_TYPE_SECURITY_ANALYSIS_STATUS))
                         .thenReturn(result)
        );
>>>>>>> 4c4bc3ee
    }

    public Mono<String> getSecurityAnalysisResult(UUID studyUuid, String userId, List<String> limitTypes) {
        Objects.requireNonNull(studyUuid);
        Objects.requireNonNull(userId);
        Objects.requireNonNull(limitTypes);

<<<<<<< HEAD
        return   getStudyByUuid(studyUuid, userId).flatMap(entity -> {
=======
        return getStudy(studyName, userId).flatMap(entity -> {
>>>>>>> 4c4bc3ee
            UUID resultUuid = entity.getSecurityAnalysisResultUuid();
            return Mono.justOrEmpty(resultUuid).flatMap(uuid -> {
                String path = UriComponentsBuilder.fromPath(DELIMITER + SECURITY_ANALYSIS_API_VERSION + "/results/{resultUuid}")
                        .queryParam("limitType", limitTypes)
                        .buildAndExpand(resultUuid)
                        .toUriString();
                return webClient
                        .get()
                        .uri(securityAnalysisServerBaseUri + path)
                        .retrieve()
                        .onStatus(httpStatus -> httpStatus == HttpStatus.NOT_FOUND, clientResponse -> Mono.error(new StudyException(SECURITY_ANALYSIS_NOT_FOUND)))
                        .bodyToMono(String.class);
            });
        });
    }

    public Mono<Integer> getContingencyCount(UUID studyUuid, String userId, List<String> contingencyListNames) {
        Objects.requireNonNull(studyUuid);
        Objects.requireNonNull(userId);
        Objects.requireNonNull(contingencyListNames);

        Mono<UUID> networkUuid = getNetworkUuidByStudyUuid(studyUuid, userId);

        return networkUuid.flatMap(uuid ->
                Flux.fromIterable(contingencyListNames)
                        .flatMap(contingencyListName -> {
                            String path = UriComponentsBuilder.fromPath(DELIMITER + ACTIONS_API_VERSION + "/contingency-lists/{contingencyListName}/export")
                                    .queryParam("networkUuid", uuid)
                                    .buildAndExpand(contingencyListName)
                                    .toUriString();
                            Mono<List<Contingency>> contingencies = webClient
                                    .get()
                                    .uri(actionsServerBaseUri + path)
                                    .retrieve()
                                    .bodyToMono(new ParameterizedTypeReference<>() { });
                            return contingencies.map(List::size);
                        })
                        .reduce(0, Integer::sum)
        );
    }

    Mono<byte[]> getSubstationSvg(UUID networkUuid, String substationId, boolean useName, boolean centerLabel, boolean diagonalLabel,
                                  boolean topologicalColoring, String substationLayout) {
        String path = UriComponentsBuilder.fromPath(DELIMITER + SINGLE_LINE_DIAGRAM_API_VERSION + "/substation-svg/{networkUuid}/{substationId}")
                .queryParam("useName", useName)
                .queryParam("centerLabel", centerLabel)
                .queryParam("diagonalLabel", diagonalLabel)
                .queryParam("topologicalColoring", topologicalColoring)
                .queryParam("substationLayout", substationLayout)
                .buildAndExpand(networkUuid, substationId)
                .toUriString();

        return webClient.get()
                .uri(singleLineDiagramServerBaseUri + path)
                .retrieve()
                .bodyToMono(byte[].class);
    }

    Mono<String> getSubstationSvgAndMetadata(UUID networkUuid, String substationId, boolean useName, boolean centerLabel,
                                             boolean diagonalLabel, boolean topologicalColoring, String substationLayout) {
        String path = UriComponentsBuilder.fromPath(DELIMITER + SINGLE_LINE_DIAGRAM_API_VERSION +
                "/substation-svg-and-metadata/{networkUuid}/{substationId}")
                .queryParam("useName", useName)
                .queryParam("centerLabel", centerLabel)
                .queryParam("diagonalLabel", diagonalLabel)
                .queryParam("topologicalColoring", topologicalColoring)
                .queryParam("substationLayout", substationLayout)
                .buildAndExpand(networkUuid, substationId)
                .toUriString();

        return webClient.get()
                .uri(singleLineDiagramServerBaseUri + path)
                .retrieve()
                .bodyToMono(String.class);
    }

    public Mono<String> getSecurityAnalysisStatus(UUID studyUuid, String userId) {
        Objects.requireNonNull(studyUuid);
        Objects.requireNonNull(userId);

<<<<<<< HEAD
        return getStudyByUuid(studyUuid, userId).flatMap(entity -> {
=======
        return getStudy(studyName, userId).flatMap(entity -> {
>>>>>>> 4c4bc3ee
            UUID resultUuid = entity.getSecurityAnalysisResultUuid();
            return Mono.justOrEmpty(resultUuid).flatMap(uuid -> {
                String path = UriComponentsBuilder.fromPath(DELIMITER + SECURITY_ANALYSIS_API_VERSION + "/results/{resultUuid}/status")
                        .buildAndExpand(resultUuid)
                        .toUriString();
                return webClient
                        .get()
                        .uri(securityAnalysisServerBaseUri + path)
                        .retrieve()
                        .onStatus(httpStatus -> httpStatus == HttpStatus.NOT_FOUND, clientResponse -> Mono.error(new StudyException(SECURITY_ANALYSIS_NOT_FOUND)))
                        .bodyToMono(String.class);
            });
        });
    }

    public Mono<Void> invalidateSecurityAnalysisStatus(UUID studyUuid, String userId) {
        Objects.requireNonNull(studyUuid);
        Objects.requireNonNull(userId);

<<<<<<< HEAD
        return getStudyByUuid(studyUuid, userId).flatMap(entity -> {
=======
        return getStudy(studyName, userId).flatMap(entity -> {
>>>>>>> 4c4bc3ee
            UUID resultUuid = entity.getSecurityAnalysisResultUuid();
            return Mono.justOrEmpty(resultUuid).flatMap(uuid -> {
                String path = UriComponentsBuilder.fromPath(DELIMITER + SECURITY_ANALYSIS_API_VERSION + "/results/{resultUuid}/invalidate-status")
                        .buildAndExpand(resultUuid)
                        .toUriString();
                return webClient
                        .put()
                        .uri(securityAnalysisServerBaseUri + path)
                        .retrieve()
                        .bodyToMono(Void.class);
            });
        });
    }

    void setCaseServerBaseUri(String caseServerBaseUri) {
        this.caseServerBaseUri = caseServerBaseUri;
    }

    void setNetworkConversionServerBaseUri(String networkConversionServerBaseUri) {
        this.networkConversionServerBaseUri = networkConversionServerBaseUri;
    }

    void setGeoDataServerBaseUri(String geoDataServerBaseUri) {
        this.geoDataServerBaseUri = geoDataServerBaseUri;
    }

    void setSingleLineDiagramServerBaseUri(String singleLineDiagramServerBaseUri) {
        this.singleLineDiagramServerBaseUri = singleLineDiagramServerBaseUri;
    }

    void setNetworkModificationServerBaseUri(String networkModificationServerBaseUri) {
        this.networkModificationServerBaseUri = networkModificationServerBaseUri;
    }

    void setNetworkMapServerBaseUri(String networkMapServerBaseUri) {
        this.networkMapServerBaseUri = networkMapServerBaseUri;
    }

    void setLoadFlowServerBaseUri(String loadFlowServerBaseUri) {
        this.loadFlowServerBaseUri = loadFlowServerBaseUri;
    }

    void setNetworkStoreServerBaseUri(String networkStoreServerBaseUri) {
        this.networkStoreServerBaseUri = networkStoreServerBaseUri + DELIMITER;
    }

    public void setSecurityAnalysisServerBaseUri(String securityAnalysisServerBaseUri) {
        this.securityAnalysisServerBaseUri = securityAnalysisServerBaseUri;
    }

    public void setActionsServerBaseUri(String actionsServerBaseUri) {
        this.actionsServerBaseUri = actionsServerBaseUri;
    }

    public Mono<Void> stopSecurityAnalysis(UUID studyUuid, String userId) {
        Objects.requireNonNull(studyUuid);
        Objects.requireNonNull(userId);

<<<<<<< HEAD
        return getStudyByUuid(studyUuid, userId).flatMap(entity -> {
=======
        return getStudy(studyName, userId).flatMap(entity -> {
>>>>>>> 4c4bc3ee
            UUID resultUuid = entity.getSecurityAnalysisResultUuid();

            String receiver;
            try {
                receiver = URLEncoder.encode(objectMapper.writeValueAsString(new Receiver(studyUuid, userId)), StandardCharsets.UTF_8);
            } catch (JsonProcessingException e) {
                throw new UncheckedIOException(e);
            }
            return Mono.justOrEmpty(resultUuid).flatMap(uuid -> {
                String path = UriComponentsBuilder.fromPath(DELIMITER + SECURITY_ANALYSIS_API_VERSION + "/results/{resultUuid}/stop")
                        .queryParam(RECEIVER, receiver)
                        .buildAndExpand(resultUuid)
                        .toUriString();
                return webClient
                        .put()
                        .uri(securityAnalysisServerBaseUri + path)
                        .retrieve()
                        .bodyToMono(Void.class);
            });
        });
    }

    @Bean
    public Consumer<Flux<Message<String>>> consumeSaStopped() {
        return f -> f.log(CATEGORY_BROKER_INPUT, Level.FINE).flatMap(message -> {
            UUID resultUuid = UUID.fromString(message.getHeaders().get("resultUuid", String.class));
            String receiver = message.getHeaders().get(RECEIVER, String.class);
            if (receiver != null) {
                Receiver receiverObj;
                try {
                    receiverObj = objectMapper.readValue(URLDecoder.decode(receiver, StandardCharsets.UTF_8), Receiver.class);

                    LOGGER.info("Security analysis stopped for study '{}' and user '{}'",
                            resultUuid, receiverObj.getStudyUuid(), receiverObj.getUserId());

                    // delete security analysis result in database
<<<<<<< HEAD
                    return updateSecurityAnalysisResultUuid(receiverObj.getStudyUuid(), receiverObj.getUserId(), null)
=======
                    return updateSecurityAnalysisResultUuid(receiverObj.getStudyName(), receiverObj.getUserId(), null)
>>>>>>> 4c4bc3ee
                            .then(Mono.fromCallable(() -> {
                                // send notification for stopped computation
                                emitStudyChanged(receiverObj.getStudyUuid(), UPDATE_TYPE_SECURITY_ANALYSIS_STATUS);
                                return null;
                            }));
                } catch (JsonProcessingException e) {
                    LOGGER.error(e.toString());
                }
            }
            return Mono.empty();
        })
                .doOnError(throwable -> LOGGER.error(throwable.toString(), throwable))
                .subscribe();
    }

    // wrappers to Mono/Flux for repositories

<<<<<<< HEAD
    private Mono<StudyEntity> insertStudyEntity(UUID uuid, String studyName, String userId, boolean isPrivate, UUID networkUuid, String networkId,
                                                String description, String caseFormat, UUID caseUuid, boolean casePrivate,
                                                LoadFlowStatus loadFlowStatus, LoadFlowResultEntity loadFlowResult, LoadFlowParametersEntity loadFlowParameters, UUID securityAnalysisUuid) {
        Objects.requireNonNull(uuid);
=======
    private Mono<StudyEntity> insertStudyEntity(String studyName, String userId, boolean isPrivate, UUID networkUuid, String networkId,
                                                String description, String caseFormat, UUID caseUuid, boolean casePrivate,
                                                LoadFlowStatus loadFlowStatus, LoadFlowResultEntity loadFlowResult, LoadFlowParametersEntity loadFlowParameters, UUID securityAnalysisUuid) {
>>>>>>> 4c4bc3ee
        Objects.requireNonNull(studyName);
        Objects.requireNonNull(userId);
        Objects.requireNonNull(networkUuid);
        Objects.requireNonNull(networkId);
        Objects.requireNonNull(caseFormat);
        Objects.requireNonNull(caseUuid);
        Objects.requireNonNull(loadFlowStatus);
        Objects.requireNonNull(loadFlowParameters);
<<<<<<< HEAD
        StudyEntity studyEntity = new StudyEntity(uuid, userId, studyName, LocalDateTime.now(ZoneOffset.UTC), networkUuid, networkId, description, caseFormat, caseUuid, casePrivate, isPrivate, loadFlowStatus, loadFlowResult, loadFlowParameters, securityAnalysisUuid);
        StudyEntity savedStudyEntity = studyRepository.save(studyEntity);
        return Mono.just(savedStudyEntity);
    }

    @Transactional
    public void doUpdateSecurityAnalysisResultUuid(UUID studyUuid, String userId, UUID securityAnalysisResultUuid) {
        studyRepository.findById(studyUuid).ifPresent(studyEntity -> studyEntity.setSecurityAnalysisResultUuid(securityAnalysisResultUuid));
    }

    Mono<Void> updateSecurityAnalysisResultUuid(UUID studyUuid, String userId, UUID securityAnalysisResultUuid) {
        return Mono.fromRunnable(() -> self.doUpdateSecurityAnalysisResultUuid(studyUuid, userId, securityAnalysisResultUuid));
    }

    @Transactional
    public void doUpdateLoadFlowParameters(UUID studyUuid, String userId, LoadFlowParametersEntity parameters) {
        studyRepository.findById(studyUuid).ifPresent(studyEntity -> {
=======
        return Mono.fromCallable(() -> {
            StudyEntity studyEntity = new StudyEntity(null, userId, studyName, LocalDateTime.now(ZoneOffset.UTC), networkUuid, networkId, description, caseFormat, caseUuid, casePrivate, isPrivate, loadFlowStatus, loadFlowResult, loadFlowParameters, securityAnalysisUuid);
            return studyRepository.save(studyEntity);
        });
    }

    @Transactional
    public void doUpdateSecurityAnalysisResultUuid(String studyName, String userId, UUID securityAnalysisResultUuid) {
        studyRepository.findByUserIdAndStudyName(userId, studyName).ifPresent(studyEntity -> studyEntity.setSecurityAnalysisResultUuid(securityAnalysisResultUuid));
    }

    Mono<Void> updateSecurityAnalysisResultUuid(String studyName, String userId, UUID securityAnalysisResultUuid) {
        return Mono.fromRunnable(() -> self.doUpdateSecurityAnalysisResultUuid(studyName, userId, securityAnalysisResultUuid));
    }

    @Transactional
    public void doUpdateLoadFlowParameters(String studyName, String userId, LoadFlowParametersEntity parameters) {
        studyRepository.findByUserIdAndStudyName(userId, studyName).ifPresent(studyEntity -> {
>>>>>>> 4c4bc3ee
            studyEntity.setLoadFlowParameters(parameters);
            studyEntity.setLoadFlowStatus(LoadFlowStatus.NOT_DONE);
        });
    }

<<<<<<< HEAD
    Mono<Void> updateLoadFlowParameters(UUID studyUuid, String userId, LoadFlowParametersEntity parameters) {
        return Mono.fromRunnable(() -> self.doUpdateLoadFlowParameters(studyUuid, userId, parameters));
    }

    @Transactional
    public void doUpdateLoadFlowStatus(UUID studyUuid, String userId, LoadFlowStatus loadFlowStatus) {
        studyRepository.findById(studyUuid).ifPresent(studyEntity -> studyEntity.setLoadFlowStatus(loadFlowStatus));
    }

    Mono<Void> updateLoadFlowStatus(UUID studyUuid, String userId, LoadFlowStatus loadFlowStatus) {
        return Mono.fromRunnable(() -> self.doUpdateLoadFlowStatus(studyUuid, userId, loadFlowStatus));
    }

    private Mono<Void> removeStudyEntity(UUID studyUuid, String userId) {
        return Mono.fromRunnable(() ->  studyRepository.deleteById(studyUuid));
    }

    private Mono<Void> removeStudyEntityByStudyNameAndUserId(String studyName, String userId) {
        return Mono.fromRunnable(() ->  studyRepository.deleteByUserIdAndStudyName(userId, studyName));
    }

    private Mono<Void> removeStudyEntityByStudyId(UUID studyUuid) {
        return Mono.fromRunnable(() ->  studyRepository.deleteById(studyUuid));
    }

    private Mono<StudyCreationRequestEntity> insertStudyCreationRequestEntity(String studyName, String userId, boolean isPrivate) {
        return Mono.fromCallable(() -> {
            StudyCreationRequestEntity studyCreationRequestEntity = new StudyCreationRequestEntity(null, userId, studyName, LocalDateTime.now(ZoneOffset.UTC), isPrivate);
            return studyCreationRequestRepository.save(studyCreationRequestEntity);
        });
    }

    private Mono<Void> deleteStudyCreationEntity(String studyName, String userId) {
        return Mono.fromRunnable(() -> studyCreationRequestRepository.deleteByStudyNameAndUserId(studyName, userId));
    }

    private Mono<Void> deleteStudyCreationEntity(UUID studyUuid) {
        return Mono.fromRunnable(() ->
                studyCreationRequestRepository.deleteById(studyUuid)
        );
    }

    private Mono<Void> updateLoadFlowResult(UUID studyUuid, String userId, LoadFlowResultEntity loadFlowResultEntity) {
        return Mono.fromRunnable(() -> self.doUpdateLoadFlowResult(studyUuid, userId, loadFlowResultEntity));
    }

    @Transactional
    public void doUpdateLoadFlowResult(UUID studyUuid, String userId, LoadFlowResultEntity loadFlowResultEntity) {
        Optional<StudyEntity> studyEntity = studyRepository.findById(studyUuid);
        studyEntity.ifPresent(studyEntity1 -> studyEntity1.setLoadFlowResult(loadFlowResultEntity));
=======
    @Transactional
    public void doUpdateLoadFlowStatus(String studyName, String userId, LoadFlowStatus loadFlowStatus) {
        studyRepository.findByUserIdAndStudyName(userId, studyName).ifPresent(studyEntity -> studyEntity.setLoadFlowStatus(loadFlowStatus));
    }

    Mono<Void> updateLoadFlowStatus(String studyName, String userId, LoadFlowStatus loadFlowStatus) {
        return Mono.fromRunnable(() -> self.doUpdateLoadFlowStatus(studyName, userId, loadFlowStatus));
    }

    private Mono<Void> insertStudyCreationRequestEntity(String studyName, String userId, boolean isPrivate) {
        return Mono.fromRunnable(() -> {
            StudyCreationRequestEntity studyCreationRequestEntity = new StudyCreationRequestEntity(null, userId, studyName, LocalDateTime.now(ZoneOffset.UTC), isPrivate);
            studyCreationRequestRepository.save(studyCreationRequestEntity);
        });
    }

    private Mono<Void> updateLoadFlowResultAndStatus(String studyName, String userId, LoadFlowResultEntity loadFlowResultEntity, LoadFlowStatus loadFlowStatus) {
        return Mono.fromRunnable(() -> self.doUpdateLoadFlowResultAndStatus(studyName, userId, loadFlowResultEntity, loadFlowStatus));
    }

    @Transactional
    public void doUpdateLoadFlowResultAndStatus(String studyName, String userId, LoadFlowResultEntity loadFlowResultEntity, LoadFlowStatus loadFlowStatus) {
        Optional<StudyEntity> studyEntity = studyRepository.findByUserIdAndStudyName(userId, studyName);
        studyEntity.ifPresent(studyEntity1 -> {
            studyEntity1.setLoadFlowResult(loadFlowResultEntity);
            studyEntity1.setLoadFlowStatus(loadFlowStatus);
        });
    }

    private Mono<Void> updateLoadFlowParametersAndStatus(String studyName, String userId, LoadFlowParametersEntity loadFlowParametersEntity, LoadFlowStatus loadFlowStatus) {
        return Mono.fromRunnable(() -> self.doUpdateLoadFlowParametersAndStatus(studyName, userId, loadFlowParametersEntity, loadFlowStatus));
    }

    @Transactional
    public void doUpdateLoadFlowParametersAndStatus(String studyName, String userId, LoadFlowParametersEntity loadFlowParametersEntity, LoadFlowStatus loadFlowStatus) {
        Optional<StudyEntity> studyEntity = studyRepository.findByUserIdAndStudyName(userId, studyName);
        studyEntity.ifPresent(studyEntity1 -> {
            studyEntity1.setLoadFlowParameters(loadFlowParametersEntity);
            studyEntity1.setLoadFlowStatus(loadFlowStatus);
        });
>>>>>>> 4c4bc3ee
    }
}<|MERGE_RESOLUTION|>--- conflicted
+++ resolved
@@ -144,7 +144,6 @@
                             resultUuid, receiverObj.getStudyUuid(), receiverObj.getUserId());
 
                     // update DB
-<<<<<<< HEAD
                     return updateSecurityAnalysisResultUuid(receiverObj.getStudyUuid(), receiverObj.getUserId(), resultUuid)
                             .then(Mono.fromCallable(() -> {
                                 // send notifications
@@ -152,15 +151,6 @@
                                 emitStudyChanged(receiverObj.getStudyUuid(), UPDATE_TYPE_SECURITY_ANALYSIS_RESULT);
                                 return null;
                             }));
-=======
-                    return updateSecurityAnalysisResultUuid(receiverObj.getStudyName(), receiverObj.getUserId(), resultUuid)
-                                    .then(Mono.fromCallable(() -> {
-                                        // send notifications
-                                        emitStudyChanged(receiverObj.getStudyName(), UPDATE_TYPE_SECURITY_ANALYSIS_STATUS);
-                                        emitStudyChanged(receiverObj.getStudyName(), UPDATE_TYPE_SECURITY_ANALYSIS_RESULT);
-                                        return null;
-                                    }));
->>>>>>> 4c4bc3ee
                 } catch (JsonProcessingException e) {
                     LOGGER.error(e.toString());
                 }
@@ -206,11 +196,7 @@
 
     private static StudyInfos toInfos(StudyEntity entity) {
         return StudyInfos.builder().studyName(entity.getStudyName())
-<<<<<<< HEAD
                 .studyUuid(entity.getId())
-=======
-                .id(entity.getId())
->>>>>>> 4c4bc3ee
                 .creationDate(ZonedDateTime.ofInstant(entity.getDate().toInstant(ZoneOffset.UTC), ZoneId.of("UTC")))
                 .userId(entity.getUserId())
                 .description(entity.getDescription()).caseFormat(entity.getCaseFormat())
@@ -221,7 +207,6 @@
     }
 
     private static BasicStudyInfos toBasicInfos(StudyCreationRequestEntity entity) {
-<<<<<<< HEAD
         return BasicStudyInfos.builder().studyName(entity.getStudyName())
                 .creationDate(ZonedDateTime.ofInstant(entity.getDate().toInstant(ZoneOffset.UTC), ZoneId.of("UTC")))
                 .userId(entity.getUserId())
@@ -239,25 +224,6 @@
                 .build();
     }
 
-=======
-        return CreatedStudyBasicInfos.builder().studyName(entity.getStudyName())
-                .creationDate(ZonedDateTime.ofInstant(entity.getDate().toInstant(ZoneOffset.UTC), ZoneId.of("UTC")))
-                .userId(entity.getUserId())
-                .id(entity.getId())
-                .build();
-    }
-
-    private static CreatedStudyBasicInfos toBasicInfos(StudyEntity entity) {
-        return CreatedStudyBasicInfos.builder().studyName(entity.getStudyName())
-                .creationDate(ZonedDateTime.ofInstant(entity.getDate().toInstant(ZoneOffset.UTC), ZoneId.of("UTC")))
-                .userId(entity.getUserId())
-                .id(entity.getId())
-                .caseFormat(entity.getCaseFormat())
-                .studyPrivate(entity.isPrivate())
-                .build();
-    }
-
->>>>>>> 4c4bc3ee
     public Flux<CreatedStudyBasicInfos> getStudyList(String userId) {
         return Flux.fromStream(() -> studyRepository.findByUserIdOrIsPrivate(userId, false).stream())
                 .map(StudyService::toBasicInfos)
@@ -265,11 +231,7 @@
     }
 
     Flux<BasicStudyInfos> getStudyCreationRequests(String userId) {
-<<<<<<< HEAD
         return Flux.fromStream(() -> studyCreationRequestRepository.findAllByUserId(userId).stream())
-=======
-        return Flux.fromStream(() -> studyCreationRequestRepository.findByUserIdOrIsPrivate(userId, false).stream())
->>>>>>> 4c4bc3ee
                 .map(StudyService::toBasicInfos)
                 .sort(Comparator.comparing(BasicStudyInfos::getCreationDate).reversed());
     }
@@ -288,36 +250,19 @@
 
     public Mono<StudyEntity> createStudy(String studyName, Mono<FilePart> caseFile, String description, String userId, Boolean isPrivate) {
         return insertStudyCreationRequest(studyName, userId, isPrivate)
-<<<<<<< HEAD
                 .flatMap(insertStudyCreationRequestEntity -> importCase(caseFile, studyName).flatMap(uuid ->
-                        Mono.zip(persistentStore(uuid, studyName), getCaseFormat(uuid))
-                                .flatMap(t -> {
-                                    LoadFlowParameters loadFlowParameters = LoadFlowParameters.load();
-                                    return insertStudy(insertStudyCreationRequestEntity.getId(), studyName, userId, isPrivate, t.getT1().getNetworkUuid(), t.getT1().getNetworkId(),
-                                            description, t.getT2(), uuid, true, LoadFlowStatus.NOT_DONE, null, toEntity(loadFlowParameters), null);
-                                })
+                                Mono.zip(persistentStore(uuid, studyName), getCaseFormat(uuid))
+                                        .flatMap(t -> {
+                                            LoadFlowParameters loadFlowParameters = LoadFlowParameters.load();
+                                            return insertStudy(insertStudyCreationRequestEntity.getId(), studyName, userId, isPrivate, t.getT1().getNetworkUuid(), t.getT1().getNetworkId(),
+                                                    description, t.getT2(), uuid, true, LoadFlowStatus.NOT_DONE, null, toEntity(loadFlowParameters), null);
+                                        })
                         ).doFinally(e -> deleteStudyIfNotCreationInProgress(insertStudyCreationRequestEntity.getId()).subscribe())
                 ).doOnError(throwable -> LOGGER.error(throwable.toString(), throwable));
     }
 
     public Mono<StudyInfos> getCurrentUserStudy(UUID studyUuid, String userId, String headerUserId) {
         Mono<StudyEntity> studyMono = getStudyMonoWithPreFetchedLoadFlowResult(studyUuid, userId);
-=======
-                .then(importCase(caseFile, studyName).flatMap(uuid ->
-                     Mono.zip(persistentStore(uuid, studyName), getCaseFormat(uuid))
-                         .flatMap(t -> {
-                             LoadFlowParameters loadFlowParameters = LoadFlowParameters.load();
-                             return insertStudy(studyName, userId, isPrivate, t.getT1().getNetworkUuid(), t.getT1().getNetworkId(),
-                                                description, t.getT2(), uuid, true, LoadFlowStatus.NOT_DONE, null, toEntity(loadFlowParameters), null);
-                         })
-                ))
-                .doOnError(throwable -> LOGGER.error(throwable.toString(), throwable))
-                .doFinally(s -> deleteStudyIfNotCreationInProgress(studyName, userId).subscribe()); // delete the study if the creation has been canceled
-    }
-
-    public Mono<StudyInfos> getCurrentUserStudy(String studyName, String userId, String headerUserId) {
-        Mono<StudyEntity> studyMono = getStudyWithPreFetchedLoadFlowResult(studyName, userId);
->>>>>>> 4c4bc3ee
         return studyMono.flatMap(study -> {
             if (study.isPrivate() && !userId.equals(headerUserId)) {
                 return Mono.error(new StudyException(NOT_ALLOWED));
@@ -327,24 +272,18 @@
         }).map(StudyService::toInfos);
     }
 
-<<<<<<< HEAD
     Mono<StudyEntity> getStudyByName(String studyName, String userId) {
         return studyRepository.findByUserIdAndStudyName(userId, studyName).map(Mono::just).orElseGet(Mono::empty);
     }
 
     Mono<StudyEntity> getStudyByUuid(UUID studyUuid, String userId) {
         return studyRepository.findById(studyUuid).map(Mono::just).orElseGet(Mono::empty);
-=======
-    Mono<StudyEntity> getStudy(String studyName, String userId) {
-        return Mono.fromCallable(() -> studyRepository.findByUserIdAndStudyName(userId, studyName).orElse(null));
->>>>>>> 4c4bc3ee
     }
 
     @Transactional(readOnly = true)
     public StudyEntity doGetStudyWithPreFetchedLoadFlowResult(String studyName, String userId) {
         return studyRepository.findByUserIdAndStudyName(userId, studyName).map(studyEntity -> {
             if (studyEntity.getLoadFlowResult() != null) {
-<<<<<<< HEAD
                 // This is a workaround to prepare the componentResults which will be used later in the webflux pipeline
                 // The goal is to avoid LazyInitializationException
                 studyEntity.getLoadFlowResult().getComponentResults().size();
@@ -359,9 +298,6 @@
         return studyRepository.findById(studyUuid).map(studyEntity -> {
             if (studyEntity.getLoadFlowResult() != null) {
                 // This is a workaround to prepare the componentResults which will be used later in the webflux pipeline
-=======
-                // This is a workaround to prepare the componentResultEmbeddables which will be used later in the webflux pipeline
->>>>>>> 4c4bc3ee
                 // The goal is to avoid LazyInitializationException
                 @SuppressWarnings("unused")
                 int ignoreSize = studyEntity.getLoadFlowResult().getComponentResults().size();
@@ -373,11 +309,7 @@
     }
 
     @Transactional
-<<<<<<< HEAD
     public StudyEntity doGetStudyWithPreFetchedCollectionsAndUpdateIsPrivate(String studyName, String userId, boolean toPrivate) {
-=======
-    public StudyEntity doGetStudyWithPreFetchedLoadFlowResultAndUpdateIsPrivate(String studyName, String userId, boolean toPrivate) {
->>>>>>> 4c4bc3ee
         StudyEntity studyEntity = doGetStudyWithPreFetchedLoadFlowResult(studyName, userId);
         if (studyEntity != null) {
             studyEntity.setPrivate(toPrivate);
@@ -385,7 +317,6 @@
         return studyEntity;
     }
 
-<<<<<<< HEAD
     @Transactional
     public StudyEntity doGetStudyWithPreFetchedCollectionsAndUpdateIsPrivate(UUID studyUuid, boolean toPrivate) {
         StudyEntity studyEntity = doGetStudyWithPreFetchedLoadFlowResult(studyUuid);
@@ -417,34 +348,10 @@
 
     private Mono<BasicStudyEntity> getStudyCreationRequest(UUID uuid) {
         return studyCreationRequestRepository.findById(uuid).map(Mono::<BasicStudyEntity>just).orElseGet(Mono::empty);
-=======
-    public Mono<StudyEntity> getStudyWithPreFetchedLoadFlowResult(String studyName, String userId) {
-        return Mono.fromCallable(() -> self.doGetStudyWithPreFetchedLoadFlowResult(studyName, userId));
-    }
-
-    public Mono<StudyEntity> getStudyWithPreFetchedLoadFlowResultAndUpdateIsPrivate(String studyName, String userId, boolean toPrivate) {
-        return Mono.fromCallable(() -> self.doGetStudyWithPreFetchedLoadFlowResultAndUpdateIsPrivate(studyName, userId, toPrivate));
-    }
-
-    private Mono<BasicStudyEntity> getStudyCreationRequest(String studyName, String userId) {
-        return Mono.fromCallable(() -> studyCreationRequestRepository.findByUserIdAndStudyName(userId, studyName).orElse(null));
-    }
-
-    @Transactional
-    public void doDeleteStudyIfNotCreationInProgress(String studyName, String userId) {
-        Optional<StudyCreationRequestEntity> studyCreationRequestEntity = studyCreationRequestRepository.findByUserIdAndStudyName(userId, studyName);
-        if (studyCreationRequestEntity.isEmpty()) {
-            studyRepository.deleteByUserIdAndStudyName(userId, studyName);
-        } else {
-            studyCreationRequestRepository.deleteById(studyCreationRequestEntity.get().getId());
-        }
-        emitStudyChanged(studyName, StudyService.UPDATE_TYPE_STUDIES);
->>>>>>> 4c4bc3ee
     }
 
     @Synchronized
     public Mono<Void> deleteStudyIfNotCreationInProgress(String studyName, String userId) {
-<<<<<<< HEAD
         return getStudyCreationRequest(studyName, userId) // if creation in progress delete only the creation request
                 .switchIfEmpty(removeStudyByStudyNameAndUserId(studyName, userId).cast(BasicStudyEntity.class))
                 .then()
@@ -477,25 +384,10 @@
     }
 
     private Mono<StudyCreationRequestEntity> insertStudyCreationRequest(String studyName, String userId, boolean isPrivate) {
-=======
-        return Mono.fromRunnable(() -> self.doDeleteStudyIfNotCreationInProgress(studyName, userId));
-    }
-
-    private Mono<StudyEntity> insertStudy(String studyName, String userId, boolean isPrivate, UUID networkUuid, String networkId,
-                                         String description, String caseFormat, UUID caseUuid, boolean casePrivate, LoadFlowStatus loadFlowStatus,
-                                         LoadFlowResultEntity loadFlowResult, LoadFlowParametersEntity loadFlowParameters, UUID securityAnalysisUuid) {
-        return insertStudyEntity(studyName, userId, isPrivate, networkUuid, networkId, description, caseFormat, caseUuid, casePrivate, loadFlowStatus, loadFlowResult,
-                                           loadFlowParameters, securityAnalysisUuid)
-                .doOnSuccess(s -> emitStudyChanged(studyName, StudyService.UPDATE_TYPE_STUDIES));
-    }
-
-    private Mono<Void> insertStudyCreationRequest(String studyName, String userId, boolean isPrivate) {
->>>>>>> 4c4bc3ee
         return insertStudyCreationRequestEntity(studyName, userId, isPrivate)
                 .doOnSuccess(s -> emitStudyChanged(studyName, StudyService.UPDATE_TYPE_STUDIES));
     }
 
-<<<<<<< HEAD
     private void deleteStudyCreationRequest(String studyName, String userId) {
         deleteStudyCreationEntity(studyName, userId)
                 .doOnSuccess(s -> emitStudyChanged(studyName, StudyService.UPDATE_TYPE_STUDIES))
@@ -508,8 +400,6 @@
                 .subscribe();
     }
 
-=======
->>>>>>> 4c4bc3ee
     private Mono<String> getCaseFormat(UUID caseUuid) {
         String path = UriComponentsBuilder.fromPath(DELIMITER + CASE_API_VERSION + "/cases/{caseUuid}/format")
                 .buildAndExpand(caseUuid)
@@ -738,20 +628,12 @@
                     .buildAndExpand(uuid, switchId)
                     .toUriString();
 
-<<<<<<< HEAD
             Mono<Void> monoUpdateLfRes = updateLoadFlowResult(studyUuid, userId, null);
             Mono<Void> monoUpdateLfState = updateLoadFlowStatus(studyUuid, userId, LoadFlowStatus.NOT_DONE)
                     .doOnSuccess(e -> emitStudyChanged(studyUuid, UPDATE_TYPE_LOADFLOW_STATUS))
                     .then(invalidateSecurityAnalysisStatus(studyUuid, userId)
                             .doOnSuccess(e -> emitStudyChanged(studyUuid, UPDATE_TYPE_SECURITY_ANALYSIS_STATUS)))
                     .doOnSuccess(e -> emitStudyChanged(studyUuid, UPDATE_TYPE_SWITCH));
-=======
-            Mono<Void> monoUpdateLfState = updateLoadFlowResultAndStatus(studyName, userId, null, LoadFlowStatus.NOT_DONE)
-                    .doOnSuccess(e -> emitStudyChanged(studyName, UPDATE_TYPE_LOADFLOW_STATUS))
-                    .then(invalidateSecurityAnalysisStatus(studyName, userId)
-                            .doOnSuccess(e -> emitStudyChanged(studyName, UPDATE_TYPE_SECURITY_ANALYSIS_STATUS)))
-                    .doOnSuccess(e -> emitStudyChanged(studyName, UPDATE_TYPE_SWITCH));
->>>>>>> 4c4bc3ee
             Mono<Set<String>> monoChangeSwitchState = webClient.put()
                     .uri(networkModificationServerBaseUri + path)
                     .retrieve()
@@ -762,6 +644,7 @@
                 emitStudyChanged(studyUuid, UPDATE_TYPE_STUDY, new TreeSet<>(s));
                 return Mono.empty();
             })
+                    .then(monoUpdateLfRes)
                     .then(monoUpdateLfState);
         });
     }
@@ -775,18 +658,11 @@
                     .buildAndExpand(uuid)
                     .toUriString();
 
-<<<<<<< HEAD
             Mono<Void> monoUpdateLfRes = updateLoadFlowResult(studyUuid, userId, null);
             Mono<Void> monoUpdateLfState = updateLoadFlowStatus(studyUuid, userId, LoadFlowStatus.NOT_DONE)
                     .doOnSuccess(e -> emitStudyChanged(studyUuid, UPDATE_TYPE_LOADFLOW_STATUS))
                     .then(invalidateSecurityAnalysisStatus(studyUuid, userId)
                             .doOnSuccess(e -> emitStudyChanged(studyUuid, UPDATE_TYPE_SECURITY_ANALYSIS_STATUS)));
-=======
-            Mono<Void> monoUpdateLfState = updateLoadFlowResultAndStatus(studyName, userId, null, LoadFlowStatus.NOT_DONE)
-                    .doOnSuccess(e -> emitStudyChanged(studyName, UPDATE_TYPE_LOADFLOW_STATUS))
-                    .then(invalidateSecurityAnalysisStatus(studyName, userId)
-                            .doOnSuccess(e -> emitStudyChanged(studyName, UPDATE_TYPE_SECURITY_ANALYSIS_STATUS)));
->>>>>>> 4c4bc3ee
 
             Mono<Set<String>> monoApplyGroovy = webClient.put()
                     .uri(networkModificationServerBaseUri + path)
@@ -799,6 +675,7 @@
                 emitStudyChanged(studyUuid, UPDATE_TYPE_STUDY, new TreeSet<>(s));
                 return Mono.empty();
             })
+                    .then(monoUpdateLfRes)
                     .then(monoUpdateLfState);
         });
     }
@@ -809,7 +686,6 @@
                     .buildAndExpand(uuid)
                     .toUriString();
             return webClient.put()
-<<<<<<< HEAD
                     .uri(loadFlowServerBaseUri + path)
                     .retrieve()
                     .bodyToMono(LoadFlowResult.class)
@@ -828,28 +704,11 @@
     @Transactional
     public StudyEntity doRenameStudy(UUID studyUuid, String userId, String newStudyName) {
         return studyRepository.findById(studyUuid).map(studyEntity -> {
-=======
-                .uri(loadFlowServerBaseUri + path)
-                .retrieve()
-                .bodyToMono(LoadFlowResult.class)
-                .flatMap(result -> updateLoadFlowResultAndStatus(studyName, userId, toEntity(result), result.isOk() ? LoadFlowStatus.CONVERGED : LoadFlowStatus.DIVERGED))
-                .doOnError(e -> updateLoadFlowStatus(studyName, userId, LoadFlowStatus.NOT_DONE).subscribe())
-                .doOnCancel(() -> updateLoadFlowStatus(studyName, userId, LoadFlowStatus.NOT_DONE).subscribe());
-        }).doFinally(s ->
-            emitStudyChanged(studyName, UPDATE_TYPE_LOADFLOW)
-        );
-    }
-
-    @Transactional
-    public StudyEntity doRenameStudy(String studyName, String userId, String newStudyName) {
-        return studyRepository.findByUserIdAndStudyName(userId, studyName).map(studyEntity -> {
->>>>>>> 4c4bc3ee
             studyEntity.setStudyName(newStudyName);
             return studyEntity;
         }).orElse(null);
     }
 
-<<<<<<< HEAD
     public Mono<StudyInfos> renameStudy(UUID studyUuid, String userId, String newStudyName) {
         return Mono.fromCallable(() -> self.doRenameStudy(studyUuid, userId, newStudyName))
                 .switchIfEmpty(Mono.error(new StudyException(STUDY_NOT_FOUND)))
@@ -860,18 +719,6 @@
     private Mono<Void> setLoadFlowRunning(UUID studyUuid, String userId) {
         return updateLoadFlowStatus(studyUuid, userId, LoadFlowStatus.RUNNING)
                 .doOnSuccess(s -> emitStudyChanged(studyUuid, UPDATE_TYPE_LOADFLOW_STATUS));
-=======
-    public Mono<StudyInfos> renameStudy(String studyName, String userId, String newStudyName) {
-        return Mono.fromCallable(() -> self.doRenameStudy(studyName, userId, newStudyName))
-                .switchIfEmpty(Mono.error(new StudyException(STUDY_NOT_FOUND)))
-                .map(StudyService::toInfos)
-                .doOnSuccess(s -> emitStudyChanged(studyName, StudyService.UPDATE_TYPE_STUDIES));
-    }
-
-    private Mono<Void> setLoadFlowRunning(String studyName, String userId) {
-        return updateLoadFlowStatus(studyName, userId, LoadFlowStatus.RUNNING)
-                .doOnSuccess(s -> emitStudyChanged(studyName, UPDATE_TYPE_LOADFLOW_STATUS));
->>>>>>> 4c4bc3ee
     }
 
     public Mono<Collection<String>> getExportFormats() {
@@ -912,24 +759,15 @@
         if (!headerUserId.equals(userId)) {
             throw new StudyException(NOT_ALLOWED);
         }
-<<<<<<< HEAD
         return getStudyMonoWithPreFetchedCollectionsAndUpdateIsPrivate(studyUuid, toPrivate)
-=======
-        return getStudyWithPreFetchedLoadFlowResultAndUpdateIsPrivate(studyName, userId, toPrivate)
->>>>>>> 4c4bc3ee
                 .switchIfEmpty(Mono.error(new StudyException(STUDY_NOT_FOUND)))
                 .map(StudyService::toInfos);
     }
 
-<<<<<<< HEAD
     Mono<UUID> getNetworkUuidByStudyName(String studyName, String userId) {
-        Mono<StudyEntity> studyMono = getStudyByName(studyName, userId);
-        return studyMono.map(StudyEntity::getNetworkUuid)
-=======
-    Mono<UUID> getNetworkUuid(String studyName, String userId) {
         return Mono.fromCallable(() -> studyRepository.findNetworkUuidByUserIdAndStudyName(userId, studyName).map(StudyEntity.StudyNetworkUuid::getNetworkUuid).orElse(null))
->>>>>>> 4c4bc3ee
                 .switchIfEmpty(Mono.error(new StudyException(STUDY_NOT_FOUND)));
+
     }
 
     Mono<UUID> getNetworkUuidByStudyUuid(UUID studyUuid, String userId) {
@@ -986,13 +824,8 @@
         return studyExists.flatMap(s -> (boolean) s ? Mono.error(new StudyException(STUDY_ALREADY_EXISTS)) : Mono.empty());
     }
 
-<<<<<<< HEAD
     public Mono<Void> assertLoadFlowRunnable(UUID studyUuid, String userId) {
         Mono<StudyEntity> studyMono = getStudyByUuid(studyUuid, userId);
-=======
-    public Mono<Void> assertLoadFlowRunnable(String studyName, String userId) {
-        Mono<StudyEntity> studyMono = getStudy(studyName, userId);
->>>>>>> 4c4bc3ee
         return studyMono.map(StudyEntity::getLoadFlowStatus)
                 .switchIfEmpty(Mono.error(new StudyException(STUDY_NOT_FOUND)))
                 .flatMap(lfs -> lfs.equals(LoadFlowStatus.NOT_DONE) ? Mono.empty() : Mono.error(new StudyException(LOADFLOW_NOT_RUNNABLE)));
@@ -1002,13 +835,8 @@
         return (userId.equals(headerUserId)) ? Mono.empty() : Mono.error(new StudyException(NOT_ALLOWED));
     }
 
-<<<<<<< HEAD
     private Mono<Void> assertLoadFlowNotRunning(UUID studyUuid, String userId) {
         return getStudyByUuid(studyUuid, userId).map(StudyEntity::getLoadFlowStatus)
-=======
-    private Mono<Void> assertLoadFlowNotRunning(String studyName, String userId) {
-        return getStudy(studyName, userId).map(StudyEntity::getLoadFlowStatus)
->>>>>>> 4c4bc3ee
                 .switchIfEmpty(Mono.error(new StudyException(STUDY_NOT_FOUND)))
                 .flatMap(lfs -> lfs.equals(LoadFlowStatus.RUNNING) ? Mono.error(new StudyException(LOADFLOW_RUNNING)) : Mono.empty());
     }
@@ -1087,7 +915,6 @@
                 entity.getSlackBusActivePowerMismatch());
     }
 
-<<<<<<< HEAD
     @Transactional
     public LoadFlowParameters doGetLoadFlowParameters(UUID studyUuid, String userId) {
         return studyRepository.findById(studyUuid)
@@ -1097,30 +924,11 @@
 
     public Mono<LoadFlowParameters> getLoadFlowParameters(UUID studyUuid, String userId) {
         return Mono.fromCallable(() -> self.doGetLoadFlowParameters(studyUuid, userId));
-=======
-    @Transactional(readOnly = true)
-    public LoadFlowParameters doGetLoadFlowParameters(String studyName, String userId) {
-        return studyRepository.findByUserIdAndStudyName(userId, studyName)
-                .map(studyEntity -> fromEntity(studyEntity.getLoadFlowParameters()))
-                .orElse(null);
-    }
-
-    public Mono<LoadFlowParameters> getLoadFlowParameters(String studyName, String userId) {
-        return Mono.fromCallable(() -> self.doGetLoadFlowParameters(studyName, userId));
-    }
-
-    Mono<Void> setLoadFlowParameters(String studyName, String userId, LoadFlowParameters parameters) {
-        return updateLoadFlowParametersAndStatus(studyName, userId, toEntity(parameters != null ? parameters : LoadFlowParameters.load()), LoadFlowStatus.NOT_DONE)
-                .doOnSuccess(e -> emitStudyChanged(studyName, UPDATE_TYPE_LOADFLOW_STATUS))
-                .then(invalidateSecurityAnalysisStatus(studyName, userId)
-                        .doOnSuccess(e -> emitStudyChanged(studyName, UPDATE_TYPE_SECURITY_ANALYSIS_STATUS)));
->>>>>>> 4c4bc3ee
     }
 
     Mono<Void> setLoadFlowParameters(UUID studyUuid, String userId, LoadFlowParameters parameters) {
-        return updateLoadFlowParameters(studyUuid, userId, toEntity(parameters != null ? parameters : LoadFlowParameters.load()))
-                .then(updateLoadFlowStatus(studyUuid, userId, LoadFlowStatus.NOT_DONE)
-                        .doOnSuccess(e -> emitStudyChanged(studyUuid, UPDATE_TYPE_LOADFLOW_STATUS)))
+        return updateLoadFlowParametersAndStatus(studyUuid, userId, toEntity(parameters != null ? parameters : LoadFlowParameters.load()), LoadFlowStatus.NOT_DONE)
+                        .doOnSuccess(e -> emitStudyChanged(studyUuid, UPDATE_TYPE_LOADFLOW_STATUS))
                 .then(invalidateSecurityAnalysisStatus(studyUuid, userId)
                         .doOnSuccess(e -> emitStudyChanged(studyUuid, UPDATE_TYPE_SECURITY_ANALYSIS_STATUS)));
     }
@@ -1155,17 +963,10 @@
                     .bodyToMono(UUID.class);
         })
                 .flatMap(result ->
-<<<<<<< HEAD
                         updateSecurityAnalysisResultUuid(studyUuid, userId, result)
                                 .doOnSuccess(e -> emitStudyChanged(studyUuid, StudyService.UPDATE_TYPE_SECURITY_ANALYSIS_STATUS))
                                 .thenReturn(result)
                 );
-=======
-                  updateSecurityAnalysisResultUuid(studyName, userId, result)
-                .doOnSuccess(e -> emitStudyChanged(studyName, StudyService.UPDATE_TYPE_SECURITY_ANALYSIS_STATUS))
-                         .thenReturn(result)
-        );
->>>>>>> 4c4bc3ee
     }
 
     public Mono<String> getSecurityAnalysisResult(UUID studyUuid, String userId, List<String> limitTypes) {
@@ -1173,11 +974,7 @@
         Objects.requireNonNull(userId);
         Objects.requireNonNull(limitTypes);
 
-<<<<<<< HEAD
-        return   getStudyByUuid(studyUuid, userId).flatMap(entity -> {
-=======
-        return getStudy(studyName, userId).flatMap(entity -> {
->>>>>>> 4c4bc3ee
+        return getStudyByUuid(studyUuid, userId).flatMap(entity -> {
             UUID resultUuid = entity.getSecurityAnalysisResultUuid();
             return Mono.justOrEmpty(resultUuid).flatMap(uuid -> {
                 String path = UriComponentsBuilder.fromPath(DELIMITER + SECURITY_ANALYSIS_API_VERSION + "/results/{resultUuid}")
@@ -1258,11 +1055,7 @@
         Objects.requireNonNull(studyUuid);
         Objects.requireNonNull(userId);
 
-<<<<<<< HEAD
         return getStudyByUuid(studyUuid, userId).flatMap(entity -> {
-=======
-        return getStudy(studyName, userId).flatMap(entity -> {
->>>>>>> 4c4bc3ee
             UUID resultUuid = entity.getSecurityAnalysisResultUuid();
             return Mono.justOrEmpty(resultUuid).flatMap(uuid -> {
                 String path = UriComponentsBuilder.fromPath(DELIMITER + SECURITY_ANALYSIS_API_VERSION + "/results/{resultUuid}/status")
@@ -1282,11 +1075,7 @@
         Objects.requireNonNull(studyUuid);
         Objects.requireNonNull(userId);
 
-<<<<<<< HEAD
         return getStudyByUuid(studyUuid, userId).flatMap(entity -> {
-=======
-        return getStudy(studyName, userId).flatMap(entity -> {
->>>>>>> 4c4bc3ee
             UUID resultUuid = entity.getSecurityAnalysisResultUuid();
             return Mono.justOrEmpty(resultUuid).flatMap(uuid -> {
                 String path = UriComponentsBuilder.fromPath(DELIMITER + SECURITY_ANALYSIS_API_VERSION + "/results/{resultUuid}/invalidate-status")
@@ -1345,11 +1134,7 @@
         Objects.requireNonNull(studyUuid);
         Objects.requireNonNull(userId);
 
-<<<<<<< HEAD
         return getStudyByUuid(studyUuid, userId).flatMap(entity -> {
-=======
-        return getStudy(studyName, userId).flatMap(entity -> {
->>>>>>> 4c4bc3ee
             UUID resultUuid = entity.getSecurityAnalysisResultUuid();
 
             String receiver;
@@ -1386,11 +1171,7 @@
                             resultUuid, receiverObj.getStudyUuid(), receiverObj.getUserId());
 
                     // delete security analysis result in database
-<<<<<<< HEAD
                     return updateSecurityAnalysisResultUuid(receiverObj.getStudyUuid(), receiverObj.getUserId(), null)
-=======
-                    return updateSecurityAnalysisResultUuid(receiverObj.getStudyName(), receiverObj.getUserId(), null)
->>>>>>> 4c4bc3ee
                             .then(Mono.fromCallable(() -> {
                                 // send notification for stopped computation
                                 emitStudyChanged(receiverObj.getStudyUuid(), UPDATE_TYPE_SECURITY_ANALYSIS_STATUS);
@@ -1408,16 +1189,10 @@
 
     // wrappers to Mono/Flux for repositories
 
-<<<<<<< HEAD
     private Mono<StudyEntity> insertStudyEntity(UUID uuid, String studyName, String userId, boolean isPrivate, UUID networkUuid, String networkId,
                                                 String description, String caseFormat, UUID caseUuid, boolean casePrivate,
                                                 LoadFlowStatus loadFlowStatus, LoadFlowResultEntity loadFlowResult, LoadFlowParametersEntity loadFlowParameters, UUID securityAnalysisUuid) {
         Objects.requireNonNull(uuid);
-=======
-    private Mono<StudyEntity> insertStudyEntity(String studyName, String userId, boolean isPrivate, UUID networkUuid, String networkId,
-                                                String description, String caseFormat, UUID caseUuid, boolean casePrivate,
-                                                LoadFlowStatus loadFlowStatus, LoadFlowResultEntity loadFlowResult, LoadFlowParametersEntity loadFlowParameters, UUID securityAnalysisUuid) {
->>>>>>> 4c4bc3ee
         Objects.requireNonNull(studyName);
         Objects.requireNonNull(userId);
         Objects.requireNonNull(networkUuid);
@@ -1426,7 +1201,6 @@
         Objects.requireNonNull(caseUuid);
         Objects.requireNonNull(loadFlowStatus);
         Objects.requireNonNull(loadFlowParameters);
-<<<<<<< HEAD
         StudyEntity studyEntity = new StudyEntity(uuid, userId, studyName, LocalDateTime.now(ZoneOffset.UTC), networkUuid, networkId, description, caseFormat, caseUuid, casePrivate, isPrivate, loadFlowStatus, loadFlowResult, loadFlowParameters, securityAnalysisUuid);
         StudyEntity savedStudyEntity = studyRepository.save(studyEntity);
         return Mono.just(savedStudyEntity);
@@ -1444,36 +1218,11 @@
     @Transactional
     public void doUpdateLoadFlowParameters(UUID studyUuid, String userId, LoadFlowParametersEntity parameters) {
         studyRepository.findById(studyUuid).ifPresent(studyEntity -> {
-=======
-        return Mono.fromCallable(() -> {
-            StudyEntity studyEntity = new StudyEntity(null, userId, studyName, LocalDateTime.now(ZoneOffset.UTC), networkUuid, networkId, description, caseFormat, caseUuid, casePrivate, isPrivate, loadFlowStatus, loadFlowResult, loadFlowParameters, securityAnalysisUuid);
-            return studyRepository.save(studyEntity);
-        });
-    }
-
-    @Transactional
-    public void doUpdateSecurityAnalysisResultUuid(String studyName, String userId, UUID securityAnalysisResultUuid) {
-        studyRepository.findByUserIdAndStudyName(userId, studyName).ifPresent(studyEntity -> studyEntity.setSecurityAnalysisResultUuid(securityAnalysisResultUuid));
-    }
-
-    Mono<Void> updateSecurityAnalysisResultUuid(String studyName, String userId, UUID securityAnalysisResultUuid) {
-        return Mono.fromRunnable(() -> self.doUpdateSecurityAnalysisResultUuid(studyName, userId, securityAnalysisResultUuid));
-    }
-
-    @Transactional
-    public void doUpdateLoadFlowParameters(String studyName, String userId, LoadFlowParametersEntity parameters) {
-        studyRepository.findByUserIdAndStudyName(userId, studyName).ifPresent(studyEntity -> {
->>>>>>> 4c4bc3ee
             studyEntity.setLoadFlowParameters(parameters);
             studyEntity.setLoadFlowStatus(LoadFlowStatus.NOT_DONE);
         });
     }
 
-<<<<<<< HEAD
-    Mono<Void> updateLoadFlowParameters(UUID studyUuid, String userId, LoadFlowParametersEntity parameters) {
-        return Mono.fromRunnable(() -> self.doUpdateLoadFlowParameters(studyUuid, userId, parameters));
-    }
-
     @Transactional
     public void doUpdateLoadFlowStatus(UUID studyUuid, String userId, LoadFlowStatus loadFlowStatus) {
         studyRepository.findById(studyUuid).ifPresent(studyEntity -> studyEntity.setLoadFlowStatus(loadFlowStatus));
@@ -1481,10 +1230,6 @@
 
     Mono<Void> updateLoadFlowStatus(UUID studyUuid, String userId, LoadFlowStatus loadFlowStatus) {
         return Mono.fromRunnable(() -> self.doUpdateLoadFlowStatus(studyUuid, userId, loadFlowStatus));
-    }
-
-    private Mono<Void> removeStudyEntity(UUID studyUuid, String userId) {
-        return Mono.fromRunnable(() ->  studyRepository.deleteById(studyUuid));
     }
 
     private Mono<Void> removeStudyEntityByStudyNameAndUserId(String studyName, String userId) {
@@ -1520,47 +1265,18 @@
     public void doUpdateLoadFlowResult(UUID studyUuid, String userId, LoadFlowResultEntity loadFlowResultEntity) {
         Optional<StudyEntity> studyEntity = studyRepository.findById(studyUuid);
         studyEntity.ifPresent(studyEntity1 -> studyEntity1.setLoadFlowResult(loadFlowResultEntity));
-=======
+    }
+
+    private Mono<Void> updateLoadFlowParametersAndStatus(UUID studyUuid, String userId, LoadFlowParametersEntity loadFlowParametersEntity, LoadFlowStatus loadFlowStatus) {
+        return Mono.fromRunnable(() -> self.doUpdateLoadFlowParametersAndStatus(studyUuid, userId, loadFlowParametersEntity, loadFlowStatus));
+    }
+
     @Transactional
-    public void doUpdateLoadFlowStatus(String studyName, String userId, LoadFlowStatus loadFlowStatus) {
-        studyRepository.findByUserIdAndStudyName(userId, studyName).ifPresent(studyEntity -> studyEntity.setLoadFlowStatus(loadFlowStatus));
-    }
-
-    Mono<Void> updateLoadFlowStatus(String studyName, String userId, LoadFlowStatus loadFlowStatus) {
-        return Mono.fromRunnable(() -> self.doUpdateLoadFlowStatus(studyName, userId, loadFlowStatus));
-    }
-
-    private Mono<Void> insertStudyCreationRequestEntity(String studyName, String userId, boolean isPrivate) {
-        return Mono.fromRunnable(() -> {
-            StudyCreationRequestEntity studyCreationRequestEntity = new StudyCreationRequestEntity(null, userId, studyName, LocalDateTime.now(ZoneOffset.UTC), isPrivate);
-            studyCreationRequestRepository.save(studyCreationRequestEntity);
-        });
-    }
-
-    private Mono<Void> updateLoadFlowResultAndStatus(String studyName, String userId, LoadFlowResultEntity loadFlowResultEntity, LoadFlowStatus loadFlowStatus) {
-        return Mono.fromRunnable(() -> self.doUpdateLoadFlowResultAndStatus(studyName, userId, loadFlowResultEntity, loadFlowStatus));
-    }
-
-    @Transactional
-    public void doUpdateLoadFlowResultAndStatus(String studyName, String userId, LoadFlowResultEntity loadFlowResultEntity, LoadFlowStatus loadFlowStatus) {
-        Optional<StudyEntity> studyEntity = studyRepository.findByUserIdAndStudyName(userId, studyName);
-        studyEntity.ifPresent(studyEntity1 -> {
-            studyEntity1.setLoadFlowResult(loadFlowResultEntity);
-            studyEntity1.setLoadFlowStatus(loadFlowStatus);
-        });
-    }
-
-    private Mono<Void> updateLoadFlowParametersAndStatus(String studyName, String userId, LoadFlowParametersEntity loadFlowParametersEntity, LoadFlowStatus loadFlowStatus) {
-        return Mono.fromRunnable(() -> self.doUpdateLoadFlowParametersAndStatus(studyName, userId, loadFlowParametersEntity, loadFlowStatus));
-    }
-
-    @Transactional
-    public void doUpdateLoadFlowParametersAndStatus(String studyName, String userId, LoadFlowParametersEntity loadFlowParametersEntity, LoadFlowStatus loadFlowStatus) {
-        Optional<StudyEntity> studyEntity = studyRepository.findByUserIdAndStudyName(userId, studyName);
+    public void doUpdateLoadFlowParametersAndStatus(UUID studyUuid, String userId, LoadFlowParametersEntity loadFlowParametersEntity, LoadFlowStatus loadFlowStatus) {
+        Optional<StudyEntity> studyEntity = studyRepository.findById(studyUuid);
         studyEntity.ifPresent(studyEntity1 -> {
             studyEntity1.setLoadFlowParameters(loadFlowParametersEntity);
             studyEntity1.setLoadFlowStatus(loadFlowStatus);
         });
->>>>>>> 4c4bc3ee
     }
 }