/**
 * Copyright (c) 2021, RTE (http://www.rte-france.com)
 * This Source Code Form is subject to the terms of the Mozilla Public
 * License, v. 2.0. If a copy of the MPL was not distributed with this
 * file, You can obtain one at http://mozilla.org/MPL/2.0/.
 */
package org.gridsuite.study.server;

import com.fasterxml.jackson.core.JsonProcessingException;
import com.fasterxml.jackson.databind.JsonNode;
import com.fasterxml.jackson.databind.ObjectMapper;
import com.powsybl.commons.reporter.ReporterModel;
import com.powsybl.contingency.Contingency;
import com.powsybl.iidm.network.Country;
import com.powsybl.iidm.network.VariantManagerConstants;
import com.powsybl.loadflow.LoadFlowParameters;
import com.powsybl.loadflow.LoadFlowResult;
import com.powsybl.loadflow.LoadFlowResultImpl;
import lombok.NonNull;
import org.apache.commons.lang3.StringUtils;
import org.apache.commons.lang3.tuple.Pair;
import org.gridsuite.study.server.dto.*;
import org.gridsuite.study.server.dto.modification.EquipmentDeletionInfos;
import org.gridsuite.study.server.dto.modification.EquipmentModificationInfos;
import org.gridsuite.study.server.dto.modification.ModificationInfos;
import org.gridsuite.study.server.dto.modification.ModificationType;
import org.gridsuite.study.server.elasticsearch.EquipmentInfosService;
import org.gridsuite.study.server.elasticsearch.StudyInfosService;
import org.gridsuite.study.server.networkmodificationtree.dto.BuildStatus;
import org.gridsuite.study.server.networkmodificationtree.dto.InsertMode;
import org.gridsuite.study.server.networkmodificationtree.dto.NetworkModificationNode;
import org.gridsuite.study.server.networkmodificationtree.entities.NodeEntity;
import org.gridsuite.study.server.repository.*;
import org.slf4j.Logger;
import org.slf4j.LoggerFactory;
import org.springframework.beans.factory.annotation.Autowired;
import org.springframework.beans.factory.annotation.Value;
import org.springframework.cloud.stream.function.StreamBridge;
import org.springframework.context.annotation.Bean;
import org.springframework.context.annotation.Lazy;
import org.springframework.core.ParameterizedTypeReference;
import org.springframework.http.HttpEntity;
import org.springframework.http.HttpHeaders;
import org.springframework.http.HttpMethod;
import org.springframework.http.HttpStatus;
import org.springframework.http.MediaType;
import org.springframework.http.ResponseEntity;
import org.springframework.http.client.MultipartBodyBuilder;
import org.springframework.integration.support.MessageBuilder;
import org.springframework.messaging.Message;
import org.springframework.stereotype.Service;
import org.springframework.transaction.annotation.Transactional;
import org.springframework.util.MultiValueMap;
import org.springframework.web.client.HttpStatusCodeException;
import org.springframework.web.client.RestTemplate;
import org.springframework.web.multipart.MultipartFile;
import org.springframework.web.util.UriComponentsBuilder;

import java.io.UncheckedIOException;
import java.net.URLDecoder;
import java.net.URLEncoder;
import java.nio.charset.StandardCharsets;
import java.time.LocalDateTime;
import java.time.ZoneOffset;
import java.time.ZonedDateTime;
import java.util.*;
import java.util.concurrent.CompletableFuture;
import java.util.concurrent.TimeUnit;
import java.util.concurrent.atomic.AtomicReference;
import java.util.function.Consumer;
import java.util.stream.Collectors;
import java.util.stream.Stream;

import static org.gridsuite.study.server.StudyConstants.*;
import static org.gridsuite.study.server.StudyException.Type.*;

/**
 * @author Abdelsalem Hedhili <abdelsalem.hedhili at rte-france.com>
 * @author Franck Lecuyer <franck.lecuyer at rte-france.com>
 * @author Chamseddine Benhamed <chamseddine.benhamed at rte-france.com>
 */
@Service
public class StudyService {

    private static final Logger LOGGER = LoggerFactory.getLogger(StudyService.class);

    public static final String ROOT_CATEGORY_REACTOR = "reactor.";

    public static final String CATEGORY_BROKER_INPUT = StudyService.class.getName() + ".input-broker-messages";

    private static final String CATEGORY_BROKER_OUTPUT = StudyService.class.getName() + ".output-broker-messages";

    private static final Logger MESSAGE_OUTPUT_LOGGER = LoggerFactory.getLogger(CATEGORY_BROKER_OUTPUT);

    static final String HEADER_USER_ID = "userId";
    static final String HEADER_STUDY_UUID = "studyUuid";
    static final String HEADER_NODE = "node";
    static final String HEADER_UPDATE_TYPE = "updateType";
    static final String UPDATE_TYPE_STUDIES = "studies";
    static final String UPDATE_TYPE_STUDY_DELETE = "deleteStudy";
    static final String UPDATE_TYPE_LOADFLOW = "loadflow";
    static final String UPDATE_TYPE_LOADFLOW_STATUS = "loadflow_status";
    static final String UPDATE_TYPE_SWITCH = "switch";
    static final String UPDATE_TYPE_LINE = "line";
    static final String UPDATE_TYPE_SECURITY_ANALYSIS_RESULT = "securityAnalysisResult";
    static final String UPDATE_TYPE_SECURITY_ANALYSIS_STATUS = "securityAnalysis_status";
    static final String UPDATE_TYPE_BUILD_COMPLETED = "buildCompleted";
    static final String UPDATE_TYPE_BUILD_CANCELLED = "buildCancelled";
    static final String HEADER_ERROR = "error";
    static final String UPDATE_TYPE_STUDY = "study";
    static final String HEADER_UPDATE_TYPE_SUBSTATIONS_IDS = "substationsIds";
    static final String HEADER_UPDATE_TYPE_DELETED_EQUIPMENT_ID = "deletedEquipmentId";
    static final String HEADER_UPDATE_TYPE_DELETED_EQUIPMENT_TYPE = "deletedEquipmentType";
    static final String QUERY_PARAM_SUBSTATION_ID = "substationId";
    static final String QUERY_PARAM_COMPONENT_LIBRARY = "componentLibrary";
    static final String QUERY_PARAM_USE_NAME = "useName";
    static final String QUERY_PARAM_CENTER_LABEL = "centerLabel";
    static final String QUERY_PARAM_DIAGONAL_LABEL = "diagonalLabel";
    static final String QUERY_PARAM_TOPOLOGICAL_COLORING = "topologicalColoring";
    static final String QUERY_PARAM_SUBSTATION_LAYOUT = "substationLayout";
    static final String QUERY_PARAM_DEPTH = "depth";
    static final String QUERY_PARAM_VOLTAGE_LEVELS_IDS = "voltageLevelsIds";
    static final String RESULT_UUID = "resultUuid";

    static final String QUERY_PARAM_RECEIVER = "receiver";

    static final String HEADER_RECEIVER = "receiver";

    static final String FIRST_VARIANT_ID = "first_variant_id";

    NetworkModificationTreeService networkModificationTreeService;

    StudyServerExecutionService studyServerExecutionService;

    @Autowired
    private RestTemplate restTemplate;
    private String caseServerBaseUri;
    private String singleLineDiagramServerBaseUri;
    private String networkConversionServerBaseUri;
    private String geoDataServerBaseUri;
    private String networkMapServerBaseUri;
    private String loadFlowServerBaseUri;
    private String securityAnalysisServerBaseUri;
    private String actionsServerBaseUri;
    private String defaultLoadflowProvider;

    private final StudyRepository studyRepository;
    private final StudyCreationRequestRepository studyCreationRequestRepository;
    private final NetworkService networkStoreService;
    private final NetworkModificationService networkModificationService;
    private final ReportService reportService;
    private final StudyInfosService studyInfosService;
    private final EquipmentInfosService equipmentInfosService;

    private final ObjectMapper objectMapper;

    @Autowired
    private StreamBridge studyUpdatePublisher;

    @Bean
    @Transactional
    public Consumer<Message<String>> consumeSaResult() {
        return message -> {
            UUID resultUuid = UUID.fromString(message.getHeaders().get(RESULT_UUID, String.class));
            String receiver = message.getHeaders().get(HEADER_RECEIVER, String.class);
            if (receiver != null) {
                Receiver receiverObj;
                try {
                    receiverObj = objectMapper.readValue(URLDecoder.decode(receiver, StandardCharsets.UTF_8),
                            Receiver.class);

                    LOGGER.info("Security analysis result '{}' available for node '{}'", resultUuid,
                            receiverObj.getNodeUuid());

                    // update DB
                    updateSecurityAnalysisResultUuid(receiverObj.getNodeUuid(), resultUuid);
                                // send notifications
                    UUID studyUuid = getStudyUuidFromNodeUuid(receiverObj.getNodeUuid());
                    emitStudyChanged(studyUuid, receiverObj.getNodeUuid(), UPDATE_TYPE_SECURITY_ANALYSIS_STATUS);
                    emitStudyChanged(studyUuid, receiverObj.getNodeUuid(), UPDATE_TYPE_SECURITY_ANALYSIS_RESULT);
                } catch (JsonProcessingException e) {
                    LOGGER.error(e.toString());
                }
            }
        };
    }

    @Autowired
    public StudyService(@Value("${backing-services.case.base-uri:http://case-server/}") String caseServerBaseUri,
        @Value("${backing-services.single-line-diagram.base-uri:http://single-line-diagram-server/}") String singleLineDiagramServerBaseUri,
        @Value("${backing-services.network-conversion.base-uri:http://network-conversion-server/}") String networkConversionServerBaseUri,
        @Value("${backing-services.geo-data.base-uri:http://geo-data-server/}") String geoDataServerBaseUri,
        @Value("${backing-services.network-map.base-uri:http://network-map-server/}") String networkMapServerBaseUri,
        @Value("${backing-services.loadflow.base-uri:http://loadflow-server/}") String loadFlowServerBaseUri,
        @Value("${backing-services.security-analysis-server.base-uri:http://security-analysis-server/}") String securityAnalysisServerBaseUri,
        @Value("${backing-services.actions-server.base-uri:http://actions-server/}") String actionsServerBaseUri,
        @Value("${loadflow.default-provider}") String defaultLoadflowProvider,
        StudyRepository studyRepository,
        StudyCreationRequestRepository studyCreationRequestRepository,
        NetworkService networkStoreService,
        NetworkModificationService networkModificationService,
        ReportService reportService,
        @Lazy StudyInfosService studyInfosService,
        @Lazy EquipmentInfosService equipmentInfosService,
        NetworkModificationTreeService networkModificationTreeService,
        ObjectMapper objectMapper,
        StudyServerExecutionService studyServerExecutionService) {
        this.caseServerBaseUri = caseServerBaseUri;
        this.singleLineDiagramServerBaseUri = singleLineDiagramServerBaseUri;
        this.networkConversionServerBaseUri = networkConversionServerBaseUri;
        this.geoDataServerBaseUri = geoDataServerBaseUri;
        this.networkMapServerBaseUri = networkMapServerBaseUri;
        this.loadFlowServerBaseUri = loadFlowServerBaseUri;
        this.securityAnalysisServerBaseUri = securityAnalysisServerBaseUri;
        this.actionsServerBaseUri = actionsServerBaseUri;
        this.studyRepository = studyRepository;
        this.studyCreationRequestRepository = studyCreationRequestRepository;
        this.networkStoreService = networkStoreService;
        this.networkModificationService = networkModificationService;
        this.reportService = reportService;
        this.studyInfosService = studyInfosService;
        this.equipmentInfosService = equipmentInfosService;
        this.networkModificationTreeService = networkModificationTreeService;
        this.defaultLoadflowProvider = defaultLoadflowProvider;
        this.objectMapper = objectMapper;
        this.studyServerExecutionService = studyServerExecutionService;
    }

    private static StudyInfos toStudyInfos(StudyEntity entity) {
        return StudyInfos.builder()
                .id(entity.getId())
                .creationDate(ZonedDateTime.ofInstant(entity.getDate().toInstant(ZoneOffset.UTC), ZoneOffset.UTC))
                .userId(entity.getUserId())
                .caseFormat(entity.getCaseFormat())
                .build();
    }

    private static BasicStudyInfos toBasicStudyInfos(StudyCreationRequestEntity entity) {
        return BasicStudyInfos.builder()
                .creationDate(ZonedDateTime.now(ZoneOffset.UTC))
                .userId(entity.getUserId())
                .id(entity.getId())
                .build();
    }

    private static CreatedStudyBasicInfos toCreatedStudyBasicInfos(StudyEntity entity) {
        return CreatedStudyBasicInfos.builder()
                .creationDate(ZonedDateTime.now(ZoneOffset.UTC))
                .userId(entity.getUserId())
                .id(entity.getId())
                .caseFormat(entity.getCaseFormat())
                .build();
    }

    public List<CreatedStudyBasicInfos> getStudies() {
        return studyRepository.findAll().stream()
                .map(StudyService::toCreatedStudyBasicInfos)
                .sorted(Comparator.comparing(CreatedStudyBasicInfos::getCreationDate).reversed())
                .collect(Collectors.toList());
    }

<<<<<<< HEAD
    public Mono<String> getStudyCaseName(UUID studyUuid) {
        UUID caseUuid = studyRepository.findById(studyUuid).get().getCaseUuid();
        String path = UriComponentsBuilder.fromPath(DELIMITER + CASE_API_VERSION + "/cases/{caseUuid}/name")
                .buildAndExpand(caseUuid)
                .toUriString();

        return webClient.get()
                .uri(caseServerBaseUri + path)
                .retrieve()
                .bodyToMono(String.class);
    }

    public Flux<CreatedStudyBasicInfos> getStudiesMetadata(List<UUID> uuids) {
        return Flux.fromStream(() -> studyRepository.findAllById(uuids).stream().map(StudyService::toCreatedStudyBasicInfos));
=======
    public List<CreatedStudyBasicInfos> getStudiesMetadata(List<UUID> uuids) {
        return studyRepository.findAllById(uuids).stream().map(StudyService::toCreatedStudyBasicInfos)
                .collect(Collectors.toList());
>>>>>>> c2a6ee65
    }

    List<BasicStudyInfos> getStudiesCreationRequests() {
        return studyCreationRequestRepository.findAll().stream()
                .map(StudyService::toBasicStudyInfos)
                .sorted(Comparator.comparing(BasicStudyInfos::getCreationDate).reversed()).collect(Collectors.toList());
    }

    public BasicStudyInfos createStudy(UUID caseUuid, String userId, UUID studyUuid) {
        BasicStudyInfos basicStudyInfos = StudyService.toBasicStudyInfos(insertStudyCreationRequest(userId, studyUuid));
        studyServerExecutionService.runAsync(() -> {
            createStudyAsync(caseUuid, userId, basicStudyInfos);
        });
        return basicStudyInfos;
    }

    private void createStudyAsync(UUID caseUuid, String userId, BasicStudyInfos basicStudyInfos) {
        AtomicReference<Long> startTime = new AtomicReference<>();
        startTime.set(System.nanoTime());
        try {
            UUID importReportUuid = UUID.randomUUID();
            String caseFormat = getCaseFormat(caseUuid);
            NetworkInfos networkInfos = persistentStore(caseUuid, basicStudyInfos.getId(), userId, importReportUuid);

            if (networkInfos == null) {
                emitStudyCreationError(basicStudyInfos.getId(), userId, STUDY_CREATION_FAILED.name());
                throw new StudyException(STUDY_CREATION_FAILED);
            }

            LoadFlowParameters loadFlowParameters = LoadFlowParameters.load();
            insertStudy(basicStudyInfos.getId(), userId, networkInfos.getNetworkUuid(), networkInfos.getNetworkId(),
                    caseFormat, caseUuid, false, toEntity(loadFlowParameters), importReportUuid);
        } catch (Exception e) {
            LOGGER.error(e.toString(), e);
        } finally {
            deleteStudyIfNotCreationInProgress(basicStudyInfos.getId(), userId);
            LOGGER.trace("Create study '{}' : {} seconds", basicStudyInfos.getId(),
                    TimeUnit.NANOSECONDS.toSeconds(System.nanoTime() - startTime.get()));
        }
    }

    public BasicStudyInfos createStudy(MultipartFile caseFile, String userId, UUID studyUuid) {
        BasicStudyInfos basicStudyInfos = StudyService.toBasicStudyInfos(insertStudyCreationRequest(userId, studyUuid));

        studyServerExecutionService.runAsync(() -> {
            createStudyAsync(caseFile, userId, basicStudyInfos);
        });
        return basicStudyInfos;
    }

    private void createStudyAsync(MultipartFile caseFile, String userId, BasicStudyInfos basicStudyInfos) {
        AtomicReference<Long> startTime = new AtomicReference<>();
        startTime.set(System.nanoTime());
        try {
            UUID importReportUuid = UUID.randomUUID();
            UUID caseUuid = importCase(caseFile, basicStudyInfos.getId(), userId);
            if (caseUuid != null) {
                String caseFormat = getCaseFormat(caseUuid);
                NetworkInfos networkInfos = persistentStore(caseUuid, basicStudyInfos.getId(), userId, importReportUuid);

                if (networkInfos == null) {
                    emitStudyCreationError(basicStudyInfos.getId(), userId, STUDY_CREATION_FAILED.name());
                    throw new StudyException(STUDY_CREATION_FAILED);
                }

                LoadFlowParameters loadFlowParameters = LoadFlowParameters.load();
                insertStudy(basicStudyInfos.getId(), userId, networkInfos.getNetworkUuid(),
                        networkInfos.getNetworkId(), caseFormat, caseUuid, false, toEntity(loadFlowParameters), importReportUuid);
            }
        } catch (Exception e) {
            LOGGER.error(e.toString(), e);
        } finally {
            deleteStudyIfNotCreationInProgress(basicStudyInfos.getId(), userId);
            LOGGER.trace("Create study '{}' : {} seconds", basicStudyInfos.getId(),
                    TimeUnit.NANOSECONDS.toSeconds(System.nanoTime() - startTime.get()));
        }
    }

    @Transactional(readOnly = true)
    public StudyInfos getStudyInfos(UUID studyUuid) {
        return StudyService.toStudyInfos(studyRepository.findById(studyUuid).orElseThrow(() -> new StudyException(STUDY_NOT_FOUND)));
    }

    List<CreatedStudyBasicInfos> searchStudies(@NonNull String query) {
        return studyInfosService.search(query);
    }

    public static String escapeLucene(String s) {
        StringBuilder sb = new StringBuilder();

        for (int i = 0; i < s.length(); ++i) {
            char c = s.charAt(i);
            switch (c) {
                case '+':
                case '\\':
                case '-':
                case '!':
                case '(':
                case ')':
                case ':':
                case '^':
                case '[':
                case ']':
                case '"':
                case '{':
                case '}':
                case '~':
                case '*':
                case '?':
                case '|':
                case '&':
                case '/':

                case ' ': // white space has to be escaped, too
                    sb.append('\\');
                    break;
                default:
                    // do nothing but appease sonarlint
            }

            sb.append(c);
        }

        return sb.toString();
    }

    List<EquipmentInfos> searchEquipments(@NonNull UUID studyUuid, @NonNull UUID nodeUuid, @NonNull String userInput,
                                          @NonNull EquipmentInfosService.FieldSelector fieldSelector, String equipmentType,
                                          boolean inUpstreamBuiltParentNode) {
        UUID nodeUuidToSearchIn = nodeUuid;
        if (inUpstreamBuiltParentNode) {
            nodeUuidToSearchIn = networkModificationTreeService.doGetLastParentNodeBuilt(nodeUuid);
        }
        UUID networkUuid = networkStoreService.getNetworkUuid(studyUuid);
        String variantId = getVariantId(nodeUuidToSearchIn);

        if (variantId.isEmpty()) {
            variantId = VariantManagerConstants.INITIAL_VARIANT_ID;
        }

        String queryInitialVariant = buildEquipmentSearchQuery(userInput, fieldSelector, networkUuid,
                VariantManagerConstants.INITIAL_VARIANT_ID, equipmentType);
        List<EquipmentInfos> equipmentInfosInInitVariant = equipmentInfosService.searchEquipments(queryInitialVariant);

        return (variantId.equals(VariantManagerConstants.INITIAL_VARIANT_ID)) ? equipmentInfosInInitVariant
                : completeSearchWithCurrentVariant(networkUuid, variantId, userInput, fieldSelector,
                        equipmentInfosInInitVariant, equipmentType);
    }

    private List<EquipmentInfos> completeSearchWithCurrentVariant(UUID networkUuid, String variantId, String userInput,
                                                                  EquipmentInfosService.FieldSelector fieldSelector, List<EquipmentInfos> equipmentInfosInInitVariant,
                                                                  String equipmentType) {
        String queryTombstonedEquipments = buildTombstonedEquipmentSearchQuery(networkUuid, variantId);
        Set<String> removedEquipmentIdsInVariant = equipmentInfosService.searchTombstonedEquipments(queryTombstonedEquipments)
                .stream()
                .map(TombstonedEquipmentInfos::getId)
                .collect(Collectors.toSet());

        String queryVariant = buildEquipmentSearchQuery(userInput, fieldSelector, networkUuid, variantId,
                equipmentType);
        List<EquipmentInfos> addedEquipmentInfosInVariant = equipmentInfosService.searchEquipments(queryVariant);

        List<EquipmentInfos> equipmentInfos = equipmentInfosInInitVariant
                .stream()
                .filter(ei -> !removedEquipmentIdsInVariant.contains(ei.getId()))
                .collect(Collectors.toList());

        equipmentInfos.addAll(addedEquipmentInfosInVariant);

        return equipmentInfos;
    }

    private String buildEquipmentSearchQuery(String userInput, EquipmentInfosService.FieldSelector fieldSelector, UUID networkUuid, String variantId, String equipmentType) {
        String query = "networkUuid.keyword:(%s) AND variantId.keyword:(%s) AND %s:(*%s*)"
                + (equipmentType == null ? "" : " AND equipmentType.keyword:(%s)");
        return String.format(query, networkUuid, variantId,
                fieldSelector == EquipmentInfosService.FieldSelector.NAME ? "equipmentName.fullascii" : "equipmentId.fullascii",
                escapeLucene(userInput), equipmentType);
    }

    private String buildTombstonedEquipmentSearchQuery(UUID networkUuid, String variantId) {
        return String.format("networkUuid.keyword:(%s) AND variantId.keyword:(%s)", networkUuid, variantId);
    }

    @Transactional
    public Optional<DeleteStudyInfos> doDeleteStudyIfNotCreationInProgress(UUID studyUuid, String userId) {
        Optional<StudyCreationRequestEntity> studyCreationRequestEntity = studyCreationRequestRepository.findById(studyUuid);
        UUID networkUuid = null;
        List<NodeModificationInfos> nodesModificationInfos = new ArrayList<>();
        if (studyCreationRequestEntity.isEmpty()) {
            networkUuid = networkStoreService.doGetNetworkUuid(studyUuid);
            nodesModificationInfos = networkModificationTreeService.getAllNodesModificationInfos(studyUuid);
            studyRepository.findById(studyUuid).ifPresent(s -> {
                networkModificationTreeService.doDeleteTree(studyUuid);
                studyRepository.deleteById(studyUuid);
                studyInfosService.deleteByUuid(studyUuid);
            });
        } else {
            studyCreationRequestRepository.deleteById(studyCreationRequestEntity.get().getId());
        }
        emitStudyDelete(studyUuid, userId);

        return networkUuid != null ? Optional.of(new DeleteStudyInfos(networkUuid, nodesModificationInfos)) : Optional.empty();
    }

    @Transactional
    public void deleteStudyIfNotCreationInProgress(UUID studyUuid, String userId) {
        AtomicReference<Long> startTime = new AtomicReference<>(null);
        try {
            Optional<DeleteStudyInfos> deleteStudyInfosOpt = doDeleteStudyIfNotCreationInProgress(studyUuid,
                    userId);
            if (deleteStudyInfosOpt.isPresent()) {
                DeleteStudyInfos deleteStudyInfos = deleteStudyInfosOpt.get();
                startTime.set(System.nanoTime());

                CompletableFuture<Void> executeInParallel = CompletableFuture.allOf(
                    studyServerExecutionService.runAsync(() -> deleteStudyInfos.getNodesModificationInfos().stream().map(NodeModificationInfos::getModificationGroupUuid).filter(Objects::nonNull).forEach(networkModificationService::deleteModifications)),
                    studyServerExecutionService.runAsync(() -> deleteEquipmentIndexes(deleteStudyInfos.getNetworkUuid())),
                    studyServerExecutionService.runAsync(() -> deleteStudyInfos.getNodesModificationInfos().stream().map(NodeModificationInfos::getReportUuid).filter(Objects::nonNull).forEach(reportService::deleteReport)),
                    studyServerExecutionService.runAsync(() -> networkStoreService.deleteNetwork(deleteStudyInfos.getNetworkUuid()))
                );

                executeInParallel.get();
                if (startTime.get() != null) {
                    LOGGER.trace("Delete study '{}' : {} seconds", studyUuid, TimeUnit.NANOSECONDS.toSeconds(System.nanoTime() - startTime.get()));
                }
            }
        } catch (Exception e) {
            if (e instanceof InterruptedException) {
                Thread.currentThread().interrupt();
            }
            LOGGER.error(e.toString(), e);
            throw new StudyException(DELETE_STUDY_FAILED, e.getMessage());
        }
    }

    public void deleteEquipmentIndexes(UUID networkUuid) {
        AtomicReference<Long> startTime = new AtomicReference<>();
        startTime.set(System.nanoTime());
        equipmentInfosService.deleteAll(networkUuid);
        LOGGER.trace("Indexes deletion for network '{}' : {} seconds", networkUuid, TimeUnit.NANOSECONDS.toSeconds(System.nanoTime() - startTime.get()));
    }

    private CreatedStudyBasicInfos insertStudy(UUID studyUuid, String userId, UUID networkUuid, String networkId,
            String caseFormat, UUID caseUuid, boolean casePrivate, LoadFlowParametersEntity loadFlowParameters, UUID importReportUuid) {
        CreatedStudyBasicInfos createdStudyBasicInfos = StudyService.toCreatedStudyBasicInfos(insertStudyEntity(
                studyUuid, userId, networkUuid, networkId, caseFormat, caseUuid, casePrivate, loadFlowParameters, importReportUuid));
        studyInfosService.add(createdStudyBasicInfos);

        emitStudiesChanged(studyUuid, userId);

        return createdStudyBasicInfos;
    }

    private StudyCreationRequestEntity insertStudyCreationRequest(String userId, UUID studyUuid) {
        StudyCreationRequestEntity newStudy = insertStudyCreationRequestEntity(userId, studyUuid);
        emitStudiesChanged(newStudy.getId(), userId);
        return newStudy;
    }

    private String getCaseFormat(UUID caseUuid) {
        String path = UriComponentsBuilder.fromPath(DELIMITER + CASE_API_VERSION + "/cases/{caseUuid}/format")
            .buildAndExpand(caseUuid)
            .toUriString();

        return restTemplate.getForObject(caseServerBaseUri + path, String.class);
    }

    private StudyException handleStudyCreationError(UUID studyUuid, String userId, String errorMessage,
            HttpStatus httpStatusCode, String serverName) {
        String errorToParse = errorMessage == null ? "{\"message\": \"" + serverName + ": " + httpStatusCode + "\"}"
                : errorMessage;

        try {
            JsonNode node = new ObjectMapper().readTree(errorToParse).path("message");
            if (!node.isMissingNode()) {
                emitStudyCreationError(studyUuid, userId, node.asText());
            } else {
                emitStudyCreationError(studyUuid, userId, errorToParse);
            }
        } catch (JsonProcessingException e) {
            if (!errorToParse.isEmpty()) {
                emitStudyCreationError(studyUuid, userId, errorToParse);
            }
        }

        return new StudyException(STUDY_CREATION_FAILED);
    }

    UUID importCase(MultipartFile multipartFile, UUID studyUuid, String userId) {
        MultipartBodyBuilder multipartBodyBuilder = new MultipartBodyBuilder();
        UUID caseUuid = null;
        HttpHeaders headers = new HttpHeaders();
        headers.setContentType(MediaType.MULTIPART_FORM_DATA);
        try {
            multipartBodyBuilder.part("file", multipartFile.getBytes()).filename(multipartFile.getOriginalFilename());
            HttpEntity<MultiValueMap<String, HttpEntity<?>>> request = new HttpEntity<>(
                    multipartBodyBuilder.build(), headers);

            try {
                caseUuid = restTemplate.postForObject(caseServerBaseUri + "/" + CASE_API_VERSION + "/cases/private",
                        request, UUID.class);
            } catch (HttpStatusCodeException e) {
                throw handleStudyCreationError(studyUuid, userId, e.getResponseBodyAsString(), e.getStatusCode(),
                        "case-server");
            }
            //Voir si on doit throw l'exception IOException
        } catch (StudyException e) {
            throw e;
        } catch (Exception e) {
            emitStudyCreationError(studyUuid, userId, e.getMessage());
            throw new StudyException(STUDY_CREATION_FAILED, e.getMessage());
        }

        return caseUuid;
    }

    byte[] getVoltageLevelSvg(UUID studyUuid, String voltageLevelId, DiagramParameters diagramParameters,
            UUID nodeUuid) {
        UUID networkUuid = networkStoreService.getNetworkUuid(studyUuid);
        String variantId = getVariantId(nodeUuid);

        var uriComponentsBuilder = UriComponentsBuilder
                .fromPath(DELIMITER + SINGLE_LINE_DIAGRAM_API_VERSION + "/svg/{networkUuid}/{voltageLevelId}")
                .queryParam(QUERY_PARAM_USE_NAME, diagramParameters.isUseName())
                .queryParam(QUERY_PARAM_CENTER_LABEL, diagramParameters.isLabelCentered())
                .queryParam(QUERY_PARAM_DIAGONAL_LABEL, diagramParameters.isDiagonalLabel())
                .queryParam(QUERY_PARAM_TOPOLOGICAL_COLORING, diagramParameters.isTopologicalColoring());
        if (diagramParameters.getComponentLibrary() != null) {
            uriComponentsBuilder.queryParam(QUERY_PARAM_COMPONENT_LIBRARY, diagramParameters.getComponentLibrary());
        }
        if (!StringUtils.isBlank(variantId)) {
            uriComponentsBuilder.queryParam(QUERY_PARAM_VARIANT_ID, variantId);
        }

        var path = uriComponentsBuilder
            .buildAndExpand(networkUuid, voltageLevelId)
            .toUriString();

        return restTemplate.getForObject(singleLineDiagramServerBaseUri + path, byte[].class);
    }

    String getVoltageLevelSvgAndMetadata(UUID studyUuid, String voltageLevelId, DiagramParameters diagramParameters,
            UUID nodeUuid) {
        UUID networkUuid = networkStoreService.getNetworkUuid(studyUuid);
        String variantId = getVariantId(nodeUuid);

        var uriComponentsBuilder = UriComponentsBuilder
                .fromPath(DELIMITER + SINGLE_LINE_DIAGRAM_API_VERSION
                        + "/svg-and-metadata/{networkUuid}/{voltageLevelId}")
                .queryParam(QUERY_PARAM_USE_NAME, diagramParameters.isUseName())
                .queryParam(QUERY_PARAM_CENTER_LABEL, diagramParameters.isLabelCentered())
                .queryParam(QUERY_PARAM_DIAGONAL_LABEL, diagramParameters.isDiagonalLabel())
                .queryParam(QUERY_PARAM_TOPOLOGICAL_COLORING, diagramParameters.isTopologicalColoring());
        if (diagramParameters.getComponentLibrary() != null) {
            uriComponentsBuilder.queryParam(QUERY_PARAM_COMPONENT_LIBRARY, diagramParameters.getComponentLibrary());
        }
        if (!StringUtils.isBlank(variantId)) {
            uriComponentsBuilder.queryParam(QUERY_PARAM_VARIANT_ID, variantId);
        }
        var path = uriComponentsBuilder
            .buildAndExpand(networkUuid, voltageLevelId)
            .toUriString();

        return restTemplate.getForObject(singleLineDiagramServerBaseUri + path, String.class);
    }

    private NetworkInfos persistentStore(UUID caseUuid, UUID studyUuid, String userId, UUID importReportUuid) {
        String path = UriComponentsBuilder.fromPath(DELIMITER + NETWORK_CONVERSION_API_VERSION + "/networks")
            .queryParam(CASE_UUID, caseUuid)
            .queryParam(QUERY_PARAM_VARIANT_ID, FIRST_VARIANT_ID)
            .queryParam(REPORT_UUID, importReportUuid)
            .buildAndExpand()
            .toUriString();

        ResponseEntity<NetworkInfos> networkInfosResponse;

        try {
            networkInfosResponse = restTemplate.exchange(networkConversionServerBaseUri + path, HttpMethod.POST, null,
                    NetworkInfos.class);
        } catch (HttpStatusCodeException e) {
            throw handleStudyCreationError(studyUuid, userId, e.getResponseBodyAsString(), e.getStatusCode(),
                    "network-conversion-server");
        } catch (Exception e) {
            if (!(e instanceof StudyException)) {
                emitStudyCreationError(studyUuid, userId, e.getMessage());
            }
            throw e;
        }

        return networkInfosResponse.getBody();
    }

    String getLinesGraphics(UUID networkUuid) {
        String path = UriComponentsBuilder.fromPath(DELIMITER + GEO_DATA_API_VERSION + "/lines")
            .queryParam(NETWORK_UUID, networkUuid)
            .buildAndExpand()
            .toUriString();

        return restTemplate.getForObject(geoDataServerBaseUri + path, String.class);
    }

    String getSubstationsGraphics(UUID networkUuid) {
        String path = UriComponentsBuilder.fromPath(DELIMITER + GEO_DATA_API_VERSION + "/substations")
            .queryParam(NETWORK_UUID, networkUuid)
            .buildAndExpand()
            .toUriString();

        return restTemplate.getForObject(geoDataServerBaseUri + path, String.class);
    }

    Boolean caseExists(UUID caseUuid) {
        String path = UriComponentsBuilder.fromPath(DELIMITER + CASE_API_VERSION + "/cases/{caseUuid}/exists")
            .buildAndExpand(caseUuid)
            .toUriString();

        return restTemplate.exchange(caseServerBaseUri + path, HttpMethod.GET, null, Boolean.class, caseUuid).getBody();
    }

    String getEquipmentsMapData(UUID networkUuid, String variantId, List<String> substationsIds, String equipmentPath) {
        UriComponentsBuilder builder = UriComponentsBuilder
                .fromPath(DELIMITER + NETWORK_MAP_API_VERSION + "/networks/{networkUuid}/" + equipmentPath);
        if (substationsIds != null) {
            builder = builder.queryParam(QUERY_PARAM_SUBSTATION_ID, substationsIds);
        }
        if (!StringUtils.isBlank(variantId)) {
            builder = builder.queryParam(QUERY_PARAM_VARIANT_ID, variantId);
        }
        String path = builder.buildAndExpand(networkUuid).toUriString();

        return restTemplate.getForObject(networkMapServerBaseUri + path, String.class);
    }

    String getEquipmentMapData(UUID networkUuid, String variantId, String equipmentPath, String equipmentId) {
        UriComponentsBuilder builder = UriComponentsBuilder.fromPath(DELIMITER + NETWORK_MAP_API_VERSION + "/networks/{networkUuid}/" + equipmentPath + "/{equipmentUuid}");
        if (!StringUtils.isBlank(variantId)) {
            builder = builder.queryParam(QUERY_PARAM_VARIANT_ID, variantId);
        }
        String path = builder.buildAndExpand(networkUuid, equipmentId).toUriString();

        String equipmentMapData;
        try {
            equipmentMapData = restTemplate.getForObject(networkMapServerBaseUri + path, String.class);
        } catch (HttpStatusCodeException e) {
            if (HttpStatus.NOT_FOUND.equals(e.getStatusCode())) {
                throw new StudyException(EQUIPMENT_NOT_FOUND);
            } else {
                throw e;
            }
        }
        return equipmentMapData;
    }

    String getSubstationsMapData(UUID studyUuid, UUID nodeUuid, List<String> substationsIds) {
        return getEquipmentsMapData(networkStoreService.getNetworkUuid(studyUuid), getVariantId(nodeUuid),
                substationsIds, "substations");
    }

    String getSubstationMapData(UUID studyUuid, UUID nodeUuid, String substationId, boolean inUpstreamBuiltParentNode) {
        UUID nodeUuidToSearchIn = nodeUuid;
        if (inUpstreamBuiltParentNode) {
            nodeUuidToSearchIn = networkModificationTreeService.doGetLastParentNodeBuilt(nodeUuid);
        }
        return getEquipmentMapData(networkStoreService.getNetworkUuid(studyUuid), getVariantId(nodeUuidToSearchIn),
                "substations", substationId);
    }

    String getLinesMapData(UUID studyUuid, UUID nodeUuid, List<String> substationsIds) {
        return getEquipmentsMapData(networkStoreService.getNetworkUuid(studyUuid), getVariantId(nodeUuid),
                substationsIds, "lines");
    }

    String getLineMapData(UUID studyUuid, UUID nodeUuid, String lineId, boolean inUpstreamBuiltParentNode) {
        UUID nodeUuidToSearchIn = nodeUuid;
        if (inUpstreamBuiltParentNode) {
            nodeUuidToSearchIn = networkModificationTreeService.doGetLastParentNodeBuilt(nodeUuid);
        }

        return getEquipmentMapData(networkStoreService.getNetworkUuid(studyUuid), getVariantId(nodeUuidToSearchIn),
                "lines", lineId);
    }

    String getTwoWindingsTransformersMapData(UUID studyUuid, UUID nodeUuid, List<String> substationsIds) {
        return getEquipmentsMapData(networkStoreService.getNetworkUuid(studyUuid), getVariantId(nodeUuid),
                substationsIds, "2-windings-transformers");
    }

    String getTwoWindingsTransformerMapData(UUID studyUuid, UUID nodeUuid, String twoWindingsTransformerId,
            boolean inUpstreamBuiltParentNode) {
        UUID nodeUuidToSearchIn = nodeUuid;
        if (inUpstreamBuiltParentNode) {
            nodeUuidToSearchIn = networkModificationTreeService.doGetLastParentNodeBuilt(nodeUuid);
        }
        return getEquipmentMapData(networkStoreService.getNetworkUuid(studyUuid), getVariantId(nodeUuidToSearchIn),
                "2-windings-transformers", twoWindingsTransformerId);
    }

    String getThreeWindingsTransformersMapData(UUID studyUuid, UUID nodeUuid, List<String> substationsIds) {
        return getEquipmentsMapData(networkStoreService.getNetworkUuid(studyUuid), getVariantId(nodeUuid),
                substationsIds, "3-windings-transformers");
    }

    String getGeneratorsMapData(UUID studyUuid, UUID nodeUuid, List<String> substationsIds, boolean inUpstreamBuiltParentNode) {
        UUID nodeUuidToSearchIn = nodeUuid;
        if (inUpstreamBuiltParentNode) {
            nodeUuidToSearchIn = networkModificationTreeService.doGetLastParentNodeBuilt(nodeUuid);
        }
        return getEquipmentsMapData(networkStoreService.getNetworkUuid(studyUuid), getVariantId(nodeUuidToSearchIn),
                substationsIds, "generators");
    }

    String getGeneratorMapData(UUID studyUuid, UUID nodeUuid, String generatorId, boolean inUpstreamBuiltParentNode) {
        UUID nodeUuidToSearchIn = nodeUuid;
        if (inUpstreamBuiltParentNode) {
            nodeUuidToSearchIn = networkModificationTreeService.doGetLastParentNodeBuilt(nodeUuid);
        }

        return getEquipmentMapData(networkStoreService.getNetworkUuid(studyUuid), getVariantId(nodeUuidToSearchIn),
                "generators", generatorId);
    }

    String getBatteriesMapData(UUID studyUuid, UUID nodeUuid, List<String> substationsIds) {
        return getEquipmentsMapData(networkStoreService.getNetworkUuid(studyUuid), getVariantId(nodeUuid),
                substationsIds, "batteries");
    }

    String getDanglingLinesMapData(UUID studyUuid, UUID nodeUuid, List<String> substationsIds) {
        return getEquipmentsMapData(networkStoreService.getNetworkUuid(studyUuid), getVariantId(nodeUuid),
                substationsIds, "dangling-lines");
    }

    String getHvdcLinesMapData(UUID studyUuid, UUID nodeUuid, List<String> substationsIds) {
        return getEquipmentsMapData(networkStoreService.getNetworkUuid(studyUuid), getVariantId(nodeUuid),
                substationsIds, "hvdc-lines");
    }

    String getLccConverterStationsMapData(UUID studyUuid, UUID nodeUuid, List<String> substationsIds) {
        return getEquipmentsMapData(networkStoreService.getNetworkUuid(studyUuid), getVariantId(nodeUuid),
                substationsIds, "lcc-converter-stations");
    }

    String getVscConverterStationsMapData(UUID studyUuid, UUID nodeUuid, List<String> substationsIds) {
        return getEquipmentsMapData(networkStoreService.getNetworkUuid(studyUuid), getVariantId(nodeUuid),
                substationsIds, "vsc-converter-stations");
    }

    String getLoadsMapData(UUID studyUuid, UUID nodeUuid, List<String> substationsIds,
            boolean inUpstreamBuiltParentNode) {
        UUID nodeUuidToSearchIn = nodeUuid;
        if (inUpstreamBuiltParentNode) {
            nodeUuidToSearchIn = networkModificationTreeService.doGetLastParentNodeBuilt(nodeUuid);
        }

        return getEquipmentsMapData(networkStoreService.getNetworkUuid(studyUuid), getVariantId(nodeUuidToSearchIn),
                substationsIds, "loads");
    }

    String getLoadMapData(UUID studyUuid, UUID nodeUuid, String loadId, boolean inUpstreamBuiltParentNode) {
        UUID nodeUuidToSearchIn = nodeUuid;
        if (inUpstreamBuiltParentNode) {
            nodeUuidToSearchIn = networkModificationTreeService.doGetLastParentNodeBuilt(nodeUuid);
        }

        return getEquipmentMapData(networkStoreService.getNetworkUuid(studyUuid), getVariantId(nodeUuidToSearchIn),
                "loads", loadId);
    }

    String getShuntCompensatorsMapData(UUID studyUuid, UUID nodeUuid, List<String> substationsIds) {
        return getEquipmentsMapData(networkStoreService.getNetworkUuid(studyUuid), getVariantId(nodeUuid),
                substationsIds, "shunt-compensators");
    }

    String getShuntCompensatorMapData(UUID studyUuid, UUID nodeUuid, String shuntCompensatorId,
            boolean inUpstreamBuiltParentNode) {
        UUID nodeUuidToSearchIn = nodeUuid;
        if (inUpstreamBuiltParentNode) {
            nodeUuidToSearchIn = networkModificationTreeService.doGetLastParentNodeBuilt(nodeUuid);
        }

        return getEquipmentMapData(networkStoreService.getNetworkUuid(studyUuid), getVariantId(nodeUuidToSearchIn),
                "shunt-compensators", shuntCompensatorId);
    }

    String getStaticVarCompensatorsMapData(UUID studyUuid, UUID nodeUuid, List<String> substationsIds) {
        return getEquipmentsMapData(networkStoreService.getNetworkUuid(studyUuid), getVariantId(nodeUuid),
                substationsIds, "static-var-compensators");
    }

    String getVoltageLevelMapData(UUID studyUuid, UUID nodeUuid, String voltageLevelId,
            boolean inUpstreamBuiltParentNode) {
        UUID nodeUuidToSearchIn = nodeUuid;
        if (inUpstreamBuiltParentNode) {
            nodeUuidToSearchIn = networkModificationTreeService.doGetLastParentNodeBuilt(nodeUuid);
        }
        return getEquipmentMapData(networkStoreService.getNetworkUuid(studyUuid), getVariantId(nodeUuidToSearchIn),
                "voltage-levels", voltageLevelId);
    }

    String getAllMapData(UUID studyUuid, UUID nodeUuid, List<String> substationsIds) {
        return getEquipmentsMapData(networkStoreService.getNetworkUuid(studyUuid), getVariantId(nodeUuid),
                substationsIds, "all");
    }

    void changeSwitchState(UUID studyUuid, String switchId, boolean open, UUID nodeUuid) {
        NodeModificationInfos nodeInfos = getNodeModificationInfos(nodeUuid);
        UUID groupUuid = nodeInfos.getModificationGroupUuid();
        String variantId = nodeInfos.getVariantId();
        UUID reportUuid = nodeInfos.getReportUuid();

        List<EquipmentModificationInfos> equipmentModificationsInfos = networkModificationService
                .changeSwitchState(studyUuid, switchId, open, groupUuid, variantId, reportUuid);
        Set<String> substationIds = getSubstationIds(equipmentModificationsInfos);

        emitStudyChanged(studyUuid, nodeUuid, UPDATE_TYPE_STUDY, substationIds);
        networkModificationTreeService.notifyModificationNodeChanged(studyUuid, nodeUuid);
        updateStatuses(studyUuid, nodeUuid);
        emitStudyChanged(studyUuid, nodeUuid, UPDATE_TYPE_SWITCH);
    }

    public void applyGroovyScript(UUID studyUuid, String groovyScript, UUID nodeUuid) {
        NodeModificationInfos nodeInfos = getNodeModificationInfos(nodeUuid);
        UUID groupUuid = nodeInfos.getModificationGroupUuid();
        String variantId = nodeInfos.getVariantId();
        UUID reportUuid = nodeInfos.getReportUuid();

        List<ModificationInfos> modificationsInfos = networkModificationService.applyGroovyScript(studyUuid,
                groovyScript, groupUuid, variantId, reportUuid);

        Set<String> substationIds = getSubstationIds(modificationsInfos);

        emitStudyChanged(studyUuid, nodeUuid, UPDATE_TYPE_STUDY, substationIds);
        networkModificationTreeService.notifyModificationNodeChanged(studyUuid, nodeUuid);
        updateStatuses(studyUuid, nodeUuid);
    }

    private LoadFlowStatus computeLoadFlowStatus(LoadFlowResult result) {
        return result.getComponentResults().stream()
                .filter(cr -> cr.getConnectedComponentNum() == 0 && cr.getSynchronousComponentNum() == 0
                        && cr.getStatus() == LoadFlowResult.ComponentResult.Status.CONVERGED)
                .collect(Collectors.toList()).isEmpty() ? LoadFlowStatus.DIVERGED : LoadFlowStatus.CONVERGED;
    }

    @Transactional
    public void runLoadFlow(UUID studyUuid, UUID nodeUuid) {
        LoadFlowResult result;
        setLoadFlowRunning(studyUuid, nodeUuid);

        UUID networkUuid = networkStoreService.getNetworkUuid(studyUuid);
        String provider = getLoadFlowProvider(studyUuid);
        String variantId = getVariantId(nodeUuid);
        UUID reportUuid = getReportUuid(nodeUuid);

        var uriComponentsBuilder = UriComponentsBuilder
                .fromPath(DELIMITER + LOADFLOW_API_VERSION + "/networks/{networkUuid}/run")
                .queryParam("reportId", reportUuid.toString())
                .queryParam("reportName", "loadflow")
                .queryParam("overwrite", true);
        if (!provider.isEmpty()) {
            uriComponentsBuilder.queryParam("provider", provider);
        }
        if (!StringUtils.isBlank(variantId)) {
            uriComponentsBuilder.queryParam(QUERY_PARAM_VARIANT_ID, variantId);
        }
        var path = uriComponentsBuilder.buildAndExpand(networkUuid).toUriString();

        HttpHeaders headers = new HttpHeaders();
        headers.setContentType(MediaType.APPLICATION_JSON);

        HttpEntity<LoadFlowParameters> httpEntity = new HttpEntity<>(getLoadFlowParameters(studyUuid),
                headers);

        try {
            ResponseEntity<LoadFlowResult> resp = restTemplate.exchange(loadFlowServerBaseUri + path, HttpMethod.PUT,
                    httpEntity, LoadFlowResult.class);
            result = resp.getBody();
            updateLoadFlowResultAndStatus(nodeUuid, result, computeLoadFlowStatus(result), false);
        } catch (Exception e) {
            updateLoadFlowStatus(nodeUuid, LoadFlowStatus.NOT_DONE);
            throw e;
        } finally {
            emitStudyChanged(studyUuid, nodeUuid, UPDATE_TYPE_LOADFLOW);
        }
    }

    private void setLoadFlowRunning(UUID studyUuid, UUID nodeUuid) {
        updateLoadFlowStatus(nodeUuid, LoadFlowStatus.RUNNING);
        emitStudyChanged(studyUuid, nodeUuid, UPDATE_TYPE_LOADFLOW_STATUS);
    }

    public Collection<String> getExportFormats() {
        String path = UriComponentsBuilder.fromPath(DELIMITER + NETWORK_CONVERSION_API_VERSION + "/export/formats")
            .toUriString();

        ParameterizedTypeReference<Collection<String>> typeRef = new ParameterizedTypeReference<>() {
        };

        return restTemplate.exchange(networkConversionServerBaseUri + path, HttpMethod.GET, null, typeRef).getBody();
    }

    public ExportNetworkInfos exportNetwork(UUID studyUuid, UUID nodeUuid, String format) {
        UUID networkUuid = networkStoreService.getNetworkUuid(studyUuid);
        String variantId = getVariantId(nodeUuid);

        var uriComponentsBuilder = UriComponentsBuilder.fromPath(DELIMITER + NETWORK_CONVERSION_API_VERSION + "/networks/{networkUuid}/export/{format}");
        if (!variantId.isEmpty()) {
            uriComponentsBuilder.queryParam("variantId", variantId);
        }
        String path = uriComponentsBuilder.buildAndExpand(networkUuid, format)
            .toUriString();

        ResponseEntity<byte[]> responseEntity = restTemplate.getForEntity(networkConversionServerBaseUri + path,
                byte[].class);

        byte[] bytes = responseEntity.getBody();
        String filename = responseEntity.getHeaders().getContentDisposition().getFilename();
        return new ExportNetworkInfos(filename, bytes);
    }

    public void changeLineStatus(@NonNull UUID studyUuid, @NonNull String lineId, @NonNull String status,
            @NonNull UUID nodeUuid) {
        NodeModificationInfos nodeInfos = getNodeModificationInfos(nodeUuid);
        UUID groupUuid = nodeInfos.getModificationGroupUuid();
        String variantId = nodeInfos.getVariantId();
        UUID reportUuid = nodeInfos.getReportUuid();

        List<ModificationInfos> modificationInfosList = networkModificationService.changeLineStatus(studyUuid, lineId,
                status, groupUuid, variantId, reportUuid);

        Set<String> substationIds = getSubstationIds(modificationInfosList);

        emitStudyChanged(studyUuid, nodeUuid, UPDATE_TYPE_STUDY, substationIds);
        networkModificationTreeService.notifyModificationNodeChanged(studyUuid, nodeUuid);
        updateStatuses(studyUuid, nodeUuid);
        emitStudyChanged(studyUuid, nodeUuid, UPDATE_TYPE_LINE);
    }

    private void emitStudiesChanged(UUID studyUuid, String userId) {
        sendUpdateMessage(MessageBuilder.withPayload("")
            .setHeader(HEADER_USER_ID, userId)
            .setHeader(HEADER_STUDY_UUID, studyUuid)
            .setHeader(HEADER_UPDATE_TYPE, UPDATE_TYPE_STUDIES)
            .build());
    }

    private void emitStudyChanged(UUID studyUuid, UUID nodeUuid, String updateType) {
        sendUpdateMessage(MessageBuilder.withPayload("")
            .setHeader(HEADER_STUDY_UUID, studyUuid)
            .setHeader(HEADER_NODE, nodeUuid)
            .setHeader(HEADER_UPDATE_TYPE, updateType)
            .build());
    }

    private void emitStudyCreationError(UUID studyUuid, String userId, String errorMessage) {
        sendUpdateMessage(MessageBuilder.withPayload("")
            .setHeader(HEADER_STUDY_UUID, studyUuid)
            .setHeader(HEADER_USER_ID, userId)
            .setHeader(HEADER_UPDATE_TYPE, UPDATE_TYPE_STUDIES)
            .setHeader(HEADER_ERROR, errorMessage)
            .build());
    }

    private void emitStudyChanged(UUID studyUuid, UUID nodeUuid, String updateType, Set<String> substationsIds) {
        sendUpdateMessage(MessageBuilder.withPayload("")
            .setHeader(HEADER_STUDY_UUID, studyUuid)
            .setHeader(HEADER_NODE, nodeUuid)
            .setHeader(HEADER_UPDATE_TYPE, updateType)
            .setHeader(HEADER_UPDATE_TYPE_SUBSTATIONS_IDS, substationsIds)
            .build());
    }

    private void emitStudyDelete(UUID studyUuid, String userId) {
        sendUpdateMessage(MessageBuilder.withPayload("")
            .setHeader(HEADER_USER_ID, userId)
            .setHeader(HEADER_STUDY_UUID, studyUuid)
            .setHeader(HEADER_UPDATE_TYPE, UPDATE_TYPE_STUDY_DELETE)
            .build());
    }

    private void emitStudyEquipmentDeleted(UUID studyUuid, UUID nodeUuid, String updateType, Set<String> substationsIds, String equipmentType, String equipmentId) {
        sendUpdateMessage(MessageBuilder.withPayload("").setHeader(HEADER_STUDY_UUID, studyUuid)
            .setHeader(HEADER_NODE, nodeUuid)
            .setHeader(HEADER_UPDATE_TYPE, updateType)
            .setHeader(HEADER_UPDATE_TYPE_SUBSTATIONS_IDS, substationsIds)
            .setHeader(HEADER_UPDATE_TYPE_DELETED_EQUIPMENT_TYPE, equipmentType)
            .setHeader(HEADER_UPDATE_TYPE_DELETED_EQUIPMENT_ID, equipmentId)
            .build());
    }

    public void assertCaseExists(UUID caseUuid) {
        Boolean caseExists = caseExists(caseUuid);
        if (Boolean.FALSE.equals(caseExists)) {
            throw new StudyException(CASE_NOT_FOUND);
        }
    }

    public void assertLoadFlowRunnable(UUID nodeUuid) {
        LoadFlowStatus lfStatus = getLoadFlowStatus(nodeUuid);

        if (!LoadFlowStatus.NOT_DONE.equals(lfStatus)) {
            throw new StudyException(LOADFLOW_NOT_RUNNABLE);
        }
    }

    private void assertLoadFlowNotRunning(UUID nodeUuid) {
        LoadFlowStatus lfStatus = getLoadFlowStatus(nodeUuid);

        if (LoadFlowStatus.RUNNING.equals(lfStatus)) {
            throw new StudyException(LOADFLOW_RUNNING);
        }
    }

    private void assertSecurityAnalysisNotRunning(UUID nodeUuid) {
        String sas = getSecurityAnalysisStatus(nodeUuid);
        if (SecurityAnalysisStatus.RUNNING.name().equals(sas)) {
            throw new StudyException(SECURITY_ANALYSIS_RUNNING);
        }
    }

    public void assertComputationNotRunning(UUID nodeUuid) {
        assertLoadFlowNotRunning(nodeUuid);
        assertSecurityAnalysisNotRunning(nodeUuid);
    }

    public void assertCanModifyNode(UUID nodeUuid) {
        Boolean isReadOnly = networkModificationTreeService.isReadOnly(nodeUuid).orElse(Boolean.FALSE);
        if (Boolean.TRUE.equals(isReadOnly)) {
            throw new StudyException(NOT_ALLOWED);
        }
    }

    public void assertRootNodeOrBuiltNode(UUID studyUuid, UUID nodeUuid) {
        if (!(networkModificationTreeService.getStudyRootNodeUuid(studyUuid).equals(nodeUuid)
                || networkModificationTreeService.getBuildStatus(nodeUuid) == BuildStatus.BUILT)) {
            throw new StudyException(NODE_NOT_BUILT);
        }
    }

    public static LoadFlowParametersEntity toEntity(LoadFlowParameters parameters) {
        Objects.requireNonNull(parameters);
        return new LoadFlowParametersEntity(parameters.getVoltageInitMode(),
                parameters.isTransformerVoltageControlOn(),
                parameters.isNoGeneratorReactiveLimits(),
                parameters.isPhaseShifterRegulationOn(),
                parameters.isTwtSplitShuntAdmittance(),
                parameters.isShuntCompensatorVoltageControlOn(),
                parameters.isReadSlackBus(),
                parameters.isWriteSlackBus(),
                parameters.isDc(),
                parameters.isDistributedSlack(),
                parameters.getBalanceType());
    }

    public static LoadFlowParameters fromEntity(LoadFlowParametersEntity entity) {
        Objects.requireNonNull(entity);
        return new LoadFlowParameters(entity.getVoltageInitMode(),
            entity.isTransformerVoltageControlOn(),
            entity.isNoGeneratorReactiveLimits(),
            entity.isPhaseShifterRegulationOn(),
            entity.isTwtSplitShuntAdmittance(),
            entity.isSimulShunt(),
            entity.isReadSlackBus(),
            entity.isWriteSlackBus(),
            entity.isDc(),
            entity.isDistributedSlack(),
            entity.getBalanceType(),
            true, // FIXME to persist
            EnumSet.noneOf(Country.class), // FIXME to persist
            LoadFlowParameters.ConnectedComponentMode.MAIN, // FIXME to persist
            true// FIXME to persist
            );
    }

    public static LoadFlowResultEntity toEntity(LoadFlowResult result) {
        return result != null
                ? new LoadFlowResultEntity(result.isOk(),
                      result.getMetrics(),
                      result.getLogs(),
                      result.getComponentResults().stream().map(StudyService::toEntity).collect(Collectors.toList())) : null;
    }

    public static LoadFlowResult fromEntity(LoadFlowResultEntity entity) {
        LoadFlowResult result = null;
        if (entity != null) {
            // This is a workaround to prepare the componentResultEmbeddables which will be used later in the webflux pipeline
            // The goal is to avoid LazyInitializationException
            @SuppressWarnings("unused")
            int ignoreSize = entity.getComponentResults().size();
            @SuppressWarnings("unused")
            int ignoreSize2 = entity.getMetrics().size();

            result = new LoadFlowResultImpl(entity.isOk(),
                    entity.getMetrics(),
                    entity.getLogs(),
                    entity.getComponentResults().stream().map(StudyService::fromEntity).collect(Collectors.toList()));
        }
        return result;
    }

    public static ComponentResultEmbeddable toEntity(LoadFlowResult.ComponentResult componentResult) {
        Objects.requireNonNull(componentResult);
        return new ComponentResultEmbeddable(componentResult.getConnectedComponentNum(),
            componentResult.getSynchronousComponentNum(),
            componentResult.getStatus(),
            componentResult.getIterationCount(),
            componentResult.getSlackBusId(),
            componentResult.getSlackBusActivePowerMismatch());
    }

    public static LoadFlowResult.ComponentResult fromEntity(ComponentResultEmbeddable entity) {
        Objects.requireNonNull(entity);
        return new LoadFlowResultImpl.ComponentResultImpl(entity.getConnectedComponentNum(),
            entity.getSynchronousComponentNum(),
            entity.getStatus(),
            entity.getIterationCount(),
            entity.getSlackBusId(),
            entity.getSlackBusActivePowerMismatch());
    }

    @Transactional(readOnly = true)
    public LoadFlowParameters getLoadFlowParameters(UUID studyUuid) {
        return studyRepository.findById(studyUuid)
            .map(studyEntity -> fromEntity(studyEntity.getLoadFlowParameters()))
            .orElse(null);
    }

    void setLoadFlowParameters(UUID studyUuid, LoadFlowParameters parameters) {
        updateLoadFlowParameters(studyUuid, toEntity(parameters != null ? parameters : LoadFlowParameters.load()));
        invalidateLoadFlowStatusOnAllNodes(studyUuid);
        emitStudyChanged(studyUuid, null, UPDATE_TYPE_LOADFLOW_STATUS);
        invalidateSecurityAnalysisStatusOnAllNodes(studyUuid);
        emitStudyChanged(studyUuid, null, UPDATE_TYPE_SECURITY_ANALYSIS_STATUS);
    }

    public void invalidateLoadFlowStatusOnAllNodes(UUID studyUuid) {
        networkModificationTreeService.updateStudyLoadFlowStatus(studyUuid, LoadFlowStatus.NOT_DONE);
    }

    @Transactional(readOnly = true)
    public String getLoadFlowProvider(UUID studyUuid) {
        return studyRepository.findById(studyUuid)
            .map(StudyEntity::getLoadFlowProvider)
            .orElse("");
    }

    @Transactional
    public void updateLoadFlowProvider(UUID studyUuid, String provider) {
        Optional<StudyEntity> studyEntity = studyRepository.findById(studyUuid);
        studyEntity.ifPresent(studyEntity1 -> studyEntity1.setLoadFlowProvider(provider != null ? provider : defaultLoadflowProvider));
        networkModificationTreeService.updateStudyLoadFlowStatus(studyUuid, LoadFlowStatus.NOT_DONE);
        emitStudyChanged(studyUuid, null, UPDATE_TYPE_LOADFLOW_STATUS);
    }

    @Transactional
    public UUID runSecurityAnalysis(UUID studyUuid, List<String> contingencyListNames, String parameters,
            UUID nodeUuid) {
        Objects.requireNonNull(studyUuid);
        Objects.requireNonNull(contingencyListNames);
        Objects.requireNonNull(parameters);
        Objects.requireNonNull(nodeUuid);

        UUID networkUuid = networkStoreService.getNetworkUuid(studyUuid);
        String provider = getLoadFlowProvider(studyUuid);
        String variantId = getVariantId(nodeUuid);

        String receiver;
        try {
            receiver = URLEncoder.encode(objectMapper.writeValueAsString(new Receiver(nodeUuid)),
                    StandardCharsets.UTF_8);
        } catch (JsonProcessingException e) {
            throw new UncheckedIOException(e);
        }
        var uriComponentsBuilder = UriComponentsBuilder
                .fromPath(DELIMITER + SECURITY_ANALYSIS_API_VERSION + "/networks/{networkUuid}/run-and-save");
        if (!provider.isEmpty()) {
            uriComponentsBuilder.queryParam("provider", provider);
        }
        if (!StringUtils.isBlank(variantId)) {
            uriComponentsBuilder.queryParam(QUERY_PARAM_VARIANT_ID, variantId);
        }
        var path = uriComponentsBuilder.queryParam("contingencyListName", contingencyListNames)
                .queryParam(QUERY_PARAM_RECEIVER, receiver).buildAndExpand(networkUuid).toUriString();

        HttpHeaders headers = new HttpHeaders();
        headers.setContentType(MediaType.APPLICATION_JSON);

        HttpEntity<String> httpEntity = new HttpEntity<>(parameters, headers);

        UUID result = restTemplate
                .exchange(securityAnalysisServerBaseUri + path, HttpMethod.POST, httpEntity, UUID.class).getBody();

        updateSecurityAnalysisResultUuid(nodeUuid, result);
        emitStudyChanged(studyUuid, nodeUuid, StudyService.UPDATE_TYPE_SECURITY_ANALYSIS_STATUS);
        return result;
    }

    public String getSecurityAnalysisResult(UUID nodeUuid, List<String> limitTypes) {
        Objects.requireNonNull(limitTypes);
        String result = null;
        Optional<UUID> resultUuidOpt = getSecurityAnalysisResultUuid(nodeUuid);

        if (resultUuidOpt.isEmpty()) {
            return null;
        }

        String path = UriComponentsBuilder.fromPath(DELIMITER + SECURITY_ANALYSIS_API_VERSION + "/results/{resultUuid}")
                .queryParam("limitType", limitTypes).buildAndExpand(resultUuidOpt.get()).toUriString();
        try {
            result = restTemplate.getForObject(securityAnalysisServerBaseUri + path, String.class);
        } catch (HttpStatusCodeException e) {
            if (HttpStatus.NOT_FOUND.equals(e.getStatusCode())) {
                throw new StudyException(SECURITY_ANALYSIS_NOT_FOUND);
            } else {
                throw e;
            }
        }

        return result;
    }

    public Integer getContingencyCount(UUID studyUuid, List<String> contingencyListNames, UUID nodeUuid) {
        Objects.requireNonNull(studyUuid);
        Objects.requireNonNull(contingencyListNames);
        Objects.requireNonNull(nodeUuid);

        UUID uuid = networkStoreService.getNetworkUuid(studyUuid);
        String variantId = getVariantId(nodeUuid);

        return contingencyListNames.stream().map(contingencyListName -> {
            var uriComponentsBuilder = UriComponentsBuilder
                    .fromPath(DELIMITER + ACTIONS_API_VERSION + "/contingency-lists/{contingencyListName}/export")
                    .queryParam("networkUuid", uuid);
            if (!StringUtils.isBlank(variantId)) {
                uriComponentsBuilder.queryParam(QUERY_PARAM_VARIANT_ID, variantId);
            }
            var path = uriComponentsBuilder.buildAndExpand(contingencyListName).toUriString();

            List<Contingency> contingencies = restTemplate.exchange(actionsServerBaseUri + path, HttpMethod.GET, null,
                    new ParameterizedTypeReference<List<Contingency>>() {
                    }).getBody();

            return contingencies.size();
        }).reduce(0, Integer::sum);
    }

    byte[] getSubstationSvg(UUID studyUuid, String substationId, DiagramParameters diagramParameters,
            String substationLayout, UUID nodeUuid) {
        UUID networkUuid = networkStoreService.getNetworkUuid(studyUuid);
        String variantId = getVariantId(nodeUuid);

        var uriComponentsBuilder = UriComponentsBuilder
                .fromPath(DELIMITER + SINGLE_LINE_DIAGRAM_API_VERSION + "/substation-svg/{networkUuid}/{substationId}")
                .queryParam(QUERY_PARAM_USE_NAME, diagramParameters.isUseName())
                .queryParam(QUERY_PARAM_CENTER_LABEL, diagramParameters.isLabelCentered())
                .queryParam(QUERY_PARAM_DIAGONAL_LABEL, diagramParameters.isLabelCentered())
                .queryParam(QUERY_PARAM_TOPOLOGICAL_COLORING, diagramParameters.isTopologicalColoring())
                .queryParam(QUERY_PARAM_SUBSTATION_LAYOUT, substationLayout);
        if (diagramParameters.getComponentLibrary() != null) {
            uriComponentsBuilder.queryParam(QUERY_PARAM_COMPONENT_LIBRARY, diagramParameters.getComponentLibrary());
        }
        if (!StringUtils.isBlank(variantId)) {
            uriComponentsBuilder.queryParam(QUERY_PARAM_VARIANT_ID, variantId);
        }
        var path = uriComponentsBuilder.buildAndExpand(networkUuid, substationId).toUriString();

        return restTemplate.getForObject(singleLineDiagramServerBaseUri + path, byte[].class);
    }

    String getSubstationSvgAndMetadata(UUID studyUuid, String substationId, DiagramParameters diagramParameters,
            String substationLayout, UUID nodeUuid) {
        UUID networkUuid = networkStoreService.getNetworkUuid(studyUuid);
        String variantId = getVariantId(nodeUuid);

        var uriComponentsBuilder = UriComponentsBuilder
                .fromPath(DELIMITER + SINGLE_LINE_DIAGRAM_API_VERSION
                        + "/substation-svg-and-metadata/{networkUuid}/{substationId}")
                .queryParam(QUERY_PARAM_USE_NAME, diagramParameters.isUseName())
                .queryParam(QUERY_PARAM_CENTER_LABEL, diagramParameters.isLabelCentered())
                .queryParam(QUERY_PARAM_DIAGONAL_LABEL, diagramParameters.isDiagonalLabel())
                .queryParam(QUERY_PARAM_TOPOLOGICAL_COLORING, diagramParameters.isTopologicalColoring())
                .queryParam(QUERY_PARAM_SUBSTATION_LAYOUT, substationLayout);
        if (diagramParameters.getComponentLibrary() != null) {
            uriComponentsBuilder.queryParam(QUERY_PARAM_COMPONENT_LIBRARY, diagramParameters.getComponentLibrary());
        }
        if (!StringUtils.isBlank(variantId)) {
            uriComponentsBuilder.queryParam(QUERY_PARAM_VARIANT_ID, variantId);
        }
        var path = uriComponentsBuilder.buildAndExpand(networkUuid, substationId).toUriString();

        return restTemplate.getForObject(singleLineDiagramServerBaseUri + path, String.class);
    }

    String getNeworkAreaDiagram(UUID studyUuid, UUID nodeUuid, List<String> voltageLevelsIds, int depth) {
        UUID networkUuid = networkStoreService.getNetworkUuid(studyUuid);
        String variantId = getVariantId(nodeUuid);

        var uriComponentsBuilder = UriComponentsBuilder.fromPath(DELIMITER + SINGLE_LINE_DIAGRAM_API_VERSION +
                "/network-area-diagram/{networkUuid}")
                .queryParam(QUERY_PARAM_DEPTH, depth)
                .queryParam(QUERY_PARAM_VOLTAGE_LEVELS_IDS, voltageLevelsIds);
        if (!StringUtils.isBlank(variantId)) {
            uriComponentsBuilder.queryParam(QUERY_PARAM_VARIANT_ID, variantId);
        }
        var path = uriComponentsBuilder
                .buildAndExpand(networkUuid)
                .toUriString();

        return restTemplate.getForObject(singleLineDiagramServerBaseUri + path, String.class);
    }

    public String getSecurityAnalysisStatus(UUID nodeUuid) {
        String result = null;
        Optional<UUID> resultUuidOpt = getSecurityAnalysisResultUuid(nodeUuid);

        if (resultUuidOpt.isEmpty()) {
            return null;
        }

        String path = UriComponentsBuilder
                .fromPath(DELIMITER + SECURITY_ANALYSIS_API_VERSION + "/results/{resultUuid}/status")
                .buildAndExpand(resultUuidOpt.get()).toUriString();

        try {
            result = restTemplate.getForObject(securityAnalysisServerBaseUri + path, String.class);
        } catch (HttpStatusCodeException e) {
            if (HttpStatus.NOT_FOUND.equals(e.getStatusCode())) {
                throw new StudyException(SECURITY_ANALYSIS_NOT_FOUND);
            }
            throw e;
        }

        return result;
    }

    private void invalidateSaStatus(List<UUID> uuids) {
        if (!uuids.isEmpty()) {
            String path = UriComponentsBuilder
                    .fromPath(DELIMITER + SECURITY_ANALYSIS_API_VERSION + "/results/invalidate-status")
                    .queryParam(RESULT_UUID, uuids).build().toUriString();

            restTemplate.put(securityAnalysisServerBaseUri + path, Void.class);
        }
    }

    public void invalidateSecurityAnalysisStatus(UUID nodeUuid) {
        invalidateSaStatus(networkModificationTreeService.getSecurityAnalysisResultUuidsFromNode(nodeUuid));
    }

    public void invalidateSecurityAnalysisStatusOnAllNodes(UUID studyUuid) {
        invalidateSaStatus(networkModificationTreeService.getStudySecurityAnalysisResultUuids(studyUuid));
    }

    void setCaseServerBaseUri(String caseServerBaseUri) {
        this.caseServerBaseUri = caseServerBaseUri;
    }

    void setNetworkConversionServerBaseUri(String networkConversionServerBaseUri) {
        this.networkConversionServerBaseUri = networkConversionServerBaseUri;
    }

    void setGeoDataServerBaseUri(String geoDataServerBaseUri) {
        this.geoDataServerBaseUri = geoDataServerBaseUri;
    }

    void setSingleLineDiagramServerBaseUri(String singleLineDiagramServerBaseUri) {
        this.singleLineDiagramServerBaseUri = singleLineDiagramServerBaseUri;
    }

    void setNetworkMapServerBaseUri(String networkMapServerBaseUri) {
        this.networkMapServerBaseUri = networkMapServerBaseUri;
    }

    void setLoadFlowServerBaseUri(String loadFlowServerBaseUri) {
        this.loadFlowServerBaseUri = loadFlowServerBaseUri;
    }

    public void setSecurityAnalysisServerBaseUri(String securityAnalysisServerBaseUri) {
        this.securityAnalysisServerBaseUri = securityAnalysisServerBaseUri;
    }

    public void setActionsServerBaseUri(String actionsServerBaseUri) {
        this.actionsServerBaseUri = actionsServerBaseUri;
    }

    public void stopSecurityAnalysis(UUID studyUuid, UUID nodeUuid) {
        Objects.requireNonNull(studyUuid);
        Objects.requireNonNull(nodeUuid);

        Optional<UUID> resultUuidOpt = getSecurityAnalysisResultUuid(nodeUuid);

        if (resultUuidOpt.isEmpty()) {
            return;
        }

        String receiver;
        try {
            receiver = URLEncoder.encode(objectMapper.writeValueAsString(new Receiver(nodeUuid)),
                    StandardCharsets.UTF_8);
        } catch (JsonProcessingException e) {
            throw new UncheckedIOException(e);
        }
        String path = UriComponentsBuilder
                .fromPath(DELIMITER + SECURITY_ANALYSIS_API_VERSION + "/results/{resultUuid}/stop")
                .queryParam(QUERY_PARAM_RECEIVER, receiver).buildAndExpand(resultUuidOpt.get()).toUriString();

        restTemplate.put(securityAnalysisServerBaseUri + path, Void.class);
    }

    @Bean
    @Transactional
    public Consumer<Message<String>> consumeSaStopped() {
        return message -> {
            String receiver = message.getHeaders().get(HEADER_RECEIVER, String.class);
            if (receiver != null) {
                Receiver receiverObj;
                try {
                    receiverObj = objectMapper.readValue(URLDecoder.decode(receiver, StandardCharsets.UTF_8),
                            Receiver.class);

                    LOGGER.info("Security analysis stopped for node '{}'", receiverObj.getNodeUuid());

                    // delete security analysis result in database
                    updateSecurityAnalysisResultUuid(receiverObj.getNodeUuid(), null);
                    // send notification for stopped computation
                    UUID studyUuid = getStudyUuidFromNodeUuid(receiverObj.getNodeUuid());
                    emitStudyChanged(studyUuid, receiverObj.getNodeUuid(), UPDATE_TYPE_SECURITY_ANALYSIS_STATUS);

                } catch (JsonProcessingException e) {
                    LOGGER.error(e.toString());
                }
            }
        };
    }

    private StudyEntity insertStudyEntity(UUID uuid, String userId, UUID networkUuid, String networkId,
            String caseFormat, UUID caseUuid, boolean casePrivate, LoadFlowParametersEntity loadFlowParameters,
            UUID importReportUuid) {
        Objects.requireNonNull(uuid);
        Objects.requireNonNull(userId);
        Objects.requireNonNull(networkUuid);
        Objects.requireNonNull(networkId);
        Objects.requireNonNull(caseFormat);
        Objects.requireNonNull(caseUuid);
        Objects.requireNonNull(loadFlowParameters);

        StudyEntity studyEntity = new StudyEntity(uuid, userId, LocalDateTime.now(ZoneOffset.UTC), networkUuid, networkId, caseFormat, caseUuid, casePrivate, defaultLoadflowProvider, loadFlowParameters);
        return insertStudy(studyEntity, importReportUuid);
    }

    @Transactional
    public StudyEntity insertStudy(StudyEntity studyEntity, UUID importReportUuid) {
        var study = studyRepository.save(studyEntity);
        // create 2 nodes : root node, modification node 0
        NodeEntity rootNodeEntity = networkModificationTreeService.createRoot(studyEntity, importReportUuid);
        NetworkModificationNode modificationNode = NetworkModificationNode
            .builder()
            .name("modification node 0")
            .variantId(FIRST_VARIANT_ID)
            .loadFlowStatus(LoadFlowStatus.NOT_DONE)
            .buildStatus(BuildStatus.BUILT)
            .build();
        networkModificationTreeService.createNode(studyEntity.getId(), rootNodeEntity.getIdNode(), modificationNode, InsertMode.AFTER);

        return study;
    }

    void updateSecurityAnalysisResultUuid(UUID nodeUuid, UUID securityAnalysisResultUuid) {
        networkModificationTreeService.updateSecurityAnalysisResultUuid(nodeUuid, securityAnalysisResultUuid);
    }

    void updateLoadFlowStatus(UUID nodeUuid, LoadFlowStatus loadFlowStatus) {
        networkModificationTreeService.updateLoadFlowStatus(nodeUuid, loadFlowStatus);
    }

    private StudyCreationRequestEntity insertStudyCreationRequestEntity(String userId, UUID studyUuid) {
        StudyCreationRequestEntity studyCreationRequestEntity = new StudyCreationRequestEntity(
                studyUuid == null ? UUID.randomUUID() : studyUuid, userId, LocalDateTime.now(ZoneOffset.UTC));
        return studyCreationRequestRepository.save(studyCreationRequestEntity);
    }

    private void updateLoadFlowResultAndStatus(UUID nodeUuid, LoadFlowResult loadFlowResult,
            LoadFlowStatus loadFlowStatus, boolean updateChildren) {
        networkModificationTreeService.updateLoadFlowResultAndStatus(nodeUuid, loadFlowResult, loadFlowStatus,
                updateChildren);
    }

    @Transactional
    public void updateLoadFlowParameters(UUID studyUuid, LoadFlowParametersEntity loadFlowParametersEntity) {
        Optional<StudyEntity> studyEntity = studyRepository.findById(studyUuid);
        studyEntity.ifPresent(studyEntity1 -> studyEntity1.setLoadFlowParameters(loadFlowParametersEntity));
    }

    private void sendUpdateMessage(Message<String> message) {
        MESSAGE_OUTPUT_LOGGER.debug("Sending message : {}", message);
        studyUpdatePublisher.send("publishStudyUpdate-out-0", message);
    }

    List<String> getAvailableSvgComponentLibraries() {
        String path = UriComponentsBuilder
                .fromPath(DELIMITER + SINGLE_LINE_DIAGRAM_API_VERSION + "/svg-component-libraries").toUriString();

        return restTemplate.exchange(singleLineDiagramServerBaseUri + path, HttpMethod.GET, null,
                new ParameterizedTypeReference<List<String>>() {
                }).getBody();
    }

    public String getVariantId(UUID nodeUuid) {
        return networkModificationTreeService.getVariantId(nodeUuid);
    }

    public void createEquipment(UUID studyUuid, String createEquipmentAttributes, ModificationType modificationType,
            UUID nodeUuid) {
        NodeModificationInfos nodeInfos = getNodeModificationInfos(nodeUuid);
        UUID groupUuid = nodeInfos.getModificationGroupUuid();
        String variantId = nodeInfos.getVariantId();
        UUID reportUuid = nodeInfos.getReportUuid();

        List<EquipmentModificationInfos> equipmentModificationInfosList = networkModificationService
                .createEquipment(studyUuid, createEquipmentAttributes, groupUuid, modificationType, variantId, reportUuid);
        Set<String> substationIds = getSubstationIds(equipmentModificationInfosList);

        emitStudyChanged(studyUuid, nodeUuid, UPDATE_TYPE_STUDY, substationIds);
        networkModificationTreeService.notifyModificationNodeChanged(studyUuid, nodeUuid);
        updateStatuses(studyUuid, nodeUuid);
    }

    public void modifyEquipment(UUID studyUuid, String modifyEquipmentAttributes, ModificationType modificationType,
            UUID nodeUuid) {
        NodeModificationInfos nodeInfos = getNodeModificationInfos(nodeUuid);
        UUID groupUuid = nodeInfos.getModificationGroupUuid();
        String variantId = nodeInfos.getVariantId();
        UUID reportUuid = nodeInfos.getReportUuid();

        List<EquipmentModificationInfos> equipmentModificationInfosList = networkModificationService
                .modifyEquipment(studyUuid, modifyEquipmentAttributes, groupUuid, modificationType, variantId, reportUuid);
        Set<String> substationIds = getSubstationIds(equipmentModificationInfosList);

        emitStudyChanged(studyUuid, nodeUuid, UPDATE_TYPE_STUDY, substationIds);
        networkModificationTreeService.notifyModificationNodeChanged(studyUuid, nodeUuid);
        updateStatuses(studyUuid, nodeUuid);
    }

    public void updateEquipmentCreation(UUID studyUuid, String createEquipmentAttributes,
            ModificationType modificationType, UUID nodeUuid, UUID modificationUuid) {
        try {
            networkModificationService.updateEquipmentCreation(createEquipmentAttributes, modificationType,
                    modificationUuid);
            networkModificationTreeService.notifyModificationNodeChanged(studyUuid, nodeUuid);
        } finally {
            updateStatuses(studyUuid, nodeUuid, false);
        }
    }

    public void updateEquipmentModification(UUID studyUuid, String modifyEquipmentAttributes, ModificationType modificationType, UUID nodeUuid, UUID modificationUuid) {
        networkModificationService.updateEquipmentModification(modifyEquipmentAttributes, modificationType, modificationUuid);
        networkModificationTreeService.notifyModificationNodeChanged(studyUuid, nodeUuid);
        updateStatuses(studyUuid, nodeUuid, false);
    }

    void deleteEquipment(UUID studyUuid, String equipmentType, String equipmentId, UUID nodeUuid) {
        NodeModificationInfos nodeInfos = getNodeModificationInfos(nodeUuid);
        UUID groupUuid = nodeInfos.getModificationGroupUuid();
        String variantId = nodeInfos.getVariantId();
        UUID reportUuid = nodeInfos.getReportUuid();

        List<EquipmentDeletionInfos> equipmentDeletionInfosList = networkModificationService.deleteEquipment(studyUuid,
                equipmentType, equipmentId, groupUuid, variantId, reportUuid);

        equipmentDeletionInfosList.forEach(deletionInfo ->
            emitStudyEquipmentDeleted(studyUuid, nodeUuid, UPDATE_TYPE_STUDY, deletionInfo.getSubstationIds(),
                    deletionInfo.getEquipmentType(), deletionInfo.getEquipmentId())
        );

        networkModificationTreeService.notifyModificationNodeChanged(studyUuid, nodeUuid);
        updateStatuses(studyUuid, nodeUuid);
    }

    List<VoltageLevelInfos> getVoltageLevels(UUID studyUuid, UUID nodeUuid) {
        UUID networkUuid = networkStoreService.getNetworkUuid(studyUuid);
        String variantId = getVariantId(nodeUuid);

        UriComponentsBuilder builder = UriComponentsBuilder
                .fromPath(DELIMITER + NETWORK_MAP_API_VERSION + "/networks/{networkUuid}/voltage-levels");
        if (!StringUtils.isBlank(variantId)) {
            builder = builder.queryParam(QUERY_PARAM_VARIANT_ID, variantId);
        }
        String path = builder.buildAndExpand(networkUuid).toUriString();

        List<VoltageLevelMapData> voltageLevelsMapData = restTemplate.exchange(networkMapServerBaseUri + path,
                HttpMethod.GET, null, new ParameterizedTypeReference<List<VoltageLevelMapData>>() {
                }).getBody();

        return voltageLevelsMapData != null ?
                voltageLevelsMapData.stream().map(e -> VoltageLevelInfos.builder().id(e.getId()).name(e.getName())
                        .substationId(e.getSubstationId()).build()).collect(Collectors.toList())
                : null;
    }

    List<IdentifiableInfos> getVoltageLevelBusesOrBusbarSections(UUID studyUuid, UUID nodeUuid, String voltageLevelId,
            String busPath) {
        UUID networkUuid = networkStoreService.getNetworkUuid(studyUuid);
        String variantId = getVariantId(nodeUuid);

        UriComponentsBuilder builder = UriComponentsBuilder.fromPath(DELIMITER + NETWORK_MAP_API_VERSION
                + "/networks/{networkUuid}/voltage-levels/{voltageLevelId}/" + busPath);
        if (!StringUtils.isBlank(variantId)) {
            builder = builder.queryParam(QUERY_PARAM_VARIANT_ID, variantId);
        }
        String path = builder.buildAndExpand(networkUuid, voltageLevelId).toUriString();

        return restTemplate.exchange(networkMapServerBaseUri + path, HttpMethod.GET, null,
                new ParameterizedTypeReference<List<IdentifiableInfos>>() {
                }).getBody();
    }

    List<IdentifiableInfos> getVoltageLevelBuses(UUID studyUuid, UUID nodeUuid, String voltageLevelId) {
        return getVoltageLevelBusesOrBusbarSections(studyUuid, nodeUuid, voltageLevelId, "configured-buses");
    }

    List<IdentifiableInfos> getVoltageLevelBusbarSections(UUID studyUuid, UUID nodeUuid, String voltageLevelId) {
        return getVoltageLevelBusesOrBusbarSections(studyUuid, nodeUuid, voltageLevelId, "busbar-sections");
    }

    public LoadFlowStatus getLoadFlowStatus(UUID nodeUuid) {
        return networkModificationTreeService.getLoadFlowStatus(nodeUuid).orElseThrow(() -> new StudyException(ELEMENT_NOT_FOUND));
    }

    public Optional<UUID> getSecurityAnalysisResultUuid(UUID nodeUuid) {
        return networkModificationTreeService.getSecurityAnalysisResultUuid(nodeUuid);
    }

    @Transactional(readOnly = true)
    public UUID getStudyUuidFromNodeUuid(UUID nodeUuid) {
        return networkModificationTreeService.getStudyUuidForNodeId(nodeUuid);
    }

    public LoadFlowInfos getLoadFlowInfos(UUID studyUuid, UUID nodeUuid) {
        Objects.requireNonNull(studyUuid);
        Objects.requireNonNull(nodeUuid);

        LoadFlowInfos lfInfos = networkModificationTreeService.getLoadFlowInfos(nodeUuid);

        return lfInfos;
    }

    private BuildInfos getBuildInfos(UUID nodeUuid) {
        return networkModificationTreeService.getBuildInfos(nodeUuid);
    }

    public void buildNode(@NonNull UUID studyUuid, @NonNull UUID nodeUuid) {
        BuildInfos buildInfos = getBuildInfos(nodeUuid);
        networkModificationService.buildNode(studyUuid, nodeUuid, buildInfos);
        updateBuildStatus(nodeUuid, BuildStatus.BUILDING);
    }

    public void stopBuild(@NonNull UUID studyUuid, @NonNull UUID nodeUuid) {
        networkModificationService.stopBuild(studyUuid, nodeUuid);
    }

    @Bean
    @Transactional
    public Consumer<Message<String>> consumeBuildResult() {
        return message -> {
            Set<String> substationsIds = Stream.of(message.getPayload().trim().split(",")).collect(Collectors.toSet());
            String receiver = message.getHeaders().get(HEADER_RECEIVER, String.class);
            if (receiver != null) {
                Receiver receiverObj;
                try {
                    receiverObj = objectMapper.readValue(URLDecoder.decode(receiver, StandardCharsets.UTF_8),
                            Receiver.class);

                    LOGGER.info("Build completed for node '{}'", receiverObj.getNodeUuid());

                    updateBuildStatus(receiverObj.getNodeUuid(), BuildStatus.BUILT);

                    UUID studyUuid = getStudyUuidFromNodeUuid(receiverObj.getNodeUuid());
                    emitStudyChanged(studyUuid, receiverObj.getNodeUuid(), UPDATE_TYPE_BUILD_COMPLETED, substationsIds);
                } catch (JsonProcessingException e) {
                    LOGGER.error(e.toString());
                }
            }
        };
    }

    @Bean
    @Transactional
    public Consumer<Message<String>> consumeBuildStopped() {
        return message -> {
            String receiver = message.getHeaders().get(HEADER_RECEIVER, String.class);
            if (receiver != null) {
                Receiver receiverObj;
                try {
                    receiverObj = objectMapper.readValue(URLDecoder.decode(receiver, StandardCharsets.UTF_8),
                            Receiver.class);

                    LOGGER.info("Build stopped for node '{}'", receiverObj.getNodeUuid());

                    updateBuildStatus(receiverObj.getNodeUuid(), BuildStatus.NOT_BUILT);
                    // send notification
                    UUID studyUuid = getStudyUuidFromNodeUuid(receiverObj.getNodeUuid());
                    emitStudyChanged(studyUuid, receiverObj.getNodeUuid(), UPDATE_TYPE_BUILD_CANCELLED);
                } catch (JsonProcessingException e) {
                    LOGGER.error(e.toString());
                }
            }
        };
    }

    void updateBuildStatus(UUID nodeUuid, BuildStatus buildStatus) {
        networkModificationTreeService.updateBuildStatus(nodeUuid, buildStatus);
    }

    void invalidateBuildStatus(UUID nodeUuid, boolean invalidateOnlyChildrenBuildStatus) {
        networkModificationTreeService.invalidateBuildStatus(nodeUuid, invalidateOnlyChildrenBuildStatus);
    }

    private void updateStatuses(UUID studyUuid, UUID nodeUuid) {
        updateStatuses(studyUuid, nodeUuid, true);
    }

    private void updateStatuses(UUID studyUuid, UUID nodeUuid, boolean invalidateOnlyChildrenBuildStatus) {
        updateLoadFlowStatus(nodeUuid, LoadFlowStatus.NOT_DONE);
        emitStudyChanged(studyUuid, nodeUuid, UPDATE_TYPE_LOADFLOW_STATUS);
        invalidateSecurityAnalysisStatus(nodeUuid);
        emitStudyChanged(studyUuid, nodeUuid, UPDATE_TYPE_SECURITY_ANALYSIS_STATUS);
        invalidateBuildStatus(nodeUuid, invalidateOnlyChildrenBuildStatus);
    }

    @Transactional
    public void changeModificationActiveState(@NonNull UUID studyUuid, @NonNull UUID nodeUuid,
            @NonNull UUID modificationUuid, boolean active) {
        if (!getStudyUuidFromNodeUuid(nodeUuid).equals(studyUuid)) {
            throw new StudyException(NOT_ALLOWED);
        }
        networkModificationTreeService.handleExcludeModification(nodeUuid, modificationUuid, active);
        updateStatuses(studyUuid, nodeUuid, false);
    }

    @Transactional
    public void deleteModifications(UUID studyUuid, UUID nodeUuid, List<UUID> modificationsUuids) {
        if (!getStudyUuidFromNodeUuid(nodeUuid).equals(studyUuid)) {
            throw new StudyException(NOT_ALLOWED);
        }

        UUID groupId = networkModificationTreeService.getModificationGroupUuid(nodeUuid);
        networkModificationService.deleteModifications(groupId, modificationsUuids);
        networkModificationTreeService.removeModificationsToExclude(nodeUuid, modificationsUuids);
        networkModificationTreeService.notifyModificationNodeChanged(studyUuid, nodeUuid);
        updateStatuses(studyUuid, nodeUuid, false);
    }

    private void deleteSaResult(UUID uuid) {
        String path = UriComponentsBuilder.fromPath(DELIMITER + SECURITY_ANALYSIS_API_VERSION + "/results/{resultUuid}")
            .buildAndExpand(uuid)
            .toUriString();

        restTemplate.delete(securityAnalysisServerBaseUri + path);
    }

    @Transactional
    public void deleteNode(UUID studyUuid, UUID nodeId, boolean deleteChildren) {
        AtomicReference<Long> startTime = new AtomicReference<>(null);
        startTime.set(System.nanoTime());
        DeleteNodeInfos deleteNodeInfos = new DeleteNodeInfos();
        deleteNodeInfos.setNetworkUuid(networkStoreService.doGetNetworkUuid(studyUuid));
        networkModificationTreeService.doDeleteNode(studyUuid, nodeId, deleteChildren, deleteNodeInfos);

        CompletableFuture<Void> executeInParallel = CompletableFuture.allOf(
            studyServerExecutionService.runAsync(() ->  deleteNodeInfos.getModificationGroupUuids().forEach(networkModificationService::deleteModifications)),
            studyServerExecutionService.runAsync(() ->  deleteNodeInfos.getReportUuids().forEach(reportService::deleteReport)),
            studyServerExecutionService.runAsync(() ->  deleteNodeInfos.getSecurityAnalysisResultUuids().forEach(this::deleteSaResult)),
            studyServerExecutionService.runAsync(() ->  networkStoreService.deleteVariants(deleteNodeInfos.getNetworkUuid(), deleteNodeInfos.getVariantIds()))
        );

        try {
            executeInParallel.get();
        } catch (Exception e) {
            if (e instanceof InterruptedException) {
                Thread.currentThread().interrupt();
            }
            LOGGER.error(e.toString(), e);
            throw new StudyException(DELETE_NODE_FAILED, e.getMessage());
        }

        if (startTime.get() != null) {
            LOGGER.trace("Delete node '{}' of study '{}' : {} seconds", nodeId, studyUuid,
                    TimeUnit.NANOSECONDS.toSeconds(System.nanoTime() - startTime.get()));
        }
    }

    public void reindexStudy(UUID studyUuid) {
        Optional<StudyEntity> studyEntity = studyRepository.findById(studyUuid);
        if (studyEntity.isPresent()) {
            StudyEntity study = studyEntity.get();

            CreatedStudyBasicInfos studyInfos = toCreatedStudyBasicInfos(study);
            UUID networkUuid = study.getNetworkUuid();

            // reindex study in elasticsearch
            studyInfosService.recreateStudyInfos(studyInfos);

            // reindex study network equipments in elasticsearch
            String path = UriComponentsBuilder.fromPath(DELIMITER + NETWORK_CONVERSION_API_VERSION + "/networks/{networkUuid}/reindex-all")
                .buildAndExpand(networkUuid)
                .toUriString();

            try {
                restTemplate.exchange(networkConversionServerBaseUri + path, HttpMethod.POST, null, Void.class);
            } catch (HttpStatusCodeException e) {
                LOGGER.error(e.toString(), e);
                throw e;
            }
            invalidateBuildStatus(networkModificationTreeService.getStudyRootNodeUuid(studyUuid), false);
            LOGGER.info("Study with id = '{}' has been reindexed", studyUuid);
        } else {
            throw new StudyException(STUDY_NOT_FOUND);
        }
    }

    public void reorderModification(UUID studyUuid, UUID nodeUuid, UUID modificationUuid, UUID beforeUuid) {
        checkStudyContainsNode(studyUuid, nodeUuid);
        UUID groupUuid = networkModificationTreeService.getModificationGroupUuid(nodeUuid);
        networkModificationService.reorderModification(groupUuid, modificationUuid, beforeUuid);
        updateStatuses(studyUuid, nodeUuid, false);
        networkModificationTreeService.notifyModificationNodeChanged(studyUuid, nodeUuid);
    }

    private void checkStudyContainsNode(UUID studyUuid, UUID nodeUuid) {
        if (!getStudyUuidFromNodeUuid(nodeUuid).equals(studyUuid)) {
            throw new StudyException(NOT_ALLOWED);
        }
    }

    public UUID getReportUuid(UUID nodeUuid) {
        return networkModificationTreeService.getReportUuid(nodeUuid);
    }

    public List<Pair<UUID, String>> getReportUuidsAndNames(UUID nodeUuid, boolean nodeOnlyReport) {
        return networkModificationTreeService.getReportUuidsAndNames(nodeUuid, nodeOnlyReport);
    }

    public List<ReporterModel> getNodeReport(UUID studyUuid, UUID nodeUuid, boolean nodeOnlyReport) {
        List<Pair<UUID, String>> reportUuidsAndNames = getReportUuidsAndNames(nodeUuid, nodeOnlyReport);
        return reportUuidsAndNames.stream().map(reportInfo -> {
            ReporterModel reporter = reportService.getReport(reportInfo.getLeft());
            if (reporter == null) {
                reporter = new ReporterModel(UUID.randomUUID().toString(), reportInfo.getLeft().toString());
            }
            ReporterModel newReporter = new ReporterModel(reporter.getTaskKey(), reportInfo.getRight(), reporter.getTaskValues());
            reporter.getReports().forEach(newReporter::report);
            reporter.getSubReporters().forEach(newReporter::addSubReporter);
            return newReporter;
        }).collect(Collectors.toList());
    }

    public void deleteNodeReport(UUID studyUuid, UUID nodeUuid) {
        reportService.deleteReport(getReportUuid(nodeUuid));
    }

    private NodeModificationInfos getNodeModificationInfos(UUID nodeUuid) {
        return networkModificationTreeService.getNodeModificationInfos(nodeUuid);
    }

    public String getDefaultLoadflowProviderValue() {
        return defaultLoadflowProvider;
    }

    private Set<String> getSubstationIds(List<? extends ModificationInfos> modificationInfosList) {
        return modificationInfosList.stream().flatMap(modification -> modification.getSubstationIds().stream())
                .collect(Collectors.toSet());
    }

    public void lineSplitWithVoltageLevel(UUID studyUuid, String lineSplitWithVoltageLevelAttributes,
        ModificationType modificationType, UUID nodeUuid, UUID modificationUuid) {

        Objects.requireNonNull(studyUuid);
        Objects.requireNonNull(lineSplitWithVoltageLevelAttributes);

        NodeModificationInfos nodeInfos = getNodeModificationInfos(nodeUuid);

        UUID groupUuid = nodeInfos.getModificationGroupUuid();
        String variantId = nodeInfos.getVariantId();
        UUID reportUuid = nodeInfos.getReportUuid();

        List<EquipmentModificationInfos> modifications = List.of();
        if (modificationUuid == null) {
            modifications = networkModificationService.splitLineWithVoltageLevel(studyUuid, lineSplitWithVoltageLevelAttributes,
                groupUuid, modificationType, variantId, reportUuid);
        } else {
            networkModificationService.updateLineSplitWithVoltageLevel(lineSplitWithVoltageLevelAttributes,
                modificationType, modificationUuid);
        }

        Set<String> allImpactedSubstationIds = modifications.stream()
                .map(ModificationInfos::getSubstationIds).flatMap(Set::stream).collect(Collectors.toSet());
        List<EquipmentModificationInfos> deletions = modifications.stream()
            .filter(modif -> modif.getType() == ModificationType.EQUIPMENT_DELETION)
            .collect(Collectors.toList());
        deletions.forEach(modif -> emitStudyEquipmentDeleted(studyUuid, nodeUuid, UPDATE_TYPE_STUDY,
            allImpactedSubstationIds, modif.getEquipmentType(), modif.getEquipmentId()));
        networkModificationTreeService.notifyModificationNodeChanged(studyUuid, nodeUuid);

        updateStatuses(studyUuid, nodeUuid, modificationUuid == null);
    }
}<|MERGE_RESOLUTION|>--- conflicted
+++ resolved
@@ -259,26 +259,19 @@
                 .collect(Collectors.toList());
     }
 
-<<<<<<< HEAD
-    public Mono<String> getStudyCaseName(UUID studyUuid) {
+    public String getStudyCaseName(UUID studyUuid) {
         UUID caseUuid = studyRepository.findById(studyUuid).get().getCaseUuid();
         String path = UriComponentsBuilder.fromPath(DELIMITER + CASE_API_VERSION + "/cases/{caseUuid}/name")
                 .buildAndExpand(caseUuid)
                 .toUriString();
 
-        return webClient.get()
-                .uri(caseServerBaseUri + path)
-                .retrieve()
-                .bodyToMono(String.class);
-    }
-
-    public Flux<CreatedStudyBasicInfos> getStudiesMetadata(List<UUID> uuids) {
-        return Flux.fromStream(() -> studyRepository.findAllById(uuids).stream().map(StudyService::toCreatedStudyBasicInfos));
-=======
+        return restTemplate.exchange(caseServerBaseUri + path, HttpMethod.GET, null, String.class, studyUuid).getBody();
+    }
+
     public List<CreatedStudyBasicInfos> getStudiesMetadata(List<UUID> uuids) {
         return studyRepository.findAllById(uuids).stream().map(StudyService::toCreatedStudyBasicInfos)
                 .collect(Collectors.toList());
->>>>>>> c2a6ee65
+
     }
 
     List<BasicStudyInfos> getStudiesCreationRequests() {
