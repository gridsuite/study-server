--- conflicted
+++ resolved
@@ -495,11 +495,7 @@
                 .bodyToMono(LoadFlowResult.class)
                 .flatMap(result ->
                         Mono.zip(
-<<<<<<< HEAD
                             studyRepository.updateLoadFlowResult(studyName, userId, toEntity(result)),
-=======
-                            studyRepository.updateLoadFlowResult(studyName, userId, result),
->>>>>>> a4de6f3e
                             studyRepository.updateLoadFlowState(studyName, userId, result.isOk() ? LoadFlowStatus.CONVERGED : LoadFlowStatus.DIVERGED)
                         )
                         .then()
