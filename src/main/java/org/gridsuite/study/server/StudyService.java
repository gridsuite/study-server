--- conflicted
+++ resolved
@@ -10,11 +10,8 @@
 import com.powsybl.network.store.client.NetworkStoreService;
 import com.powsybl.network.store.model.TopLevelDocument;
 import org.gridsuite.study.server.dto.ExportNetworkInfos;
-<<<<<<< HEAD
 import org.gridsuite.study.server.repository.LoadFlowParametersEntity;
-=======
 import org.gridsuite.study.server.dto.LoadFlowResult;
->>>>>>> c36ea480
 import org.gridsuite.study.server.dto.NetworkInfos;
 import org.gridsuite.study.server.dto.StudyInfos;
 import org.gridsuite.study.server.dto.VoltageLevelAttributes;
@@ -136,11 +133,7 @@
 
         return Mono.zip(networkInfos, caseFormat)
             .flatMap(t ->
-<<<<<<< HEAD
-                    insertStudy(studyName, userId, isPrivate, t.getT1().getNetworkUuid(), t.getT1().getNetworkId(), description, t.getT2(), caseUuid, false, null)
-=======
-                    insertStudy(studyName, userId, isPrivate, t.getT1().getNetworkUuid(), t.getT1().getNetworkId(), description, t.getT2(), caseUuid, false, loadFlowResult)
->>>>>>> c36ea480
+                    insertStudy(studyName, userId, isPrivate, t.getT1().getNetworkUuid(), t.getT1().getNetworkId(), description, t.getT2(), caseUuid, false, loadFlowResult, null)
             );
     }
 
@@ -165,27 +158,15 @@
             Mono<String> caseFormat = getCaseFormat(uuid);
             return Mono.zip(networkInfos, caseFormat)
                     .flatMap(t ->
-<<<<<<< HEAD
-                            insertStudy(studyName, userId, isPrivate, t.getT1().getNetworkUuid(), t.getT1().getNetworkId(), description, t.getT2(), uuid, true, null)
+                            insertStudy(studyName, userId, isPrivate, t.getT1().getNetworkUuid(), t.getT1().getNetworkId(), description, t.getT2(), uuid, true, new LoadFlowResult(), null)
                     );
         });
     }
 
-    private Mono<Study> insertStudy(String studyName, String userId, boolean isPrivate, UUID networkUuid, String networkId, String description, String caseFormat, UUID caseUuid, boolean isCasePrivate, LoadFlowParametersEntity lfParameters) {
+    private Mono<Study> insertStudy(String studyName, String userId, boolean isPrivate, UUID networkUuid, String networkId, String description, String caseFormat, UUID caseUuid, boolean isCasePrivate, LoadFlowResult loadFlowResult, LoadFlowParametersEntity lfParameters) {
         final PrivateStudy privateStudy = new PrivateStudy(userId, studyName, networkUuid, networkId, description, caseFormat, caseUuid, isCasePrivate, isPrivate, lfParameters);
         final PublicStudy publicStudy = new PublicStudy(userId, studyName, networkUuid, networkId, description, caseFormat, caseUuid, isCasePrivate, isPrivate, lfParameters);
-        final Study study = new Study(userId, studyName, networkUuid, networkId, description, caseFormat, caseUuid, isCasePrivate, isPrivate, lfParameters);
-=======
-                            insertStudy(studyName, userId, isPrivate, t.getT1().getNetworkUuid(), t.getT1().getNetworkId(), description, t.getT2(), uuid, true, new LoadFlowResult())
-                    );
-        });
-    }
-
-    private Mono<Study> insertStudy(String studyName, String userId, boolean isPrivate, UUID networkUuid, String networkId, String description, String caseFormat, UUID caseUuid, boolean isCasePrivate, LoadFlowResult loadFlowResult) {
-        final PrivateStudy privateStudy = new PrivateStudy(userId, studyName, networkUuid, networkId, description, caseFormat, caseUuid, isCasePrivate, isPrivate);
-        final PublicStudy publicStudy = new PublicStudy(userId, studyName, networkUuid, networkId, description, caseFormat, caseUuid, isCasePrivate, isPrivate);
-        final Study study = new Study(userId, studyName, networkUuid, networkId, description, caseFormat, caseUuid, isCasePrivate, isPrivate, loadFlowResult);
->>>>>>> c36ea480
+        final Study study = new Study(userId, studyName, networkUuid, networkId, description, caseFormat, caseUuid, isCasePrivate, isPrivate, loadFlowResult, lfParameters);
         if (!isPrivate) {
             return Mono.zip(publicStudyRepository.insert(publicStudy), studyRepository.insert(study))
                     .map(Tuple2::getT2);
@@ -434,17 +415,41 @@
                 .toUriString();
 
             return webClient.put()
-<<<<<<< HEAD
-                    .uri(loadFlowServerBaseUri + path)
-                    .body(BodyInserters.fromValue(getLoadFlowParameters(study.getLoadFlowParameters())))
+                .uri(loadFlowServerBaseUri + path)
+                .body(BodyInserters.fromValue(getLoadFlowParameters(study.getLoadFlowParameters())))
                     .retrieve()
-                    .bodyToMono(Void.class);
-        }).doOnSuccess(s ->
-            studyUpdatePublisher.onNext(MessageBuilder.withPayload("")
-                .setHeader(STUDY_NAME, studyName)
-                .setHeader(UPDATE_TYPE, UPDATE_TYPE_LOADFLOW)
-                .build())
+                .bodyToMono(String.class)
+                .flatMap(e -> studyRepository.updateLoadFlowResult(studyName, userId, jsonToLoadFlowResult(e)))
+                .doOnError(e -> studyRepository.updateLoadFlowState(studyName, userId, LoadFlowResult.LoadFlowStatus.NOT_DONE)
+                    .subscribe())
+                .doOnCancel(() -> studyRepository.updateLoadFlowState(studyName, userId, LoadFlowResult.LoadFlowStatus.NOT_DONE)
+                    .subscribe());
+        }).doFinally(s ->
+            emitStudyChanged(studyName, UPDATE_TYPE_LOADFLOW)
         );
+    }
+
+    private void emitStudyChanged(String studyName, String updateTypeLoadflow) {
+        studyUpdatePublisher.onNext(MessageBuilder.withPayload("")
+            .setHeader(STUDY_NAME, studyName)
+            .setHeader(UPDATE_TYPE, updateTypeLoadflow)
+            .build()
+        );
+    }
+
+    private LoadFlowResult jsonToLoadFlowResult(String strLfResult) {
+        try {
+            Boolean bStatus = JsonPathUtils.evaluate(strLfResult, "$.ok");
+            LoadFlowResult.LoadFlowStatus status;
+            if (bStatus) {
+                status = LoadFlowResult.LoadFlowStatus.CONVERGED;
+            } else {
+                status = LoadFlowResult.LoadFlowStatus.DIVERGED;
+            }
+            return new LoadFlowResult(status);
+        } catch (IOException e) {
+            return new LoadFlowResult(LoadFlowResult.LoadFlowStatus.NOT_DONE);
+        }
     }
 
     private LoadFlowParameters getLoadFlowParameters(LoadFlowParametersEntity lfParameters) {
@@ -460,42 +465,6 @@
             params.setWriteSlackBus(lfParameters.isWriteSlackBus());
         }
         return params;
-=======
-                .uri(loadFlowServerBaseUri + path)
-                .retrieve()
-                .bodyToMono(String.class)
-                .flatMap(e -> studyRepository.updateLoadFlowResult(studyName, userId, jsonToLoadFlowResult(e)))
-                .doOnError(e -> studyRepository.updateLoadFlowState(studyName, userId, LoadFlowResult.LoadFlowStatus.NOT_DONE)
-                    .subscribe())
-                .doOnCancel(() -> studyRepository.updateLoadFlowState(studyName, userId, LoadFlowResult.LoadFlowStatus.NOT_DONE)
-                    .subscribe());
-        }).doFinally(s ->
-            emitStudyChanged(studyName, UPDATE_TYPE_LOADFLOW)
-        );
-    }
-
-    private void emitStudyChanged(String studyName, String updateTypeLoadflow) {
-        studyUpdatePublisher.onNext(MessageBuilder.withPayload("")
-            .setHeader(STUDY_NAME, studyName)
-            .setHeader(UPDATE_TYPE, updateTypeLoadflow)
-            .build()
-        );
-    }
-
-    private LoadFlowResult jsonToLoadFlowResult(String strLfResult) {
-        try {
-            Boolean bStatus = JsonPathUtils.evaluate(strLfResult, "$.ok");
-            LoadFlowResult.LoadFlowStatus status;
-            if (bStatus) {
-                status = LoadFlowResult.LoadFlowStatus.CONVERGED;
-            } else {
-                status = LoadFlowResult.LoadFlowStatus.DIVERGED;
-            }
-            return new LoadFlowResult(status);
-        } catch (IOException e) {
-            return new LoadFlowResult(LoadFlowResult.LoadFlowStatus.NOT_DONE);
-        }
->>>>>>> c36ea480
     }
 
     @Transactional
@@ -510,12 +479,7 @@
 
             Mono<Void> deleteStudy = deleteStudy(userId, studyName);
             Mono<Study> insertStudy = insertStudy(newStudyName, userId, study.isPrivate(), study.getNetworkUuid(), study.getNetworkId(),
-<<<<<<< HEAD
-                study.getDescription(), study.getCaseFormat(), study.getCaseUuid(), study.isCasePrivate(), study.getLoadFlowParameters());
-=======
-                    study.getDescription(), study.getCaseFormat(), study.getCaseUuid(), study.isCasePrivate(), study.getLoadFlowResult());
-
->>>>>>> c36ea480
+                study.getDescription(), study.getCaseFormat(), study.getCaseUuid(), study.isCasePrivate(), new LoadFlowResult(), study.getLoadFlowParameters());
             return deleteStudy.then(insertStudy);
         });
     }
@@ -568,7 +532,9 @@
     }
 
     Mono<Void> setLoadFlowParameters(String studyName, String userId, LoadFlowParametersEntity lfParameter) {
-        return studyRepository.updateLoadFlowParameters(studyName, userId, lfParameter);
+        return studyRepository.updateLoadFlowParameters(studyName, userId, lfParameter).then(
+            studyRepository.updateLoadFlowState(studyName, userId, LoadFlowResult.LoadFlowStatus.NOT_DONE)
+                .doOnSuccess(e -> emitStudyChanged(studyName, UPDATE_TYPE_LOADFLOW_STATUS)));
     }
 
     Mono<Boolean> studyExists(String studyName, String userId) {
