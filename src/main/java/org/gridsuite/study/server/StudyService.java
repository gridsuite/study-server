/**
 * Copyright (c) 2019, RTE (http://www.rte-france.com)
 * This Source Code Form is subject to the terms of the Mozilla Public
 * License, v. 2.0. If a copy of the MPL was not distributed with this
 * file, You can obtain one at http://mozilla.org/MPL/2.0/.
 */
package org.gridsuite.study.server;

import com.fasterxml.jackson.core.JsonProcessingException;
import com.fasterxml.jackson.databind.ObjectMapper;
import com.powsybl.contingency.Contingency;
import com.powsybl.loadflow.LoadFlowResult;
import com.powsybl.loadflow.LoadFlowParameters;
import com.powsybl.network.store.model.TopLevelDocument;
import java.io.IOException;
import java.io.UncheckedIOException;
import java.net.URLDecoder;
import java.net.URLEncoder;
import java.nio.charset.StandardCharsets;
import java.time.ZoneId;
import java.time.ZoneOffset;
import java.time.ZonedDateTime;
import java.util.*;
import java.util.function.Consumer;
import java.util.function.Supplier;
import java.util.logging.Level;
import java.util.stream.Collectors;
import lombok.AllArgsConstructor;
import lombok.Data;
import lombok.NoArgsConstructor;
import lombok.Synchronized;
import org.gridsuite.study.server.dto.*;
import org.gridsuite.study.server.repository.*;
import org.slf4j.Logger;
import org.slf4j.LoggerFactory;
import org.springframework.beans.factory.annotation.Autowired;
import org.springframework.beans.factory.annotation.Value;
import org.springframework.context.annotation.Bean;
import org.springframework.core.ParameterizedTypeReference;
import org.springframework.http.HttpHeaders;
import org.springframework.http.HttpStatus;
import org.springframework.http.MediaType;
import org.springframework.http.ResponseEntity;
import org.springframework.http.client.MultipartBodyBuilder;
import org.springframework.http.codec.multipart.FilePart;
import org.springframework.integration.support.MessageBuilder;
import org.springframework.messaging.Message;
import org.springframework.stereotype.Service;
import org.springframework.web.reactive.function.BodyInserters;
import org.springframework.web.reactive.function.client.WebClient;
import org.springframework.web.util.UriComponentsBuilder;
import reactor.core.publisher.EmitterProcessor;
import reactor.core.publisher.Flux;
import reactor.core.publisher.Mono;
import reactor.core.scheduler.Schedulers;

<<<<<<< HEAD
import java.io.UncheckedIOException;
import java.net.URLDecoder;
import java.net.URLEncoder;
import java.nio.charset.StandardCharsets;
import java.time.ZoneId;
import java.time.ZoneOffset;
import java.time.ZonedDateTime;
import java.util.*;
import java.util.function.Consumer;
import java.util.function.Supplier;
import java.util.logging.Level;
import java.util.stream.Collectors;

=======
>>>>>>> bf78ca59
import static org.gridsuite.study.server.StudyConstants.*;
import static org.gridsuite.study.server.StudyException.Type.*;

/**
 * @author Abdelsalem Hedhili <abdelsalem.hedhili at rte-france.com>
 * @author Franck Lecuyer <franck.lecuyer at rte-france.com>
 */
@Service
public class StudyService {

    private static final Logger LOGGER = LoggerFactory.getLogger(StudyService.class);

    public static final String ROOT_CATEGORY_REACTOR = "reactor.";

    private static final String CATEGORY_BROKER_INPUT = StudyService.class.getName() + ".input-broker-messages";
    private static final String CATEGORY_BROKER_OUTPUT = StudyService.class.getName() + ".output-broker-messages";

    static final String HEADER_STUDY_NAME = "studyName";
    static final String HEADER_UPDATE_TYPE = "updateType";
    static final String UPDATE_TYPE_STUDIES = "studies";
    static final String UPDATE_TYPE_LOADFLOW = "loadflow";
    static final String UPDATE_TYPE_LOADFLOW_STATUS = "loadflow_status";
    static final String UPDATE_TYPE_SWITCH = "switch";
    static final String UPDATE_TYPE_SECURITY_ANALYSIS_RESULT = "securityAnalysisResult";

    @Data
    @AllArgsConstructor
    @NoArgsConstructor
    private static class Receiver {

        private String studyName;

        private String userId;
    }

    private WebClient webClient;

    private String caseServerBaseUri;
    private String singleLineDiagramServerBaseUri;
    private String networkConversionServerBaseUri;
    private String geoDataServerBaseUri;
    private String networkMapServerBaseUri;
    private String networkModificationServerBaseUri;
    private String loadFlowServerBaseUri;
    private String networkStoreServerBaseUri;
    private String securityAnalysisServerBaseUri;
    private String actionsServerBaseUri;

    private StudyRepository studyRepository;
    private StudyCreationRequestRepository studyCreationRequestRepository;

    private ObjectMapper objectMapper;

    private EmitterProcessor<Message<String>> studyUpdatePublisher = EmitterProcessor.create();

    @Bean
    public Supplier<Flux<Message<String>>> publishStudyUpdate() {
        return () -> studyUpdatePublisher.log(CATEGORY_BROKER_OUTPUT, Level.FINE);
    }

    @Bean
    public Consumer<Flux<Message<String>>> consumeSaResult() {
        return f -> f.log(CATEGORY_BROKER_INPUT, Level.FINE).flatMap(message -> {
            UUID resultUuid = UUID.fromString(message.getHeaders().get("resultUuid", String.class));
            String receiver = message.getHeaders().get("receiver", String.class);
            if (receiver != null) {
                Receiver receiverObj;
                try {
                    receiverObj = objectMapper.readValue(URLDecoder.decode(receiver, StandardCharsets.UTF_8), Receiver.class);

                    LOGGER.info("Security analysis result '{}' available for study '{}' and user '{}'",
                            resultUuid, receiverObj.getStudyName(), receiverObj.getUserId());

                    // update DB
                    return studyRepository.updateSecurityAnalysisResultUuid(receiverObj.getStudyName(), receiverObj.getUserId(), resultUuid)
                            .then(Mono.fromCallable(() -> {
                                // send notification
                                studyUpdatePublisher.onNext(MessageBuilder.withPayload("")
                                        .setHeader(HEADER_STUDY_NAME, receiverObj.getStudyName())
                                        .setHeader(HEADER_UPDATE_TYPE, UPDATE_TYPE_SECURITY_ANALYSIS_RESULT)
                                        .build());
                                return null;
                            }));
                } catch (JsonProcessingException e) {
                    LOGGER.error(e.toString());
                }
            }
            return Mono.empty();
        })
        .doOnError(throwable -> LOGGER.error(throwable.toString(), throwable))
        .subscribe();
    }

    @Autowired
    public StudyService(
            @Value("${network-store-server.base-uri:http://network-store-server/}") String networkStoreServerBaseUri,
            @Value("${backing-services.case.base-uri:http://case-server/}") String caseServerBaseUri,
            @Value("${backing-services.single-line-diagram.base-uri:http://single-line-diagram-server/}") String singleLineDiagramServerBaseUri,
            @Value("${backing-services.network-conversion.base-uri:http://network-conversion-server/}") String networkConversionServerBaseUri,
            @Value("${backing-services.geo-data.base-uri:http://geo-data-store-server/}") String geoDataServerBaseUri,
            @Value("${backing-services.network-map.base-uri:http://network-map-store-server/}") String networkMapServerBaseUri,
            @Value("${backing-services.network-modification.base-uri:http://network-modification-server/}") String networkModificationServerBaseUri,
            @Value("${backing-services.loadflow.base-uri:http://loadflow-server/}") String loadFlowServerBaseUri,
            @Value("${backing-services.security-analysis-server.base-uri:http://security-analysis-server/}") String securityAnalysisServerBaseUri,
            @Value("${backing-services.actions-server.base-uri:http://actions-server/}") String actionsServerBaseUri,
            StudyRepository studyRepository,
            StudyCreationRequestRepository studyCreationRequestRepository,
            WebClient.Builder webClientBuilder,
            ObjectMapper objectMapper) {
        this.caseServerBaseUri = caseServerBaseUri;
        this.singleLineDiagramServerBaseUri = singleLineDiagramServerBaseUri;
        this.networkConversionServerBaseUri = networkConversionServerBaseUri;
        this.geoDataServerBaseUri = geoDataServerBaseUri;
        this.networkMapServerBaseUri = networkMapServerBaseUri;
        this.networkModificationServerBaseUri = networkModificationServerBaseUri;
        this.loadFlowServerBaseUri = loadFlowServerBaseUri;
        this.networkStoreServerBaseUri = networkStoreServerBaseUri;
        this.securityAnalysisServerBaseUri = securityAnalysisServerBaseUri;
        this.actionsServerBaseUri = actionsServerBaseUri;

        this.studyRepository = studyRepository;
        this.studyCreationRequestRepository = studyCreationRequestRepository;
        this.webClient =  webClientBuilder.build();
        this.objectMapper = objectMapper;
    }

    private static StudyInfos toInfos(StudyEntity entity) {
        return StudyInfos.builder().studyName(entity.getStudyName())
                .creationDate(ZonedDateTime.ofInstant(entity.getDate().toInstant(ZoneOffset.UTC), ZoneId.of("UTC")))
                .userId(entity.getUserId())
                .description(entity.getDescription()).caseFormat(entity.getCaseFormat())
<<<<<<< HEAD
                .loadFlowStatus(entity.getLoadFlowStatus().getStatus().name())
                .loadFlowResult(entity.getLoadFlowResult())
=======
                .loadFlowResult(new LoadFlowResult(entity.getLoadFlowResult().getStatus()))
                .studyPrivate(entity.isPrivate())
>>>>>>> bf78ca59
                .build();
    }

    private static BasicStudyInfos toBasicInfos(BasicStudyEntity entity) {
        return BasicStudyInfos.builder().studyName(entity.getStudyName())
                .creationDate(ZonedDateTime.ofInstant(entity.getDate().toInstant(ZoneOffset.UTC), ZoneId.of("UTC")))
                .userId(entity.getUserId())
                .build();
    }

    Flux<StudyInfos> getStudyList(String userId) {
        return studyRepository.getStudies(userId).map(StudyService::toInfos)
                .sort(Comparator.comparing(StudyInfos::getCreationDate).reversed());
    }

    Flux<BasicStudyInfos> getStudyCreationRequests(String userId) {
        return studyCreationRequestRepository.getStudyCreationRequests(userId).map(StudyService::toBasicInfos)
                .sort(Comparator.comparing(BasicStudyInfos::getCreationDate).reversed());
    }

    public Mono<StudyEntity> createStudy(String studyName, UUID caseUuid, String description, String userId, Boolean isPrivate) {
        return insertStudyCreationRequest(studyName, userId, isPrivate)
                .then(Mono.zip(persistentStore(caseUuid), getCaseFormat(caseUuid))
                          .flatMap(t -> {
                              LoadFlowParameters loadFlowParameters = LoadFlowParameters.load();
                              return insertStudy(studyName, userId, isPrivate, t.getT1().getNetworkUuid(), t.getT1().getNetworkId(),
<<<<<<< HEAD
                                                 description, t.getT2(), caseUuid, false, new LoadFlowStatusEntity(LoadFlowStatus.NOT_DONE), null,  toEntity(loadFlowParameters));
=======
                                                 description, t.getT2(), caseUuid, false, loadFlowResult, toEntity(loadFlowParameters), null);
>>>>>>> bf78ca59
                          })
                )
                .doOnError(throwable -> LOGGER.error(throwable.toString(), throwable))
                .doFinally(s -> deleteStudyIfNotCreationInProgress(studyName, userId).subscribe());
    }

    public Mono<StudyEntity> createStudy(String studyName, Mono<FilePart> caseFile, String description, String userId, Boolean isPrivate) {
        Mono<UUID> caseUUid;
        caseUUid = importCase(caseFile);

        return insertStudyCreationRequest(studyName, userId, isPrivate)
                .then(importCase(caseFile).flatMap(uuid ->
                     Mono.zip(persistentStore(uuid), getCaseFormat(uuid))
                         .flatMap(t -> {
                             LoadFlowParameters loadFlowParameters = LoadFlowParameters.load();
                             return insertStudy(studyName, userId, isPrivate, t.getT1().getNetworkUuid(), t.getT1().getNetworkId(),
<<<<<<< HEAD
                                                description, t.getT2(), uuid, true, new LoadFlowStatusEntity(LoadFlowStatus.NOT_DONE), null, toEntity(loadFlowParameters));
=======
                                                description, t.getT2(), uuid, true, new LoadFlowResult(), toEntity(loadFlowParameters), null);
>>>>>>> bf78ca59
                         })
                ))
                .doOnError(throwable -> LOGGER.error(throwable.toString(), throwable))
                .doFinally(s -> deleteStudyIfNotCreationInProgress(studyName, userId).subscribe()); // delete the study if the creation has been canceled
    }

    Mono<StudyInfos> getCurrentUserStudy(String studyName, String userId, String headerUserId) {
        Mono<StudyEntity> studyMono = studyRepository.findStudy(userId, studyName);
        return studyMono.flatMap(study -> {
            if (study.isPrivate() && !userId.equals(headerUserId)) {
                return Mono.error(new StudyException(NOT_ALLOWED));
            } else {
                return Mono.just(study);
            }
        }).map(StudyService::toInfos);
    }

    Mono<StudyEntity> getStudy(String studyName, String userId) {
        return studyRepository.findStudy(userId, studyName);
    }

    private Mono<BasicStudyEntity> getStudyCreationRequest(String studyName, String userId) {
        return studyCreationRequestRepository.findStudy(userId, studyName);
    }

    @Synchronized
    public Mono<Void> deleteStudyIfNotCreationInProgress(String studyName, String userId) {
        return getStudyCreationRequest(studyName, userId) // if creation in progress delete only the creation request
                .switchIfEmpty(removeStudy(studyName, userId).cast(BasicStudyEntity.class))
                .then()
                .doFinally(r -> deleteStudyCreationRequest(studyName, userId));
    }

    private Mono<Void> removeStudy(String studyName, String userId, String headerUserId) {
        return studyRepository.findStudy(userId, studyName).flatMap(study -> {
            if (study.isCasePrivate()) {
                String path = UriComponentsBuilder.fromPath(DELIMITER + CASE_API_VERSION + "/cases/{caseUuid}")
                        .buildAndExpand(study.getCaseUuid())
                        .toUriString();

                return webClient.delete()
                        .uri(caseServerBaseUri + path)
                        .retrieve()
                        .bodyToMono(Void.class)
                        .then(removeStudy(studyName, userId));
            } else {
                return removeStudy(studyName, userId);
            }
        });
    }

    private Mono<StudyEntity> insertStudy(String studyName, String userId, boolean isPrivate, UUID networkUuid, String networkId,
<<<<<<< HEAD
                                         String description, String caseFormat, UUID caseUuid, boolean casePrivate, LoadFlowStatusEntity loadFlowStatus,
                                          LoadFlowResultEntity loadFlowResult, LoadFlowParametersEntity loadFlowParameters) {
        return studyRepository.insertStudy(studyName, userId, isPrivate, networkUuid, networkId, description, caseFormat, caseUuid, casePrivate, loadFlowStatus, loadFlowResult,
                                           loadFlowParameters)
=======
                                         String description, String caseFormat, UUID caseUuid, boolean casePrivate,
                                          LoadFlowResult loadFlowResult, LoadFlowParametersEntity loadFlowParameters, UUID securityAnalysisUuid) {
        return studyRepository.insertStudy(studyName, userId, isPrivate, networkUuid, networkId, description, caseFormat, caseUuid, casePrivate, loadFlowResult,
                                           loadFlowParameters, securityAnalysisUuid)
>>>>>>> bf78ca59
                .doOnSuccess(s -> emitStudyChanged(studyName, StudyService.UPDATE_TYPE_STUDIES));
    }

    private Mono<Void> removeStudy(String studyName, String userId) {
        return studyRepository.deleteStudy(userId, studyName)
                .doOnSuccess(s -> emitStudyChanged(studyName, StudyService.UPDATE_TYPE_STUDIES));
    }

    private Mono<Void> insertStudyCreationRequest(String studyName, String userId, boolean isPrivate) {
        return studyCreationRequestRepository.insertStudyCreationRequest(studyName, userId, isPrivate)
                .doOnSuccess(s -> emitStudyChanged(studyName, StudyService.UPDATE_TYPE_STUDIES));
    }

    private void deleteStudyCreationRequest(String studyName, String userId) {
        studyCreationRequestRepository.deleteStudyCreationRequest(studyName, userId)
                .doOnSuccess(s -> emitStudyChanged(studyName, StudyService.UPDATE_TYPE_STUDIES))
                .subscribe();
    }

    private Mono<String> getCaseFormat(UUID caseUuid) {
        String path = UriComponentsBuilder.fromPath(DELIMITER + CASE_API_VERSION + "/cases/{caseUuid}/format")
                .buildAndExpand(caseUuid)
                .toUriString();

        return webClient.get()
                .uri(caseServerBaseUri + path)
                .retrieve()
                .bodyToMono(String.class)
                .publishOn(Schedulers.boundedElastic())
                .log(ROOT_CATEGORY_REACTOR, Level.FINE);
    }

    Mono<UUID> importCase(Mono<FilePart> multipartFile) {

        return multipartFile.flatMap(file -> {
            MultipartBodyBuilder multipartBodyBuilder = new MultipartBodyBuilder();
            multipartBodyBuilder.part("file", file);

            return webClient.post()
                    .uri(caseServerBaseUri + "/" + CASE_API_VERSION + "/cases/private")
                    .header(HttpHeaders.CONTENT_TYPE, MediaType.MULTIPART_FORM_DATA.toString())
                    .body(BodyInserters.fromMultipartData(multipartBodyBuilder.build()))
                    .retrieve()
                    .bodyToMono(UUID.class)
                    .publishOn(Schedulers.boundedElastic())
                    .log(ROOT_CATEGORY_REACTOR, Level.FINE);
        });
    }

    Mono<byte[]> getVoltageLevelSvg(UUID networkUuid, String voltageLevelId, boolean useName, boolean centerLabel, boolean diagonalLabel,
                                    boolean topologicalColoring) {
        String path = UriComponentsBuilder.fromPath(DELIMITER + SINGLE_LINE_DIAGRAM_API_VERSION + "/svg/{networkUuid}/{voltageLevelId}")
                .queryParam("useName", useName)
                .queryParam("centerLabel", centerLabel)
                .queryParam("diagonalLabel", diagonalLabel)
                .queryParam("topologicalColoring", topologicalColoring)
                .buildAndExpand(networkUuid, voltageLevelId)
                .toUriString();

        return webClient.get()
                .uri(singleLineDiagramServerBaseUri + path)
                .retrieve()
                .bodyToMono(byte[].class);
    }

    Mono<String> getVoltageLevelSvgAndMetadata(UUID networkUuid, String voltageLevelId, boolean useName, boolean centerLabel, boolean diagonalLabel,
                                               boolean topologicalColoring) {
        String path = UriComponentsBuilder.fromPath(DELIMITER + SINGLE_LINE_DIAGRAM_API_VERSION + "/svg-and-metadata/{networkUuid}/{voltageLevelId}")
                .queryParam("useName", useName)
                .queryParam("centerLabel", centerLabel)
                .queryParam("diagonalLabel", diagonalLabel)
                .queryParam("topologicalColoring", topologicalColoring)
                .buildAndExpand(networkUuid, voltageLevelId)
                .toUriString();

        return webClient.get()
                .uri(singleLineDiagramServerBaseUri + path)
                .retrieve()
                .bodyToMono(String.class);
    }

    private Mono<NetworkInfos> persistentStore(UUID caseUuid) {
        String path = UriComponentsBuilder.fromPath(DELIMITER + NETWORK_CONVERSION_API_VERSION + "/networks")
                .queryParam(CASE_UUID, caseUuid)
                .buildAndExpand()
                .toUriString();

        return webClient.post()
                .uri(networkConversionServerBaseUri + path)
                .retrieve()
                .bodyToMono(NetworkInfos.class)
                .publishOn(Schedulers.boundedElastic())
                .log(ROOT_CATEGORY_REACTOR, Level.FINE);
    }

    // This function call directly the network store server without using the dedicated client because it's a blocking client.
    // If we'll have new needs to call the network store server, then we'll migrate the network store client to be nonblocking
    Mono<List<VoltageLevelAttributes>> getNetworkVoltageLevels(UUID networkUuid) {
        String path = UriComponentsBuilder.fromPath("v1/networks/{networkId}/voltage-levels")
                .buildAndExpand(networkUuid)
                .toUriString();

        Mono<TopLevelDocument<com.powsybl.network.store.model.VoltageLevelAttributes>> mono = webClient.get()
                .uri(networkStoreServerBaseUri + path)
                .retrieve()
                .bodyToMono(new ParameterizedTypeReference<TopLevelDocument<com.powsybl.network.store.model.VoltageLevelAttributes>>() { });

        return mono.map(t -> t.getData().stream().map(e -> new VoltageLevelAttributes(e.getId(), e.getAttributes().getName(), e.getAttributes().getSubstationId())).collect(Collectors.toList()));
    }

    Mono<String> getLinesGraphics(UUID networkUuid) {
        String path = UriComponentsBuilder.fromPath(DELIMITER + GEO_DATA_API_VERSION + "/lines")
                .queryParam(NETWORK_UUID, networkUuid)
                .buildAndExpand()
                .toUriString();

        return webClient.get()
                .uri(geoDataServerBaseUri + path)
                .retrieve()
                .bodyToMono(String.class);
    }

    Mono<String> getSubstationsGraphics(UUID networkUuid) {
        String path = UriComponentsBuilder.fromPath(DELIMITER + GEO_DATA_API_VERSION + "/substations")
                .queryParam(NETWORK_UUID, networkUuid)
                .buildAndExpand()
                .toUriString();

        return webClient.get()
                .uri(geoDataServerBaseUri + path)
                .retrieve()
                .bodyToMono(String.class);
    }

    Mono<Boolean> caseExists(UUID caseUuid) {
        String path = UriComponentsBuilder.fromPath(DELIMITER + CASE_API_VERSION + "/cases/{caseUuid}/exists")
                .buildAndExpand(caseUuid)
                .toUriString();

        return webClient.get()
                .uri(caseServerBaseUri + path)
                .retrieve()
                .bodyToMono(Boolean.class);
    }

    Mono<String> getSubstationsMapData(UUID networkUuid) {
        String path = UriComponentsBuilder.fromPath(DELIMITER + CASE_API_VERSION + "/substations/{networkUuid}")
                .buildAndExpand(networkUuid)
                .toUriString();

        return webClient.get()
                .uri(networkMapServerBaseUri + path)
                .retrieve()
                .bodyToMono(String.class);
    }

    Mono<String> getLinesMapData(UUID networkUuid) {
        String path = UriComponentsBuilder.fromPath(DELIMITER + CASE_API_VERSION + "/lines/{networkUuid}")
                .buildAndExpand(networkUuid)
                .toUriString();

        return webClient.get()
                .uri(networkMapServerBaseUri + path)
                .retrieve()
                .bodyToMono(String.class);
    }

    Mono<String> getTwoWindingsTransformersMapData(UUID networkUuid) {
        String path = UriComponentsBuilder.fromPath(DELIMITER + CASE_API_VERSION + "/2-windings-transformers/{networkUuid}")
                .buildAndExpand(networkUuid)
                .toUriString();

        return webClient.get()
                .uri(networkMapServerBaseUri + path)
                .retrieve()
                .bodyToMono(String.class);
    }

    Mono<String> getThreeWindingsTransformersMapData(UUID networkUuid) {
        String path = UriComponentsBuilder.fromPath(DELIMITER + CASE_API_VERSION + "/3-windings-transformers/{networkUuid}")
                .buildAndExpand(networkUuid)
                .toUriString();

        return webClient.get()
                .uri(networkMapServerBaseUri + path)
                .retrieve()
                .bodyToMono(String.class);
    }

    Mono<String> getGeneratorsMapData(UUID networkUuid) {
        String path = UriComponentsBuilder.fromPath(DELIMITER + CASE_API_VERSION + "/generators/{networkUuid}")
                .buildAndExpand(networkUuid)
                .toUriString();

        return webClient.get()
                .uri(networkMapServerBaseUri + path)
                .retrieve()
                .bodyToMono(String.class);
    }

    Mono<Void> changeSwitchState(String studyName, String userId, String switchId, boolean open) {
        Mono<UUID> networkUuid = getNetworkUuid(studyName, userId);

        return networkUuid.flatMap(uuid -> {
            String path = UriComponentsBuilder.fromPath(DELIMITER + NETWORK_MODIFICATION_API_VERSION + "/networks/{networkUuid}/switches/{switchId}")
                    .queryParam("open", open)
                    .buildAndExpand(uuid, switchId)
                    .toUriString();
            return webClient.put()
                    .uri(networkModificationServerBaseUri + path)
                    .retrieve()
                    .bodyToMono(Void.class);
        }).then(studyRepository.updateLoadFlowState(studyName, userId, LoadFlowStatus.NOT_DONE)
        .doOnSuccess(e -> emitStudyChanged(studyName, UPDATE_TYPE_LOADFLOW_STATUS)))
        .doOnSuccess(e -> emitStudyChanged(studyName, UPDATE_TYPE_SWITCH));
    }

    Mono<Void> runLoadFlow(String studyName, String userId) {
        return setLoadFlowRunning(studyName, userId).then(getNetworkUuid(studyName, userId)).flatMap(uuid -> {
            String path = UriComponentsBuilder.fromPath(DELIMITER + LOADFLOW_API_VERSION + "/networks/{networkUuid}/run")
                    .buildAndExpand(uuid)
                    .toUriString();

            return webClient.put()
                .uri(loadFlowServerBaseUri + path)
                .retrieve()
                .bodyToMono(LoadFlowResult.class)
                .flatMap(result ->
                        Mono.zip(
                            studyRepository.updateLoadFlowResult(studyName, userId, result),
                            studyRepository.updateLoadFlowState(studyName, userId, result.isOk() ? LoadFlowStatus.CONVERGED : LoadFlowStatus.CONVERGED)
                        )
                        .then()
                )
                .doOnError(e -> studyRepository.updateLoadFlowState(studyName, userId, LoadFlowStatus.NOT_DONE)
                    .subscribe())
                .doOnCancel(() -> studyRepository.updateLoadFlowState(studyName, userId, LoadFlowStatus.NOT_DONE)
                    .subscribe());
        }).doFinally(s ->
            emitStudyChanged(studyName, UPDATE_TYPE_LOADFLOW)
        );
    }

<<<<<<< HEAD
    public Mono<StudyInfos> renameStudy(String studyName, String userId, String headerUserId, String newStudyName) {
        //we need to ensure that it's the initial creator that deletes it
        if (!userId.equals(headerUserId)) {
            return Mono.error(new StudyException(NOT_ALLOWED));
        }
        Mono<StudyEntity> studyMono = studyRepository.findStudy(userId, studyName);
        return studyMono.switchIfEmpty(Mono.error(new StudyException(STUDY_NOT_FOUND))).flatMap(study -> {
            study.setStudyName(newStudyName);
            Mono<Void> deleteStudy = deleteStudy(userId, studyName);
            Mono<StudyEntity> insertStudy = insertStudy(newStudyName, userId, study.isPrivate(), study.getNetworkUuid(), study.getNetworkId(),
                    study.getDescription(), study.getCaseFormat(), study.getCaseUuid(), study.isCasePrivate(), study.getLoadFlowStatus(), study.getLoadFlowResult(), study.getLoadFlowParameters()
                );
=======
    private LoadFlowResult jsonToLoadFlowResult(String strLfResult) {
        try {
            Boolean bStatus = JsonPathUtils.evaluate(strLfResult, "$.ok");
            LoadFlowStatus status;
            if (bStatus) {
                status = LoadFlowStatus.CONVERGED;
            } else {
                status = LoadFlowStatus.DIVERGED;
            }
            return new LoadFlowResult(status);
        } catch (IOException e) {
            return new LoadFlowResult(LoadFlowStatus.NOT_DONE);
        }
    }

    public Mono<StudyInfos> renameStudy(String studyName, String userId, String newStudyName) {
        Mono<StudyEntity> studyMono = studyRepository.findStudy(userId, studyName);
        return studyMono.switchIfEmpty(Mono.error(new StudyException(STUDY_NOT_FOUND))).flatMap(study -> {
            study.setStudyName(newStudyName);
            Mono<Void> removeStudy = removeStudy(studyName, userId);
            Mono<StudyEntity> insertStudy = insertStudy(newStudyName, userId, study.isPrivate(), study.getNetworkUuid(), study.getNetworkId(),
                    study.getDescription(), study.getCaseFormat(), study.getCaseUuid(), study.isCasePrivate(), new LoadFlowResult(study.getLoadFlowResult().getStatus()),
                    study.getLoadFlowParameters(), study.getSecurityAnalysisResultUuid());
>>>>>>> bf78ca59

            return removeStudy.then(insertStudy);
        }).map(StudyService::toInfos);
    }

    private Mono<Void> setLoadFlowRunning(String studyName, String userId) {
        return studyRepository.updateLoadFlowState(studyName, userId, LoadFlowStatus.RUNNING)
                .doOnSuccess(s -> emitStudyChanged(studyName, UPDATE_TYPE_LOADFLOW_STATUS));
    }

    public Mono<Collection<String>> getExportFormats() {
        String path = UriComponentsBuilder.fromPath(DELIMITER + NETWORK_CONVERSION_API_VERSION + "/export/formats")
                .toUriString();

        ParameterizedTypeReference<Collection<String>> typeRef = new ParameterizedTypeReference<Collection<String>>() { };

        return webClient.get()
                .uri(networkConversionServerBaseUri + path)
                .retrieve()
                .bodyToMono(typeRef);
    }

    public Mono<ExportNetworkInfos> exportNetwork(String studyName, String userId, String format) {
        Mono<UUID> networkUuidMono = getNetworkUuid(studyName, userId);

        return networkUuidMono.flatMap(uuid -> {
            String path = UriComponentsBuilder.fromPath(DELIMITER + NETWORK_CONVERSION_API_VERSION + "/networks/{networkUuid}/export/{format}")
                    .buildAndExpand(uuid, format)
                    .toUriString();

            Mono<ResponseEntity<byte[]>> responseEntity = webClient.get()
                    .uri(networkConversionServerBaseUri + path)
                    .retrieve()
                    .toEntity(byte[].class);

            return responseEntity.map(res -> {
                byte[] bytes = res.getBody();
                String filename = res.getHeaders().getContentDisposition().getFilename();
                return new ExportNetworkInfos(filename, bytes);
            });

        });
    }

    public Mono<StudyInfos> changeStudyAccessRights(String studyName, String userId, String headerUserId, boolean toPrivate) {
        //only the owner of a study can change the access rights
        if (!headerUserId.equals(userId)) {
            throw new StudyException(NOT_ALLOWED);
        }

        return getStudy(studyName, userId).switchIfEmpty(Mono.error(new StudyException(STUDY_NOT_FOUND))).flatMap(studyEntity ->
                (studyEntity.isPrivate() == toPrivate) ?
                        Mono.just(studyEntity) :
                        studyRepository.deleteStudy(userId, studyName)
                                .then(insertStudy(studyEntity.getStudyName(), userId, toPrivate, studyEntity.getNetworkUuid(),
                                        studyEntity.getNetworkId(), studyEntity.getDescription(), studyEntity.getCaseFormat(),
                                        studyEntity.getCaseUuid(), studyEntity.isCasePrivate(),
                                        new LoadFlowResult(studyEntity.getLoadFlowResult().getStatus()),
                                        studyEntity.getLoadFlowParameters(), studyEntity.getSecurityAnalysisResultUuid()))
        ).map(StudyService::toInfos);
    }

    Mono<UUID> getNetworkUuid(String studyName, String userId) {
        Mono<StudyEntity> studyMono = studyRepository.findStudy(userId, studyName);
        return studyMono.map(StudyEntity::getNetworkUuid)
                .switchIfEmpty(Mono.error(new StudyException(STUDY_NOT_FOUND)));

    }

    private void emitStudyChanged(String studyName, String updateType) {
        studyUpdatePublisher.onNext(MessageBuilder.withPayload("")
                .setHeader(HEADER_STUDY_NAME, studyName)
                .setHeader(HEADER_UPDATE_TYPE, updateType)
                .build()
        );
    }

    Mono<Boolean> studyExists(String studyName, String userId) {
        return getStudy(studyName, userId).cast(BasicStudyEntity.class).switchIfEmpty(getStudyCreationRequest(studyName, userId)).hasElement();
    }

    public Mono<Void> assertCaseExists(UUID caseUuid) {
        Mono<Boolean> caseExists = caseExists(caseUuid);
        return caseExists.flatMap(c -> (boolean) c ? Mono.empty() : Mono.error(new StudyException(CASE_NOT_FOUND)));
    }

    public Mono<Void> assertStudyNotExists(String studyName, String userId) {
        Mono<Boolean> studyExists = studyExists(studyName, userId);
        return studyExists.flatMap(s -> (boolean) s ? Mono.error(new StudyException(STUDY_ALREADY_EXISTS)) : Mono.empty());
    }

    public Mono<Void> assertLoadFlowRunnable(String studyName, String userId) {
        Mono<StudyEntity> studyMono = studyRepository.findStudy(userId, studyName);
        return studyMono.map(StudyEntity::getLoadFlowStatus)
            .switchIfEmpty(Mono.error(new StudyException(STUDY_NOT_FOUND)))
            .flatMap(lfr -> lfr.getStatus().equals(LoadFlowStatus.NOT_DONE) ? Mono.empty() : Mono.error(new StudyException(LOADFLOW_NOT_RUNNABLE)));
    }

    public Mono<Void> assertUserAllowed(String userId, String headerUserId) {
        return (userId.equals(headerUserId)) ? Mono.empty() : Mono.error(new StudyException(NOT_ALLOWED));
    }

    private Mono<Void> assertLoadFlowNotRunning(String studyName, String userId) {
        Mono<StudyEntity> studyMono = studyRepository.findStudy(userId, studyName);
        return studyMono.map(StudyEntity::getLoadFlowResult)
                .switchIfEmpty(Mono.error(new StudyException(STUDY_NOT_FOUND)))
                .flatMap(lfr -> lfr.getStatus().equals(LoadFlowStatus.RUNNING) ? Mono.error(new StudyException(LOADFLOW_RUNNING)) : Mono.empty());
    }

    private Mono<Void> assertSecurityAnalysisNotRunning(String studyName, String userId) {
        return Mono.empty(); // FIXME the security analysis status is not yet implemented
    }

    public Mono<Void> assertComputationNotRunning(String studyName, String userId) {
        return assertLoadFlowNotRunning(studyName, userId).and(assertSecurityAnalysisNotRunning(studyName, userId));
    }

    public static LoadFlowParametersEntity toEntity(LoadFlowParameters parameters) {
        Objects.requireNonNull(parameters);
        return new LoadFlowParametersEntity(parameters.getVoltageInitMode(),
                                            parameters.isTransformerVoltageControlOn(),
                                            parameters.isNoGeneratorReactiveLimits(),
                                            parameters.isPhaseShifterRegulationOn(),
                                            parameters.isTwtSplitShuntAdmittance(),
                                            parameters.isSimulShunt(),
                                            parameters.isReadSlackBus(),
                                            parameters.isWriteSlackBus(),
                                            parameters.isDc(),
                                            parameters.isDistributedSlack(),
                                            parameters.getBalanceType());
    }

    public static LoadFlowParameters fromEntity(LoadFlowParametersEntity entity) {
        Objects.requireNonNull(entity);
        return new LoadFlowParameters(entity.getVoltageInitMode(),
                                      entity.isTransformerVoltageControlOn(),
                                      entity.isNoGeneratorReactiveLimits(),
                                      entity.isPhaseShifterRegulationOn(),
                                      entity.isTwtSplitShuntAdmittance())
                                      /*entity.isSimulShunt()
                                      entity.isReadSlackBus(),
<<<<<<< HEAD
                                      entity.isWriteSlackBus())*/;
=======
                                      entity.isWriteSlackBus(),
                                      entity.isDc(),
                                      entity.isDistributedSlack(),
                                      entity.getBalanceType());
>>>>>>> bf78ca59
    }

    public Mono<LoadFlowParameters> getLoadFlowParameters(String studyName, String userId) {
        return getStudy(studyName, userId).map(study -> fromEntity(study.getLoadFlowParameters()));
    }

    Mono<Void> setLoadFlowParameters(String studyName, String userId, LoadFlowParameters parameters) {
        return studyRepository.updateLoadFlowParameters(studyName, userId, toEntity(parameters != null ? parameters : LoadFlowParameters.load())).then(
                studyRepository.updateLoadFlowState(studyName, userId, LoadFlowStatus.NOT_DONE)
                        .doOnSuccess(e -> emitStudyChanged(studyName, UPDATE_TYPE_LOADFLOW_STATUS)));
    }

    public Mono<UUID> runSecurityAnalysis(String studyName, String userId, List<String> contingencyListNames, String parameters) {
        Objects.requireNonNull(studyName);
        Objects.requireNonNull(userId);
        Objects.requireNonNull(contingencyListNames);
        Objects.requireNonNull(parameters);

        Mono<UUID> networkUuid = getNetworkUuid(studyName, userId);

        return networkUuid.flatMap(uuid -> {
            String receiver;
            try {
                receiver = URLEncoder.encode(objectMapper.writeValueAsString(new Receiver(studyName, userId)), StandardCharsets.UTF_8);
            } catch (JsonProcessingException e) {
                throw new UncheckedIOException(e);
            }
            String path = UriComponentsBuilder.fromPath(DELIMITER + SECURITY_ANALYSIS_API_VERSION + "/networks/{networkUuid}/run-and-save")
                    .queryParam("contingencyListName", contingencyListNames)
                    .queryParam("receiver", receiver)
                    .buildAndExpand(uuid)
                    .toUriString();
            return webClient
                    .post()
                    .uri(securityAnalysisServerBaseUri + path)
                    .contentType(MediaType.APPLICATION_JSON)
                    .body(BodyInserters.fromValue(parameters))
                    .retrieve()
                    .bodyToMono(UUID.class);
        });
    }

    public Mono<String> getSecurityAnalysisResult(String studyName, String userId, List<String> limitTypes) {
        Objects.requireNonNull(studyName);
        Objects.requireNonNull(userId);
        Objects.requireNonNull(limitTypes);

        return studyRepository.findStudy(userId, studyName).flatMap(entity -> {
            UUID resultUuid = entity.getSecurityAnalysisResultUuid();
            return Mono.justOrEmpty(resultUuid).flatMap(uuid -> {
                String path = UriComponentsBuilder.fromPath(DELIMITER + SECURITY_ANALYSIS_API_VERSION + "/results/{resultUuid}")
                        .queryParam("limitType", limitTypes)
                        .buildAndExpand(resultUuid)
                        .toUriString();
                return webClient
                        .get()
                        .uri(securityAnalysisServerBaseUri + path)
                        .retrieve()
                        .onStatus(httpStatus -> httpStatus == HttpStatus.NOT_FOUND, clientResponse -> Mono.error(new StudyException(SECURITY_ANALYSIS_NOT_FOUND)))
                        .bodyToMono(String.class);
            });
        });
    }

    public Mono<Integer> getContingencyCount(String studyName, String userId, List<String> contingencyListNames) {
        Objects.requireNonNull(studyName);
        Objects.requireNonNull(userId);
        Objects.requireNonNull(contingencyListNames);

        Mono<UUID> networkUuid = getNetworkUuid(studyName, userId);

        return networkUuid.flatMap(uuid ->
                Flux.fromIterable(contingencyListNames)
                    .flatMap(contingencyListName -> {
                        String path = UriComponentsBuilder.fromPath(DELIMITER + ACTIONS_API_VERSION + "/contingency-lists/{contingencyListName}/export")
                                .queryParam("networkUuid", uuid)
                                .buildAndExpand(contingencyListName)
                                .toUriString();
                        Mono<List<Contingency>> contingencies = webClient
                                .get()
                                .uri(actionsServerBaseUri + path)
                                .retrieve()
                                .bodyToMono(new ParameterizedTypeReference<>() { });
                        return contingencies.map(List::size);
                    })
                    .reduce(0, Integer::sum)
        );
    }

    Mono<byte[]> getSubstationSvg(UUID networkUuid, String substationId, boolean useName, boolean centerLabel, boolean diagonalLabel,
                                  boolean topologicalColoring, String substationLayout) {
        String path = UriComponentsBuilder.fromPath(DELIMITER + SINGLE_LINE_DIAGRAM_API_VERSION + "/substation-svg/{networkUuid}/{substationId}")
                .queryParam("useName", useName)
                .queryParam("centerLabel", centerLabel)
                .queryParam("diagonalLabel", diagonalLabel)
                .queryParam("topologicalColoring", topologicalColoring)
                .queryParam("substationLayout", substationLayout)
                .buildAndExpand(networkUuid, substationId)
                .toUriString();

        return webClient.get()
                .uri(singleLineDiagramServerBaseUri + path)
                .retrieve()
                .bodyToMono(byte[].class);
    }

    Mono<String> getSubstationSvgAndMetadata(UUID networkUuid, String substationId, boolean useName, boolean centerLabel,
                                             boolean diagonalLabel, boolean topologicalColoring, String substationLayout) {
        String path = UriComponentsBuilder.fromPath(DELIMITER + SINGLE_LINE_DIAGRAM_API_VERSION +
                "/substation-svg-and-metadata/{networkUuid}/{substationId}")
                .queryParam("useName", useName)
                .queryParam("centerLabel", centerLabel)
                .queryParam("diagonalLabel", diagonalLabel)
                .queryParam("topologicalColoring", topologicalColoring)
                .queryParam("substationLayout", substationLayout)
                .buildAndExpand(networkUuid, substationId)
                .toUriString();

        return webClient.get()
                .uri(singleLineDiagramServerBaseUri + path)
                .retrieve()
                .bodyToMono(String.class);
    }

    void setCaseServerBaseUri(String caseServerBaseUri) {
        this.caseServerBaseUri = caseServerBaseUri;
    }

    void setNetworkConversionServerBaseUri(String networkConversionServerBaseUri) {
        this.networkConversionServerBaseUri = networkConversionServerBaseUri;
    }

    void setGeoDataServerBaseUri(String geoDataServerBaseUri) {
        this.geoDataServerBaseUri = geoDataServerBaseUri;
    }

    void setSingleLineDiagramServerBaseUri(String singleLineDiagramServerBaseUri) {
        this.singleLineDiagramServerBaseUri = singleLineDiagramServerBaseUri;
    }

    void setNetworkModificationServerBaseUri(String networkModificationServerBaseUri) {
        this.networkModificationServerBaseUri = networkModificationServerBaseUri;
    }

    void setNetworkMapServerBaseUri(String networkMapServerBaseUri) {
        this.networkMapServerBaseUri = networkMapServerBaseUri;
    }

    void setLoadFlowServerBaseUri(String loadFlowServerBaseUri) {
        this.loadFlowServerBaseUri = loadFlowServerBaseUri;
    }

    void setNetworkStoreServerBaseUri(String networkStoreServerBaseUri) {
        this.networkStoreServerBaseUri = networkStoreServerBaseUri + DELIMITER;
    }

    public void setSecurityAnalysisServerBaseUri(String securityAnalysisServerBaseUri) {
        this.securityAnalysisServerBaseUri = securityAnalysisServerBaseUri;
    }

    public void setActionsServerBaseUri(String actionsServerBaseUri) {
        this.actionsServerBaseUri = actionsServerBaseUri;
    }
}<|MERGE_RESOLUTION|>--- conflicted
+++ resolved
@@ -54,7 +54,6 @@
 import reactor.core.publisher.Mono;
 import reactor.core.scheduler.Schedulers;
 
-<<<<<<< HEAD
 import java.io.UncheckedIOException;
 import java.net.URLDecoder;
 import java.net.URLEncoder;
@@ -68,8 +67,6 @@
 import java.util.logging.Level;
 import java.util.stream.Collectors;
 
-=======
->>>>>>> bf78ca59
 import static org.gridsuite.study.server.StudyConstants.*;
 import static org.gridsuite.study.server.StudyException.Type.*;
 
@@ -201,13 +198,9 @@
                 .creationDate(ZonedDateTime.ofInstant(entity.getDate().toInstant(ZoneOffset.UTC), ZoneId.of("UTC")))
                 .userId(entity.getUserId())
                 .description(entity.getDescription()).caseFormat(entity.getCaseFormat())
-<<<<<<< HEAD
                 .loadFlowStatus(entity.getLoadFlowStatus().getStatus().name())
                 .loadFlowResult(entity.getLoadFlowResult())
-=======
-                .loadFlowResult(new LoadFlowResult(entity.getLoadFlowResult().getStatus()))
                 .studyPrivate(entity.isPrivate())
->>>>>>> bf78ca59
                 .build();
     }
 
@@ -234,11 +227,7 @@
                           .flatMap(t -> {
                               LoadFlowParameters loadFlowParameters = LoadFlowParameters.load();
                               return insertStudy(studyName, userId, isPrivate, t.getT1().getNetworkUuid(), t.getT1().getNetworkId(),
-<<<<<<< HEAD
-                                                 description, t.getT2(), caseUuid, false, new LoadFlowStatusEntity(LoadFlowStatus.NOT_DONE), null,  toEntity(loadFlowParameters));
-=======
-                                                 description, t.getT2(), caseUuid, false, loadFlowResult, toEntity(loadFlowParameters), null);
->>>>>>> bf78ca59
+                                                 description, t.getT2(), caseUuid, false, new LoadFlowStatusEntity(LoadFlowStatus.NOT_DONE), null,  toEntity(loadFlowParameters), null);
                           })
                 )
                 .doOnError(throwable -> LOGGER.error(throwable.toString(), throwable))
@@ -255,11 +244,7 @@
                          .flatMap(t -> {
                              LoadFlowParameters loadFlowParameters = LoadFlowParameters.load();
                              return insertStudy(studyName, userId, isPrivate, t.getT1().getNetworkUuid(), t.getT1().getNetworkId(),
-<<<<<<< HEAD
-                                                description, t.getT2(), uuid, true, new LoadFlowStatusEntity(LoadFlowStatus.NOT_DONE), null, toEntity(loadFlowParameters));
-=======
-                                                description, t.getT2(), uuid, true, new LoadFlowResult(), toEntity(loadFlowParameters), null);
->>>>>>> bf78ca59
+                                                description, t.getT2(), uuid, true, new LoadFlowStatusEntity(LoadFlowStatus.NOT_DONE), null, toEntity(loadFlowParameters), null);
                          })
                 ))
                 .doOnError(throwable -> LOGGER.error(throwable.toString(), throwable))
@@ -312,17 +297,10 @@
     }
 
     private Mono<StudyEntity> insertStudy(String studyName, String userId, boolean isPrivate, UUID networkUuid, String networkId,
-<<<<<<< HEAD
                                          String description, String caseFormat, UUID caseUuid, boolean casePrivate, LoadFlowStatusEntity loadFlowStatus,
-                                          LoadFlowResultEntity loadFlowResult, LoadFlowParametersEntity loadFlowParameters) {
+                                          LoadFlowResultEntity loadFlowResult, LoadFlowParametersEntity loadFlowParameters, UUID securityAnalysisUuid) {
         return studyRepository.insertStudy(studyName, userId, isPrivate, networkUuid, networkId, description, caseFormat, caseUuid, casePrivate, loadFlowStatus, loadFlowResult,
-                                           loadFlowParameters)
-=======
-                                         String description, String caseFormat, UUID caseUuid, boolean casePrivate,
-                                          LoadFlowResult loadFlowResult, LoadFlowParametersEntity loadFlowParameters, UUID securityAnalysisUuid) {
-        return studyRepository.insertStudy(studyName, userId, isPrivate, networkUuid, networkId, description, caseFormat, caseUuid, casePrivate, loadFlowResult,
                                            loadFlowParameters, securityAnalysisUuid)
->>>>>>> bf78ca59
                 .doOnSuccess(s -> emitStudyChanged(studyName, StudyService.UPDATE_TYPE_STUDIES));
     }
 
@@ -566,34 +544,20 @@
         );
     }
 
-<<<<<<< HEAD
-    public Mono<StudyInfos> renameStudy(String studyName, String userId, String headerUserId, String newStudyName) {
-        //we need to ensure that it's the initial creator that deletes it
-        if (!userId.equals(headerUserId)) {
-            return Mono.error(new StudyException(NOT_ALLOWED));
-        }
-        Mono<StudyEntity> studyMono = studyRepository.findStudy(userId, studyName);
-        return studyMono.switchIfEmpty(Mono.error(new StudyException(STUDY_NOT_FOUND))).flatMap(study -> {
-            study.setStudyName(newStudyName);
-            Mono<Void> deleteStudy = deleteStudy(userId, studyName);
-            Mono<StudyEntity> insertStudy = insertStudy(newStudyName, userId, study.isPrivate(), study.getNetworkUuid(), study.getNetworkId(),
-                    study.getDescription(), study.getCaseFormat(), study.getCaseUuid(), study.isCasePrivate(), study.getLoadFlowStatus(), study.getLoadFlowResult(), study.getLoadFlowParameters()
-                );
-=======
-    private LoadFlowResult jsonToLoadFlowResult(String strLfResult) {
-        try {
-            Boolean bStatus = JsonPathUtils.evaluate(strLfResult, "$.ok");
-            LoadFlowStatus status;
-            if (bStatus) {
-                status = LoadFlowStatus.CONVERGED;
-            } else {
-                status = LoadFlowStatus.DIVERGED;
-            }
-            return new LoadFlowResult(status);
-        } catch (IOException e) {
-            return new LoadFlowResult(LoadFlowStatus.NOT_DONE);
-        }
-    }
+//    private LoadFlowResult jsonToLoadFlowResult(String strLfResult) {
+//        try {
+//            Boolean bStatus = JsonPathUtils.evaluate(strLfResult, "$.ok");
+//            LoadFlowStatus status;
+//            if (bStatus) {
+//                status = LoadFlowStatus.CONVERGED;
+//            } else {
+//                status = LoadFlowStatus.DIVERGED;
+//            }
+//            return new LoadFlowResult(status);
+//        } catch (IOException e) {
+//            return new LoadFlowResult(LoadFlowStatus.NOT_DONE);
+//        }
+//    }
 
     public Mono<StudyInfos> renameStudy(String studyName, String userId, String newStudyName) {
         Mono<StudyEntity> studyMono = studyRepository.findStudy(userId, studyName);
@@ -601,10 +565,8 @@
             study.setStudyName(newStudyName);
             Mono<Void> removeStudy = removeStudy(studyName, userId);
             Mono<StudyEntity> insertStudy = insertStudy(newStudyName, userId, study.isPrivate(), study.getNetworkUuid(), study.getNetworkId(),
-                    study.getDescription(), study.getCaseFormat(), study.getCaseUuid(), study.isCasePrivate(), new LoadFlowResult(study.getLoadFlowResult().getStatus()),
+                    study.getDescription(), study.getCaseFormat(), study.getCaseUuid(), study.isCasePrivate(), study.getLoadFlowStatus(), study.getLoadFlowResult(),
                     study.getLoadFlowParameters(), study.getSecurityAnalysisResultUuid());
->>>>>>> bf78ca59
-
             return removeStudy.then(insertStudy);
         }).map(StudyService::toInfos);
     }
@@ -661,7 +623,8 @@
                                 .then(insertStudy(studyEntity.getStudyName(), userId, toPrivate, studyEntity.getNetworkUuid(),
                                         studyEntity.getNetworkId(), studyEntity.getDescription(), studyEntity.getCaseFormat(),
                                         studyEntity.getCaseUuid(), studyEntity.isCasePrivate(),
-                                        new LoadFlowResult(studyEntity.getLoadFlowResult().getStatus()),
+                                        studyEntity.getLoadFlowStatus(),
+                                        studyEntity.getLoadFlowResult(),
                                         studyEntity.getLoadFlowParameters(), studyEntity.getSecurityAnalysisResultUuid()))
         ).map(StudyService::toInfos);
     }
@@ -708,9 +671,9 @@
 
     private Mono<Void> assertLoadFlowNotRunning(String studyName, String userId) {
         Mono<StudyEntity> studyMono = studyRepository.findStudy(userId, studyName);
-        return studyMono.map(StudyEntity::getLoadFlowResult)
+        return studyMono.map(StudyEntity::getLoadFlowStatus)
                 .switchIfEmpty(Mono.error(new StudyException(STUDY_NOT_FOUND)))
-                .flatMap(lfr -> lfr.getStatus().equals(LoadFlowStatus.RUNNING) ? Mono.error(new StudyException(LOADFLOW_RUNNING)) : Mono.empty());
+                .flatMap(lfs -> lfs.equals(LoadFlowStatus.RUNNING) ? Mono.error(new StudyException(LOADFLOW_RUNNING)) : Mono.empty());
     }
 
     private Mono<Void> assertSecurityAnalysisNotRunning(String studyName, String userId) {
@@ -742,17 +705,11 @@
                                       entity.isTransformerVoltageControlOn(),
                                       entity.isNoGeneratorReactiveLimits(),
                                       entity.isPhaseShifterRegulationOn(),
-                                      entity.isTwtSplitShuntAdmittance())
-                                      /*entity.isSimulShunt()
-                                      entity.isReadSlackBus(),
-<<<<<<< HEAD
-                                      entity.isWriteSlackBus())*/;
-=======
+                                      entity.isTwtSplitShuntAdmittance(),
                                       entity.isWriteSlackBus(),
                                       entity.isDc(),
                                       entity.isDistributedSlack(),
                                       entity.getBalanceType());
->>>>>>> bf78ca59
     }
 
     public Mono<LoadFlowParameters> getLoadFlowParameters(String studyName, String userId) {
