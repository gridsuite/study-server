--- conflicted
+++ resolved
@@ -784,14 +784,10 @@
         }
     }
 
-<<<<<<< HEAD
-    private void emitStudyError(String studyName, String updateType, String errorMessage) {
+
+    private void emitStudyCreationError(UUID studyUuid, String studyName, String userId, boolean isPrivate, String errorMessage) {
         while (studyUpdatePublisher.tryEmitNext(MessageBuilder.withPayload("")
-=======
-    private void emitStudyCreationError(UUID studyUuid, String studyName, String userId, boolean isPrivate, String errorMessage) {
-        studyUpdatePublisher.onNext(MessageBuilder.withPayload("")
                 .setHeader(HEADER_STUDY_UUID, studyUuid)
->>>>>>> c0a1a01f
                 .setHeader(HEADER_STUDY_NAME, studyName)
                 .setHeader(HEADER_USER_ID, userId)
                 .setHeader(HEADER_IS_PUBLIC_STUDY, !isPrivate)
