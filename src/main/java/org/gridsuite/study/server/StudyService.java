--- conflicted
+++ resolved
@@ -305,46 +305,6 @@
         }
     }
 
-<<<<<<< HEAD
-    public Mono<BasicStudyInfos> createStudy(UUID sourceStudyUuid, UUID studyUuid, String userId) {
-        Objects.requireNonNull(sourceStudyUuid);
-        AtomicReference<Long> startTime = new AtomicReference<>();
-        UUID newNetworkUuid = UUID.randomUUID();
-        UUID reportUuid = UUID.randomUUID();
-
-        StudyEntity sourceStudy = doGetStudy(sourceStudyUuid);
-        if (sourceStudy == null) {
-            return Mono.error(new StudyException(STUDY_NOT_FOUND));
-        }
-        RootNode rootNode = networkModificationTreeService.doGetStudyTree(sourceStudyUuid);
-
-        List<VariantInfos> networkVariants = networkStoreService.doGetNetworkVariants(sourceStudy.getNetworkUuid());
-        List<String> targetVariantIds = networkVariants.stream().map(VariantInfos::getId).limit(2).collect(Collectors.toList());
-
-        return insertStudyCreationRequest(userId, studyUuid)
-                .doOnSubscribe(x -> startTime.set(System.nanoTime()))
-                .map(StudyService::toBasicStudyInfos)
-                .doOnSuccess(newStudyCreationRequest -> {
-                            networkStoreService.createNetwork(newNetworkUuid, sourceStudy.getNetworkUuid(), targetVariantIds).doOnSuccess(unused -> {
-                                LoadFlowParameters loadFlowParameters = new LoadFlowParameters();
-                                insertStudy(studyUuid, userId, newNetworkUuid, sourceStudy.getNetworkId(),
-                                        sourceStudy.getCaseFormat(), sourceStudy.getCaseUuid(), true, toEntity(loadFlowParameters), reportUuid).doOnSuccess(s -> {
-                                            networkModificationTreeService.doDeleteTree(s.getId());
-                                            networkModificationTreeService.copyStudyTree(rootNode, null, toEntity(s), reportUuid);
-                                        }).subscribe();
-                            }).subscribeOn(Schedulers.boundedElastic())
-                                    .doOnError(throwable -> LOGGER.error(throwable.toString(), throwable))
-                                    .doFinally(r -> {
-                                        deleteStudyIfNotCreationInProgress(studyUuid, userId).subscribe();  // delete the study if the creation has been canceled
-                                        LOGGER.trace("Create study '{}' : {} seconds", studyUuid, TimeUnit.NANOSECONDS.toSeconds(System.nanoTime() - startTime.get()));
-                                    }).subscribe();
-                        }
-                );
-    }
-
-    public Mono<StudyInfos> getStudyInfos(UUID studyUuid) {
-        return getStudy(studyUuid).map(StudyService::toStudyInfos);
-=======
     public BasicStudyInfos createStudy(MultipartFile caseFile, String userId, UUID studyUuid) {
         BasicStudyInfos basicStudyInfos = StudyService.toBasicStudyInfos(insertStudyCreationRequest(userId, studyUuid));
 
@@ -352,7 +312,6 @@
             createStudyAsync(caseFile, userId, basicStudyInfos);
         });
         return basicStudyInfos;
->>>>>>> c2a6ee65
     }
 
     private void createStudyAsync(MultipartFile caseFile, String userId, BasicStudyInfos basicStudyInfos) {
@@ -381,6 +340,47 @@
             LOGGER.trace("Create study '{}' : {} seconds", basicStudyInfos.getId(),
                     TimeUnit.NANOSECONDS.toSeconds(System.nanoTime() - startTime.get()));
         }
+    }
+
+    public BasicStudyInfos createStudy(UUID sourceStudyUuid, UUID studyUuid, String userId) {
+        Objects.requireNonNull(sourceStudyUuid);
+        AtomicReference<Long> startTime = new AtomicReference<>();
+        UUID newNetworkUuid = UUID.randomUUID();
+        UUID reportUuid = UUID.randomUUID();
+
+        BasicStudyInfos basicStudyInfos = StudyService.toBasicStudyInfos(insertStudyCreationRequest(userId, studyUuid));
+        studyServerExecutionService.runAsync(() -> {
+            try {
+                startTime.set(System.nanoTime());
+                StudyEntity sourceStudy = getStudy(sourceStudyUuid);
+                if (sourceStudy == null) {
+                    throw new StudyException(STUDY_NOT_FOUND);
+                }
+                RootNode rootNode = networkModificationTreeService.getStudyTree(sourceStudyUuid);
+                List<VariantInfos> networkVariants = networkStoreService.getNetworkVariants(sourceStudy.getNetworkUuid());
+                List<String> targetVariantIds = networkVariants.stream().map(VariantInfos::getId).limit(2).collect(Collectors.toList());
+
+                networkStoreService.createNetwork(newNetworkUuid, sourceStudy.getNetworkUuid(), targetVariantIds);
+                LoadFlowParameters loadFlowParameters = new LoadFlowParameters();
+                CreatedStudyBasicInfos createdStudyBasicInfos = insertStudy(studyUuid, userId, newNetworkUuid, sourceStudy.getNetworkId(),
+                        sourceStudy.getCaseFormat(), sourceStudy.getCaseUuid(), true, toEntity(loadFlowParameters), reportUuid);
+                networkModificationTreeService.doDeleteTree(createdStudyBasicInfos.getId());
+                networkModificationTreeService.copyStudyTree(rootNode, null, toEntity(createdStudyBasicInfos), reportUuid);
+
+            } catch (Exception e) {
+                LOGGER.error(e.toString(), e);
+            } finally {
+                deleteStudyIfNotCreationInProgress(basicStudyInfos.getId(), userId);
+                LOGGER.trace("Create study '{}' : {} seconds", basicStudyInfos.getId(),
+                        TimeUnit.NANOSECONDS.toSeconds(System.nanoTime() - startTime.get()));
+            }
+        });
+        return basicStudyInfos;
+    }
+
+    @Transactional(readOnly = true)
+    public StudyEntity getStudy(UUID studyUuid) {
+        return studyRepository.findById(studyUuid).orElse(null);
     }
 
     @Transactional(readOnly = true)
