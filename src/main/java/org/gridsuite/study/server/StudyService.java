/**
 * Copyright (c) 2021, RTE (http://www.rte-france.com)
 * This Source Code Form is subject to the terms of the Mozilla Public
 * License, v. 2.0. If a copy of the MPL was not distributed with this
 * file, You can obtain one at http://mozilla.org/MPL/2.0/.
 */
package org.gridsuite.study.server;

import com.fasterxml.jackson.core.JsonProcessingException;
import com.fasterxml.jackson.databind.JsonNode;
import com.fasterxml.jackson.databind.ObjectMapper;
import com.powsybl.contingency.Contingency;
import com.powsybl.iidm.network.Country;
import com.powsybl.loadflow.LoadFlowParameters;
import com.powsybl.loadflow.LoadFlowResult;
import com.powsybl.loadflow.LoadFlowResultImpl;
import org.apache.commons.lang3.StringUtils;
import org.gridsuite.study.server.dto.*;
import org.gridsuite.study.server.dto.modification.ModificationType;
import org.gridsuite.study.server.elasticsearch.EquipmentInfosService;
import org.gridsuite.study.server.elasticsearch.StudyInfosService;
<<<<<<< HEAD
import org.gridsuite.study.server.networkmodificationtree.dto.RealizationStatus;
=======
import org.gridsuite.study.server.networkmodificationtree.dto.BuildStatus;
>>>>>>> 683d3ac7
import org.gridsuite.study.server.repository.*;
import org.slf4j.Logger;
import org.slf4j.LoggerFactory;
import org.springframework.beans.factory.annotation.Autowired;
import org.springframework.beans.factory.annotation.Value;
import org.springframework.cloud.stream.function.StreamBridge;
import org.springframework.context.annotation.Bean;
import org.springframework.core.ParameterizedTypeReference;
import org.springframework.http.HttpHeaders;
import org.springframework.http.HttpStatus;
import org.springframework.http.MediaType;
import org.springframework.http.ResponseEntity;
import org.springframework.http.client.MultipartBodyBuilder;
import org.springframework.http.codec.multipart.FilePart;
import org.springframework.integration.support.MessageBuilder;
import org.springframework.lang.NonNull;
import org.springframework.messaging.Message;
import org.springframework.stereotype.Service;
import org.springframework.transaction.annotation.Transactional;
import org.springframework.web.reactive.function.BodyInserters;
import org.springframework.web.reactive.function.client.ClientResponse;
import org.springframework.web.reactive.function.client.WebClient;
import org.springframework.web.util.UriComponentsBuilder;
import reactor.core.publisher.Flux;
import reactor.core.publisher.Mono;
import reactor.core.scheduler.Schedulers;

import java.io.UncheckedIOException;
import java.net.URLDecoder;
import java.net.URLEncoder;
import java.nio.charset.StandardCharsets;
import java.time.LocalDateTime;
import java.time.ZoneOffset;
import java.time.ZonedDateTime;
import java.util.*;
import java.util.concurrent.TimeUnit;
import java.util.concurrent.atomic.AtomicReference;
import java.util.function.Consumer;
import java.util.logging.Level;
import java.util.stream.Collectors;
import java.util.stream.Stream;

import static org.gridsuite.study.server.StudyConstants.*;
import static org.gridsuite.study.server.StudyException.Type.*;

/**
 * @author Abdelsalem Hedhili <abdelsalem.hedhili at rte-france.com>
 * @author Franck Lecuyer <franck.lecuyer at rte-france.com>
 * @author Chamseddine Benhamed <chamseddine.benhamed at rte-france.com>
 */
@Service
public class StudyService {

    private static final Logger LOGGER = LoggerFactory.getLogger(StudyService.class);

    public static final String ROOT_CATEGORY_REACTOR = "reactor.";

    public static final String CATEGORY_BROKER_INPUT = StudyService.class.getName() + ".input-broker-messages";

    private static final String CATEGORY_BROKER_OUTPUT = StudyService.class.getName() + ".output-broker-messages";

    private static final Logger MESSAGE_OUTPUT_LOGGER = LoggerFactory.getLogger(CATEGORY_BROKER_OUTPUT);

    static final String HEADER_USER_ID = "userId";
    static final String HEADER_STUDY_UUID = "studyUuid";
    static final String HEADER_NODE = "node";
    static final String HEADER_IS_PUBLIC_STUDY = "isPublicStudy";
    static final String HEADER_UPDATE_TYPE = "updateType";
    static final String UPDATE_TYPE_STUDIES = "studies";
    static final String UPDATE_TYPE_LOADFLOW = "loadflow";
    static final String UPDATE_TYPE_LOADFLOW_STATUS = "loadflow_status";
    static final String UPDATE_TYPE_SWITCH = "switch";
    static final String UPDATE_TYPE_LINE = "line";
    static final String UPDATE_TYPE_SECURITY_ANALYSIS_RESULT = "securityAnalysisResult";
    static final String UPDATE_TYPE_SECURITY_ANALYSIS_STATUS = "securityAnalysis_status";
<<<<<<< HEAD
    static final String UPDATE_TYPE_REALIZATION_COMPLETED = "realizationCompleted";
    static final String UPDATE_TYPE_REALIZATION_CANCELLED = "realizationCancelled";
=======
    static final String UPDATE_TYPE_BUILD_COMPLETED = "buildCompleted";
    static final String UPDATE_TYPE_BUILD_CANCELLED = "buildCancelled";
>>>>>>> 683d3ac7
    static final String HEADER_ERROR = "error";
    static final String UPDATE_TYPE_STUDY = "study";
    static final String HEADER_UPDATE_TYPE_SUBSTATIONS_IDS = "substationsIds";
    static final String HEADER_UPDATE_TYPE_DELETED_EQUIPMENT_ID = "deletedEquipmentId";
    static final String HEADER_UPDATE_TYPE_DELETED_EQUIPMENT_TYPE = "deletedEquipmentType";
    static final String QUERY_PARAM_SUBSTATION_ID = "substationId";
    static final String QUERY_PARAM_COMPONENT_LIBRARY = "componentLibrary";
    static final String QUERY_PARAM_USE_NAME = "useName";
    static final String QUERY_PARAM_CENTER_LABEL = "centerLabel";
    static final String QUERY_PARAM_DIAGONAL_LABEL = "diagonalLabel";
    static final String QUERY_PARAM_TOPOLOGICAL_COLORING = "topologicalColoring";
    static final String QUERY_PARAM_SUBSTATION_LAYOUT = "substationLayout";
    static final String RESULT_UUID = "resultUuid";

    static final String QUERY_PARAM_RECEIVER = "receiver";
    static final String HEADER_RECEIVER = "receiver";

    // Self injection for @transactional support in internal calls to other methods of this service
    @Autowired
    StudyService self;

    NetworkModificationTreeService networkModificationTreeService;

    private final WebClient webClient;

    private String caseServerBaseUri;
    private String singleLineDiagramServerBaseUri;
    private String networkConversionServerBaseUri;
    private String geoDataServerBaseUri;
    private String networkMapServerBaseUri;
    private String loadFlowServerBaseUri;
    private String securityAnalysisServerBaseUri;
    private String actionsServerBaseUri;

    private final StudyRepository studyRepository;
    private final StudyCreationRequestRepository studyCreationRequestRepository;
    private final NetworkStoreService networkStoreService;
    private final NetworkModificationService networkModificationService;
    private final ReportService reportService;
    private final StudyInfosService studyInfosService;
    private final EquipmentInfosService equipmentInfosService;

    private final ObjectMapper objectMapper;

    @Autowired
    private StreamBridge studyUpdatePublisher;

    @Bean
    public Consumer<Flux<Message<String>>> consumeSaResult() {
        return f -> f.log(CATEGORY_BROKER_INPUT, Level.FINE)
            .flatMap(message -> {
                UUID resultUuid = UUID.fromString(message.getHeaders().get(RESULT_UUID, String.class));
                String receiver = message.getHeaders().get(HEADER_RECEIVER, String.class);
                if (receiver != null) {
                    Receiver receiverObj;
                    try {
                        receiverObj = objectMapper.readValue(URLDecoder.decode(receiver, StandardCharsets.UTF_8), Receiver.class);

                        LOGGER.info("Security analysis result '{}' available for node '{}'",
                            resultUuid, receiverObj.getNodeUuid());

                        // update DB
                        return updateSecurityAnalysisResultUuid(receiverObj.getNodeUuid(), resultUuid)
                            .then(Mono.fromCallable(() -> {
                                // send notifications
                                UUID studyUuid = self.getStudyUuidFromNodeUuid(receiverObj.getNodeUuid());
                                emitStudyChanged(studyUuid, receiverObj.getNodeUuid(), UPDATE_TYPE_SECURITY_ANALYSIS_STATUS);
                                emitStudyChanged(studyUuid, receiverObj.getNodeUuid(), UPDATE_TYPE_SECURITY_ANALYSIS_RESULT);
                                return null;
                            }));
                    } catch (JsonProcessingException e) {
                        LOGGER.error(e.toString());
                    }
                }
                return Mono.empty();
            })
            .doOnError(throwable -> LOGGER.error(throwable.toString(), throwable))
            .subscribe();
    }

    @Autowired
    public StudyService(
        @Value("${backing-services.case.base-uri:http://case-server/}") String caseServerBaseUri,
        @Value("${backing-services.single-line-diagram.base-uri:http://single-line-diagram-server/}") String singleLineDiagramServerBaseUri,
        @Value("${backing-services.network-conversion.base-uri:http://network-conversion-server/}") String networkConversionServerBaseUri,
        @Value("${backing-services.geo-data.base-uri:http://geo-data-server/}") String geoDataServerBaseUri,
        @Value("${backing-services.network-map.base-uri:http://network-map-server/}") String networkMapServerBaseUri,
        @Value("${backing-services.loadflow.base-uri:http://loadflow-server/}") String loadFlowServerBaseUri,
        @Value("${backing-services.security-analysis-server.base-uri:http://security-analysis-server/}") String securityAnalysisServerBaseUri,
        @Value("${backing-services.actions-server.base-uri:http://actions-server/}") String actionsServerBaseUri,
        StudyRepository studyRepository,
        StudyCreationRequestRepository studyCreationRequestRepository,
        NetworkStoreService networkStoreService,
        NetworkModificationService networkModificationService,
        ReportService reportService,
        StudyInfosService studyInfosService,
        EquipmentInfosService equipmentInfosService,
        WebClient.Builder webClientBuilder,
        NetworkModificationTreeService networkModificationTreeService,
        ObjectMapper objectMapper) {
        this.caseServerBaseUri = caseServerBaseUri;
        this.singleLineDiagramServerBaseUri = singleLineDiagramServerBaseUri;
        this.networkConversionServerBaseUri = networkConversionServerBaseUri;
        this.geoDataServerBaseUri = geoDataServerBaseUri;
        this.networkMapServerBaseUri = networkMapServerBaseUri;
        this.loadFlowServerBaseUri = loadFlowServerBaseUri;
        this.securityAnalysisServerBaseUri = securityAnalysisServerBaseUri;
        this.actionsServerBaseUri = actionsServerBaseUri;
        this.studyRepository = studyRepository;
        this.studyCreationRequestRepository = studyCreationRequestRepository;
        this.networkStoreService = networkStoreService;
        this.networkModificationService = networkModificationService;
        this.reportService = reportService;
        this.studyInfosService = studyInfosService;
        this.equipmentInfosService = equipmentInfosService;
        this.networkModificationTreeService = networkModificationTreeService;
        this.webClient = webClientBuilder.build();
        this.objectMapper = objectMapper;
    }

    private static StudyInfos toStudyInfos(StudyEntity entity) {
        return StudyInfos.builder()
                .id(entity.getId())
                .creationDate(ZonedDateTime.ofInstant(entity.getDate().toInstant(ZoneOffset.UTC), ZoneOffset.UTC))
                .userId(entity.getUserId())
                .caseFormat(entity.getCaseFormat())
                .studyPrivate(entity.isPrivate())
                .build();
    }

    private static BasicStudyInfos toBasicStudyInfos(StudyCreationRequestEntity entity) {
        return BasicStudyInfos.builder()
                .creationDate(ZonedDateTime.now(ZoneOffset.UTC))
                .userId(entity.getUserId())
                .id(entity.getId())
                .studyPrivate(entity.getIsPrivate())
                .build();
    }

    private static CreatedStudyBasicInfos toCreatedStudyBasicInfos(StudyEntity entity) {
        return CreatedStudyBasicInfos.builder()
                .creationDate(ZonedDateTime.now(ZoneOffset.UTC))
                .userId(entity.getUserId())
                .id(entity.getId())
                .caseFormat(entity.getCaseFormat())
                .studyPrivate(entity.isPrivate())
                .build();
    }

    public Flux<CreatedStudyBasicInfos> getStudyList(String userId) {
        return Flux.fromStream(() -> studyRepository.findByUserIdOrIsPrivate(userId, false).stream())
            .map(StudyService::toCreatedStudyBasicInfos)
            .sort(Comparator.comparing(CreatedStudyBasicInfos::getCreationDate).reversed());
    }

    public Flux<CreatedStudyBasicInfos> getStudyListMetadata(List<UUID> uuids) {
        return Flux.fromStream(() -> studyRepository.findAllById(uuids).stream().map(StudyService::toCreatedStudyBasicInfos));
    }

    Flux<BasicStudyInfos> getStudyCreationRequests(String userId) {
        return Flux.fromStream(() -> studyCreationRequestRepository.findByUserIdOrIsPrivate(userId, false).stream())
            .map(StudyService::toBasicStudyInfos)
            .sort(Comparator.comparing(BasicStudyInfos::getCreationDate).reversed());
    }

    public Mono<BasicStudyInfos> createStudy(UUID caseUuid, String userId, Boolean isPrivate, UUID studyUuid) {
        AtomicReference<Long> startTime = new AtomicReference<>();
        return insertStudyCreationRequest(userId, isPrivate, studyUuid)
                .doOnSubscribe(x -> startTime.set(System.nanoTime()))
                .map(StudyService::toBasicStudyInfos)
                .doOnSuccess(s -> Mono.zip(persistentStore(caseUuid, s.getId(), userId, isPrivate), getCaseFormat(caseUuid))
                        .flatMap(t -> {
                            LoadFlowParameters loadFlowParameters = LoadFlowParameters.load();
                            return insertStudy(s.getId(), userId, isPrivate, t.getT1().getNetworkUuid(), t.getT1().getNetworkId(),
                                    t.getT2(), caseUuid, false, toEntity(loadFlowParameters));
                        })
                        .subscribeOn(Schedulers.boundedElastic())
                        .doOnError(throwable -> LOGGER.error(throwable.toString(), throwable))
                        .doFinally(st -> {
                            deleteStudyIfNotCreationInProgress(s.getId(), userId).subscribe();
                            LOGGER.trace("Create study '{}' : {} seconds", s.getId(), TimeUnit.NANOSECONDS.toSeconds(System.nanoTime() - startTime.get()));
                        })
                        .subscribe()
                );
    }

    public Mono<BasicStudyInfos> createStudy(Mono<FilePart> caseFile, String userId, Boolean isPrivate, UUID studyUuid) {
        AtomicReference<Long> startTime = new AtomicReference<>();
        return insertStudyCreationRequest(userId, isPrivate, studyUuid)
                .doOnSubscribe(x -> startTime.set(System.nanoTime()))
                .map(StudyService::toBasicStudyInfos)
                .doOnSuccess(s -> importCase(caseFile, s.getId(), userId, isPrivate)
                        .flatMap(uuid ->
                                Mono.zip(persistentStore(uuid, s.getId(), userId, isPrivate), getCaseFormat(uuid))
                                        .flatMap(t -> {
                                            LoadFlowParameters loadFlowParameters = new LoadFlowParameters();
                                            return insertStudy(s.getId(), userId, isPrivate, t.getT1().getNetworkUuid(), t.getT1().getNetworkId(),
                                                    t.getT2(), uuid, true, toEntity(loadFlowParameters));
                                        }))
                        .subscribeOn(Schedulers.boundedElastic())
                        .doOnError(throwable -> LOGGER.error(throwable.toString(), throwable))
                        .doFinally(r -> {
                            deleteStudyIfNotCreationInProgress(s.getId(), userId).subscribe();  // delete the study if the creation has been canceled
                            LOGGER.trace("Create study '{}' : {} seconds", s.getId(), TimeUnit.NANOSECONDS.toSeconds(System.nanoTime() - startTime.get()));
                        })
                        .subscribe()
                );
    }

    public Mono<StudyInfos> getCurrentUserStudy(UUID studyUuid, String headerUserId) {
        Mono<StudyEntity> studyMono = getStudy(studyUuid);
        return studyMono.flatMap(study -> {
            if (study.isPrivate() && !study.getUserId().equals(headerUserId)) {
                return Mono.error(new StudyException(NOT_ALLOWED));
            } else {
                return Mono.just(study);
            }
        }).map(StudyService::toStudyInfos);
    }

    @Transactional(readOnly = true)
    public StudyEntity doGetStudy(UUID studyUuid) {
        return studyRepository.findById(studyUuid).orElse(null);
    }

    @Transactional
    public StudyEntity doGetStudyAndUpdateIsPrivate(UUID studyUuid, String headerUserId, boolean toPrivate) {
        StudyEntity studyEntity = doGetStudy(studyUuid);
        if (studyEntity != null) {
            //only the owner of a study can change the access rights
            if (!headerUserId.equals(studyEntity.getUserId())) {
                throw new StudyException(NOT_ALLOWED);
            }
            studyEntity.setPrivate(toPrivate);
        }
        return studyEntity;
    }

    public Mono<StudyEntity> getStudy(UUID studyUuid) {
        return Mono.fromCallable(() -> self.doGetStudy(studyUuid));
    }

    public Mono<StudyEntity> getStudyAndUpdateIsPrivate(UUID studyUuid, String headerUserId, boolean toPrivate) {
        return Mono.fromCallable(() -> self.doGetStudyAndUpdateIsPrivate(studyUuid, headerUserId, toPrivate));
    }

    Flux<CreatedStudyBasicInfos> searchStudies(@NonNull String query) {
        return Mono.fromCallable(() -> studyInfosService.search(query)).flatMapMany(Flux::fromIterable);
    }

    public static String escapeLucene(String s) {
        StringBuilder sb = new StringBuilder();

        for (int i = 0; i < s.length(); ++i) {
            char c = s.charAt(i);
            switch (c) {
                case '+':
                case '\\':
                case '-':
                case '!':
                case '(':
                case ')':
                case ':':
                case '^':
                case '[':
                case ']':
                case '"':
                case '{':
                case '}':
                case '~':
                case '*':
                case '?':
                case '|':
                case '&':
                case '/':

                case ' ': // white space has to be escaped, too
                    sb.append('\\');
                    break;
                default:
                    // do nothing but appease sonarlint
            }

            sb.append(c);
        }

        return sb.toString();
    }

    Flux<EquipmentInfos> searchEquipments(@NonNull UUID studyUuid, @NonNull String userInput,
        EquipmentInfosService.FieldSelector fieldSelector) {
        return networkStoreService
                .getNetworkUuid(studyUuid)
                .flatMapIterable(networkUuid -> {
                    String query = buildEquipmentSearchQuery(userInput, fieldSelector, networkUuid);
                    return equipmentInfosService.search(query);
                });
    }

    private String buildEquipmentSearchQuery(String userInput, EquipmentInfosService.FieldSelector fieldSelector, UUID networkUuid) {
        return String.format("networkUuid.keyword:(%s) AND %s:(*%s*)", networkUuid,
            fieldSelector == EquipmentInfosService.FieldSelector.NAME ? "equipmentName.fullascii" : "equipmentId.fullascii",
            escapeLucene(userInput));
    }

    @Transactional
    public Optional<DeleteStudyInfos> doDeleteStudyIfNotCreationInProgress(UUID studyUuid, String userId) {
        Optional<StudyCreationRequestEntity> studyCreationRequestEntity = studyCreationRequestRepository.findById(studyUuid);
        UUID networkUuid = null;
        List<UUID> groupsUuids = new ArrayList<>();
        if (studyCreationRequestEntity.isEmpty()) {
            networkUuid = networkStoreService.doGetNetworkUuid(studyUuid).orElse(null);
            groupsUuids = networkModificationTreeService.getAllModificationGroupUuids(studyUuid);
            studyRepository.findById(studyUuid).ifPresent(s -> {
                if (!s.getUserId().equals(userId)) {
                    throw new StudyException(NOT_ALLOWED);
                }
                networkModificationTreeService.doDeleteTree(studyUuid);
                studyRepository.deleteById(studyUuid);
                studyInfosService.deleteByUuid(studyUuid);
                emitStudiesChanged(studyUuid, userId, s.isPrivate());
            });
        } else {
            studyCreationRequestRepository.deleteById(studyCreationRequestEntity.get().getId());
            emitStudiesChanged(studyUuid, userId, studyCreationRequestEntity.get().getIsPrivate());
        }
        return networkUuid != null ? Optional.of(new DeleteStudyInfos(networkUuid, groupsUuids)) : Optional.empty();
    }

    public Mono<Void> deleteStudyIfNotCreationInProgress(UUID studyUuid, String userId) {
        AtomicReference<Long> startTime = new AtomicReference<>(null);
        return Mono.fromCallable(() -> self.doDeleteStudyIfNotCreationInProgress(studyUuid, userId))
            .flatMap(Mono::justOrEmpty)
            .map(u -> {
                startTime.set(System.nanoTime());
                return u;
            })
            .publish(deleteStudyInfosMono ->
                Mono.when(// in parallel
                    deleteStudyInfosMono.flatMapMany(infos -> Flux.fromIterable(infos.getGroupsUuids())).flatMap(networkModificationService::deleteModifications),
                    deleteStudyInfosMono.flatMap(infos -> deleteEquipmentIndexes(infos.getNetworkUuid())),
                    deleteStudyInfosMono.flatMap(infos -> reportService.deleteReport(infos.getNetworkUuid())),
                    deleteStudyInfosMono.flatMap(infos -> networkStoreService.deleteNetwork(infos.getNetworkUuid()))
                )
            )
            .doOnSuccess(r -> {
                if (startTime.get() != null) {
                    LOGGER.trace("Delete study '{}' : {} seconds", studyUuid, TimeUnit.NANOSECONDS.toSeconds(System.nanoTime() - startTime.get()));
                }
            })
            .doOnError(throwable -> LOGGER.error(throwable.toString(), throwable));
    }

    public Mono<Void> deleteEquipmentIndexes(UUID networkUuid) {
        AtomicReference<Long> startTime = new AtomicReference<>();
        return Mono.fromRunnable(() -> equipmentInfosService.deleteAll(networkUuid))
            .doOnSubscribe(x -> startTime.set(System.nanoTime()))
            .then()
            .doFinally(x -> LOGGER.trace("Indexes deletion for network '{}' : {} seconds", networkUuid, TimeUnit.NANOSECONDS.toSeconds(System.nanoTime() - startTime.get())));
    }

    private Mono<CreatedStudyBasicInfos> insertStudy(UUID studyUuid, String userId, boolean isPrivate, UUID networkUuid, String networkId,
                                                     String caseFormat, UUID caseUuid, boolean casePrivate, LoadFlowParametersEntity loadFlowParameters) {
        return insertStudyEntity(studyUuid, userId, isPrivate, networkUuid, networkId, caseFormat, caseUuid, casePrivate, loadFlowParameters)
            .map(StudyService::toCreatedStudyBasicInfos)
            .map(studyInfosService::add)
            .doOnSuccess(infos -> emitStudiesChanged(studyUuid, userId, isPrivate));
    }

    private Mono<StudyCreationRequestEntity> insertStudyCreationRequest(String userId, boolean isPrivate, UUID studyUuid) {
        return insertStudyCreationRequestEntity(userId, isPrivate, studyUuid)
            .doOnSuccess(s -> emitStudiesChanged(s.getId(), userId, isPrivate));
    }

    private Mono<String> getCaseFormat(UUID caseUuid) {
        String path = UriComponentsBuilder.fromPath(DELIMITER + CASE_API_VERSION + "/cases/{caseUuid}/format")
            .buildAndExpand(caseUuid)
            .toUriString();

        return webClient.get()
            .uri(caseServerBaseUri + path)
            .retrieve()
            .bodyToMono(String.class)
            .publishOn(Schedulers.boundedElastic())
            .log(ROOT_CATEGORY_REACTOR, Level.FINE);
    }

    private Mono<? extends Throwable> handleStudyCreationError(UUID studyUuid, String userId, boolean isPrivate, ClientResponse clientResponse, String serverName) {
        return clientResponse.bodyToMono(String.class)
            .switchIfEmpty(Mono.just("{\"message\": \"" + serverName + ": " + clientResponse.statusCode() + "\"}"))
            .flatMap(body -> {
                try {
                    JsonNode node = new ObjectMapper().readTree(body).path("message");
                    if (!node.isMissingNode()) {
                        emitStudyCreationError(studyUuid, userId, isPrivate, node.asText());
                    } else {
                        emitStudyCreationError(studyUuid, userId, isPrivate, body);
                    }
                } catch (JsonProcessingException e) {
                    if (!body.isEmpty()) {
                        emitStudyCreationError(studyUuid, userId, isPrivate, body);
                    }
                }
                return Mono.error(new StudyException(STUDY_CREATION_FAILED));
            });
    }

    Mono<UUID> importCase(Mono<FilePart> multipartFile, UUID studyUuid, String userId, boolean isPrivate) {
        return multipartFile
            .flatMap(file -> {
                MultipartBodyBuilder multipartBodyBuilder = new MultipartBodyBuilder();
                multipartBodyBuilder.part("file", file);

                return webClient.post()
                    .uri(caseServerBaseUri + "/" + CASE_API_VERSION + "/cases/private")
                    .header(HttpHeaders.CONTENT_TYPE, MediaType.MULTIPART_FORM_DATA.toString())
                    .body(BodyInserters.fromMultipartData(multipartBodyBuilder.build()))
                    .retrieve()
                    .onStatus(httpStatus -> httpStatus != HttpStatus.OK, clientResponse ->
                        handleStudyCreationError(studyUuid, userId, isPrivate, clientResponse, "case-server")
                    )
                    .bodyToMono(UUID.class)
                    .publishOn(Schedulers.boundedElastic())
                    .log(ROOT_CATEGORY_REACTOR, Level.FINE);
            })
            .doOnError(t -> !(t instanceof StudyException), t -> emitStudyCreationError(studyUuid, userId, isPrivate, t.getMessage()));
    }

    Mono<byte[]> getVoltageLevelSvg(UUID studyUuid, String voltageLevelId, DiagramParameters diagramParameters, UUID nodeUuid) {
        return Mono.zip(networkStoreService.getNetworkUuid(studyUuid), getVariantId(nodeUuid)).flatMap(tuple -> {
            UUID networkUuid = tuple.getT1();
            String variantId = tuple.getT2();

            var uriComponentsBuilder = UriComponentsBuilder.fromPath(DELIMITER + SINGLE_LINE_DIAGRAM_API_VERSION + "/svg/{networkUuid}/{voltageLevelId}")
                .queryParam(QUERY_PARAM_USE_NAME, diagramParameters.isUseName())
                .queryParam(QUERY_PARAM_CENTER_LABEL, diagramParameters.isLabelCentered())
                .queryParam(QUERY_PARAM_DIAGONAL_LABEL, diagramParameters.isDiagonalLabel())
                .queryParam(QUERY_PARAM_TOPOLOGICAL_COLORING, diagramParameters.isTopologicalColoring());
            if (diagramParameters.getComponentLibrary() != null) {
                uriComponentsBuilder.queryParam(QUERY_PARAM_COMPONENT_LIBRARY, diagramParameters.getComponentLibrary());
            }
            if (!StringUtils.isBlank(variantId)) {
                uriComponentsBuilder.queryParam(QUERY_PARAM_VARIANT_ID, variantId);
            }

            var path = uriComponentsBuilder
                .buildAndExpand(networkUuid, voltageLevelId)
                .toUriString();

            return webClient.get()
                .uri(singleLineDiagramServerBaseUri + path)
                .retrieve()
                .bodyToMono(byte[].class);
        });
    }

    Mono<String> getVoltageLevelSvgAndMetadata(UUID studyUuid, String voltageLevelId, DiagramParameters diagramParameters, UUID nodeUuid) {
        return Mono.zip(networkStoreService.getNetworkUuid(studyUuid), getVariantId(nodeUuid)).flatMap(tuple -> {
            UUID networkUuid = tuple.getT1();
            String variantId = tuple.getT2();

            var uriComponentsBuilder = UriComponentsBuilder.fromPath(DELIMITER + SINGLE_LINE_DIAGRAM_API_VERSION + "/svg-and-metadata/{networkUuid}/{voltageLevelId}")
                .queryParam(QUERY_PARAM_USE_NAME, diagramParameters.isUseName())
                .queryParam(QUERY_PARAM_CENTER_LABEL, diagramParameters.isLabelCentered())
                .queryParam(QUERY_PARAM_DIAGONAL_LABEL, diagramParameters.isDiagonalLabel())
                .queryParam(QUERY_PARAM_TOPOLOGICAL_COLORING, diagramParameters.isTopologicalColoring());
            if (diagramParameters.getComponentLibrary() != null) {
                uriComponentsBuilder.queryParam(QUERY_PARAM_COMPONENT_LIBRARY, diagramParameters.getComponentLibrary());
            }
            if (!StringUtils.isBlank(variantId)) {
                uriComponentsBuilder.queryParam(QUERY_PARAM_VARIANT_ID, variantId);
            }
            var path = uriComponentsBuilder
                .buildAndExpand(networkUuid, voltageLevelId)
                .toUriString();

            return webClient.get()
                .uri(singleLineDiagramServerBaseUri + path)
                .retrieve()
                .bodyToMono(String.class);
        });
    }

    private Mono<NetworkInfos> persistentStore(UUID caseUuid, UUID studyUuid, String userId, boolean isPrivate) {
        String path = UriComponentsBuilder.fromPath(DELIMITER + NETWORK_CONVERSION_API_VERSION + "/networks")
            .queryParam(CASE_UUID, caseUuid)
            .buildAndExpand()
            .toUriString();

        return webClient.post()
            .uri(networkConversionServerBaseUri + path)
            .retrieve()
            .onStatus(httpStatus -> httpStatus != HttpStatus.OK, clientResponse ->
                handleStudyCreationError(studyUuid, userId, isPrivate, clientResponse, "network-conversion-server")
            )
            .bodyToMono(NetworkInfos.class)
            .publishOn(Schedulers.boundedElastic())
            .log(ROOT_CATEGORY_REACTOR, Level.FINE)
            .doOnError(t -> !(t instanceof StudyException), t -> emitStudyCreationError(studyUuid, userId, isPrivate, t.getMessage()));
    }

    Mono<String> getLinesGraphics(UUID networkUuid) {
        String path = UriComponentsBuilder.fromPath(DELIMITER + GEO_DATA_API_VERSION + "/lines")
            .queryParam(NETWORK_UUID, networkUuid)
            .buildAndExpand()
            .toUriString();

        return webClient.get()
            .uri(geoDataServerBaseUri + path)
            .retrieve()
            .bodyToMono(String.class);
    }

    Mono<String> getSubstationsGraphics(UUID networkUuid) {
        String path = UriComponentsBuilder.fromPath(DELIMITER + GEO_DATA_API_VERSION + "/substations")
            .queryParam(NETWORK_UUID, networkUuid)
            .buildAndExpand()
            .toUriString();

        return webClient.get()
            .uri(geoDataServerBaseUri + path)
            .retrieve()
            .bodyToMono(String.class);
    }

    Mono<Boolean> caseExists(UUID caseUuid) {
        String path = UriComponentsBuilder.fromPath(DELIMITER + CASE_API_VERSION + "/cases/{caseUuid}/exists")
            .buildAndExpand(caseUuid)
            .toUriString();

        return webClient.get()
            .uri(caseServerBaseUri + path)
            .retrieve()
            .bodyToMono(Boolean.class);
    }

    Mono<String> getEquipmentsMapData(UUID networkUuid, String variantId, List<String> substationsIds, String equipmentPath) {
        UriComponentsBuilder builder = UriComponentsBuilder.fromPath(DELIMITER + NETWORK_MAP_API_VERSION + "/" + equipmentPath + "/{networkUuid}");
        if (substationsIds != null) {
            builder = builder.queryParam(QUERY_PARAM_SUBSTATION_ID, substationsIds);
        }
        if (!StringUtils.isBlank(variantId)) {
            builder = builder.queryParam(QUERY_PARAM_VARIANT_ID, variantId);
        }
        String path = builder.buildAndExpand(networkUuid).toUriString();

        return webClient.get()
            .uri(networkMapServerBaseUri + path)
            .retrieve()
            .bodyToMono(String.class);
    }

    Mono<String> getSubstationsMapData(UUID studyUuid, UUID nodeUuid, List<String> substationsIds) {
        return Mono.zip(networkStoreService.getNetworkUuid(studyUuid), getVariantId(nodeUuid)).flatMap(tuple ->
            getEquipmentsMapData(tuple.getT1(), tuple.getT2(), substationsIds, "substations")
        );
    }

    Mono<String> getLinesMapData(UUID studyUuid, UUID nodeUuid, List<String> substationsIds) {
        return Mono.zip(networkStoreService.getNetworkUuid(studyUuid), getVariantId(nodeUuid)).flatMap(tuple ->
            getEquipmentsMapData(tuple.getT1(), tuple.getT2(), substationsIds, "lines")
        );
    }

    Mono<String> getTwoWindingsTransformersMapData(UUID studyUuid, UUID nodeUuid, List<String> substationsIds) {
        return Mono.zip(networkStoreService.getNetworkUuid(studyUuid), getVariantId(nodeUuid)).flatMap(tuple ->
            getEquipmentsMapData(tuple.getT1(), tuple.getT2(), substationsIds, "2-windings-transformers")
        );
    }

    Mono<String> getThreeWindingsTransformersMapData(UUID studyUuid, UUID nodeUuid, List<String> substationsIds) {
        return Mono.zip(networkStoreService.getNetworkUuid(studyUuid), getVariantId(nodeUuid)).flatMap(tuple ->
            getEquipmentsMapData(tuple.getT1(), tuple.getT2(), substationsIds, "3-windings-transformers")
        );
    }

    Mono<String> getGeneratorsMapData(UUID studyUuid, UUID nodeUuid, List<String> substationsIds) {
        return Mono.zip(networkStoreService.getNetworkUuid(studyUuid), getVariantId(nodeUuid)).flatMap(tuple ->
            getEquipmentsMapData(tuple.getT1(), tuple.getT2(), substationsIds, "generators")
        );
    }

    Mono<String> getBatteriesMapData(UUID studyUuid, UUID nodeUuid, List<String> substationsIds) {
        return Mono.zip(networkStoreService.getNetworkUuid(studyUuid), getVariantId(nodeUuid)).flatMap(tuple ->
            getEquipmentsMapData(tuple.getT1(), tuple.getT2(), substationsIds, "batteries")
        );
    }

    Mono<String> getDanglingLinesMapData(UUID studyUuid, UUID nodeUuid, List<String> substationsIds) {
        return Mono.zip(networkStoreService.getNetworkUuid(studyUuid), getVariantId(nodeUuid)).flatMap(tuple ->
            getEquipmentsMapData(tuple.getT1(), tuple.getT2(), substationsIds, "dangling-lines")
        );
    }

    Mono<String> getHvdcLinesMapData(UUID studyUuid, UUID nodeUuid, List<String> substationsIds) {
        return Mono.zip(networkStoreService.getNetworkUuid(studyUuid), getVariantId(nodeUuid)).flatMap(tuple ->
            getEquipmentsMapData(tuple.getT1(), tuple.getT2(), substationsIds, "hvdc-lines")
        );
    }

    Mono<String> getLccConverterStationsMapData(UUID studyUuid, UUID nodeUuid, List<String> substationsIds) {
        return Mono.zip(networkStoreService.getNetworkUuid(studyUuid), getVariantId(nodeUuid)).flatMap(tuple ->
            getEquipmentsMapData(tuple.getT1(), tuple.getT2(), substationsIds, "lcc-converter-stations")
        );
    }

    Mono<String> getVscConverterStationsMapData(UUID studyUuid, UUID nodeUuid, List<String> substationsIds) {
        return Mono.zip(networkStoreService.getNetworkUuid(studyUuid), getVariantId(nodeUuid)).flatMap(tuple ->
            getEquipmentsMapData(tuple.getT1(), tuple.getT2(), substationsIds, "vsc-converter-stations")
        );
    }

    Mono<String> getLoadsMapData(UUID studyUuid, UUID nodeUuid, List<String> substationsIds) {
        return Mono.zip(networkStoreService.getNetworkUuid(studyUuid), getVariantId(nodeUuid)).flatMap(tuple ->
            getEquipmentsMapData(tuple.getT1(), tuple.getT2(), substationsIds, "loads")
        );
    }

    Mono<String> getShuntCompensatorsMapData(UUID studyUuid, UUID nodeUuid, List<String> substationsIds) {
        return Mono.zip(networkStoreService.getNetworkUuid(studyUuid), getVariantId(nodeUuid)).flatMap(tuple ->
            getEquipmentsMapData(tuple.getT1(), tuple.getT2(), substationsIds, "shunt-compensators")
        );
    }

    Mono<String> getStaticVarCompensatorsMapData(UUID studyUuid, UUID nodeUuid, List<String> substationsIds) {
        return Mono.zip(networkStoreService.getNetworkUuid(studyUuid), getVariantId(nodeUuid)).flatMap(tuple ->
            getEquipmentsMapData(tuple.getT1(), tuple.getT2(), substationsIds, "static-var-compensators")
        );
    }

    Mono<String> getAllMapData(UUID studyUuid, UUID nodeUuid, List<String> substationsIds) {
        return Mono.zip(networkStoreService.getNetworkUuid(studyUuid), getVariantId(nodeUuid)).flatMap(tuple ->
            getEquipmentsMapData(tuple.getT1(), tuple.getT2(), substationsIds, "all")
        );
    }

    Mono<Void> changeSwitchState(UUID studyUuid, String switchId, boolean open, UUID nodeUuid) {
        return Mono.zip(getModificationGroupUuid(nodeUuid), getVariantId(nodeUuid)).flatMap(tuple -> {
            UUID groupUuid = tuple.getT1();
            String variantId = tuple.getT2();

            Mono<Void> monoUpdateLfState = updateLoadFlowResultAndStatus(nodeUuid, null, LoadFlowStatus.NOT_DONE)
                .doOnSuccess(e -> emitStudyChanged(studyUuid, nodeUuid, UPDATE_TYPE_LOADFLOW_STATUS))
                .then(invalidateSecurityAnalysisStatus(nodeUuid)
                    .doOnSuccess(e -> emitStudyChanged(studyUuid, nodeUuid, UPDATE_TYPE_SECURITY_ANALYSIS_STATUS)))
                .doOnSuccess(e -> emitStudyChanged(studyUuid, nodeUuid, UPDATE_TYPE_SWITCH));

            return networkModificationService.changeSwitchState(studyUuid, switchId, open, groupUuid, variantId)
                .flatMap(modification -> Flux.fromIterable(modification.getSubstationIds()))
                .collect(Collectors.toSet())
                .doOnSuccess(substationIds ->
                    emitStudyChanged(studyUuid, nodeUuid, UPDATE_TYPE_STUDY, substationIds)
                )
                .then(monoUpdateLfState);
        });
    }

    public Mono<Void> applyGroovyScript(UUID studyUuid, String groovyScript, UUID nodeUuid) {
        return Mono.zip(getModificationGroupUuid(nodeUuid), getVariantId(nodeUuid)).flatMap(tuple -> {
            UUID groupUuid = tuple.getT1();
            String variantId = tuple.getT2();

            Mono<Void> monoUpdateLfState = updateLoadFlowResultAndStatus(nodeUuid, null, LoadFlowStatus.NOT_DONE)
                .doOnSuccess(e -> emitStudyChanged(studyUuid, nodeUuid, UPDATE_TYPE_LOADFLOW_STATUS))
                .then(invalidateSecurityAnalysisStatus(nodeUuid)
                    .doOnSuccess(e -> emitStudyChanged(studyUuid, nodeUuid, UPDATE_TYPE_SECURITY_ANALYSIS_STATUS)));

            return networkModificationService.applyGroovyScript(studyUuid, groovyScript, groupUuid, variantId)
                .flatMap(modification -> Flux.fromIterable(modification.getSubstationIds()))
                .collect(Collectors.toSet())
                .doOnSuccess(substationIds ->
                    emitStudyChanged(studyUuid, nodeUuid, UPDATE_TYPE_STUDY, substationIds)
                )
                .then(monoUpdateLfState);
        });
    }

    Mono<Void> runLoadFlow(UUID studyUuid, UUID nodeUuid) {
        return setLoadFlowRunning(studyUuid, nodeUuid).then(Mono.zip(networkStoreService.getNetworkUuid(studyUuid), getLoadFlowProvider(studyUuid), getVariantId(nodeUuid))).flatMap(tuple3 -> {
            UUID networkUuid = tuple3.getT1();
            String provider = tuple3.getT2();
            String variantId = tuple3.getT3();
            var uriComponentsBuilder = UriComponentsBuilder.fromPath(DELIMITER + LOADFLOW_API_VERSION + "/networks/{networkUuid}/run")
                .queryParam("reportId", networkUuid.toString()).queryParam("reportName", "loadflow").queryParam("overwrite", true);
            if (!provider.isEmpty()) {
                uriComponentsBuilder.queryParam("provider", provider);
            }
            if (!StringUtils.isBlank(variantId)) {
                uriComponentsBuilder.queryParam(QUERY_PARAM_VARIANT_ID, variantId);
            }
            var path = uriComponentsBuilder
                .buildAndExpand(networkUuid)
                .toUriString();
            return webClient.put()
                .uri(loadFlowServerBaseUri + path)
                .contentType(MediaType.APPLICATION_JSON)
                .body(getLoadFlowParameters(studyUuid), LoadFlowParameters.class)
                .retrieve()
                .bodyToMono(LoadFlowResult.class)
                .flatMap(result -> updateLoadFlowResultAndStatus(nodeUuid, result, result.isOk() ? LoadFlowStatus.CONVERGED : LoadFlowStatus.DIVERGED, false))
                .doOnError(e -> updateLoadFlowStatus(nodeUuid, LoadFlowStatus.NOT_DONE).subscribe())
                .doOnCancel(() -> updateLoadFlowStatus(nodeUuid, LoadFlowStatus.NOT_DONE).subscribe());
        }).doFinally(s ->
            emitStudyChanged(studyUuid, nodeUuid, UPDATE_TYPE_LOADFLOW)
        );
    }

    private Mono<Void> setLoadFlowRunning(UUID studyUuid, UUID nodeUuid) {
        return updateLoadFlowStatus(nodeUuid, LoadFlowStatus.RUNNING)
            .doOnSuccess(s -> emitStudyChanged(studyUuid, nodeUuid, UPDATE_TYPE_LOADFLOW_STATUS));
    }

    public Mono<Collection<String>> getExportFormats() {
        String path = UriComponentsBuilder.fromPath(DELIMITER + NETWORK_CONVERSION_API_VERSION + "/export/formats")
            .toUriString();

        ParameterizedTypeReference<Collection<String>> typeRef = new ParameterizedTypeReference<Collection<String>>() {
        };

        return webClient.get()
            .uri(networkConversionServerBaseUri + path)
            .retrieve()
            .bodyToMono(typeRef);
    }

    public Mono<ExportNetworkInfos> exportNetwork(UUID studyUuid, String format) {
        Mono<UUID> networkUuidMono = networkStoreService.getNetworkUuid(studyUuid);

        return networkUuidMono.flatMap(uuid -> {
            String path = UriComponentsBuilder.fromPath(DELIMITER + NETWORK_CONVERSION_API_VERSION + "/networks/{networkUuid}/export/{format}")
                .buildAndExpand(uuid, format)
                .toUriString();

            Mono<ResponseEntity<byte[]>> responseEntity = webClient.get()
                .uri(networkConversionServerBaseUri + path)
                .retrieve()
                .toEntity(byte[].class);

            return responseEntity.map(res -> {
                byte[] bytes = res.getBody();
                String filename = res.getHeaders().getContentDisposition().getFilename();
                return new ExportNetworkInfos(filename, bytes);
            });
        });
    }

    public Mono<StudyInfos> changeStudyAccessRights(UUID studyUuid, String headerUserId, boolean toPrivate) {
        return getStudyAndUpdateIsPrivate(studyUuid, headerUserId, toPrivate)
            .switchIfEmpty(Mono.error(new StudyException(STUDY_NOT_FOUND)))
            .map(StudyService::toStudyInfos);
    }

    public Mono<Void> changeLineStatus(UUID studyUuid, String lineId, String status, UUID nodeUuid) {
        return Mono.zip(getModificationGroupUuid(nodeUuid), getVariantId(nodeUuid)).flatMap(tuple -> {
            UUID groupUuid = tuple.getT1();
            String variantId = tuple.getT2();

            Mono<Void> monoUpdateLfState = updateLoadFlowResultAndStatus(nodeUuid, null, LoadFlowStatus.NOT_DONE)
                .doOnSuccess(e -> emitStudyChanged(studyUuid, nodeUuid, UPDATE_TYPE_LOADFLOW_STATUS))
                .then(invalidateSecurityAnalysisStatus(nodeUuid)
                    .doOnSuccess(e -> emitStudyChanged(studyUuid, nodeUuid, UPDATE_TYPE_SECURITY_ANALYSIS_STATUS)))
                .doOnSuccess(e -> emitStudyChanged(studyUuid, nodeUuid, UPDATE_TYPE_LINE));

            return networkModificationService.applyLineChanges(studyUuid, lineId, status, groupUuid, variantId)
                .flatMap(modification -> Flux.fromIterable(modification.getSubstationIds()))
                .collect(Collectors.toSet())
                .doOnSuccess(substationIds ->
                    emitStudyChanged(studyUuid, nodeUuid, UPDATE_TYPE_STUDY, substationIds)
                )
                .then(monoUpdateLfState);
        });
    }

    private void emitStudiesChanged(UUID studyUuid, String userId, boolean isPrivateStudy) {
        sendUpdateMessage(MessageBuilder.withPayload("")
            .setHeader(HEADER_USER_ID, userId)
            .setHeader(HEADER_STUDY_UUID, studyUuid)
            .setHeader(HEADER_IS_PUBLIC_STUDY, !isPrivateStudy)
            .setHeader(HEADER_UPDATE_TYPE, UPDATE_TYPE_STUDIES)
            .build());
    }

    private void emitStudyChanged(UUID studyUuid, UUID nodeUuid, String updateType) {
        sendUpdateMessage(MessageBuilder.withPayload("")
            .setHeader(HEADER_STUDY_UUID, studyUuid)
            .setHeader(HEADER_NODE, nodeUuid)
            .setHeader(HEADER_UPDATE_TYPE, updateType)
            .build()
        );
    }

    private void emitStudyCreationError(UUID studyUuid, String userId, boolean isPrivate, String errorMessage) {
        sendUpdateMessage(MessageBuilder.withPayload("")
            .setHeader(HEADER_STUDY_UUID, studyUuid)
            .setHeader(HEADER_USER_ID, userId)
            .setHeader(HEADER_IS_PUBLIC_STUDY, !isPrivate)
            .setHeader(HEADER_UPDATE_TYPE, UPDATE_TYPE_STUDIES)
            .setHeader(HEADER_ERROR, errorMessage)
            .build()
        );
    }

    private void emitStudyChanged(UUID studyUuid, UUID nodeUuid, String updateType, Set<String> substationsIds) {
        sendUpdateMessage(MessageBuilder.withPayload("")
            .setHeader(HEADER_STUDY_UUID, studyUuid)
            .setHeader(HEADER_NODE, nodeUuid)
            .setHeader(HEADER_UPDATE_TYPE, updateType)
            .setHeader(HEADER_UPDATE_TYPE_SUBSTATIONS_IDS, substationsIds)
            .build()
        );
    }

    private void emitStudyEquipmentDeleted(UUID studyUuid, UUID nodeUuid, String updateType, Set<String> substationsIds, String equipmentType, String equipmentId) {
        sendUpdateMessage(MessageBuilder.withPayload("")
            .setHeader(HEADER_STUDY_UUID, studyUuid)
            .setHeader(HEADER_NODE, nodeUuid)
            .setHeader(HEADER_UPDATE_TYPE, updateType)
            .setHeader(HEADER_UPDATE_TYPE_SUBSTATIONS_IDS, substationsIds)
            .setHeader(HEADER_UPDATE_TYPE_DELETED_EQUIPMENT_TYPE, equipmentType)
            .setHeader(HEADER_UPDATE_TYPE_DELETED_EQUIPMENT_ID, equipmentId)
            .build()
        );
    }

    public Mono<Void> assertCaseExists(UUID caseUuid) {
        Mono<Boolean> caseExists = caseExists(caseUuid);
        return caseExists.flatMap(c -> Boolean.TRUE.equals(c) ? Mono.empty() : Mono.error(new StudyException(CASE_NOT_FOUND)));
    }

    public Mono<Void> assertLoadFlowRunnable(UUID nodeUuid) {
        return getLoadFlowStatus(nodeUuid)
            .switchIfEmpty(Mono.error(new StudyException(ELEMENT_NOT_FOUND)))
            .flatMap(lfs -> lfs.equals(LoadFlowStatus.NOT_DONE) ? Mono.empty() : Mono.error(new StudyException(LOADFLOW_NOT_RUNNABLE)));
    }

    private Mono<Void> assertLoadFlowNotRunning(UUID nodeUuid) {
        return getLoadFlowStatus(nodeUuid)
            .switchIfEmpty(Mono.error(new StudyException(ELEMENT_NOT_FOUND)))
            .flatMap(lfs -> lfs.equals(LoadFlowStatus.RUNNING) ? Mono.error(new StudyException(LOADFLOW_RUNNING)) : Mono.empty());
    }

    private Mono<Void> assertSecurityAnalysisNotRunning(UUID nodeUuid) {
        return getSecurityAnalysisStatus(nodeUuid)
            .flatMap(sas -> sas.equals(SecurityAnalysisStatus.RUNNING.name()) ? Mono.error(new StudyException(SECURITY_ANALYSIS_RUNNING)) : Mono.empty());
    }

    public Mono<Void> assertComputationNotRunning(UUID nodeUuid) {
        return assertLoadFlowNotRunning(nodeUuid).and(assertSecurityAnalysisNotRunning(nodeUuid));
    }

    public static LoadFlowParametersEntity toEntity(LoadFlowParameters parameters) {
        Objects.requireNonNull(parameters);
        return new LoadFlowParametersEntity(parameters.getVoltageInitMode(),
            parameters.isTransformerVoltageControlOn(),
            parameters.isNoGeneratorReactiveLimits(),
            parameters.isPhaseShifterRegulationOn(),
            parameters.isTwtSplitShuntAdmittance(),
            parameters.isSimulShunt(),
            parameters.isReadSlackBus(),
            parameters.isWriteSlackBus(),
            parameters.isDc(),
            parameters.isDistributedSlack(),
            parameters.getBalanceType());
    }

    public static LoadFlowParameters fromEntity(LoadFlowParametersEntity entity) {
        Objects.requireNonNull(entity);
        return new LoadFlowParameters(entity.getVoltageInitMode(),
            entity.isTransformerVoltageControlOn(),
            entity.isNoGeneratorReactiveLimits(),
            entity.isPhaseShifterRegulationOn(),
            entity.isTwtSplitShuntAdmittance(),
            entity.isSimulShunt(),
            entity.isReadSlackBus(),
            entity.isWriteSlackBus(),
            entity.isDc(),
            entity.isDistributedSlack(),
            entity.getBalanceType(),
            true, // FIXME to persist
            EnumSet.noneOf(Country.class), // FIXME to persist
            LoadFlowParameters.ConnectedComponentMode.MAIN); // FIXME to persist
    }

    public static LoadFlowResultEntity toEntity(LoadFlowResult result) {
        return result != null ?
            new LoadFlowResultEntity(result.isOk(),
                result.getMetrics(),
                result.getLogs(),
                result.getComponentResults().stream().map(StudyService::toEntity).collect(Collectors.toList())) : null;
    }

    public static LoadFlowResult fromEntity(LoadFlowResultEntity entity) {
        LoadFlowResult result = null;
        if (entity != null) {
            // This is a workaround to prepare the componentResultEmbeddables which will be used later in the webflux pipeline
            // The goal is to avoid LazyInitializationException
            @SuppressWarnings("unused")
            int ignoreSize = entity.getComponentResults().size();
            @SuppressWarnings("unused")
            int ignoreSize2 = entity.getMetrics().size();

            return new LoadFlowResultImpl(entity.isOk(),
                entity.getMetrics(),
                entity.getLogs(),
                entity.getComponentResults().stream().map(StudyService::fromEntity).collect(Collectors.toList()));
        }
        return result;
    }

    public static ComponentResultEmbeddable toEntity(LoadFlowResult.ComponentResult componentResult) {
        Objects.requireNonNull(componentResult);
        return new ComponentResultEmbeddable(componentResult.getConnectedComponentNum(),
            componentResult.getSynchronousComponentNum(),
            componentResult.getStatus(),
            componentResult.getIterationCount(),
            componentResult.getSlackBusId(),
            componentResult.getSlackBusActivePowerMismatch()
        );
    }

    public static LoadFlowResult.ComponentResult fromEntity(ComponentResultEmbeddable entity) {
        Objects.requireNonNull(entity);
        return new LoadFlowResultImpl.ComponentResultImpl(entity.getConnectedComponentNum(),
            entity.getSynchronousComponentNum(),
            entity.getStatus(),
            entity.getIterationCount(),
            entity.getSlackBusId(),
            entity.getSlackBusActivePowerMismatch());
    }

    @Transactional(readOnly = true)
    public LoadFlowParameters doGetLoadFlowParameters(UUID studyUuid) {
        return studyRepository.findById(studyUuid)
            .map(studyEntity -> fromEntity(studyEntity.getLoadFlowParameters()))
            .orElse(null);
    }

    public Mono<LoadFlowParameters> getLoadFlowParameters(UUID studyUuid) {
        return Mono.fromCallable(() -> self.doGetLoadFlowParameters(studyUuid));
    }

    Mono<Void> setLoadFlowParameters(UUID studyUuid, LoadFlowParameters parameters) {
        return updateLoadFlowParameters(studyUuid, toEntity(parameters != null ? parameters : LoadFlowParameters.load()))
            .then(invalidateLoadFlowStatusOnAllNodes(studyUuid))
            .doOnSuccess(e -> emitStudyChanged(studyUuid, null, UPDATE_TYPE_LOADFLOW_STATUS))
            .then(invalidateSecurityAnalysisStatusOnAllNodes(studyUuid))
            .doOnSuccess(e -> emitStudyChanged(studyUuid, null, UPDATE_TYPE_SECURITY_ANALYSIS_STATUS));
    }

    public Mono<Void> invalidateLoadFlowStatusOnAllNodes(UUID studyUuid) {
        return networkModificationTreeService.updateStudyLoadFlowStatus(studyUuid, LoadFlowStatus.NOT_DONE);
    }

    @Transactional(readOnly = true)
    public String doGetLoadFlowProvider(UUID studyUuid) {
        return studyRepository.findById(studyUuid)
            .map(StudyEntity::getLoadFlowProvider)
            .orElse("");
    }

    public Mono<String> getLoadFlowProvider(UUID studyUuid) {
        return Mono.fromCallable(() -> self.doGetLoadFlowProvider(studyUuid));
    }

    @Transactional
    public void doUpdateLoadFlowProvider(UUID studyUuid, String provider) {
        Optional<StudyEntity> studyEntity = studyRepository.findById(studyUuid);
        studyEntity.ifPresent(studyEntity1 -> studyEntity1.setLoadFlowProvider(provider));
    }

    public Mono<Void> updateLoadFlowProvider(UUID studyUuid, String provider) {
        Mono<Void> updateProvider = Mono.fromRunnable(() -> self.doUpdateLoadFlowProvider(studyUuid, provider));
        return updateProvider
            .then(networkModificationTreeService.updateStudyLoadFlowStatus(studyUuid, LoadFlowStatus.NOT_DONE))
            .doOnSuccess(e -> emitStudyChanged(studyUuid, null, UPDATE_TYPE_LOADFLOW_STATUS));
    }

    public Mono<UUID> runSecurityAnalysis(UUID studyUuid, List<String> contingencyListNames, String parameters, UUID nodeUuid) {
        Objects.requireNonNull(studyUuid);
        Objects.requireNonNull(contingencyListNames);
        Objects.requireNonNull(parameters);
        Objects.requireNonNull(nodeUuid);

        return Mono.zip(networkStoreService.getNetworkUuid(studyUuid), getLoadFlowProvider(studyUuid), getVariantId(nodeUuid)).flatMap(tuple3 -> {
            UUID networkUuid = tuple3.getT1();
            String provider = tuple3.getT2();
            String variantId = tuple3.getT3();

            String receiver;
            try {
                receiver = URLEncoder.encode(objectMapper.writeValueAsString(new Receiver(nodeUuid)), StandardCharsets.UTF_8);
            } catch (JsonProcessingException e) {
                return Mono.error(new UncheckedIOException(e));
            }
            var uriComponentsBuilder = UriComponentsBuilder.fromPath(DELIMITER + SECURITY_ANALYSIS_API_VERSION + "/networks/{networkUuid}/run-and-save");
            if (!provider.isEmpty()) {
                uriComponentsBuilder.queryParam("provider", provider);
            }
            if (!StringUtils.isBlank(variantId)) {
                uriComponentsBuilder.queryParam(QUERY_PARAM_VARIANT_ID, variantId);
            }
            var path = uriComponentsBuilder
                .queryParam("contingencyListName", contingencyListNames)
                .queryParam(QUERY_PARAM_RECEIVER, receiver)
                .buildAndExpand(networkUuid)
                .toUriString();

            return webClient
                .post()
                .uri(securityAnalysisServerBaseUri + path)
                .contentType(MediaType.APPLICATION_JSON)
                .body(BodyInserters.fromValue(parameters))
                .retrieve()
                .bodyToMono(UUID.class);
        }).flatMap(result ->
            updateSecurityAnalysisResultUuid(nodeUuid, result)
                .doOnSuccess(e -> emitStudyChanged(studyUuid, nodeUuid, StudyService.UPDATE_TYPE_SECURITY_ANALYSIS_STATUS))
                .thenReturn(result)
        );
    }

    public Mono<String> getSecurityAnalysisResult(UUID nodeUuid, List<String> limitTypes) {
        Objects.requireNonNull(limitTypes);

        return getSecurityAnalysisResultUuid(nodeUuid).flatMap(resultUuid ->
            Mono.justOrEmpty(resultUuid).flatMap(uuid -> {
                String path = UriComponentsBuilder.fromPath(DELIMITER + SECURITY_ANALYSIS_API_VERSION + "/results/{resultUuid}")
                    .queryParam("limitType", limitTypes)
                    .buildAndExpand(resultUuid)
                    .toUriString();
                return webClient
                    .get()
                    .uri(securityAnalysisServerBaseUri + path)
                    .retrieve()
                    .onStatus(httpStatus -> httpStatus == HttpStatus.NOT_FOUND, clientResponse -> Mono.error(new StudyException(SECURITY_ANALYSIS_NOT_FOUND)))
                    .bodyToMono(String.class);
            }));
    }

    public Mono<Integer> getContingencyCount(UUID studyUuid, List<String> contingencyListNames, UUID nodeUuid) {
        Objects.requireNonNull(studyUuid);
        Objects.requireNonNull(contingencyListNames);
        Objects.requireNonNull(nodeUuid);

        return Mono.zip(networkStoreService.getNetworkUuid(studyUuid), getVariantId(nodeUuid)).flatMap(tuple -> {
            UUID uuid = tuple.getT1();
            String variantId = tuple.getT2();

            return Flux.fromIterable(contingencyListNames)
                .flatMap(contingencyListName -> {
                    var uriComponentsBuilder = UriComponentsBuilder.fromPath(DELIMITER + ACTIONS_API_VERSION + "/contingency-lists/{contingencyListName}/export")
                        .queryParam("networkUuid", uuid);
                    if (!StringUtils.isBlank(variantId)) {
                        uriComponentsBuilder.queryParam(QUERY_PARAM_VARIANT_ID, variantId);
                    }
                    var path = uriComponentsBuilder
                        .buildAndExpand(contingencyListName)
                        .toUriString();
                    Mono<List<Contingency>> contingencies = webClient
                        .get()
                        .uri(actionsServerBaseUri + path)
                        .retrieve()
                        .bodyToMono(new ParameterizedTypeReference<List<Contingency>>() {
                        });
                    return contingencies.map(List::size);
                })
                .reduce(0, Integer::sum);
        });
    }

    Mono<byte[]> getSubstationSvg(UUID studyUuid, String substationId, DiagramParameters diagramParameters, String substationLayout, UUID nodeUuid) {
        return Mono.zip(networkStoreService.getNetworkUuid(studyUuid), getVariantId(nodeUuid)).flatMap(tuple -> {
            UUID networkUuid = tuple.getT1();
            String variantId = tuple.getT2();

            var uriComponentsBuilder = UriComponentsBuilder.fromPath(DELIMITER + SINGLE_LINE_DIAGRAM_API_VERSION + "/substation-svg/{networkUuid}/{substationId}")
                .queryParam(QUERY_PARAM_USE_NAME, diagramParameters.isUseName())
                .queryParam(QUERY_PARAM_CENTER_LABEL, diagramParameters.isLabelCentered())
                .queryParam(QUERY_PARAM_DIAGONAL_LABEL, diagramParameters.isLabelCentered())
                .queryParam(QUERY_PARAM_TOPOLOGICAL_COLORING, diagramParameters.isTopologicalColoring())
                .queryParam(QUERY_PARAM_SUBSTATION_LAYOUT, substationLayout);
            if (diagramParameters.getComponentLibrary() != null) {
                uriComponentsBuilder.queryParam(QUERY_PARAM_COMPONENT_LIBRARY, diagramParameters.getComponentLibrary());
            }
            if (!StringUtils.isBlank(variantId)) {
                uriComponentsBuilder.queryParam(QUERY_PARAM_VARIANT_ID, variantId);
            }
            var path = uriComponentsBuilder
                .buildAndExpand(networkUuid, substationId)
                .toUriString();

            return webClient.get()
                .uri(singleLineDiagramServerBaseUri + path)
                .retrieve()
                .bodyToMono(byte[].class);
        });
    }

    Mono<String> getSubstationSvgAndMetadata(UUID studyUuid, String substationId, DiagramParameters diagramParameters, String substationLayout, UUID nodeUuid) {
        return Mono.zip(networkStoreService.getNetworkUuid(studyUuid), getVariantId(nodeUuid)).flatMap(tuple -> {
            UUID networkUuid = tuple.getT1();
            String variantId = tuple.getT2();

            var uriComponentsBuilder = UriComponentsBuilder.fromPath(DELIMITER + SINGLE_LINE_DIAGRAM_API_VERSION +
                "/substation-svg-and-metadata/{networkUuid}/{substationId}")
                .queryParam(QUERY_PARAM_USE_NAME, diagramParameters.isUseName())
                .queryParam(QUERY_PARAM_CENTER_LABEL, diagramParameters.isLabelCentered())
                .queryParam(QUERY_PARAM_DIAGONAL_LABEL, diagramParameters.isDiagonalLabel())
                .queryParam(QUERY_PARAM_TOPOLOGICAL_COLORING, diagramParameters.isTopologicalColoring())
                .queryParam(QUERY_PARAM_SUBSTATION_LAYOUT, substationLayout);
            if (diagramParameters.getComponentLibrary() != null) {
                uriComponentsBuilder.queryParam(QUERY_PARAM_COMPONENT_LIBRARY, diagramParameters.getComponentLibrary());
            }
            if (!StringUtils.isBlank(variantId)) {
                uriComponentsBuilder.queryParam(QUERY_PARAM_VARIANT_ID, variantId);
            }
            var path = uriComponentsBuilder
                .buildAndExpand(networkUuid, substationId)
                .toUriString();

            return webClient.get()
                .uri(singleLineDiagramServerBaseUri + path)
                .retrieve()
                .bodyToMono(String.class);
        });
    }

    public Mono<String> getSecurityAnalysisStatus(UUID nodeUuid) {
        return getSecurityAnalysisResultUuid(nodeUuid).flatMap(resultUuid ->
            Mono.justOrEmpty(resultUuid).flatMap(uuid -> {
                String path = UriComponentsBuilder.fromPath(DELIMITER + SECURITY_ANALYSIS_API_VERSION + "/results/{resultUuid}/status")
                    .buildAndExpand(resultUuid)
                    .toUriString();
                return webClient
                    .get()
                    .uri(securityAnalysisServerBaseUri + path)
                    .retrieve()
                    .onStatus(httpStatus -> httpStatus == HttpStatus.NOT_FOUND, clientResponse -> Mono.error(new StudyException(SECURITY_ANALYSIS_NOT_FOUND)))
                    .bodyToMono(String.class);
            }));
    }

    private Mono<Void> invalidateSaStatus(List<UUID> uuids) {
        if (!uuids.isEmpty()) {
            String path = UriComponentsBuilder.fromPath(DELIMITER + SECURITY_ANALYSIS_API_VERSION + "/results/invalidate-status")
                .queryParam(RESULT_UUID, uuids)
                .build()
                .toUriString();
            return webClient
                .put()
                .uri(securityAnalysisServerBaseUri + path)
                .retrieve()
                .bodyToMono(Void.class);
        } else {
            return Mono.empty();
        }
    }

    public Mono<Void> invalidateSecurityAnalysisStatus(UUID nodeUuid) {
        return networkModificationTreeService.getSecurityAnalysisResultUuidsFromNode(nodeUuid).flatMap(this::invalidateSaStatus);
    }

    public Mono<Void> invalidateSecurityAnalysisStatusOnAllNodes(UUID studyUuid) {
        return networkModificationTreeService.getStudySecurityAnalysisResultUuids(studyUuid).flatMap(this::invalidateSaStatus);
    }

    void setCaseServerBaseUri(String caseServerBaseUri) {
        this.caseServerBaseUri = caseServerBaseUri;
    }

    void setNetworkConversionServerBaseUri(String networkConversionServerBaseUri) {
        this.networkConversionServerBaseUri = networkConversionServerBaseUri;
    }

    void setGeoDataServerBaseUri(String geoDataServerBaseUri) {
        this.geoDataServerBaseUri = geoDataServerBaseUri;
    }

    void setSingleLineDiagramServerBaseUri(String singleLineDiagramServerBaseUri) {
        this.singleLineDiagramServerBaseUri = singleLineDiagramServerBaseUri;
    }

    void setNetworkMapServerBaseUri(String networkMapServerBaseUri) {
        this.networkMapServerBaseUri = networkMapServerBaseUri;
    }

    void setLoadFlowServerBaseUri(String loadFlowServerBaseUri) {
        this.loadFlowServerBaseUri = loadFlowServerBaseUri;
    }

    public void setSecurityAnalysisServerBaseUri(String securityAnalysisServerBaseUri) {
        this.securityAnalysisServerBaseUri = securityAnalysisServerBaseUri;
    }

    public void setActionsServerBaseUri(String actionsServerBaseUri) {
        this.actionsServerBaseUri = actionsServerBaseUri;
    }

    public Mono<Void> stopSecurityAnalysis(UUID studyUuid, UUID nodeUuid) {
        Objects.requireNonNull(studyUuid);
        Objects.requireNonNull(nodeUuid);

        return getSecurityAnalysisResultUuid(nodeUuid).flatMap(resultUuid ->
           Mono.justOrEmpty(resultUuid).flatMap(uuid -> {
               String receiver;
               try {
                   receiver = URLEncoder.encode(objectMapper.writeValueAsString(new Receiver(nodeUuid)), StandardCharsets.UTF_8);
               } catch (JsonProcessingException e) {
                   throw new UncheckedIOException(e);
               }
               String path = UriComponentsBuilder.fromPath(DELIMITER + SECURITY_ANALYSIS_API_VERSION + "/results/{resultUuid}/stop")
                   .queryParam(QUERY_PARAM_RECEIVER, receiver)
                   .buildAndExpand(resultUuid)
                   .toUriString();
               return webClient
                   .put()
                   .uri(securityAnalysisServerBaseUri + path)
                   .retrieve()
                   .bodyToMono(Void.class);
           }));
    }

    @Bean
    public Consumer<Flux<Message<String>>> consumeSaStopped() {
        return f -> f.log(CATEGORY_BROKER_INPUT, Level.FINE)
            .flatMap(message -> {
                String receiver = message.getHeaders().get(HEADER_RECEIVER, String.class);
                if (receiver != null) {
                    Receiver receiverObj;
                    try {
                        receiverObj = objectMapper.readValue(URLDecoder.decode(receiver, StandardCharsets.UTF_8), Receiver.class);

                        LOGGER.info("Security analysis stopped for node '{}'", receiverObj.getNodeUuid());

                        // delete security analysis result in database
                        return updateSecurityAnalysisResultUuid(receiverObj.getNodeUuid(), null)
                            .then(Mono.fromCallable(() -> {
                                // send notification for stopped computation
                                UUID studyUuid = self.getStudyUuidFromNodeUuid(receiverObj.getNodeUuid());
                                emitStudyChanged(studyUuid, receiverObj.getNodeUuid(), UPDATE_TYPE_SECURITY_ANALYSIS_STATUS);
                                return null;
                            }));
                    } catch (JsonProcessingException e) {
                        LOGGER.error(e.toString());
                    }
                }
                return Mono.empty();
            })
            .doOnError(throwable -> LOGGER.error(throwable.toString(), throwable))
            .subscribe();
    }

    // wrappers to Mono/Flux for repositories

    private Mono<StudyEntity> insertStudyEntity(UUID uuid, String userId, boolean isPrivate, UUID networkUuid, String networkId,
                                                String caseFormat, UUID caseUuid, boolean casePrivate,
                                                LoadFlowParametersEntity loadFlowParameters) {
        Objects.requireNonNull(uuid);
        Objects.requireNonNull(userId);
        Objects.requireNonNull(networkUuid);
        Objects.requireNonNull(networkId);
        Objects.requireNonNull(caseFormat);
        Objects.requireNonNull(caseUuid);
        Objects.requireNonNull(loadFlowParameters);
        return Mono.fromCallable(() -> {
            StudyEntity studyEntity = new StudyEntity(uuid, userId, LocalDateTime.now(ZoneOffset.UTC), networkUuid, networkId, caseFormat, caseUuid, casePrivate, isPrivate, null, loadFlowParameters);
            return insertStudy(studyEntity);
        });
    }

    @Transactional
    public StudyEntity insertStudy(StudyEntity studyEntity) {
        var study = studyRepository.save(studyEntity);
        networkModificationTreeService.createRoot(studyEntity);
        return study;
    }

    Mono<Void> updateSecurityAnalysisResultUuid(UUID nodeUuid, UUID securityAnalysisResultUuid) {
        return networkModificationTreeService.updateSecurityAnalysisResultUuid(nodeUuid, securityAnalysisResultUuid);
    }

    Mono<Void> updateLoadFlowStatus(UUID nodeUuid, LoadFlowStatus loadFlowStatus) {
        return networkModificationTreeService.updateLoadFlowStatus(nodeUuid, loadFlowStatus);
    }

    private Mono<StudyCreationRequestEntity> insertStudyCreationRequestEntity(String userId, boolean isPrivate, UUID studyUuid) {
        return Mono.fromCallable(() -> {
            StudyCreationRequestEntity studyCreationRequestEntity = new StudyCreationRequestEntity(studyUuid == null ? UUID.randomUUID() : studyUuid, userId, LocalDateTime.now(ZoneOffset.UTC), isPrivate);
            return studyCreationRequestRepository.save(studyCreationRequestEntity);
        });
    }

    private Mono<Void> updateLoadFlowResultAndStatus(UUID nodeUuid, LoadFlowResult loadFlowResult, LoadFlowStatus loadFlowStatus) {
        return updateLoadFlowResultAndStatus(nodeUuid, loadFlowResult, loadFlowStatus, true);
    }

    private Mono<Void> updateLoadFlowResultAndStatus(UUID nodeUuid, LoadFlowResult loadFlowResult, LoadFlowStatus loadFlowStatus, boolean updateChildren) {
        return networkModificationTreeService.updateLoadFlowResultAndStatus(nodeUuid, loadFlowResult, loadFlowStatus, updateChildren);
    }

    private Mono<Void> updateLoadFlowParameters(UUID studyUuid, LoadFlowParametersEntity loadFlowParametersEntity) {
        return Mono.fromRunnable(() -> self.doUpdateLoadFlowParameters(studyUuid, loadFlowParametersEntity));
    }

    @Transactional
    public void doUpdateLoadFlowParameters(UUID studyUuid, LoadFlowParametersEntity loadFlowParametersEntity) {
        Optional<StudyEntity> studyEntity = studyRepository.findById(studyUuid);
        studyEntity.ifPresent(studyEntity1 -> studyEntity1.setLoadFlowParameters(loadFlowParametersEntity));
    }

    private void sendUpdateMessage(Message<String> message) {
        MESSAGE_OUTPUT_LOGGER.debug("Sending message : {}", message);
        studyUpdatePublisher.send("publishStudyUpdate-out-0", message);
    }

    Mono<List<String>> getAvailableSvgComponentLibraries() {
        String path = UriComponentsBuilder.fromPath(DELIMITER + SINGLE_LINE_DIAGRAM_API_VERSION + "/svg-component-libraries")
            .toUriString();

        return webClient.get()
            .uri(singleLineDiagramServerBaseUri + path)
            .retrieve()
            .bodyToMono(new ParameterizedTypeReference<>() {
            });
    }

    Mono<UUID> getModificationGroupUuid(UUID nodeUuid) {
        return networkModificationTreeService.getModificationGroupUuid(nodeUuid);
    }

    public Mono<String> getVariantId(UUID nodeUuid) {
        return networkModificationTreeService.getVariantId(nodeUuid);
    }

    public Mono<Void> createEquipment(UUID studyUuid, String createEquipmentAttributes, ModificationType modificationType, UUID nodeUuid) {
        return Mono.zip(getModificationGroupUuid(nodeUuid), getVariantId(nodeUuid)).flatMap(tuple -> {
            UUID groupUuid = tuple.getT1();
            String variantId = tuple.getT2();

            Mono<Void> monoUpdateLfState = updateLoadFlowResultAndStatus(nodeUuid, null, LoadFlowStatus.NOT_DONE)
                .doOnSuccess(e -> emitStudyChanged(studyUuid, nodeUuid, UPDATE_TYPE_LOADFLOW_STATUS))
                .then(invalidateSecurityAnalysisStatus(nodeUuid)
                    .doOnSuccess(e -> emitStudyChanged(studyUuid, nodeUuid, UPDATE_TYPE_SECURITY_ANALYSIS_STATUS)));

            return networkModificationService.createEquipment(studyUuid, createEquipmentAttributes, groupUuid, modificationType, variantId)
                .flatMap(modification -> Flux.fromIterable(modification.getSubstationIds()))
                .collect(Collectors.toSet())
                .doOnSuccess(substationIds ->
                    emitStudyChanged(studyUuid, nodeUuid, UPDATE_TYPE_STUDY, substationIds)
                )
                .then(monoUpdateLfState);
        });
    }

    Mono<Void> deleteEquipment(UUID studyUuid, String equipmentType, String equipmentId, UUID nodeUuid) {
        return Mono.zip(getModificationGroupUuid(nodeUuid), getVariantId(nodeUuid)).flatMap(tuple -> {
            UUID groupUuid = tuple.getT1();
            String variantId = tuple.getT2();

            Mono<Void> monoUpdateLfState = updateLoadFlowResultAndStatus(nodeUuid, null, LoadFlowStatus.NOT_DONE)
                .doOnSuccess(e -> emitStudyChanged(studyUuid, nodeUuid, UPDATE_TYPE_LOADFLOW_STATUS))
                .then(invalidateSecurityAnalysisStatus(nodeUuid)
                    .doOnSuccess(e -> emitStudyChanged(studyUuid, nodeUuid, UPDATE_TYPE_SECURITY_ANALYSIS_STATUS)));

            return networkModificationService.deleteEquipment(studyUuid, equipmentType, equipmentId, groupUuid, variantId)
                .flatMap(modification -> Flux.fromIterable(Arrays.asList(modification)))
                .collect(Collectors.toList())
                .doOnSuccess(deletionInfos -> deletionInfos.forEach(deletionInfo ->
                        emitStudyEquipmentDeleted(studyUuid, nodeUuid, UPDATE_TYPE_STUDY,
                            deletionInfo.getSubstationIds(), deletionInfo.getEquipmentType(), deletionInfo.getEquipmentId())
                    )
                )
                .then(monoUpdateLfState);
        });
    }

    Mono<List<VoltageLevelInfos>> getVoltageLevels(UUID studyUuid, UUID nodeUuid) {
        return Mono.zip(networkStoreService.getNetworkUuid(studyUuid), getVariantId(nodeUuid)).flatMap(tuple -> {
            UUID networkUuid = tuple.getT1();
            String variantId = tuple.getT2();

            UriComponentsBuilder builder = UriComponentsBuilder.fromPath(DELIMITER + NETWORK_MAP_API_VERSION + "/networks/{networkUuid}/voltage-levels");
            if (!StringUtils.isBlank(variantId)) {
                builder = builder.queryParam(QUERY_PARAM_VARIANT_ID, variantId);
            }
            String path = builder.buildAndExpand(networkUuid).toUriString();

            Mono<List<VoltageLevelMapData>> voltageLevelsMapData = webClient.get()
                .uri(networkMapServerBaseUri + path)
                .retrieve()
                .bodyToMono(new ParameterizedTypeReference<>() {
                });

            return voltageLevelsMapData.map(d -> d.stream()
                .map(e -> VoltageLevelInfos.builder().id(e.getId()).name(e.getName()).substationId(e.getSubstationId()).build())
                .collect(Collectors.toList()));
        });
    }

    Mono<List<IdentifiableInfos>> getVoltageLevelBusesOrBusbarSections(UUID studyUuid, UUID nodeUuid, String voltageLevelId,
                                                                       String busPath) {
        return Mono.zip(networkStoreService.getNetworkUuid(studyUuid), getVariantId(nodeUuid)).flatMap(tuple -> {
            UUID networkUuid = tuple.getT1();
            String variantId = tuple.getT2();

            UriComponentsBuilder builder = UriComponentsBuilder.fromPath(DELIMITER + NETWORK_MAP_API_VERSION + "/networks/{networkUuid}/voltage-levels/{voltageLevelId}/" + busPath);
            if (!StringUtils.isBlank(variantId)) {
                builder = builder.queryParam(QUERY_PARAM_VARIANT_ID, variantId);
            }
            String path = builder.buildAndExpand(networkUuid, voltageLevelId).toUriString();

            return webClient.get()
                .uri(networkMapServerBaseUri + path)
                .retrieve()
                .bodyToMono(new ParameterizedTypeReference<>() {
                });
        });
    }

    Mono<List<IdentifiableInfos>> getVoltageLevelBuses(UUID studyUuid, UUID nodeUuid, String voltageLevelId) {
        return getVoltageLevelBusesOrBusbarSections(studyUuid, nodeUuid, voltageLevelId, "configured-buses");
    }

    Mono<List<IdentifiableInfos>> getVoltageLevelBusbarSections(UUID studyUuid, UUID nodeUuid, String voltageLevelId) {
        return getVoltageLevelBusesOrBusbarSections(studyUuid, nodeUuid, voltageLevelId, "busbar-sections");
    }

    public Mono<LoadFlowStatus> getLoadFlowStatus(UUID nodeUuid) {
        return networkModificationTreeService.getLoadFlowStatus(nodeUuid);
    }

    public Mono<UUID> getSecurityAnalysisResultUuid(UUID nodeUuid) {
        return networkModificationTreeService.getSecurityAnalysisResultUuid(nodeUuid);
    }

    @Transactional(readOnly = true)
    public UUID getStudyUuidFromNodeUuid(UUID nodeUuid) {
        return networkModificationTreeService.getStudyUuidForNodeId(nodeUuid);
    }

    public Mono<LoadFlowInfos> getLoadFlowInfos(UUID studyUuid, UUID nodeUuid) {
        Objects.requireNonNull(studyUuid);
        Objects.requireNonNull(nodeUuid);

        return networkModificationTreeService.getLoadFlowInfos(nodeUuid);
    }

<<<<<<< HEAD
    private Mono<RealizationInfos> getRealizationInfos(UUID nodeUuid) {
        return Mono.fromCallable(() -> networkModificationTreeService.getRealizationInfos(nodeUuid));
    }

    public Mono<Void> realizeNode(@NonNull UUID studyUuid, @NonNull UUID nodeUuid) {
        return getRealizationInfos(nodeUuid).flatMap(infos -> networkModificationService.realizeNode(studyUuid, nodeUuid, infos));
    }

    public Mono<Void> stopRealization(@NonNull UUID studyUuid, @NonNull UUID nodeUuid) {
        return networkModificationService.stopRealization(studyUuid, nodeUuid);
    }

    @Bean
    public Consumer<Flux<Message<String>>> consumeRealizationResult() {
=======
    private Mono<BuildInfos> getBuildInfos(UUID nodeUuid) {
        return Mono.fromCallable(() -> networkModificationTreeService.getBuildInfos(nodeUuid));
    }

    public Mono<Void> buildNode(@NonNull UUID studyUuid, @NonNull UUID nodeUuid) {
        return getBuildInfos(nodeUuid).flatMap(infos -> networkModificationService.buildNode(studyUuid, nodeUuid, infos));
    }

    public Mono<Void> stopBuild(@NonNull UUID studyUuid, @NonNull UUID nodeUuid) {
        return networkModificationService.stopBuild(studyUuid, nodeUuid);
    }

    @Bean
    public Consumer<Flux<Message<String>>> consumeBuildResult() {
>>>>>>> 683d3ac7
        return f -> f.log(StudyService.CATEGORY_BROKER_INPUT, Level.FINE)
            .flatMap(message -> {
                Set<String> substationsIds = Stream.of(message.getPayload().trim().split(",")).collect(Collectors.toSet());
                String receiver = message.getHeaders().get(HEADER_RECEIVER, String.class);
                if (receiver != null) {
                    Receiver receiverObj;
                    try {
                        receiverObj = objectMapper.readValue(URLDecoder.decode(receiver, StandardCharsets.UTF_8), Receiver.class);

<<<<<<< HEAD
                        LOGGER.info("Realization completed for node '{}'", receiverObj.getNodeUuid());

                        return updateRealizationStatus(receiverObj.getNodeUuid(), RealizationStatus.REALIZED)
                            .then(Mono.fromRunnable(() -> {
                                // send notification
                                UUID studyUuid = self.getStudyUuidFromNodeUuid(receiverObj.getNodeUuid());
                                emitStudyChanged(studyUuid, receiverObj.getNodeUuid(), UPDATE_TYPE_REALIZATION_COMPLETED, substationsIds);
=======
                        LOGGER.info("Build completed for node '{}'", receiverObj.getNodeUuid());

                        return updateBuildStatus(receiverObj.getNodeUuid(), BuildStatus.BUILT)
                            .then(Mono.fromRunnable(() -> {
                                // send notification
                                UUID studyUuid = self.getStudyUuidFromNodeUuid(receiverObj.getNodeUuid());
                                emitStudyChanged(studyUuid, receiverObj.getNodeUuid(), UPDATE_TYPE_BUILD_COMPLETED, substationsIds);
>>>>>>> 683d3ac7
                            }));
                    } catch (JsonProcessingException e) {
                        LOGGER.error(e.toString());
                    }
                }
                return Mono.empty();
            })
            .doOnError(throwable -> LOGGER.error(throwable.toString(), throwable))
            .subscribe();
    }

    @Bean
<<<<<<< HEAD
    public Consumer<Flux<Message<String>>> consumeRealizationStopped() {
=======
    public Consumer<Flux<Message<String>>> consumeBuildStopped() {
>>>>>>> 683d3ac7
        return f -> f.log(CATEGORY_BROKER_INPUT, Level.FINE)
            .flatMap(message -> {
                String receiver = message.getHeaders().get(HEADER_RECEIVER, String.class);
                if (receiver != null) {
                    Receiver receiverObj;
                    try {
                        receiverObj = objectMapper.readValue(URLDecoder.decode(receiver, StandardCharsets.UTF_8), Receiver.class);

<<<<<<< HEAD
                        LOGGER.info("Realization stopped for node '{}'", receiverObj.getNodeUuid());

                        return updateRealizationStatus(receiverObj.getNodeUuid(), RealizationStatus.NOT_REALIZED)
                            .then(Mono.fromRunnable(() -> {
                                // send notification
                                UUID studyUuid = self.getStudyUuidFromNodeUuid(receiverObj.getNodeUuid());
                                emitStudyChanged(studyUuid, receiverObj.getNodeUuid(), UPDATE_TYPE_REALIZATION_CANCELLED);
=======
                        LOGGER.info("Build stopped for node '{}'", receiverObj.getNodeUuid());

                        return updateBuildStatus(receiverObj.getNodeUuid(), BuildStatus.NOT_BUILT)
                            .then(Mono.fromRunnable(() -> {
                                // send notification
                                UUID studyUuid = self.getStudyUuidFromNodeUuid(receiverObj.getNodeUuid());
                                emitStudyChanged(studyUuid, receiverObj.getNodeUuid(), UPDATE_TYPE_BUILD_CANCELLED);
>>>>>>> 683d3ac7
                            }));
                    } catch (JsonProcessingException e) {
                        LOGGER.error(e.toString());
                    }
                }
                return Mono.empty();
            })
            .doOnError(throwable -> LOGGER.error(throwable.toString(), throwable))
            .subscribe();
    }

<<<<<<< HEAD
    Mono<Void> updateRealizationStatus(UUID nodeUuid, RealizationStatus realizationStatus) {
        return networkModificationTreeService.updateRealizationStatus(nodeUuid, realizationStatus);
=======
    Mono<Void> updateBuildStatus(UUID nodeUuid, BuildStatus buildStatus) {
        return networkModificationTreeService.updateBuildStatus(nodeUuid, buildStatus);
>>>>>>> 683d3ac7
    }
}
<|MERGE_RESOLUTION|>--- conflicted
+++ resolved
@@ -19,11 +19,7 @@
 import org.gridsuite.study.server.dto.modification.ModificationType;
 import org.gridsuite.study.server.elasticsearch.EquipmentInfosService;
 import org.gridsuite.study.server.elasticsearch.StudyInfosService;
-<<<<<<< HEAD
-import org.gridsuite.study.server.networkmodificationtree.dto.RealizationStatus;
-=======
 import org.gridsuite.study.server.networkmodificationtree.dto.BuildStatus;
->>>>>>> 683d3ac7
 import org.gridsuite.study.server.repository.*;
 import org.slf4j.Logger;
 import org.slf4j.LoggerFactory;
@@ -99,13 +95,8 @@
     static final String UPDATE_TYPE_LINE = "line";
     static final String UPDATE_TYPE_SECURITY_ANALYSIS_RESULT = "securityAnalysisResult";
     static final String UPDATE_TYPE_SECURITY_ANALYSIS_STATUS = "securityAnalysis_status";
-<<<<<<< HEAD
-    static final String UPDATE_TYPE_REALIZATION_COMPLETED = "realizationCompleted";
-    static final String UPDATE_TYPE_REALIZATION_CANCELLED = "realizationCancelled";
-=======
     static final String UPDATE_TYPE_BUILD_COMPLETED = "buildCompleted";
     static final String UPDATE_TYPE_BUILD_CANCELLED = "buildCancelled";
->>>>>>> 683d3ac7
     static final String HEADER_ERROR = "error";
     static final String UPDATE_TYPE_STUDY = "study";
     static final String HEADER_UPDATE_TYPE_SUBSTATIONS_IDS = "substationsIds";
@@ -1553,22 +1544,6 @@
         return networkModificationTreeService.getLoadFlowInfos(nodeUuid);
     }
 
-<<<<<<< HEAD
-    private Mono<RealizationInfos> getRealizationInfos(UUID nodeUuid) {
-        return Mono.fromCallable(() -> networkModificationTreeService.getRealizationInfos(nodeUuid));
-    }
-
-    public Mono<Void> realizeNode(@NonNull UUID studyUuid, @NonNull UUID nodeUuid) {
-        return getRealizationInfos(nodeUuid).flatMap(infos -> networkModificationService.realizeNode(studyUuid, nodeUuid, infos));
-    }
-
-    public Mono<Void> stopRealization(@NonNull UUID studyUuid, @NonNull UUID nodeUuid) {
-        return networkModificationService.stopRealization(studyUuid, nodeUuid);
-    }
-
-    @Bean
-    public Consumer<Flux<Message<String>>> consumeRealizationResult() {
-=======
     private Mono<BuildInfos> getBuildInfos(UUID nodeUuid) {
         return Mono.fromCallable(() -> networkModificationTreeService.getBuildInfos(nodeUuid));
     }
@@ -1583,7 +1558,6 @@
 
     @Bean
     public Consumer<Flux<Message<String>>> consumeBuildResult() {
->>>>>>> 683d3ac7
         return f -> f.log(StudyService.CATEGORY_BROKER_INPUT, Level.FINE)
             .flatMap(message -> {
                 Set<String> substationsIds = Stream.of(message.getPayload().trim().split(",")).collect(Collectors.toSet());
@@ -1593,15 +1567,6 @@
                     try {
                         receiverObj = objectMapper.readValue(URLDecoder.decode(receiver, StandardCharsets.UTF_8), Receiver.class);
 
-<<<<<<< HEAD
-                        LOGGER.info("Realization completed for node '{}'", receiverObj.getNodeUuid());
-
-                        return updateRealizationStatus(receiverObj.getNodeUuid(), RealizationStatus.REALIZED)
-                            .then(Mono.fromRunnable(() -> {
-                                // send notification
-                                UUID studyUuid = self.getStudyUuidFromNodeUuid(receiverObj.getNodeUuid());
-                                emitStudyChanged(studyUuid, receiverObj.getNodeUuid(), UPDATE_TYPE_REALIZATION_COMPLETED, substationsIds);
-=======
                         LOGGER.info("Build completed for node '{}'", receiverObj.getNodeUuid());
 
                         return updateBuildStatus(receiverObj.getNodeUuid(), BuildStatus.BUILT)
@@ -1609,7 +1574,6 @@
                                 // send notification
                                 UUID studyUuid = self.getStudyUuidFromNodeUuid(receiverObj.getNodeUuid());
                                 emitStudyChanged(studyUuid, receiverObj.getNodeUuid(), UPDATE_TYPE_BUILD_COMPLETED, substationsIds);
->>>>>>> 683d3ac7
                             }));
                     } catch (JsonProcessingException e) {
                         LOGGER.error(e.toString());
@@ -1622,11 +1586,7 @@
     }
 
     @Bean
-<<<<<<< HEAD
-    public Consumer<Flux<Message<String>>> consumeRealizationStopped() {
-=======
     public Consumer<Flux<Message<String>>> consumeBuildStopped() {
->>>>>>> 683d3ac7
         return f -> f.log(CATEGORY_BROKER_INPUT, Level.FINE)
             .flatMap(message -> {
                 String receiver = message.getHeaders().get(HEADER_RECEIVER, String.class);
@@ -1635,15 +1595,6 @@
                     try {
                         receiverObj = objectMapper.readValue(URLDecoder.decode(receiver, StandardCharsets.UTF_8), Receiver.class);
 
-<<<<<<< HEAD
-                        LOGGER.info("Realization stopped for node '{}'", receiverObj.getNodeUuid());
-
-                        return updateRealizationStatus(receiverObj.getNodeUuid(), RealizationStatus.NOT_REALIZED)
-                            .then(Mono.fromRunnable(() -> {
-                                // send notification
-                                UUID studyUuid = self.getStudyUuidFromNodeUuid(receiverObj.getNodeUuid());
-                                emitStudyChanged(studyUuid, receiverObj.getNodeUuid(), UPDATE_TYPE_REALIZATION_CANCELLED);
-=======
                         LOGGER.info("Build stopped for node '{}'", receiverObj.getNodeUuid());
 
                         return updateBuildStatus(receiverObj.getNodeUuid(), BuildStatus.NOT_BUILT)
@@ -1651,7 +1602,6 @@
                                 // send notification
                                 UUID studyUuid = self.getStudyUuidFromNodeUuid(receiverObj.getNodeUuid());
                                 emitStudyChanged(studyUuid, receiverObj.getNodeUuid(), UPDATE_TYPE_BUILD_CANCELLED);
->>>>>>> 683d3ac7
                             }));
                     } catch (JsonProcessingException e) {
                         LOGGER.error(e.toString());
@@ -1663,12 +1613,7 @@
             .subscribe();
     }
 
-<<<<<<< HEAD
-    Mono<Void> updateRealizationStatus(UUID nodeUuid, RealizationStatus realizationStatus) {
-        return networkModificationTreeService.updateRealizationStatus(nodeUuid, realizationStatus);
-=======
     Mono<Void> updateBuildStatus(UUID nodeUuid, BuildStatus buildStatus) {
         return networkModificationTreeService.updateBuildStatus(nodeUuid, buildStatus);
->>>>>>> 683d3ac7
     }
 }
