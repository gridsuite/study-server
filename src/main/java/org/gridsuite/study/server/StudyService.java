/**
 * Copyright (c) 2021, RTE (http://www.rte-france.com)
 * This Source Code Form is subject to the terms of the Mozilla Public
 * License, v. 2.0. If a copy of the MPL was not distributed with this
 * file, You can obtain one at http://mozilla.org/MPL/2.0/.
 */
package org.gridsuite.study.server;

import java.io.UncheckedIOException;
import java.net.URLDecoder;
import java.net.URLEncoder;
import java.nio.charset.StandardCharsets;
import java.time.LocalDateTime;
import java.time.ZoneOffset;
import java.time.ZonedDateTime;
import java.util.*;
import java.util.function.Consumer;
import java.util.function.Supplier;
import java.util.logging.Level;
import java.util.stream.Collectors;

import com.fasterxml.jackson.core.JsonProcessingException;
import com.fasterxml.jackson.databind.JsonNode;
import com.fasterxml.jackson.databind.ObjectMapper;
import com.powsybl.contingency.Contingency;
import com.powsybl.loadflow.LoadFlowParameters;
import com.powsybl.loadflow.LoadFlowResult;
import com.powsybl.loadflow.LoadFlowResultImpl;
import com.powsybl.network.store.client.NetworkStoreService;
import com.powsybl.network.store.model.TopLevelDocument;
import lombok.AllArgsConstructor;
import lombok.Data;
import lombok.NoArgsConstructor;
import org.gridsuite.study.server.dto.*;
import org.gridsuite.study.server.repository.*;
import org.slf4j.Logger;
import org.slf4j.LoggerFactory;
import org.springframework.beans.factory.annotation.Autowired;
import org.springframework.beans.factory.annotation.Value;
import org.springframework.context.annotation.Bean;
import org.springframework.core.ParameterizedTypeReference;
import org.springframework.http.HttpHeaders;
import org.springframework.http.HttpStatus;
import org.springframework.http.MediaType;
import org.springframework.http.ResponseEntity;
import org.springframework.http.client.MultipartBodyBuilder;
import org.springframework.http.codec.multipart.FilePart;
import org.springframework.integration.support.MessageBuilder;
import org.springframework.messaging.Message;
import org.springframework.stereotype.Service;
import org.springframework.transaction.annotation.Transactional;
import org.springframework.web.reactive.function.BodyInserters;
import org.springframework.web.reactive.function.client.ClientResponse;
import org.springframework.web.reactive.function.client.WebClient;
import org.springframework.web.util.UriComponentsBuilder;
import reactor.core.publisher.EmitterProcessor;
import reactor.core.publisher.Flux;
import reactor.core.publisher.Mono;
import reactor.core.scheduler.Schedulers;

import static org.gridsuite.study.server.StudyConstants.*;
import static org.gridsuite.study.server.StudyException.Type.*;

/**
 * @author Abdelsalem Hedhili <abdelsalem.hedhili at rte-france.com>
 * @author Franck Lecuyer <franck.lecuyer at rte-france.com>
 * @author Chamseddine Benhamed <chamseddine.benhamed at rte-france.com>
 */
@Service
public class StudyService {

    private static final Logger LOGGER = LoggerFactory.getLogger(StudyService.class);

    public static final String ROOT_CATEGORY_REACTOR = "reactor.";

    private static final String CATEGORY_BROKER_INPUT = StudyService.class.getName() + ".input-broker-messages";
    private static final String CATEGORY_BROKER_OUTPUT = StudyService.class.getName() + ".output-broker-messages";

    static final String HEADER_STUDY_NAME = "studyName";
    static final String HEADER_UPDATE_TYPE = "updateType";
    static final String UPDATE_TYPE_STUDIES = "studies";
    static final String UPDATE_TYPE_LOADFLOW = "loadflow";
    static final String UPDATE_TYPE_LOADFLOW_STATUS = "loadflow_status";
    static final String UPDATE_TYPE_SWITCH = "switch";
    static final String UPDATE_TYPE_SECURITY_ANALYSIS_RESULT = "securityAnalysisResult";
    static final String UPDATE_TYPE_SECURITY_ANALYSIS_STATUS = "securityAnalysis_status";
    static final String HEADER_ERROR = "error";
    static final String UPDATE_TYPE_STUDY = "study";
    static final String HEADER_UPDATE_TYPE_SUBSTATIONS_IDS = "substationsIds";
    static final String QUERY_PARAM_SUBSTATION_ID = "substationId";
    static final String RECEIVER = "receiver";

    // Self injection for @transactional support in internal calls to other methods of this service
    @Autowired
    StudyService self;

    @Data
    @AllArgsConstructor
    @NoArgsConstructor
    private static class Receiver {

        private String studyName;

        private String userId;
    }

    private WebClient webClient;

    private String caseServerBaseUri;
    private String singleLineDiagramServerBaseUri;
    private String networkConversionServerBaseUri;
    private String geoDataServerBaseUri;
    private String networkMapServerBaseUri;
    private String networkModificationServerBaseUri;
    private String loadFlowServerBaseUri;
    private String networkStoreServerBaseUri;
    private String securityAnalysisServerBaseUri;
    private String actionsServerBaseUri;

    private NetworkStoreService networkStoreService;
    private StudyRepository studyRepository;
    private StudyCreationRequestRepository studyCreationRequestRepository;

    private ObjectMapper objectMapper;

    private EmitterProcessor<Message<String>> studyUpdatePublisher = EmitterProcessor.create();

    @Bean
    public Supplier<Flux<Message<String>>> publishStudyUpdate() {
        return () -> studyUpdatePublisher.log(CATEGORY_BROKER_OUTPUT, Level.FINE);
    }

    @Bean
    public Consumer<Flux<Message<String>>> consumeSaResult() {
        return f -> f.log(CATEGORY_BROKER_INPUT, Level.FINE).flatMap(message -> {
            UUID resultUuid = UUID.fromString(message.getHeaders().get("resultUuid", String.class));
            String receiver = message.getHeaders().get(RECEIVER, String.class);
            if (receiver != null) {
                Receiver receiverObj;
                try {
                    receiverObj = objectMapper.readValue(URLDecoder.decode(receiver, StandardCharsets.UTF_8), Receiver.class);

                    LOGGER.info("Security analysis result '{}' available for study '{}' and user '{}'",
                            resultUuid, receiverObj.getStudyName(), receiverObj.getUserId());

                    // update DB
                    return updateSecurityAnalysisResultUuid(receiverObj.getStudyName(), receiverObj.getUserId(), resultUuid)
                            .then(Mono.fromCallable(() -> {
                                // send notifications
                                emitStudyChanged(receiverObj.getStudyName(), UPDATE_TYPE_SECURITY_ANALYSIS_STATUS);
                                emitStudyChanged(receiverObj.getStudyName(), UPDATE_TYPE_SECURITY_ANALYSIS_RESULT);
                                return null;
                            }));
                } catch (JsonProcessingException e) {
                    LOGGER.error(e.toString());
                }
            }
            return Mono.empty();
        })
                .doOnError(throwable -> LOGGER.error(throwable.toString(), throwable))
                .subscribe();
    }

    @Autowired
    public StudyService(
            @Value("${network-store-server.base-uri:http://network-store-server/}") String networkStoreServerBaseUri,
            @Value("${backing-services.case.base-uri:http://case-server/}") String caseServerBaseUri,
            @Value("${backing-services.single-line-diagram.base-uri:http://single-line-diagram-server/}") String singleLineDiagramServerBaseUri,
            @Value("${backing-services.network-conversion.base-uri:http://network-conversion-server/}") String networkConversionServerBaseUri,
            @Value("${backing-services.geo-data.base-uri:http://geo-data-store-server/}") String geoDataServerBaseUri,
            @Value("${backing-services.network-map.base-uri:http://network-map-store-server/}") String networkMapServerBaseUri,
            @Value("${backing-services.network-modification.base-uri:http://network-modification-server/}") String networkModificationServerBaseUri,
            @Value("${backing-services.loadflow.base-uri:http://loadflow-server/}") String loadFlowServerBaseUri,
            @Value("${backing-services.security-analysis-server.base-uri:http://security-analysis-server/}") String securityAnalysisServerBaseUri,
            @Value("${backing-services.actions-server.base-uri:http://actions-server/}") String actionsServerBaseUri,
            NetworkStoreService networkStoreService,
            StudyRepository studyRepository,
            StudyCreationRequestRepository studyCreationRequestRepository,
            WebClient.Builder webClientBuilder,
            ObjectMapper objectMapper) {
        this.caseServerBaseUri = caseServerBaseUri;
        this.singleLineDiagramServerBaseUri = singleLineDiagramServerBaseUri;
        this.networkConversionServerBaseUri = networkConversionServerBaseUri;
        this.geoDataServerBaseUri = geoDataServerBaseUri;
        this.networkMapServerBaseUri = networkMapServerBaseUri;
        this.networkModificationServerBaseUri = networkModificationServerBaseUri;
        this.loadFlowServerBaseUri = loadFlowServerBaseUri;
        this.networkStoreServerBaseUri = networkStoreServerBaseUri;
        this.securityAnalysisServerBaseUri = securityAnalysisServerBaseUri;
        this.actionsServerBaseUri = actionsServerBaseUri;

        this.networkStoreService = networkStoreService;
        this.studyRepository = studyRepository;
        this.studyCreationRequestRepository = studyCreationRequestRepository;
        this.webClient = webClientBuilder.build();
        this.objectMapper = objectMapper;
    }

    private static StudyInfos toStudyInfos(StudyEntity entity) {
        return StudyInfos.builder().studyName(entity.getStudyName())
<<<<<<< HEAD
                .id(entity.getId())
                .creationDate(ZonedDateTime.ofInstant(entity.getDate().toInstant(ZoneOffset.UTC), ZoneOffset.UTC))
=======
                .studyUuid(entity.getId())
                .creationDate(ZonedDateTime.ofInstant(entity.getDate().toInstant(ZoneOffset.UTC), ZoneId.of("UTC")))
>>>>>>> 3903b869
                .userId(entity.getUserId())
                .description(entity.getDescription())
                .caseFormat(entity.getCaseFormat())
                .loadFlowStatus(entity.getLoadFlowStatus())
                .loadFlowResult(fromEntity(entity.getLoadFlowResult()))
                .studyPrivate(entity.isPrivate())
                .build();
    }

<<<<<<< HEAD
    private static BasicStudyInfos toBasicInfos(StudyCreationRequestEntity entity) {
        return BasicStudyInfos.builder().studyName(entity.getStudyName())
                .creationDate(ZonedDateTime.ofInstant(entity.getDate().toInstant(ZoneOffset.UTC), ZoneOffset.UTC))
=======
    private static BasicStudyInfos toBasicStudyInfos(StudyCreationRequestEntity entity) {
        return BasicStudyInfos.builder().studyName(entity.getStudyName())
                .creationDate(ZonedDateTime.ofInstant(entity.getDate().toInstant(ZoneOffset.UTC), ZoneId.of("UTC")))
>>>>>>> 3903b869
                .userId(entity.getUserId())
                .studyUuid(entity.getId())
                .studyPrivate(entity.getIsPrivate())
                .build();
    }

    private static CreatedStudyBasicInfos toCreatedStudyBasicInfos(StudyEntity entity) {
        return CreatedStudyBasicInfos.builder().studyName(entity.getStudyName())
                .creationDate(ZonedDateTime.ofInstant(entity.getDate().toInstant(ZoneOffset.UTC), ZoneOffset.UTC))
                .userId(entity.getUserId())
                .studyUuid(entity.getId())
                .caseFormat(entity.getCaseFormat())
                .studyPrivate(entity.isPrivate())
                .build();
    }

    public Flux<CreatedStudyBasicInfos> getStudyList(String userId) {
        return Flux.fromStream(() -> studyRepository.findByUserIdOrIsPrivate(userId, false).stream())
                .map(StudyService::toCreatedStudyBasicInfos)
                .sort(Comparator.comparing(CreatedStudyBasicInfos::getCreationDate).reversed());
    }

    Flux<BasicStudyInfos> getStudyCreationRequests(String userId) {
        return Flux.fromStream(() -> studyCreationRequestRepository.findByUserIdOrIsPrivate(userId, false).stream())
                .map(StudyService::toBasicStudyInfos)
                .sort(Comparator.comparing(BasicStudyInfos::getCreationDate).reversed());
    }

    public Mono<BasicStudyInfos> createStudy(String studyName, UUID caseUuid, String description, String userId, Boolean isPrivate) {
        return insertStudyCreationRequest(studyName, userId, isPrivate)
<<<<<<< HEAD
                .then(Mono.zip(persistentStore(caseUuid, studyName), getCaseFormat(caseUuid))
                        .flatMap(t -> {
                            LoadFlowParameters loadFlowParameters = LoadFlowParameters.load();
                            return insertStudy(studyName, userId, isPrivate, t.getT1().getNetworkUuid(), t.getT1().getNetworkId(),
                                    description, t.getT2(), caseUuid, false, LoadFlowStatus.NOT_DONE, null, toEntity(loadFlowParameters), null);
                        })
                )
                .doOnError(throwable -> LOGGER.error(throwable.toString(), throwable))
                .doFinally(s -> deleteStudyIfNotCreationInProgress(studyName, userId).subscribe());
=======
                .map(StudyService::toBasicStudyInfos)
                .doOnSuccess(s -> Mono.zip(persistentStore(caseUuid, studyName), getCaseFormat(caseUuid))
                          .flatMap(t -> {
                              LoadFlowParameters loadFlowParameters = LoadFlowParameters.load();
                              return insertStudy(studyName, userId, isPrivate, t.getT1().getNetworkUuid(), t.getT1().getNetworkId(),
                                                 description, t.getT2(), caseUuid, false, LoadFlowStatus.NOT_DONE, null,  toEntity(loadFlowParameters), null);
                          })
                        .subscribeOn(Schedulers.boundedElastic())
                        .doOnError(throwable -> LOGGER.error(throwable.toString(), throwable))
                        .doFinally(r -> deleteStudyIfNotCreationInProgress(studyName, userId).subscribe())
                        .subscribe()
                );
>>>>>>> 3903b869
    }

    public Mono<BasicStudyInfos> createStudy(String studyName, Mono<FilePart> caseFile, String description, String userId, Boolean isPrivate) {
        return insertStudyCreationRequest(studyName, userId, isPrivate)
<<<<<<< HEAD
                .then(importCase(caseFile, studyName).flatMap(uuid ->
                        Mono.zip(persistentStore(uuid, studyName), getCaseFormat(uuid))
                                .flatMap(t -> {
                                    LoadFlowParameters loadFlowParameters = LoadFlowParameters.load();
                                    return insertStudy(studyName, userId, isPrivate, t.getT1().getNetworkUuid(), t.getT1().getNetworkId(),
                                            description, t.getT2(), uuid, true, LoadFlowStatus.NOT_DONE, null, toEntity(loadFlowParameters), null);
                                })
                ))
                .doOnError(throwable -> LOGGER.error(throwable.toString(), throwable))
                .doFinally(s -> deleteStudyIfNotCreationInProgress(studyName, userId).subscribe()); // delete the study if the creation has been canceled
=======
                .map(StudyService::toBasicStudyInfos)
                .doOnSuccess(s -> importCase(caseFile, studyName).flatMap(uuid ->
                     Mono.zip(persistentStore(uuid, studyName), getCaseFormat(uuid))
                         .flatMap(t -> {
                             LoadFlowParameters loadFlowParameters = LoadFlowParameters.load();
                             return insertStudy(studyName, userId, isPrivate, t.getT1().getNetworkUuid(), t.getT1().getNetworkId(),
                                                description, t.getT2(), uuid, true, LoadFlowStatus.NOT_DONE, null, toEntity(loadFlowParameters), null);
                         }))
                        .subscribeOn(Schedulers.boundedElastic())
                        .doOnError(throwable -> LOGGER.error(throwable.toString(), throwable))
                        .doFinally(r -> deleteStudyIfNotCreationInProgress(studyName, userId).subscribe()) // delete the study if the creation has been canceled
                        .subscribe()
                );
>>>>>>> 3903b869
    }

    public Mono<StudyInfos> getCurrentUserStudy(String studyName, String userId, String headerUserId) {
        Mono<StudyEntity> studyMono = getStudyWithPreFetchedLoadFlowResult(studyName, userId);
        return studyMono.flatMap(study -> {
            if (study.isPrivate() && !userId.equals(headerUserId)) {
                return Mono.error(new StudyException(NOT_ALLOWED));
            } else {
                return Mono.just(study);
            }
        }).map(StudyService::toStudyInfos);
    }

    Mono<StudyEntity> getStudy(String studyName, String userId) {
        return Mono.fromCallable(() -> studyRepository.findByUserIdAndStudyName(userId, studyName).orElse(null));
    }

    @Transactional(readOnly = true)
    public StudyEntity doGetStudyWithPreFetchedLoadFlowResult(String studyName, String userId) {
        return studyRepository.findByUserIdAndStudyName(userId, studyName).map(studyEntity -> {
            if (studyEntity.getLoadFlowResult() != null) {
                // This is a workaround to prepare the componentResultEmbeddables which will be used later in the webflux pipeline
                // The goal is to avoid LazyInitializationException
                @SuppressWarnings("unused")
                int ignoreSize = studyEntity.getLoadFlowResult().getComponentResults().size();
                @SuppressWarnings("unused")
                int ignoreSize2 = studyEntity.getLoadFlowResult().getMetrics().size();
            }
            return studyEntity;
        }).orElse(null);
    }

    @Transactional
    public StudyEntity doGetStudyWithPreFetchedLoadFlowResultAndUpdateIsPrivate(String studyName, String userId, boolean toPrivate) {
        StudyEntity studyEntity = doGetStudyWithPreFetchedLoadFlowResult(studyName, userId);
        if (studyEntity != null) {
            studyEntity.setPrivate(toPrivate);
        }
        return studyEntity;
    }

    public Mono<StudyEntity> getStudyWithPreFetchedLoadFlowResult(String studyName, String userId) {
        return Mono.fromCallable(() -> self.doGetStudyWithPreFetchedLoadFlowResult(studyName, userId));
    }

    public Mono<StudyEntity> getStudyWithPreFetchedLoadFlowResultAndUpdateIsPrivate(String studyName, String userId, boolean toPrivate) {
        return Mono.fromCallable(() -> self.doGetStudyWithPreFetchedLoadFlowResultAndUpdateIsPrivate(studyName, userId, toPrivate));
    }

    private Mono<BasicStudyEntity> getStudyCreationRequest(String studyName, String userId) {
        return Mono.fromCallable(() -> studyCreationRequestRepository.findByUserIdAndStudyName(userId, studyName).orElse(null));
    }

    @Transactional
    public Optional<UUID> doDeleteStudyIfNotCreationInProgress(String studyName, String userId) {
        Optional<StudyCreationRequestEntity> studyCreationRequestEntity = studyCreationRequestRepository.findByUserIdAndStudyName(userId, studyName);
        Optional<UUID> uuid = Optional.empty();
        if (studyCreationRequestEntity.isEmpty()) {
            uuid = findNetworkUuid(userId, studyName);
            studyRepository.deleteByUserIdAndStudyName(userId, studyName);
        } else {
            studyCreationRequestRepository.deleteById(studyCreationRequestEntity.get().getId());
        }
        emitStudyChanged(studyName, StudyService.UPDATE_TYPE_STUDIES);
        return uuid;
    }

    public Mono<Void> deleteStudyIfNotCreationInProgress(String studyName, String userId) {
        return Mono.fromCallable(() -> self.doDeleteStudyIfNotCreationInProgress(studyName, userId))
                .flatMap(Mono::justOrEmpty)
                .map(uuid -> {
                    networkStoreService.deleteNetwork(uuid);
                    return uuid;
                })
                .flatMap(this::deleteNetworkModifications)
                .doOnError(throwable -> LOGGER.error(throwable.toString(), throwable));
    }

    private Mono<StudyEntity> insertStudy(String studyName, String userId, boolean isPrivate, UUID networkUuid, String networkId,
                                          String description, String caseFormat, UUID caseUuid, boolean casePrivate, LoadFlowStatus loadFlowStatus,
                                          LoadFlowResultEntity loadFlowResult, LoadFlowParametersEntity loadFlowParameters, UUID securityAnalysisUuid) {
        return insertStudyEntity(studyName, userId, isPrivate, networkUuid, networkId, description, caseFormat, caseUuid, casePrivate, loadFlowStatus, loadFlowResult,
                loadFlowParameters, securityAnalysisUuid)
                .doOnSuccess(s -> emitStudyChanged(studyName, StudyService.UPDATE_TYPE_STUDIES));
    }

    private Mono<StudyCreationRequestEntity> insertStudyCreationRequest(String studyName, String userId, boolean isPrivate) {
        return insertStudyCreationRequestEntity(studyName, userId, isPrivate)
                .doOnSuccess(s -> emitStudyChanged(studyName, StudyService.UPDATE_TYPE_STUDIES));
    }

    private Mono<String> getCaseFormat(UUID caseUuid) {
        String path = UriComponentsBuilder.fromPath(DELIMITER + CASE_API_VERSION + "/cases/{caseUuid}/format")
                .buildAndExpand(caseUuid)
                .toUriString();

        return webClient.get()
                .uri(caseServerBaseUri + path)
                .retrieve()
                .bodyToMono(String.class)
                .publishOn(Schedulers.boundedElastic())
                .log(ROOT_CATEGORY_REACTOR, Level.FINE);
    }

    private Mono<? extends Throwable> handleStudyCreationError(String studyName, ClientResponse clientResponse) {
        return clientResponse.bodyToMono(String.class).flatMap(body -> {
            try {
                String message;
                JsonNode node = new ObjectMapper().readTree(body).path("message");
                if (!node.isMissingNode()) {
                    message = node.asText();
                    emitStudyError(studyName, UPDATE_TYPE_STUDIES, message);
                }
            } catch (JsonProcessingException e) {
                if (!body.isEmpty()) {
                    emitStudyError(studyName, UPDATE_TYPE_STUDIES, body);
                }
            }
            return Mono.error(new StudyException(STUDY_CREATION_FAILED));
        });
    }

    Mono<UUID> importCase(Mono<FilePart> multipartFile, String studyName) {

        return multipartFile.flatMap(file -> {
            MultipartBodyBuilder multipartBodyBuilder = new MultipartBodyBuilder();
            multipartBodyBuilder.part("file", file);

            return webClient.post()
                    .uri(caseServerBaseUri + "/" + CASE_API_VERSION + "/cases/private")
                    .header(HttpHeaders.CONTENT_TYPE, MediaType.MULTIPART_FORM_DATA.toString())
                    .body(BodyInserters.fromMultipartData(multipartBodyBuilder.build()))
                    .retrieve()
                    .onStatus(httpStatus -> httpStatus != HttpStatus.OK, clientResponse ->
                            handleStudyCreationError(studyName, clientResponse)
                    )
                    .bodyToMono(UUID.class)
                    .publishOn(Schedulers.boundedElastic())
                    .log(ROOT_CATEGORY_REACTOR, Level.FINE);
        });
    }

    Mono<byte[]> getVoltageLevelSvg(UUID networkUuid, String voltageLevelId, boolean useName, boolean centerLabel, boolean diagonalLabel,
                                    boolean topologicalColoring) {
        String path = UriComponentsBuilder.fromPath(DELIMITER + SINGLE_LINE_DIAGRAM_API_VERSION + "/svg/{networkUuid}/{voltageLevelId}")
                .queryParam("useName", useName)
                .queryParam("centerLabel", centerLabel)
                .queryParam("diagonalLabel", diagonalLabel)
                .queryParam("topologicalColoring", topologicalColoring)
                .buildAndExpand(networkUuid, voltageLevelId)
                .toUriString();

        return webClient.get()
                .uri(singleLineDiagramServerBaseUri + path)
                .retrieve()
                .bodyToMono(byte[].class);
    }

    Mono<String> getVoltageLevelSvgAndMetadata(UUID networkUuid, String voltageLevelId, boolean useName, boolean centerLabel, boolean diagonalLabel,
                                               boolean topologicalColoring) {
        String path = UriComponentsBuilder.fromPath(DELIMITER + SINGLE_LINE_DIAGRAM_API_VERSION + "/svg-and-metadata/{networkUuid}/{voltageLevelId}")
                .queryParam("useName", useName)
                .queryParam("centerLabel", centerLabel)
                .queryParam("diagonalLabel", diagonalLabel)
                .queryParam("topologicalColoring", topologicalColoring)
                .buildAndExpand(networkUuid, voltageLevelId)
                .toUriString();

        return webClient.get()
                .uri(singleLineDiagramServerBaseUri + path)
                .retrieve()
                .bodyToMono(String.class);
    }

    private Mono<NetworkInfos> persistentStore(UUID caseUuid, String studyName) {
        String path = UriComponentsBuilder.fromPath(DELIMITER + NETWORK_CONVERSION_API_VERSION + "/networks")
                .queryParam(CASE_UUID, caseUuid)
                .buildAndExpand()
                .toUriString();

        return webClient.post()
                .uri(networkConversionServerBaseUri + path)
                .retrieve()
                .onStatus(httpStatus -> httpStatus != HttpStatus.OK, clientResponse ->
                        handleStudyCreationError(studyName, clientResponse)
                )
                .bodyToMono(NetworkInfos.class)
                .publishOn(Schedulers.boundedElastic())
                .log(ROOT_CATEGORY_REACTOR, Level.FINE);
    }

    // This function call directly the network store server without using the dedicated client because it's a blocking client.
    // If we'll have new needs to call the network store server, then we'll migrate the network store client to be nonblocking
    Mono<List<VoltageLevelInfos>> getNetworkVoltageLevels(UUID networkUuid) {
        String path = UriComponentsBuilder.fromPath("v1/networks/{networkId}/voltage-levels")
                .buildAndExpand(networkUuid)
                .toUriString();

        Mono<TopLevelDocument<com.powsybl.network.store.model.VoltageLevelAttributes>> mono = webClient.get()
                .uri(networkStoreServerBaseUri + path)
                .retrieve()
                .bodyToMono(new ParameterizedTypeReference<TopLevelDocument<com.powsybl.network.store.model.VoltageLevelAttributes>>() {
                });

        return mono.map(t -> t.getData().stream()
                .map(e -> VoltageLevelInfos.builder().id(e.getId()).name(e.getAttributes().getName()).substationId(e.getAttributes().getSubstationId()).build())
                .collect(Collectors.toList()));
    }

    Mono<String> getLinesGraphics(UUID networkUuid) {
        String path = UriComponentsBuilder.fromPath(DELIMITER + GEO_DATA_API_VERSION + "/lines")
                .queryParam(NETWORK_UUID, networkUuid)
                .buildAndExpand()
                .toUriString();

        return webClient.get()
                .uri(geoDataServerBaseUri + path)
                .retrieve()
                .bodyToMono(String.class);
    }

    Mono<String> getSubstationsGraphics(UUID networkUuid) {
        String path = UriComponentsBuilder.fromPath(DELIMITER + GEO_DATA_API_VERSION + "/substations")
                .queryParam(NETWORK_UUID, networkUuid)
                .buildAndExpand()
                .toUriString();

        return webClient.get()
                .uri(geoDataServerBaseUri + path)
                .retrieve()
                .bodyToMono(String.class);
    }

    Mono<Boolean> caseExists(UUID caseUuid) {
        String path = UriComponentsBuilder.fromPath(DELIMITER + CASE_API_VERSION + "/cases/{caseUuid}/exists")
                .buildAndExpand(caseUuid)
                .toUriString();

        return webClient.get()
                .uri(caseServerBaseUri + path)
                .retrieve()
                .bodyToMono(Boolean.class);
    }

    Mono<String> getEquipmentsMapData(UUID networkUuid, List<String> substationsIds, String equipmentPath) {
        UriComponentsBuilder builder = UriComponentsBuilder.fromPath(DELIMITER + NETWORK_MAP_API_VERSION + "/" + equipmentPath + "/{networkUuid}");
        if (substationsIds != null) {
            builder = builder.queryParam(QUERY_PARAM_SUBSTATION_ID, substationsIds);
        }
        String path = builder.buildAndExpand(networkUuid).toUriString();

        return webClient.get()
                .uri(networkMapServerBaseUri + path)
                .retrieve()
                .bodyToMono(String.class);
    }

    Mono<String> getSubstationsMapData(UUID networkUuid, List<String> substationsIds) {
        return getEquipmentsMapData(networkUuid, substationsIds, "substations");
    }

    Mono<String> getLinesMapData(UUID networkUuid, List<String> substationsIds) {
        return getEquipmentsMapData(networkUuid, substationsIds, "lines");
    }

    Mono<String> getTwoWindingsTransformersMapData(UUID networkUuid, List<String> substationsIds) {
        return getEquipmentsMapData(networkUuid, substationsIds, "2-windings-transformers");
    }

    Mono<String> getThreeWindingsTransformersMapData(UUID networkUuid, List<String> substationsIds) {
        return getEquipmentsMapData(networkUuid, substationsIds, "3-windings-transformers");
    }

    Mono<String> getGeneratorsMapData(UUID networkUuid, List<String> substationsIds) {
        return getEquipmentsMapData(networkUuid, substationsIds, "generators");
    }

    Mono<String> getBatteriesMapData(UUID networkUuid, List<String> substationsIds) {
        return getEquipmentsMapData(networkUuid, substationsIds, "batteries");
    }

    Mono<String> getDanglingLinesMapData(UUID networkUuid, List<String> substationsIds) {
        return getEquipmentsMapData(networkUuid, substationsIds, "dangling-lines");
    }

    Mono<String> getHvdcLinesMapData(UUID networkUuid, List<String> substationsIds) {
        return getEquipmentsMapData(networkUuid, substationsIds, "hvdc-lines");
    }

    Mono<String> getLccConverterStationsMapData(UUID networkUuid, List<String> substationsIds) {
        return getEquipmentsMapData(networkUuid, substationsIds, "lcc-converter-stations");
    }

    Mono<String> getVscConverterStationsMapData(UUID networkUuid, List<String> substationsIds) {
        return getEquipmentsMapData(networkUuid, substationsIds, "vsc-converter-stations");
    }

    Mono<String> getLoadsMapData(UUID networkUuid, List<String> substationsIds) {
        return getEquipmentsMapData(networkUuid, substationsIds, "loads");
    }

    Mono<String> getShuntCompensatorsMapData(UUID networkUuid, List<String> substationsIds) {
        return getEquipmentsMapData(networkUuid, substationsIds, "shunt-compensators");
    }

    Mono<String> getStaticVarCompensatorsMapData(UUID networkUuid, List<String> substationsIds) {
        return getEquipmentsMapData(networkUuid, substationsIds, "static-var-compensators");
    }

    Mono<String> getAllMapData(UUID networkUuid, List<String> substationsIds) {
        return getEquipmentsMapData(networkUuid, substationsIds, "all");
    }

    Mono<Void> changeSwitchState(String studyName, String userId, String switchId, boolean open) {
        Mono<UUID> networkUuid = getNetworkUuid(studyName, userId);

        return networkUuid.flatMap(uuid -> {
            String path = UriComponentsBuilder.fromPath(DELIMITER + NETWORK_MODIFICATION_API_VERSION + "/networks/{networkUuid}/switches/{switchId}")
                    .queryParam("open", open)
                    .buildAndExpand(uuid, switchId)
                    .toUriString();

            Mono<Void> monoUpdateLfState = updateLoadFlowResultAndStatus(studyName, userId, null, LoadFlowStatus.NOT_DONE)
                    .doOnSuccess(e -> emitStudyChanged(studyName, UPDATE_TYPE_LOADFLOW_STATUS))
                    .then(invalidateSecurityAnalysisStatus(studyName, userId)
                            .doOnSuccess(e -> emitStudyChanged(studyName, UPDATE_TYPE_SECURITY_ANALYSIS_STATUS)))
                    .doOnSuccess(e -> emitStudyChanged(studyName, UPDATE_TYPE_SWITCH));

            // There is currently no class in iidm api for network modification
            Flux<Map<String, Object>> fluxChangeSwitchState = webClient.put()
                    .uri(networkModificationServerBaseUri + path)
                    .retrieve()
<<<<<<< HEAD
                    .onStatus(httpStatus -> httpStatus == HttpStatus.NOT_FOUND, clientResponse -> Mono.error(new StudyException(ELEMENT_NOT_FOUND)))
                    .bodyToFlux(new ParameterizedTypeReference<>() {
=======
                    .bodyToMono(new ParameterizedTypeReference<Set<String>>() {
>>>>>>> 3903b869
                    });

            return fluxChangeSwitchState.flatMap(modification -> {
                Set<String> substationIds = new TreeSet<>((List<String>) modification.get("substationIds"));
                emitStudyChanged(studyName, UPDATE_TYPE_STUDY, substationIds);
                return Flux.fromIterable(substationIds);
            })
                    .then(monoUpdateLfState);
        });
    }

    public Mono<Void> applyGroovyScript(String studyName, String userId, String groovyScript) {
        Mono<UUID> networkUuid = getNetworkUuid(studyName, userId);

        return networkUuid.flatMap(uuid -> {
            String path = UriComponentsBuilder.fromPath(DELIMITER + NETWORK_MODIFICATION_API_VERSION + "/networks/{networkUuid}/groovy/")

                    .buildAndExpand(uuid)
                    .toUriString();

            Mono<Void> monoUpdateLfState = updateLoadFlowResultAndStatus(studyName, userId, null, LoadFlowStatus.NOT_DONE)
                    .doOnSuccess(e -> emitStudyChanged(studyName, UPDATE_TYPE_LOADFLOW_STATUS))
                    .then(invalidateSecurityAnalysisStatus(studyName, userId)
                            .doOnSuccess(e -> emitStudyChanged(studyName, UPDATE_TYPE_SECURITY_ANALYSIS_STATUS)));

            // There is currently no class in iidm api for network modification
            Flux<Map<String, Object>> fluxApplyGroovy = webClient.put()
                    .uri(networkModificationServerBaseUri + path)
                    .body(BodyInserters.fromValue(groovyScript))
                    .retrieve()
<<<<<<< HEAD
                    .bodyToFlux(new ParameterizedTypeReference<>() {
=======
                    .bodyToMono(new ParameterizedTypeReference<Set<String>>() {
>>>>>>> 3903b869
                    });

            return fluxApplyGroovy.flatMap(modification -> {
                Set<String> substationIds = new TreeSet<>((List<String>) modification.get("substationIds"));
                emitStudyChanged(studyName, UPDATE_TYPE_STUDY, substationIds);
                return Flux.fromIterable(substationIds);
            })
                    .then(monoUpdateLfState);
        });
    }

    Mono<Void> runLoadFlow(String studyName, String userId) {
        return setLoadFlowRunning(studyName, userId).then(getNetworkUuid(studyName, userId)).flatMap(uuid -> {
            String path = UriComponentsBuilder.fromPath(DELIMITER + LOADFLOW_API_VERSION + "/networks/{networkUuid}/run")
                    .buildAndExpand(uuid)
                    .toUriString();
            return webClient.put()
                    .uri(loadFlowServerBaseUri + path)
                    .retrieve()
                    .bodyToMono(LoadFlowResult.class)
                    .flatMap(result -> updateLoadFlowResultAndStatus(studyName, userId, toEntity(result), result.isOk() ? LoadFlowStatus.CONVERGED : LoadFlowStatus.DIVERGED))
                    .doOnError(e -> updateLoadFlowStatus(studyName, userId, LoadFlowStatus.NOT_DONE).subscribe())
                    .doOnCancel(() -> updateLoadFlowStatus(studyName, userId, LoadFlowStatus.NOT_DONE).subscribe());
        }).doFinally(s ->
                emitStudyChanged(studyName, UPDATE_TYPE_LOADFLOW)
        );
    }

    @Transactional
    public StudyEntity doRenameStudy(String studyName, String userId, String newStudyName) {
        return studyRepository.findByUserIdAndStudyName(userId, studyName).map(studyEntity -> {
            studyEntity.setStudyName(newStudyName);
            return studyEntity;
        }).orElse(null);
    }

    public Mono<StudyInfos> renameStudy(String studyName, String userId, String newStudyName) {
        return Mono.fromCallable(() -> self.doRenameStudy(studyName, userId, newStudyName))
                .switchIfEmpty(Mono.error(new StudyException(STUDY_NOT_FOUND)))
                .map(StudyService::toStudyInfos)
                .doOnSuccess(s -> emitStudyChanged(studyName, StudyService.UPDATE_TYPE_STUDIES));
    }

    private Mono<Void> setLoadFlowRunning(String studyName, String userId) {
        return updateLoadFlowStatus(studyName, userId, LoadFlowStatus.RUNNING)
                .doOnSuccess(s -> emitStudyChanged(studyName, UPDATE_TYPE_LOADFLOW_STATUS));
    }

    public Mono<Collection<String>> getExportFormats() {
        String path = UriComponentsBuilder.fromPath(DELIMITER + NETWORK_CONVERSION_API_VERSION + "/export/formats")
                .toUriString();

        ParameterizedTypeReference<Collection<String>> typeRef = new ParameterizedTypeReference<Collection<String>>() {
        };

        return webClient.get()
                .uri(networkConversionServerBaseUri + path)
                .retrieve()
                .bodyToMono(typeRef);
    }

    public Mono<ExportNetworkInfos> exportNetwork(String studyName, String userId, String format) {
        Mono<UUID> networkUuidMono = getNetworkUuid(studyName, userId);

        return networkUuidMono.flatMap(uuid -> {
            String path = UriComponentsBuilder.fromPath(DELIMITER + NETWORK_CONVERSION_API_VERSION + "/networks/{networkUuid}/export/{format}")
                    .buildAndExpand(uuid, format)
                    .toUriString();

            Mono<ResponseEntity<byte[]>> responseEntity = webClient.get()
                    .uri(networkConversionServerBaseUri + path)
                    .retrieve()
                    .toEntity(byte[].class);

            return responseEntity.map(res -> {
                byte[] bytes = res.getBody();
                String filename = res.getHeaders().getContentDisposition().getFilename();
                return new ExportNetworkInfos(filename, bytes);
            });
        });
    }

    public Mono<StudyInfos> changeStudyAccessRights(String studyName, String userId, String headerUserId, boolean toPrivate) {
        //only the owner of a study can change the access rights
        if (!headerUserId.equals(userId)) {
            throw new StudyException(NOT_ALLOWED);
        }
        return getStudyWithPreFetchedLoadFlowResultAndUpdateIsPrivate(studyName, userId, toPrivate)
                .switchIfEmpty(Mono.error(new StudyException(STUDY_NOT_FOUND)))
                .map(StudyService::toStudyInfos);
    }

    Mono<UUID> getNetworkUuid(String studyName, String userId) {
        return Mono.fromCallable(() -> findNetworkUuid(userId, studyName).orElse(null))
                .switchIfEmpty(Mono.error(new StudyException(STUDY_NOT_FOUND)));
    }

    private Optional<UUID> findNetworkUuid(String userId, String studyName) {
        return studyRepository.findNetworkUuidByUserIdAndStudyName(userId, studyName).map(StudyEntity.StudyNetworkUuid::getNetworkUuid);
    }

    private void emitStudyChanged(String studyName, String updateType) {
        studyUpdatePublisher.onNext(MessageBuilder.withPayload("")
                .setHeader(HEADER_STUDY_NAME, studyName)
                .setHeader(HEADER_UPDATE_TYPE, updateType)
                .build()
        );
    }

    private void emitStudyError(String studyName, String updateType, String errorMessage) {
        studyUpdatePublisher.onNext(MessageBuilder.withPayload("")
                .setHeader(HEADER_STUDY_NAME, studyName)
                .setHeader(HEADER_UPDATE_TYPE, updateType)
                .setHeader(HEADER_ERROR, errorMessage)
                .build()
        );
    }

    private void emitStudyChanged(String studyName, String updateType, Set<String> substationsIds) {
        studyUpdatePublisher.onNext(MessageBuilder.withPayload("")
                .setHeader(HEADER_STUDY_NAME, studyName)
                .setHeader(HEADER_UPDATE_TYPE, updateType)
                .setHeader(HEADER_UPDATE_TYPE_SUBSTATIONS_IDS, substationsIds)
                .build()
        );
    }

    Mono<Boolean> studyExists(String studyName, String userId) {
        return getStudy(studyName, userId).cast(BasicStudyEntity.class).switchIfEmpty(getStudyCreationRequest(studyName, userId)).hasElement();
    }

    public Mono<Void> assertCaseExists(UUID caseUuid) {
        Mono<Boolean> caseExists = caseExists(caseUuid);
        return caseExists.flatMap(c -> (boolean) c ? Mono.empty() : Mono.error(new StudyException(CASE_NOT_FOUND)));
    }

    public Mono<Void> assertStudyNotExists(String studyName, String userId) {
        Mono<Boolean> studyExists = studyExists(studyName, userId);
        return studyExists.flatMap(s -> (boolean) s ? Mono.error(new StudyException(STUDY_ALREADY_EXISTS)) : Mono.empty());
    }

    public Mono<Void> assertLoadFlowRunnable(String studyName, String userId) {
        Mono<StudyEntity> studyMono = getStudy(studyName, userId);
        return studyMono.map(StudyEntity::getLoadFlowStatus)
                .switchIfEmpty(Mono.error(new StudyException(STUDY_NOT_FOUND)))
                .flatMap(lfs -> lfs.equals(LoadFlowStatus.NOT_DONE) ? Mono.empty() : Mono.error(new StudyException(LOADFLOW_NOT_RUNNABLE)));
    }

    public Mono<Void> assertUserAllowed(String userId, String headerUserId) {
        return (userId.equals(headerUserId)) ? Mono.empty() : Mono.error(new StudyException(NOT_ALLOWED));
    }

    private Mono<Void> assertLoadFlowNotRunning(String studyName, String userId) {
        return getStudy(studyName, userId).map(StudyEntity::getLoadFlowStatus)
                .switchIfEmpty(Mono.error(new StudyException(STUDY_NOT_FOUND)))
                .flatMap(lfs -> lfs.equals(LoadFlowStatus.RUNNING) ? Mono.error(new StudyException(LOADFLOW_RUNNING)) : Mono.empty());
    }

    private Mono<Void> assertSecurityAnalysisNotRunning(String studyName, String userId) {
        Mono<String> statusMono = getSecurityAnalysisStatus(studyName, userId);
        return statusMono
                .flatMap(s -> s.equals(SecurityAnalysisStatus.RUNNING.name()) ? Mono.error(new StudyException(SECURITY_ANALYSIS_RUNNING)) : Mono.empty());
    }

    public Mono<Void> assertComputationNotRunning(String studyName, String userId) {
        return assertLoadFlowNotRunning(studyName, userId).and(assertSecurityAnalysisNotRunning(studyName, userId));
    }

    public static LoadFlowParametersEntity toEntity(LoadFlowParameters parameters) {
        Objects.requireNonNull(parameters);
        return new LoadFlowParametersEntity(parameters.getVoltageInitMode(),
                parameters.isTransformerVoltageControlOn(),
                parameters.isNoGeneratorReactiveLimits(),
                parameters.isPhaseShifterRegulationOn(),
                parameters.isTwtSplitShuntAdmittance(),
                parameters.isSimulShunt(),
                parameters.isReadSlackBus(),
                parameters.isWriteSlackBus(),
                parameters.isDc(),
                parameters.isDistributedSlack(),
                parameters.getBalanceType());
    }

    public static LoadFlowParameters fromEntity(LoadFlowParametersEntity entity) {
        Objects.requireNonNull(entity);
        return new LoadFlowParameters(entity.getVoltageInitMode(),
                entity.isTransformerVoltageControlOn(),
                entity.isNoGeneratorReactiveLimits(),
                entity.isPhaseShifterRegulationOn(),
                entity.isTwtSplitShuntAdmittance(),
                entity.isSimulShunt(),
                entity.isReadSlackBus(),
                entity.isWriteSlackBus(),
                entity.isDc(),
                entity.isDistributedSlack(),
                entity.getBalanceType());
    }

    public static LoadFlowResultEntity toEntity(LoadFlowResult result) {
        Objects.requireNonNull(result);
        return new LoadFlowResultEntity(result.isOk(),
                result.getMetrics(),
                result.getLogs(),
                result.getComponentResults().stream().map(StudyService::toEntity).collect(Collectors.toList()));
    }

    public static LoadFlowResult fromEntity(LoadFlowResultEntity entity) {
        return entity == null ? null : new LoadFlowResultImpl(entity.isOk(),
                entity.getMetrics(),
                entity.getLogs(),
                entity.getComponentResults().stream().map(StudyService::fromEntity).collect(Collectors.toList()));
    }

    public static ComponentResultEmbeddable toEntity(LoadFlowResult.ComponentResult componentResult) {
        Objects.requireNonNull(componentResult);
        return new ComponentResultEmbeddable(componentResult.getComponentNum(),
                componentResult.getStatus(),
                componentResult.getIterationCount(),
                componentResult.getSlackBusId(),
                componentResult.getSlackBusActivePowerMismatch()
        );
    }

    public static LoadFlowResult.ComponentResult fromEntity(ComponentResultEmbeddable entity) {
        Objects.requireNonNull(entity);
        return new LoadFlowResultImpl.ComponentResultImpl(entity.getComponentNum(),
                entity.getStatus(),
                entity.getIterationCount(),
                entity.getSlackBusId(),
                entity.getSlackBusActivePowerMismatch());
    }

    @Transactional(readOnly = true)
    public LoadFlowParameters doGetLoadFlowParameters(String studyName, String userId) {
        return studyRepository.findByUserIdAndStudyName(userId, studyName)
                .map(studyEntity -> fromEntity(studyEntity.getLoadFlowParameters()))
                .orElse(null);
    }

    public Mono<LoadFlowParameters> getLoadFlowParameters(String studyName, String userId) {
        return Mono.fromCallable(() -> self.doGetLoadFlowParameters(studyName, userId));
    }

    Mono<Void> setLoadFlowParameters(String studyName, String userId, LoadFlowParameters parameters) {
        return updateLoadFlowParametersAndStatus(studyName, userId, toEntity(parameters != null ? parameters : LoadFlowParameters.load()), LoadFlowStatus.NOT_DONE)
                .doOnSuccess(e -> emitStudyChanged(studyName, UPDATE_TYPE_LOADFLOW_STATUS))
                .then(invalidateSecurityAnalysisStatus(studyName, userId)
                        .doOnSuccess(e -> emitStudyChanged(studyName, UPDATE_TYPE_SECURITY_ANALYSIS_STATUS)));
    }

    public Mono<UUID> runSecurityAnalysis(String studyName, String userId, List<String> contingencyListNames, String parameters) {
        Objects.requireNonNull(studyName);
        Objects.requireNonNull(userId);
        Objects.requireNonNull(contingencyListNames);
        Objects.requireNonNull(parameters);

        Mono<UUID> networkUuid = getNetworkUuid(studyName, userId);

        return networkUuid.flatMap(uuid -> {
            String receiver;
            try {
                receiver = URLEncoder.encode(objectMapper.writeValueAsString(new Receiver(studyName, userId)), StandardCharsets.UTF_8);
            } catch (JsonProcessingException e) {
                throw new UncheckedIOException(e);
            }
            String path = UriComponentsBuilder.fromPath(DELIMITER + SECURITY_ANALYSIS_API_VERSION + "/networks/{networkUuid}/run-and-save")
                    .queryParam("contingencyListName", contingencyListNames)
                    .queryParam(RECEIVER, receiver)
                    .buildAndExpand(uuid)
                    .toUriString();

            return webClient
                    .post()
                    .uri(securityAnalysisServerBaseUri + path)
                    .contentType(MediaType.APPLICATION_JSON)
                    .body(BodyInserters.fromValue(parameters))
                    .retrieve()
                    .bodyToMono(UUID.class);
        })
                .flatMap(result ->
                        updateSecurityAnalysisResultUuid(studyName, userId, result)
                                .doOnSuccess(e -> emitStudyChanged(studyName, StudyService.UPDATE_TYPE_SECURITY_ANALYSIS_STATUS))
                                .thenReturn(result)
                );
    }

    public Mono<String> getSecurityAnalysisResult(String studyName, String userId, List<String> limitTypes) {
        Objects.requireNonNull(studyName);
        Objects.requireNonNull(userId);
        Objects.requireNonNull(limitTypes);

        return getStudy(studyName, userId).flatMap(entity -> {
            UUID resultUuid = entity.getSecurityAnalysisResultUuid();
            return Mono.justOrEmpty(resultUuid).flatMap(uuid -> {
                String path = UriComponentsBuilder.fromPath(DELIMITER + SECURITY_ANALYSIS_API_VERSION + "/results/{resultUuid}")
                        .queryParam("limitType", limitTypes)
                        .buildAndExpand(resultUuid)
                        .toUriString();
                return webClient
                        .get()
                        .uri(securityAnalysisServerBaseUri + path)
                        .retrieve()
                        .onStatus(httpStatus -> httpStatus == HttpStatus.NOT_FOUND, clientResponse -> Mono.error(new StudyException(SECURITY_ANALYSIS_NOT_FOUND)))
                        .bodyToMono(String.class);
            });
        });
    }

    public Mono<Integer> getContingencyCount(String studyName, String userId, List<String> contingencyListNames) {
        Objects.requireNonNull(studyName);
        Objects.requireNonNull(userId);
        Objects.requireNonNull(contingencyListNames);

        Mono<UUID> networkUuid = getNetworkUuid(studyName, userId);

        return networkUuid.flatMap(uuid ->
                Flux.fromIterable(contingencyListNames)
<<<<<<< HEAD
                        .flatMap(contingencyListName -> {
                            String path = UriComponentsBuilder.fromPath(DELIMITER + ACTIONS_API_VERSION + "/contingency-lists/{contingencyListName}/export")
                                    .queryParam("networkUuid", uuid)
                                    .buildAndExpand(contingencyListName)
                                    .toUriString();
                            Mono<List<Contingency>> contingencies = webClient
                                    .get()
                                    .uri(actionsServerBaseUri + path)
                                    .retrieve()
                                    .bodyToMono(new ParameterizedTypeReference<>() {
                                    });
                            return contingencies.map(List::size);
                        })
                        .reduce(0, Integer::sum)
=======
                    .flatMap(contingencyListName -> {
                        String path = UriComponentsBuilder.fromPath(DELIMITER + ACTIONS_API_VERSION + "/contingency-lists/{contingencyListName}/export")
                                .queryParam("networkUuid", uuid)
                                .buildAndExpand(contingencyListName)
                                .toUriString();
                        Mono<List<Contingency>> contingencies = webClient
                                .get()
                                .uri(actionsServerBaseUri + path)
                                .retrieve()
                                .bodyToMono(new ParameterizedTypeReference<List<Contingency>>() { });
                        return contingencies.map(List::size);
                    })
                    .reduce(0, Integer::sum)
>>>>>>> 3903b869
        );
    }

    Mono<byte[]> getSubstationSvg(UUID networkUuid, String substationId, boolean useName, boolean centerLabel, boolean diagonalLabel,
                                  boolean topologicalColoring, String substationLayout) {
        String path = UriComponentsBuilder.fromPath(DELIMITER + SINGLE_LINE_DIAGRAM_API_VERSION + "/substation-svg/{networkUuid}/{substationId}")
                .queryParam("useName", useName)
                .queryParam("centerLabel", centerLabel)
                .queryParam("diagonalLabel", diagonalLabel)
                .queryParam("topologicalColoring", topologicalColoring)
                .queryParam("substationLayout", substationLayout)
                .buildAndExpand(networkUuid, substationId)
                .toUriString();

        return webClient.get()
                .uri(singleLineDiagramServerBaseUri + path)
                .retrieve()
                .bodyToMono(byte[].class);
    }

    Mono<String> getSubstationSvgAndMetadata(UUID networkUuid, String substationId, boolean useName, boolean centerLabel,
                                             boolean diagonalLabel, boolean topologicalColoring, String substationLayout) {
        String path = UriComponentsBuilder.fromPath(DELIMITER + SINGLE_LINE_DIAGRAM_API_VERSION +
                "/substation-svg-and-metadata/{networkUuid}/{substationId}")
                .queryParam("useName", useName)
                .queryParam("centerLabel", centerLabel)
                .queryParam("diagonalLabel", diagonalLabel)
                .queryParam("topologicalColoring", topologicalColoring)
                .queryParam("substationLayout", substationLayout)
                .buildAndExpand(networkUuid, substationId)
                .toUriString();

        return webClient.get()
                .uri(singleLineDiagramServerBaseUri + path)
                .retrieve()
                .bodyToMono(String.class);
    }

    public Mono<String> getSecurityAnalysisStatus(String studyName, String userId) {
        Objects.requireNonNull(studyName);
        Objects.requireNonNull(userId);

        return getStudy(studyName, userId).flatMap(entity -> {
            UUID resultUuid = entity.getSecurityAnalysisResultUuid();
            return Mono.justOrEmpty(resultUuid).flatMap(uuid -> {
                String path = UriComponentsBuilder.fromPath(DELIMITER + SECURITY_ANALYSIS_API_VERSION + "/results/{resultUuid}/status")
                        .buildAndExpand(resultUuid)
                        .toUriString();
                return webClient
                        .get()
                        .uri(securityAnalysisServerBaseUri + path)
                        .retrieve()
                        .onStatus(httpStatus -> httpStatus == HttpStatus.NOT_FOUND, clientResponse -> Mono.error(new StudyException(SECURITY_ANALYSIS_NOT_FOUND)))
                        .bodyToMono(String.class);
            });
        });
    }

    public Mono<Void> invalidateSecurityAnalysisStatus(String studyName, String userId) {
        Objects.requireNonNull(studyName);
        Objects.requireNonNull(userId);

        return getStudy(studyName, userId).flatMap(entity -> {
            UUID resultUuid = entity.getSecurityAnalysisResultUuid();
            return Mono.justOrEmpty(resultUuid).flatMap(uuid -> {
                String path = UriComponentsBuilder.fromPath(DELIMITER + SECURITY_ANALYSIS_API_VERSION + "/results/{resultUuid}/invalidate-status")
                        .buildAndExpand(resultUuid)
                        .toUriString();
                return webClient
                        .put()
                        .uri(securityAnalysisServerBaseUri + path)
                        .retrieve()
                        .bodyToMono(Void.class);
            });
        });
    }

    void setCaseServerBaseUri(String caseServerBaseUri) {
        this.caseServerBaseUri = caseServerBaseUri;
    }

    void setNetworkConversionServerBaseUri(String networkConversionServerBaseUri) {
        this.networkConversionServerBaseUri = networkConversionServerBaseUri;
    }

    void setGeoDataServerBaseUri(String geoDataServerBaseUri) {
        this.geoDataServerBaseUri = geoDataServerBaseUri;
    }

    void setSingleLineDiagramServerBaseUri(String singleLineDiagramServerBaseUri) {
        this.singleLineDiagramServerBaseUri = singleLineDiagramServerBaseUri;
    }

    void setNetworkModificationServerBaseUri(String networkModificationServerBaseUri) {
        this.networkModificationServerBaseUri = networkModificationServerBaseUri;
    }

    void setNetworkMapServerBaseUri(String networkMapServerBaseUri) {
        this.networkMapServerBaseUri = networkMapServerBaseUri;
    }

    void setLoadFlowServerBaseUri(String loadFlowServerBaseUri) {
        this.loadFlowServerBaseUri = loadFlowServerBaseUri;
    }

    void setNetworkStoreServerBaseUri(String networkStoreServerBaseUri) {
        this.networkStoreServerBaseUri = networkStoreServerBaseUri + DELIMITER;
    }

    public void setSecurityAnalysisServerBaseUri(String securityAnalysisServerBaseUri) {
        this.securityAnalysisServerBaseUri = securityAnalysisServerBaseUri;
    }

    public void setActionsServerBaseUri(String actionsServerBaseUri) {
        this.actionsServerBaseUri = actionsServerBaseUri;
    }

    public Mono<Void> stopSecurityAnalysis(String studyName, String userId) {
        Objects.requireNonNull(studyName);
        Objects.requireNonNull(userId);

        return getStudy(studyName, userId).flatMap(entity -> {
            UUID resultUuid = entity.getSecurityAnalysisResultUuid();

            String receiver;
            try {
                receiver = URLEncoder.encode(objectMapper.writeValueAsString(new Receiver(studyName, userId)), StandardCharsets.UTF_8);
            } catch (JsonProcessingException e) {
                throw new UncheckedIOException(e);
            }
            return Mono.justOrEmpty(resultUuid).flatMap(uuid -> {
                String path = UriComponentsBuilder.fromPath(DELIMITER + SECURITY_ANALYSIS_API_VERSION + "/results/{resultUuid}/stop")
                        .queryParam(RECEIVER, receiver)
                        .buildAndExpand(resultUuid)
                        .toUriString();
                return webClient
                        .put()
                        .uri(securityAnalysisServerBaseUri + path)
                        .retrieve()
                        .bodyToMono(Void.class);
            });
        });
    }

    @Bean
    public Consumer<Flux<Message<String>>> consumeSaStopped() {
        return f -> f.log(CATEGORY_BROKER_INPUT, Level.FINE).flatMap(message -> {
            UUID resultUuid = UUID.fromString(message.getHeaders().get("resultUuid", String.class));
            String receiver = message.getHeaders().get(RECEIVER, String.class);
            if (receiver != null) {
                Receiver receiverObj;
                try {
                    receiverObj = objectMapper.readValue(URLDecoder.decode(receiver, StandardCharsets.UTF_8), Receiver.class);

                    LOGGER.info("Security analysis stopped for study '{}' and user '{}'",
                            resultUuid, receiverObj.getStudyName(), receiverObj.getUserId());

                    // delete security analysis result in database
                    return updateSecurityAnalysisResultUuid(receiverObj.getStudyName(), receiverObj.getUserId(), null)
                            .then(Mono.fromCallable(() -> {
                                // send notification for stopped computation
                                emitStudyChanged(receiverObj.getStudyName(), UPDATE_TYPE_SECURITY_ANALYSIS_STATUS);
                                return null;
                            }));
                } catch (JsonProcessingException e) {
                    LOGGER.error(e.toString());
                }
            }
            return Mono.empty();
        })
                .doOnError(throwable -> LOGGER.error(throwable.toString(), throwable))
                .subscribe();
    }

    // wrappers to Mono/Flux for repositories

    private Mono<StudyEntity> insertStudyEntity(String studyName, String userId, boolean isPrivate, UUID networkUuid, String networkId,
                                                String description, String caseFormat, UUID caseUuid, boolean casePrivate,
                                                LoadFlowStatus loadFlowStatus, LoadFlowResultEntity loadFlowResult, LoadFlowParametersEntity loadFlowParameters, UUID securityAnalysisUuid) {
        Objects.requireNonNull(studyName);
        Objects.requireNonNull(userId);
        Objects.requireNonNull(networkUuid);
        Objects.requireNonNull(networkId);
        Objects.requireNonNull(caseFormat);
        Objects.requireNonNull(caseUuid);
        Objects.requireNonNull(loadFlowStatus);
        Objects.requireNonNull(loadFlowParameters);
        return Mono.fromCallable(() -> {
            StudyEntity studyEntity = new StudyEntity(null, userId, studyName, LocalDateTime.now(ZoneOffset.UTC), networkUuid, networkId, description, caseFormat, caseUuid, casePrivate, isPrivate, loadFlowStatus, loadFlowResult, loadFlowParameters, securityAnalysisUuid);
            return studyRepository.save(studyEntity);
        });
    }

    @Transactional
    public void doUpdateSecurityAnalysisResultUuid(String studyName, String userId, UUID securityAnalysisResultUuid) {
        studyRepository.findByUserIdAndStudyName(userId, studyName).ifPresent(studyEntity -> studyEntity.setSecurityAnalysisResultUuid(securityAnalysisResultUuid));
    }

    Mono<Void> updateSecurityAnalysisResultUuid(String studyName, String userId, UUID securityAnalysisResultUuid) {
        return Mono.fromRunnable(() -> self.doUpdateSecurityAnalysisResultUuid(studyName, userId, securityAnalysisResultUuid));
    }

    @Transactional
    public void doUpdateLoadFlowParameters(String studyName, String userId, LoadFlowParametersEntity parameters) {
        studyRepository.findByUserIdAndStudyName(userId, studyName).ifPresent(studyEntity -> {
            studyEntity.setLoadFlowParameters(parameters);
            studyEntity.setLoadFlowStatus(LoadFlowStatus.NOT_DONE);
        });
    }

    @Transactional
    public void doUpdateLoadFlowStatus(String studyName, String userId, LoadFlowStatus loadFlowStatus) {
        studyRepository.findByUserIdAndStudyName(userId, studyName).ifPresent(studyEntity -> studyEntity.setLoadFlowStatus(loadFlowStatus));
    }

    Mono<Void> updateLoadFlowStatus(String studyName, String userId, LoadFlowStatus loadFlowStatus) {
        return Mono.fromRunnable(() -> self.doUpdateLoadFlowStatus(studyName, userId, loadFlowStatus));
    }

    private Mono<StudyCreationRequestEntity> insertStudyCreationRequestEntity(String studyName, String userId, boolean isPrivate) {
        return Mono.fromCallable(() -> {
            StudyCreationRequestEntity studyCreationRequestEntity = new StudyCreationRequestEntity(null, userId, studyName, LocalDateTime.now(ZoneOffset.UTC), isPrivate);
            return studyCreationRequestRepository.save(studyCreationRequestEntity);
        });
    }

    private Mono<Void> updateLoadFlowResultAndStatus(String studyName, String userId, LoadFlowResultEntity loadFlowResultEntity, LoadFlowStatus loadFlowStatus) {
        return Mono.fromRunnable(() -> self.doUpdateLoadFlowResultAndStatus(studyName, userId, loadFlowResultEntity, loadFlowStatus));
    }

    @Transactional
    public void doUpdateLoadFlowResultAndStatus(String studyName, String userId, LoadFlowResultEntity loadFlowResultEntity, LoadFlowStatus loadFlowStatus) {
        Optional<StudyEntity> studyEntity = studyRepository.findByUserIdAndStudyName(userId, studyName);
        studyEntity.ifPresent(studyEntity1 -> {
            studyEntity1.setLoadFlowResult(loadFlowResultEntity);
            studyEntity1.setLoadFlowStatus(loadFlowStatus);
        });
    }

    private Mono<Void> updateLoadFlowParametersAndStatus(String studyName, String userId, LoadFlowParametersEntity loadFlowParametersEntity, LoadFlowStatus loadFlowStatus) {
        return Mono.fromRunnable(() -> self.doUpdateLoadFlowParametersAndStatus(studyName, userId, loadFlowParametersEntity, loadFlowStatus));
    }

    @Transactional
    public void doUpdateLoadFlowParametersAndStatus(String studyName, String userId, LoadFlowParametersEntity loadFlowParametersEntity, LoadFlowStatus loadFlowStatus) {
        Optional<StudyEntity> studyEntity = studyRepository.findByUserIdAndStudyName(userId, studyName);
        studyEntity.ifPresent(studyEntity1 -> {
            studyEntity1.setLoadFlowParameters(loadFlowParametersEntity);
            studyEntity1.setLoadFlowStatus(loadFlowStatus);
        });
    }

    // There is currently no class in iidm api for network modification
    public Flux<Map<String, Object>> getModifications(String studyName, String userId) {
        Objects.requireNonNull(studyName);
        Objects.requireNonNull(userId);

        return getStudy(studyName, userId)
                .switchIfEmpty(Mono.error(new StudyException(STUDY_NOT_FOUND)))
                .flatMapMany(studyEntity -> {
                    String path = UriComponentsBuilder.fromPath(DELIMITER + NETWORK_MODIFICATION_API_VERSION + "/networks/{networkUuid}/modifications")
                            .buildAndExpand(studyEntity.getNetworkUuid())
                            .toUriString();
                    return webClient.get().uri(networkModificationServerBaseUri + path).retrieve().bodyToFlux(new ParameterizedTypeReference<>() {
                    });
                });
    }

    public Mono<Void> deleteModifications(String studyName, String userId) {
        Objects.requireNonNull(studyName);
        Objects.requireNonNull(userId);
        return getNetworkUuid(studyName, userId).flatMap(this::deleteNetworkModifications);
    }

    private Mono<Void> deleteNetworkModifications(UUID networkUuid) {
        String path = UriComponentsBuilder.fromPath(DELIMITER + NETWORK_MODIFICATION_API_VERSION + "/networks/{networkUuid}/modifications")
                .buildAndExpand(networkUuid)
                .toUriString();
        return webClient.delete().uri(networkModificationServerBaseUri + path).retrieve().bodyToMono(Void.class);
    }
}<|MERGE_RESOLUTION|>--- conflicted
+++ resolved
@@ -198,13 +198,8 @@
 
     private static StudyInfos toStudyInfos(StudyEntity entity) {
         return StudyInfos.builder().studyName(entity.getStudyName())
-<<<<<<< HEAD
-                .id(entity.getId())
+                .studyUuid(entity.getId())
                 .creationDate(ZonedDateTime.ofInstant(entity.getDate().toInstant(ZoneOffset.UTC), ZoneOffset.UTC))
-=======
-                .studyUuid(entity.getId())
-                .creationDate(ZonedDateTime.ofInstant(entity.getDate().toInstant(ZoneOffset.UTC), ZoneId.of("UTC")))
->>>>>>> 3903b869
                 .userId(entity.getUserId())
                 .description(entity.getDescription())
                 .caseFormat(entity.getCaseFormat())
@@ -214,15 +209,9 @@
                 .build();
     }
 
-<<<<<<< HEAD
-    private static BasicStudyInfos toBasicInfos(StudyCreationRequestEntity entity) {
+    private static BasicStudyInfos toBasicStudyInfos(StudyCreationRequestEntity entity) {
         return BasicStudyInfos.builder().studyName(entity.getStudyName())
                 .creationDate(ZonedDateTime.ofInstant(entity.getDate().toInstant(ZoneOffset.UTC), ZoneOffset.UTC))
-=======
-    private static BasicStudyInfos toBasicStudyInfos(StudyCreationRequestEntity entity) {
-        return BasicStudyInfos.builder().studyName(entity.getStudyName())
-                .creationDate(ZonedDateTime.ofInstant(entity.getDate().toInstant(ZoneOffset.UTC), ZoneId.of("UTC")))
->>>>>>> 3903b869
                 .userId(entity.getUserId())
                 .studyUuid(entity.getId())
                 .studyPrivate(entity.getIsPrivate())
@@ -253,17 +242,6 @@
 
     public Mono<BasicStudyInfos> createStudy(String studyName, UUID caseUuid, String description, String userId, Boolean isPrivate) {
         return insertStudyCreationRequest(studyName, userId, isPrivate)
-<<<<<<< HEAD
-                .then(Mono.zip(persistentStore(caseUuid, studyName), getCaseFormat(caseUuid))
-                        .flatMap(t -> {
-                            LoadFlowParameters loadFlowParameters = LoadFlowParameters.load();
-                            return insertStudy(studyName, userId, isPrivate, t.getT1().getNetworkUuid(), t.getT1().getNetworkId(),
-                                    description, t.getT2(), caseUuid, false, LoadFlowStatus.NOT_DONE, null, toEntity(loadFlowParameters), null);
-                        })
-                )
-                .doOnError(throwable -> LOGGER.error(throwable.toString(), throwable))
-                .doFinally(s -> deleteStudyIfNotCreationInProgress(studyName, userId).subscribe());
-=======
                 .map(StudyService::toBasicStudyInfos)
                 .doOnSuccess(s -> Mono.zip(persistentStore(caseUuid, studyName), getCaseFormat(caseUuid))
                           .flatMap(t -> {
@@ -276,23 +254,10 @@
                         .doFinally(r -> deleteStudyIfNotCreationInProgress(studyName, userId).subscribe())
                         .subscribe()
                 );
->>>>>>> 3903b869
     }
 
     public Mono<BasicStudyInfos> createStudy(String studyName, Mono<FilePart> caseFile, String description, String userId, Boolean isPrivate) {
         return insertStudyCreationRequest(studyName, userId, isPrivate)
-<<<<<<< HEAD
-                .then(importCase(caseFile, studyName).flatMap(uuid ->
-                        Mono.zip(persistentStore(uuid, studyName), getCaseFormat(uuid))
-                                .flatMap(t -> {
-                                    LoadFlowParameters loadFlowParameters = LoadFlowParameters.load();
-                                    return insertStudy(studyName, userId, isPrivate, t.getT1().getNetworkUuid(), t.getT1().getNetworkId(),
-                                            description, t.getT2(), uuid, true, LoadFlowStatus.NOT_DONE, null, toEntity(loadFlowParameters), null);
-                                })
-                ))
-                .doOnError(throwable -> LOGGER.error(throwable.toString(), throwable))
-                .doFinally(s -> deleteStudyIfNotCreationInProgress(studyName, userId).subscribe()); // delete the study if the creation has been canceled
-=======
                 .map(StudyService::toBasicStudyInfos)
                 .doOnSuccess(s -> importCase(caseFile, studyName).flatMap(uuid ->
                      Mono.zip(persistentStore(uuid, studyName), getCaseFormat(uuid))
@@ -306,7 +271,6 @@
                         .doFinally(r -> deleteStudyIfNotCreationInProgress(studyName, userId).subscribe()) // delete the study if the creation has been canceled
                         .subscribe()
                 );
->>>>>>> 3903b869
     }
 
     public Mono<StudyInfos> getCurrentUserStudy(String studyName, String userId, String headerUserId) {
@@ -639,12 +603,8 @@
             Flux<Map<String, Object>> fluxChangeSwitchState = webClient.put()
                     .uri(networkModificationServerBaseUri + path)
                     .retrieve()
-<<<<<<< HEAD
                     .onStatus(httpStatus -> httpStatus == HttpStatus.NOT_FOUND, clientResponse -> Mono.error(new StudyException(ELEMENT_NOT_FOUND)))
                     .bodyToFlux(new ParameterizedTypeReference<>() {
-=======
-                    .bodyToMono(new ParameterizedTypeReference<Set<String>>() {
->>>>>>> 3903b869
                     });
 
             return fluxChangeSwitchState.flatMap(modification -> {
@@ -675,11 +635,7 @@
                     .uri(networkModificationServerBaseUri + path)
                     .body(BodyInserters.fromValue(groovyScript))
                     .retrieve()
-<<<<<<< HEAD
                     .bodyToFlux(new ParameterizedTypeReference<>() {
-=======
-                    .bodyToMono(new ParameterizedTypeReference<Set<String>>() {
->>>>>>> 3903b869
                     });
 
             return fluxApplyGroovy.flatMap(modification -> {
@@ -997,22 +953,6 @@
 
         return networkUuid.flatMap(uuid ->
                 Flux.fromIterable(contingencyListNames)
-<<<<<<< HEAD
-                        .flatMap(contingencyListName -> {
-                            String path = UriComponentsBuilder.fromPath(DELIMITER + ACTIONS_API_VERSION + "/contingency-lists/{contingencyListName}/export")
-                                    .queryParam("networkUuid", uuid)
-                                    .buildAndExpand(contingencyListName)
-                                    .toUriString();
-                            Mono<List<Contingency>> contingencies = webClient
-                                    .get()
-                                    .uri(actionsServerBaseUri + path)
-                                    .retrieve()
-                                    .bodyToMono(new ParameterizedTypeReference<>() {
-                                    });
-                            return contingencies.map(List::size);
-                        })
-                        .reduce(0, Integer::sum)
-=======
                     .flatMap(contingencyListName -> {
                         String path = UriComponentsBuilder.fromPath(DELIMITER + ACTIONS_API_VERSION + "/contingency-lists/{contingencyListName}/export")
                                 .queryParam("networkUuid", uuid)
@@ -1022,11 +962,10 @@
                                 .get()
                                 .uri(actionsServerBaseUri + path)
                                 .retrieve()
-                                .bodyToMono(new ParameterizedTypeReference<List<Contingency>>() { });
+                                .bodyToMono(new ParameterizedTypeReference<>() { });
                         return contingencies.map(List::size);
                     })
                     .reduce(0, Integer::sum)
->>>>>>> 3903b869
         );
     }
 
