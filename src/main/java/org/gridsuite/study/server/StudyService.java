/**
 * Copyright (c) 2021, RTE (http://www.rte-france.com)
 * This Source Code Form is subject to the terms of the Mozilla Public
 * License, v. 2.0. If a copy of the MPL was not distributed with this
 * file, You can obtain one at http://mozilla.org/MPL/2.0/.
 */
package org.gridsuite.study.server;

import com.fasterxml.jackson.core.JsonProcessingException;
import com.fasterxml.jackson.databind.JsonNode;
import com.fasterxml.jackson.databind.ObjectMapper;
import com.powsybl.contingency.Contingency;
import com.powsybl.loadflow.LoadFlowResult;
import com.powsybl.loadflow.LoadFlowParameters;
import com.powsybl.loadflow.LoadFlowResultImpl;
import com.powsybl.network.store.model.TopLevelDocument;
import java.io.UncheckedIOException;
import java.net.URLDecoder;
import java.net.URLEncoder;
import java.nio.charset.StandardCharsets;
import java.time.LocalDateTime;
import java.time.ZoneId;
import java.time.ZoneOffset;
import java.time.ZonedDateTime;
import java.util.*;
import java.util.function.Consumer;
import java.util.function.Supplier;
import java.util.logging.Level;
import java.util.stream.Collectors;
import lombok.AllArgsConstructor;
import lombok.Data;
import lombok.NoArgsConstructor;
import lombok.Synchronized;
import org.gridsuite.study.server.dto.*;
import org.gridsuite.study.server.repository.*;
import org.slf4j.Logger;
import org.slf4j.LoggerFactory;
import org.springframework.beans.factory.annotation.Autowired;
import org.springframework.beans.factory.annotation.Value;
import org.springframework.context.annotation.Bean;
import org.springframework.core.ParameterizedTypeReference;
import org.springframework.http.HttpHeaders;
import org.springframework.http.HttpStatus;
import org.springframework.http.MediaType;
import org.springframework.http.ResponseEntity;
import org.springframework.http.client.MultipartBodyBuilder;
import org.springframework.http.codec.multipart.FilePart;
import org.springframework.integration.support.MessageBuilder;
import org.springframework.messaging.Message;
import org.springframework.stereotype.Service;
import org.springframework.transaction.annotation.Transactional;
import org.springframework.web.reactive.function.BodyInserters;
import org.springframework.web.reactive.function.client.ClientResponse;
import org.springframework.web.reactive.function.client.WebClient;
import org.springframework.web.util.UriComponentsBuilder;
import reactor.core.publisher.EmitterProcessor;
import reactor.core.publisher.Flux;
import reactor.core.publisher.Mono;
import reactor.core.scheduler.Schedulers;

import static org.gridsuite.study.server.StudyConstants.*;
import static org.gridsuite.study.server.StudyException.Type.*;

/**
 * @author Abdelsalem Hedhili <abdelsalem.hedhili at rte-france.com>
 * @author Franck Lecuyer <franck.lecuyer at rte-france.com>
 * @author Chamseddine Benhamed <chamseddine.benhamed at rte-france.com>
 */
@Service
public class StudyService {

    private static final Logger LOGGER = LoggerFactory.getLogger(StudyService.class);

    public static final String ROOT_CATEGORY_REACTOR = "reactor.";

    private static final String CATEGORY_BROKER_INPUT = StudyService.class.getName() + ".input-broker-messages";
    private static final String CATEGORY_BROKER_OUTPUT = StudyService.class.getName() + ".output-broker-messages";

    static final String HEADER_STUDY_NAME = "studyName";
    static final String HEADER_UPDATE_TYPE = "updateType";
    static final String UPDATE_TYPE_STUDIES = "studies";
    static final String UPDATE_TYPE_LOADFLOW = "loadflow";
    static final String UPDATE_TYPE_LOADFLOW_STATUS = "loadflow_status";
    static final String UPDATE_TYPE_SWITCH = "switch";
    static final String UPDATE_TYPE_SECURITY_ANALYSIS_RESULT = "securityAnalysisResult";
    static final String UPDATE_TYPE_SECURITY_ANALYSIS_STATUS = "securityAnalysis_status";
    static final String HEADER_ERROR = "error";
    static final String UPDATE_TYPE_STUDY = "study";
    static final String HEADER_UPDATE_TYPE_SUBSTATIONS_IDS = "substationsIds";
    static final String QUERY_PARAM_SUBSTATION_ID = "substationId";
    static final String RECEIVER = "receiver";

    // Self injection for @transactional support in internal calls to other methods of this service
    @Autowired
    StudyService self;

    @Data
    @AllArgsConstructor
    @NoArgsConstructor
    private static class Receiver {

        private String studyName;

        private String userId;
    }

    private WebClient webClient;

    private String caseServerBaseUri;
    private String singleLineDiagramServerBaseUri;
    private String networkConversionServerBaseUri;
    private String geoDataServerBaseUri;
    private String networkMapServerBaseUri;
    private String networkModificationServerBaseUri;
    private String loadFlowServerBaseUri;
    private String networkStoreServerBaseUri;
    private String securityAnalysisServerBaseUri;
    private String actionsServerBaseUri;

    private StudyRepository studyRepository;
    private StudyCreationRequestRepository studyCreationRequestRepository;

    private ObjectMapper objectMapper;

    private EmitterProcessor<Message<String>> studyUpdatePublisher = EmitterProcessor.create();

    @Bean
    public Supplier<Flux<Message<String>>> publishStudyUpdate() {
        return () -> studyUpdatePublisher.log(CATEGORY_BROKER_OUTPUT, Level.FINE);
    }

    @Bean
    public Consumer<Flux<Message<String>>> consumeSaResult() {
        return f -> f.log(CATEGORY_BROKER_INPUT, Level.FINE).flatMap(message -> {
            UUID resultUuid = UUID.fromString(message.getHeaders().get("resultUuid", String.class));
            String receiver = message.getHeaders().get(RECEIVER, String.class);
            if (receiver != null) {
                Receiver receiverObj;
                try {
                    receiverObj = objectMapper.readValue(URLDecoder.decode(receiver, StandardCharsets.UTF_8), Receiver.class);

                    LOGGER.info("Security analysis result '{}' available for study '{}' and user '{}'",
                            resultUuid, receiverObj.getStudyName(), receiverObj.getUserId());

                    // update DB
                    return updateSecurityAnalysisResultUuid(receiverObj.getStudyName(), receiverObj.getUserId(), resultUuid)
                                    .then(Mono.fromCallable(() -> {
                                        // send notifications
                                        emitStudyChanged(receiverObj.getStudyName(), UPDATE_TYPE_SECURITY_ANALYSIS_STATUS);
                                        emitStudyChanged(receiverObj.getStudyName(), UPDATE_TYPE_SECURITY_ANALYSIS_RESULT);
                                        return null;
                                    }));
                } catch (JsonProcessingException e) {
                    LOGGER.error(e.toString());
                }
            }
            return Mono.empty();
        })
                .doOnError(throwable -> LOGGER.error(throwable.toString(), throwable))
                .subscribe();
    }

    @Autowired
    public StudyService(
            @Value("${network-store-server.base-uri:http://network-store-server/}") String networkStoreServerBaseUri,
            @Value("${backing-services.case.base-uri:http://case-server/}") String caseServerBaseUri,
            @Value("${backing-services.single-line-diagram.base-uri:http://single-line-diagram-server/}") String singleLineDiagramServerBaseUri,
            @Value("${backing-services.network-conversion.base-uri:http://network-conversion-server/}") String networkConversionServerBaseUri,
            @Value("${backing-services.geo-data.base-uri:http://geo-data-store-server/}") String geoDataServerBaseUri,
            @Value("${backing-services.network-map.base-uri:http://network-map-store-server/}") String networkMapServerBaseUri,
            @Value("${backing-services.network-modification.base-uri:http://network-modification-server/}") String networkModificationServerBaseUri,
            @Value("${backing-services.loadflow.base-uri:http://loadflow-server/}") String loadFlowServerBaseUri,
            @Value("${backing-services.security-analysis-server.base-uri:http://security-analysis-server/}") String securityAnalysisServerBaseUri,
            @Value("${backing-services.actions-server.base-uri:http://actions-server/}") String actionsServerBaseUri,
            StudyRepository studyRepository,
            StudyCreationRequestRepository studyCreationRequestRepository,
            WebClient.Builder webClientBuilder,
            ObjectMapper objectMapper) {
        this.caseServerBaseUri = caseServerBaseUri;
        this.singleLineDiagramServerBaseUri = singleLineDiagramServerBaseUri;
        this.networkConversionServerBaseUri = networkConversionServerBaseUri;
        this.geoDataServerBaseUri = geoDataServerBaseUri;
        this.networkMapServerBaseUri = networkMapServerBaseUri;
        this.networkModificationServerBaseUri = networkModificationServerBaseUri;
        this.loadFlowServerBaseUri = loadFlowServerBaseUri;
        this.networkStoreServerBaseUri = networkStoreServerBaseUri;
        this.securityAnalysisServerBaseUri = securityAnalysisServerBaseUri;
        this.actionsServerBaseUri = actionsServerBaseUri;

        this.studyRepository = studyRepository;
        this.studyCreationRequestRepository = studyCreationRequestRepository;
        this.webClient =  webClientBuilder.build();
        this.objectMapper = objectMapper;
    }

    private static StudyInfos toInfos(StudyEntity entity) {
        return StudyInfos.builder().studyName(entity.getStudyName())
                .id(entity.getId())
                .creationDate(ZonedDateTime.ofInstant(entity.getDate().toInstant(ZoneOffset.UTC), ZoneId.of("UTC")))
                .userId(entity.getUserId())
                .description(entity.getDescription()).caseFormat(entity.getCaseFormat())
                .loadFlowStatus(entity.getLoadFlowStatus())
                .loadFlowResult(fromEntity(entity.getLoadFlowResult()))
                .studyPrivate(entity.isPrivate())
                .build();
    }

    private static BasicStudyInfos toBasicInfos(StudyCreationRequestEntity entity) {
        return CreatedStudyBasicInfos.builder().studyName(entity.getStudyName())
<<<<<<< HEAD
                .creationDate(ZonedDateTime.ofInstant(entity.getDate().toInstant(ZoneOffset.UTC), ZoneId.of("UTC")))
                .userId(entity.getUserId())
                .id(entity.getId())
                .build();
    }

    private static CreatedStudyBasicInfos toBasicInfos(StudyEntity entity) {
        return CreatedStudyBasicInfos.builder().studyName(entity.getStudyName())
                .creationDate(ZonedDateTime.ofInstant(entity.getDate().toInstant(ZoneOffset.UTC), ZoneId.of("UTC")))
                .userId(entity.getUserId())
                .id(entity.getId())
                .caseFormat(entity.getCaseFormat())
                .studyPrivate(entity.isPrivate())
                .build();
    }

=======
                .creationDate(ZonedDateTime.ofInstant(entity.getDate().toInstant(ZoneOffset.UTC), ZoneId.of("UTC")))
                .userId(entity.getUserId())
                .id(entity.getId())
                .build();
    }

    private static CreatedStudyBasicInfos toBasicInfos(StudyEntity entity) {
        return CreatedStudyBasicInfos.builder().studyName(entity.getStudyName())
                .creationDate(ZonedDateTime.ofInstant(entity.getDate().toInstant(ZoneOffset.UTC), ZoneId.of("UTC")))
                .userId(entity.getUserId())
                .id(entity.getId())
                .caseFormat(entity.getCaseFormat())
                .studyPrivate(entity.isPrivate())
                .build();
    }

>>>>>>> 4c4bc3ee
    public Flux<CreatedStudyBasicInfos> getStudyList(String userId) {
        return Flux.fromStream(() -> studyRepository.findByUserIdOrIsPrivate(userId, false).stream())
                .map(StudyService::toBasicInfos)
                .sort(Comparator.comparing(CreatedStudyBasicInfos::getCreationDate).reversed());
    }

    Flux<BasicStudyInfos> getStudyCreationRequests(String userId) {
        return Flux.fromStream(() -> studyCreationRequestRepository.findByUserIdOrIsPrivate(userId, false).stream())
                .map(StudyService::toBasicInfos)
                .sort(Comparator.comparing(BasicStudyInfos::getCreationDate).reversed());
    }

    public Mono<StudyEntity> createStudy(String studyName, UUID caseUuid, String description, String userId, Boolean isPrivate) {
        return insertStudyCreationRequest(studyName, userId, isPrivate)
                .then(Mono.zip(persistentStore(caseUuid, studyName), getCaseFormat(caseUuid))
                          .flatMap(t -> {
                              LoadFlowParameters loadFlowParameters = LoadFlowParameters.load();
                              return insertStudy(studyName, userId, isPrivate, t.getT1().getNetworkUuid(), t.getT1().getNetworkId(),
                                                 description, t.getT2(), caseUuid, false, LoadFlowStatus.NOT_DONE, null,  toEntity(loadFlowParameters), null);
                          })
                )
                .doOnError(throwable -> LOGGER.error(throwable.toString(), throwable))
                .doFinally(s -> deleteStudyIfNotCreationInProgress(studyName, userId).subscribe());
    }

    public Mono<StudyEntity> createStudy(String studyName, Mono<FilePart> caseFile, String description, String userId, Boolean isPrivate) {
        return insertStudyCreationRequest(studyName, userId, isPrivate)
                .then(importCase(caseFile, studyName).flatMap(uuid ->
                     Mono.zip(persistentStore(uuid, studyName), getCaseFormat(uuid))
                         .flatMap(t -> {
                             LoadFlowParameters loadFlowParameters = LoadFlowParameters.load();
                             return insertStudy(studyName, userId, isPrivate, t.getT1().getNetworkUuid(), t.getT1().getNetworkId(),
                                                description, t.getT2(), uuid, true, LoadFlowStatus.NOT_DONE, null, toEntity(loadFlowParameters), null);
                         })
                ))
                .doOnError(throwable -> LOGGER.error(throwable.toString(), throwable))
                .doFinally(s -> deleteStudyIfNotCreationInProgress(studyName, userId).subscribe()); // delete the study if the creation has been canceled
    }

    public Mono<StudyInfos> getCurrentUserStudy(String studyName, String userId, String headerUserId) {
        Mono<StudyEntity> studyMono = getStudyWithPreFetchedLoadFlowResult(studyName, userId);
        return studyMono.flatMap(study -> {
            if (study.isPrivate() && !userId.equals(headerUserId)) {
                return Mono.error(new StudyException(NOT_ALLOWED));
            } else {
                return Mono.just(study);
            }
        }).map(StudyService::toInfos);
    }

    Mono<StudyEntity> getStudy(String studyName, String userId) {
        return Mono.fromCallable(() -> studyRepository.findByUserIdAndStudyName(userId, studyName).orElse(null));
    }

    @Transactional(readOnly = true)
    public StudyEntity doGetStudyWithPreFetchedLoadFlowResult(String studyName, String userId) {
        return studyRepository.findByUserIdAndStudyName(userId, studyName).map(studyEntity -> {
            if (studyEntity.getLoadFlowResult() != null) {
                // This is a workaround to prepare the componentResultEmbeddables which will be used later in the webflux pipeline
                // The goal is to avoid LazyInitializationException
                @SuppressWarnings("unused")
                int ignoreSize = studyEntity.getLoadFlowResult().getComponentResults().size();
                @SuppressWarnings("unused")
                int ignoreSize2 = studyEntity.getLoadFlowResult().getMetrics().size();
            }
            return studyEntity;
        }).orElse(null);
    }

    @Transactional
    public StudyEntity doGetStudyWithPreFetchedLoadFlowResultAndUpdateIsPrivate(String studyName, String userId, boolean toPrivate) {
        StudyEntity studyEntity = doGetStudyWithPreFetchedLoadFlowResult(studyName, userId);
        if (studyEntity != null) {
            studyEntity.setPrivate(toPrivate);
        }
        return studyEntity;
    }

    public Mono<StudyEntity> getStudyWithPreFetchedLoadFlowResult(String studyName, String userId) {
        return Mono.fromCallable(() -> self.doGetStudyWithPreFetchedLoadFlowResult(studyName, userId));
    }

    public Mono<StudyEntity> getStudyWithPreFetchedLoadFlowResultAndUpdateIsPrivate(String studyName, String userId, boolean toPrivate) {
        return Mono.fromCallable(() -> self.doGetStudyWithPreFetchedLoadFlowResultAndUpdateIsPrivate(studyName, userId, toPrivate));
    }

    private Mono<BasicStudyEntity> getStudyCreationRequest(String studyName, String userId) {
        return Mono.fromCallable(() -> studyCreationRequestRepository.findByUserIdAndStudyName(userId, studyName).orElse(null));
    }

    @Transactional
    public void doDeleteStudyIfNotCreationInProgress(String studyName, String userId) {
        Optional<StudyCreationRequestEntity> studyCreationRequestEntity = studyCreationRequestRepository.findByUserIdAndStudyName(userId, studyName);
        if (studyCreationRequestEntity.isEmpty()) {
            studyRepository.deleteByUserIdAndStudyName(userId, studyName);
        } else {
            studyCreationRequestRepository.deleteById(studyCreationRequestEntity.get().getId());
        }
        emitStudyChanged(studyName, StudyService.UPDATE_TYPE_STUDIES);
    }

    @Synchronized
    public Mono<Void> deleteStudyIfNotCreationInProgress(String studyName, String userId) {
<<<<<<< HEAD
        return Mono.fromRunnable(() -> doDeleteStudyIfNotCreationInProgress(studyName, userId));
=======
        return Mono.fromRunnable(() -> self.doDeleteStudyIfNotCreationInProgress(studyName, userId));
>>>>>>> 4c4bc3ee
    }

    private Mono<StudyEntity> insertStudy(String studyName, String userId, boolean isPrivate, UUID networkUuid, String networkId,
                                         String description, String caseFormat, UUID caseUuid, boolean casePrivate, LoadFlowStatus loadFlowStatus,
                                         LoadFlowResultEntity loadFlowResult, LoadFlowParametersEntity loadFlowParameters, UUID securityAnalysisUuid) {
        return insertStudyEntity(studyName, userId, isPrivate, networkUuid, networkId, description, caseFormat, caseUuid, casePrivate, loadFlowStatus, loadFlowResult,
                                           loadFlowParameters, securityAnalysisUuid)
                .doOnSuccess(s -> emitStudyChanged(studyName, StudyService.UPDATE_TYPE_STUDIES));
    }

    private Mono<Void> insertStudyCreationRequest(String studyName, String userId, boolean isPrivate) {
        return insertStudyCreationRequestEntity(studyName, userId, isPrivate)
                .doOnSuccess(s -> emitStudyChanged(studyName, StudyService.UPDATE_TYPE_STUDIES));
    }

    private Mono<String> getCaseFormat(UUID caseUuid) {
        String path = UriComponentsBuilder.fromPath(DELIMITER + CASE_API_VERSION + "/cases/{caseUuid}/format")
                .buildAndExpand(caseUuid)
                .toUriString();

        return webClient.get()
                .uri(caseServerBaseUri + path)
                .retrieve()
                .bodyToMono(String.class)
                .publishOn(Schedulers.boundedElastic())
                .log(ROOT_CATEGORY_REACTOR, Level.FINE);
    }

    private Mono<? extends Throwable> handleStudyCreationError(String studyName, ClientResponse clientResponse) {
        return clientResponse.bodyToMono(String.class).flatMap(body -> {
            try {
                String message;
                JsonNode node = new ObjectMapper().readTree(body).path("message");
                if (!node.isMissingNode()) {
                    message = node.asText();
                    emitStudyError(studyName, UPDATE_TYPE_STUDIES, message);
                }
            } catch (JsonProcessingException e) {
                if (!body.isEmpty()) {
                    emitStudyError(studyName, UPDATE_TYPE_STUDIES, body);
                }
            }
            return Mono.error(new StudyException(STUDY_CREATION_FAILED));
        });
    }

    Mono<UUID> importCase(Mono<FilePart> multipartFile, String studyName) {

        return multipartFile.flatMap(file -> {
            MultipartBodyBuilder multipartBodyBuilder = new MultipartBodyBuilder();
            multipartBodyBuilder.part("file", file);

            return webClient.post()
                    .uri(caseServerBaseUri + "/" + CASE_API_VERSION + "/cases/private")
                    .header(HttpHeaders.CONTENT_TYPE, MediaType.MULTIPART_FORM_DATA.toString())
                    .body(BodyInserters.fromMultipartData(multipartBodyBuilder.build()))
                    .retrieve()
                    .onStatus(httpStatus -> httpStatus != HttpStatus.OK, clientResponse ->
                            handleStudyCreationError(studyName, clientResponse)
                    )
                    .bodyToMono(UUID.class)
                    .publishOn(Schedulers.boundedElastic())
                    .log(ROOT_CATEGORY_REACTOR, Level.FINE);
        });
    }

    Mono<byte[]> getVoltageLevelSvg(UUID networkUuid, String voltageLevelId, boolean useName, boolean centerLabel, boolean diagonalLabel,
                                    boolean topologicalColoring) {
        String path = UriComponentsBuilder.fromPath(DELIMITER + SINGLE_LINE_DIAGRAM_API_VERSION + "/svg/{networkUuid}/{voltageLevelId}")
                .queryParam("useName", useName)
                .queryParam("centerLabel", centerLabel)
                .queryParam("diagonalLabel", diagonalLabel)
                .queryParam("topologicalColoring", topologicalColoring)
                .buildAndExpand(networkUuid, voltageLevelId)
                .toUriString();

        return webClient.get()
                .uri(singleLineDiagramServerBaseUri + path)
                .retrieve()
                .bodyToMono(byte[].class);
    }

    Mono<String> getVoltageLevelSvgAndMetadata(UUID networkUuid, String voltageLevelId, boolean useName, boolean centerLabel, boolean diagonalLabel,
                                               boolean topologicalColoring) {
        String path = UriComponentsBuilder.fromPath(DELIMITER + SINGLE_LINE_DIAGRAM_API_VERSION + "/svg-and-metadata/{networkUuid}/{voltageLevelId}")
                .queryParam("useName", useName)
                .queryParam("centerLabel", centerLabel)
                .queryParam("diagonalLabel", diagonalLabel)
                .queryParam("topologicalColoring", topologicalColoring)
                .buildAndExpand(networkUuid, voltageLevelId)
                .toUriString();

        return webClient.get()
                .uri(singleLineDiagramServerBaseUri + path)
                .retrieve()
                .bodyToMono(String.class);
    }

    private Mono<NetworkInfos> persistentStore(UUID caseUuid, String studyName) {
        String path = UriComponentsBuilder.fromPath(DELIMITER + NETWORK_CONVERSION_API_VERSION + "/networks")
                .queryParam(CASE_UUID, caseUuid)
                .buildAndExpand()
                .toUriString();

        return webClient.post()
                .uri(networkConversionServerBaseUri + path)
                .retrieve()
                .onStatus(httpStatus -> httpStatus != HttpStatus.OK, clientResponse ->
                        handleStudyCreationError(studyName, clientResponse)
                )
                .bodyToMono(NetworkInfos.class)
                .publishOn(Schedulers.boundedElastic())
                .log(ROOT_CATEGORY_REACTOR, Level.FINE);
    }

    // This function call directly the network store server without using the dedicated client because it's a blocking client.
    // If we'll have new needs to call the network store server, then we'll migrate the network store client to be nonblocking
    Mono<List<VoltageLevelAttributes>> getNetworkVoltageLevels(UUID networkUuid) {
        String path = UriComponentsBuilder.fromPath("v1/networks/{networkId}/voltage-levels")
                .buildAndExpand(networkUuid)
                .toUriString();

        Mono<TopLevelDocument<com.powsybl.network.store.model.VoltageLevelAttributes>> mono = webClient.get()
                .uri(networkStoreServerBaseUri + path)
                .retrieve()
                .bodyToMono(new ParameterizedTypeReference<TopLevelDocument<com.powsybl.network.store.model.VoltageLevelAttributes>>() { });

        return mono.map(t -> t.getData().stream().map(e -> new VoltageLevelAttributes(e.getId(), e.getAttributes().getName(), e.getAttributes().getSubstationId())).collect(Collectors.toList()));
    }

    Mono<String> getLinesGraphics(UUID networkUuid) {
        String path = UriComponentsBuilder.fromPath(DELIMITER + GEO_DATA_API_VERSION + "/lines")
                .queryParam(NETWORK_UUID, networkUuid)
                .buildAndExpand()
                .toUriString();

        return webClient.get()
                .uri(geoDataServerBaseUri + path)
                .retrieve()
                .bodyToMono(String.class);
    }

    Mono<String> getSubstationsGraphics(UUID networkUuid) {
        String path = UriComponentsBuilder.fromPath(DELIMITER + GEO_DATA_API_VERSION + "/substations")
                .queryParam(NETWORK_UUID, networkUuid)
                .buildAndExpand()
                .toUriString();

        return webClient.get()
                .uri(geoDataServerBaseUri + path)
                .retrieve()
                .bodyToMono(String.class);
    }

    Mono<Boolean> caseExists(UUID caseUuid) {
        String path = UriComponentsBuilder.fromPath(DELIMITER + CASE_API_VERSION + "/cases/{caseUuid}/exists")
                .buildAndExpand(caseUuid)
                .toUriString();

        return webClient.get()
                .uri(caseServerBaseUri + path)
                .retrieve()
                .bodyToMono(Boolean.class);
    }

    Mono<String> getEquipmentsMapData(UUID networkUuid, List<String> substationsIds, String equipmentPath) {
        UriComponentsBuilder builder = UriComponentsBuilder.fromPath(DELIMITER + NETWORK_MAP_API_VERSION + "/" + equipmentPath + "/{networkUuid}");
        if (substationsIds != null) {
            builder = builder.queryParam(QUERY_PARAM_SUBSTATION_ID, substationsIds);
        }
        String path = builder.buildAndExpand(networkUuid).toUriString();

        return webClient.get()
                .uri(networkMapServerBaseUri + path)
                .retrieve()
                .bodyToMono(String.class);
    }

    Mono<String> getSubstationsMapData(UUID networkUuid, List<String> substationsIds) {
        return getEquipmentsMapData(networkUuid, substationsIds, "substations");
    }

    Mono<String> getLinesMapData(UUID networkUuid, List<String> substationsIds) {
        return getEquipmentsMapData(networkUuid, substationsIds, "lines");
    }

    Mono<String> getTwoWindingsTransformersMapData(UUID networkUuid, List<String> substationsIds) {
        return getEquipmentsMapData(networkUuid, substationsIds, "2-windings-transformers");
    }

    Mono<String> getThreeWindingsTransformersMapData(UUID networkUuid, List<String> substationsIds) {
        return getEquipmentsMapData(networkUuid, substationsIds, "3-windings-transformers");
    }

    Mono<String> getGeneratorsMapData(UUID networkUuid, List<String> substationsIds) {
        return getEquipmentsMapData(networkUuid, substationsIds, "generators");
    }

    Mono<String> getBatteriesMapData(UUID networkUuid, List<String> substationsIds) {
        return getEquipmentsMapData(networkUuid, substationsIds, "batteries");
    }

    Mono<String> getDanglingLinesMapData(UUID networkUuid, List<String> substationsIds) {
        return getEquipmentsMapData(networkUuid, substationsIds, "dangling-lines");
    }

    Mono<String> getHvdcLinesMapData(UUID networkUuid, List<String> substationsIds) {
        return getEquipmentsMapData(networkUuid, substationsIds, "hvdc-lines");
    }

    Mono<String> getLccConverterStationsMapData(UUID networkUuid, List<String> substationsIds) {
        return getEquipmentsMapData(networkUuid, substationsIds, "lcc-converter-stations");
    }

    Mono<String> getVscConverterStationsMapData(UUID networkUuid, List<String> substationsIds) {
        return getEquipmentsMapData(networkUuid, substationsIds, "vsc-converter-stations");
    }

    Mono<String> getLoadsMapData(UUID networkUuid, List<String> substationsIds) {
        return getEquipmentsMapData(networkUuid, substationsIds, "loads");
    }

    Mono<String> getShuntCompensatorsMapData(UUID networkUuid, List<String> substationsIds) {
        return getEquipmentsMapData(networkUuid, substationsIds, "shunt-compensators");
    }

    Mono<String> getStaticVarCompensatorsMapData(UUID networkUuid, List<String> substationsIds) {
        return getEquipmentsMapData(networkUuid, substationsIds, "static-var-compensators");
    }

    Mono<String> getAllMapData(UUID networkUuid, List<String> substationsIds) {
        return getEquipmentsMapData(networkUuid, substationsIds, "all");
    }

    Mono<Void> changeSwitchState(String studyName, String userId, String switchId, boolean open) {
        Mono<UUID> networkUuid = getNetworkUuid(studyName, userId);

        return networkUuid.flatMap(uuid -> {
            String path = UriComponentsBuilder.fromPath(DELIMITER + NETWORK_MODIFICATION_API_VERSION + "/networks/{networkUuid}/switches/{switchId}")
                    .queryParam("open", open)
                    .buildAndExpand(uuid, switchId)
                    .toUriString();

            Mono<Void> monoUpdateLfState = updateLoadFlowResultAndStatus(studyName, userId, null, LoadFlowStatus.NOT_DONE)
                    .doOnSuccess(e -> emitStudyChanged(studyName, UPDATE_TYPE_LOADFLOW_STATUS))
                    .then(invalidateSecurityAnalysisStatus(studyName, userId)
                            .doOnSuccess(e -> emitStudyChanged(studyName, UPDATE_TYPE_SECURITY_ANALYSIS_STATUS)))
                    .doOnSuccess(e -> emitStudyChanged(studyName, UPDATE_TYPE_SWITCH));
            Mono<Set<String>> monoChangeSwitchState = webClient.put()
                    .uri(networkModificationServerBaseUri + path)
                    .retrieve()
                    .bodyToMono(new ParameterizedTypeReference<>() {
                    });

            return monoChangeSwitchState.flatMap(s -> {
                emitStudyChanged(studyName, UPDATE_TYPE_STUDY, new TreeSet<>(s));
                return Mono.empty();
            })
                    .then(monoUpdateLfState);
        });
    }

    public Mono<Void> applyGroovyScript(String studyName, String userId, String groovyScript) {
        Mono<UUID> networkUuid = getNetworkUuid(studyName, userId);

        return networkUuid.flatMap(uuid -> {
            String path = UriComponentsBuilder.fromPath(DELIMITER + NETWORK_MODIFICATION_API_VERSION + "/networks/{networkUuid}/groovy/")

                    .buildAndExpand(uuid)
                    .toUriString();

            Mono<Void> monoUpdateLfState = updateLoadFlowResultAndStatus(studyName, userId, null, LoadFlowStatus.NOT_DONE)
                    .doOnSuccess(e -> emitStudyChanged(studyName, UPDATE_TYPE_LOADFLOW_STATUS))
                    .then(invalidateSecurityAnalysisStatus(studyName, userId)
                            .doOnSuccess(e -> emitStudyChanged(studyName, UPDATE_TYPE_SECURITY_ANALYSIS_STATUS)));

            Mono<Set<String>> monoApplyGroovy = webClient.put()
                    .uri(networkModificationServerBaseUri + path)
                    .body(BodyInserters.fromValue(groovyScript))
                    .retrieve()
                    .bodyToMono(new ParameterizedTypeReference<>() {
                    });

            return monoApplyGroovy.flatMap(s -> {
                emitStudyChanged(studyName, UPDATE_TYPE_STUDY, new TreeSet<>(s));
                return Mono.empty();
            })
                    .then(monoUpdateLfState);
        });
    }

    Mono<Void> runLoadFlow(String studyName, String userId) {
        return setLoadFlowRunning(studyName, userId).then(getNetworkUuid(studyName, userId)).flatMap(uuid -> {
            String path = UriComponentsBuilder.fromPath(DELIMITER + LOADFLOW_API_VERSION + "/networks/{networkUuid}/run")
                    .buildAndExpand(uuid)
                    .toUriString();
            return webClient.put()
                .uri(loadFlowServerBaseUri + path)
                .retrieve()
                .bodyToMono(LoadFlowResult.class)
                .flatMap(result -> updateLoadFlowResultAndStatus(studyName, userId, toEntity(result), result.isOk() ? LoadFlowStatus.CONVERGED : LoadFlowStatus.DIVERGED))
                .doOnError(e -> updateLoadFlowStatus(studyName, userId, LoadFlowStatus.NOT_DONE).subscribe())
                .doOnCancel(() -> updateLoadFlowStatus(studyName, userId, LoadFlowStatus.NOT_DONE).subscribe());
        }).doFinally(s ->
            emitStudyChanged(studyName, UPDATE_TYPE_LOADFLOW)
        );
    }

    @Transactional
    public StudyEntity doRenameStudy(String studyName, String userId, String newStudyName) {
        return studyRepository.findByUserIdAndStudyName(userId, studyName).map(studyEntity -> {
            studyEntity.setStudyName(newStudyName);
            return studyEntity;
        }).orElse(null);
    }

    public Mono<StudyInfos> renameStudy(String studyName, String userId, String newStudyName) {
        return Mono.fromCallable(() -> self.doRenameStudy(studyName, userId, newStudyName))
                .switchIfEmpty(Mono.error(new StudyException(STUDY_NOT_FOUND)))
                .map(StudyService::toInfos)
                .doOnSuccess(s -> emitStudyChanged(studyName, StudyService.UPDATE_TYPE_STUDIES));
    }

    private Mono<Void> setLoadFlowRunning(String studyName, String userId) {
        return updateLoadFlowStatus(studyName, userId, LoadFlowStatus.RUNNING)
                .doOnSuccess(s -> emitStudyChanged(studyName, UPDATE_TYPE_LOADFLOW_STATUS));
    }

    public Mono<Collection<String>> getExportFormats() {
        String path = UriComponentsBuilder.fromPath(DELIMITER + NETWORK_CONVERSION_API_VERSION + "/export/formats")
                .toUriString();

        ParameterizedTypeReference<Collection<String>> typeRef = new ParameterizedTypeReference<Collection<String>>() { };

        return webClient.get()
                .uri(networkConversionServerBaseUri + path)
                .retrieve()
                .bodyToMono(typeRef);
    }

    public Mono<ExportNetworkInfos> exportNetwork(String studyName, String userId, String format) {
        Mono<UUID> networkUuidMono = getNetworkUuid(studyName, userId);

        return networkUuidMono.flatMap(uuid -> {
            String path = UriComponentsBuilder.fromPath(DELIMITER + NETWORK_CONVERSION_API_VERSION + "/networks/{networkUuid}/export/{format}")
                    .buildAndExpand(uuid, format)
                    .toUriString();

            Mono<ResponseEntity<byte[]>> responseEntity = webClient.get()
                    .uri(networkConversionServerBaseUri + path)
                    .retrieve()
                    .toEntity(byte[].class);

            return responseEntity.map(res -> {
                byte[] bytes = res.getBody();
                String filename = res.getHeaders().getContentDisposition().getFilename();
                return new ExportNetworkInfos(filename, bytes);
            });
        });
    }

    public Mono<StudyInfos> changeStudyAccessRights(String studyName, String userId, String headerUserId, boolean toPrivate) {
        //only the owner of a study can change the access rights
        if (!headerUserId.equals(userId)) {
            throw new StudyException(NOT_ALLOWED);
        }
        return getStudyWithPreFetchedLoadFlowResultAndUpdateIsPrivate(studyName, userId, toPrivate)
                .switchIfEmpty(Mono.error(new StudyException(STUDY_NOT_FOUND)))
                .map(StudyService::toInfos);
    }

    Mono<UUID> getNetworkUuid(String studyName, String userId) {
<<<<<<< HEAD
        Mono<StudyEntity> studyMono = getStudy(studyName, userId);
        return studyMono.map(StudyEntity::getNetworkUuid)
=======
        return Mono.fromCallable(() -> studyRepository.findNetworkUuidByUserIdAndStudyName(userId, studyName).map(StudyEntity.StudyNetworkUuid::getNetworkUuid).orElse(null))
>>>>>>> 4c4bc3ee
                .switchIfEmpty(Mono.error(new StudyException(STUDY_NOT_FOUND)));

    }

    private void emitStudyChanged(String studyName, String updateType) {
        studyUpdatePublisher.onNext(MessageBuilder.withPayload("")
                .setHeader(HEADER_STUDY_NAME, studyName)
                .setHeader(HEADER_UPDATE_TYPE, updateType)
                .build()
        );
    }

    private void emitStudyError(String studyName, String updateType, String errorMessage) {
        studyUpdatePublisher.onNext(MessageBuilder.withPayload("")
                .setHeader(HEADER_STUDY_NAME, studyName)
                .setHeader(HEADER_UPDATE_TYPE, updateType)
                .setHeader(HEADER_ERROR, errorMessage)
                .build()
        );
    }

    private void emitStudyChanged(String studyName, String updateType, Set<String> substationsIds) {
        studyUpdatePublisher.onNext(MessageBuilder.withPayload("")
                .setHeader(HEADER_STUDY_NAME, studyName)
                .setHeader(HEADER_UPDATE_TYPE, updateType)
                .setHeader(HEADER_UPDATE_TYPE_SUBSTATIONS_IDS, substationsIds)
                .build()
        );
    }

    Mono<Boolean> studyExists(String studyName, String userId) {
        return getStudy(studyName, userId).cast(BasicStudyEntity.class).switchIfEmpty(getStudyCreationRequest(studyName, userId)).hasElement();
    }

    public Mono<Void> assertCaseExists(UUID caseUuid) {
        Mono<Boolean> caseExists = caseExists(caseUuid);
        return caseExists.flatMap(c -> (boolean) c ? Mono.empty() : Mono.error(new StudyException(CASE_NOT_FOUND)));
    }

    public Mono<Void> assertStudyNotExists(String studyName, String userId) {
        Mono<Boolean> studyExists = studyExists(studyName, userId);
        return studyExists.flatMap(s -> (boolean) s ? Mono.error(new StudyException(STUDY_ALREADY_EXISTS)) : Mono.empty());
    }

    public Mono<Void> assertLoadFlowRunnable(String studyName, String userId) {
        Mono<StudyEntity> studyMono = getStudy(studyName, userId);
        return studyMono.map(StudyEntity::getLoadFlowStatus)
            .switchIfEmpty(Mono.error(new StudyException(STUDY_NOT_FOUND)))
            .flatMap(lfs -> lfs.equals(LoadFlowStatus.NOT_DONE) ? Mono.empty() : Mono.error(new StudyException(LOADFLOW_NOT_RUNNABLE)));
    }

    public Mono<Void> assertUserAllowed(String userId, String headerUserId) {
        return (userId.equals(headerUserId)) ? Mono.empty() : Mono.error(new StudyException(NOT_ALLOWED));
    }

<<<<<<< HEAD
    @Transactional(readOnly = true)
    public void doAssertComputationRunning(String studyName, String userId) {
        Optional<StudyEntity> studyEntity = studyRepository.findByUserIdAndStudyName(userId, studyName);

        if (studyEntity.isEmpty()) {
            throw new StudyException(STUDY_NOT_FOUND);
        }

        StudyEntity studyEntity1 = studyEntity.get();
        if (studyEntity1.getLoadFlowStatus().equals(LoadFlowStatus.RUNNING)) {
            throw new StudyException(LOADFLOW_RUNNING);
        }

        if (studyEntity1.getLoadFlowStatus().equals(SecurityAnalysisStatus.RUNNING)) {
            throw new StudyException(SECURITY_ANALYSIS_RUNNING);
        }
=======
    private Mono<Void> assertLoadFlowNotRunning(String studyName, String userId) {
        return getStudy(studyName, userId).map(StudyEntity::getLoadFlowStatus)
                .switchIfEmpty(Mono.error(new StudyException(STUDY_NOT_FOUND)))
                .flatMap(lfs -> lfs.equals(LoadFlowStatus.RUNNING) ? Mono.error(new StudyException(LOADFLOW_RUNNING)) : Mono.empty());
    }
>>>>>>> 4c4bc3ee

    }

    public Mono<Void> assertComputationNotRunning(String studyName, String userId) {
        return Mono.fromRunnable(() -> doAssertComputationRunning(studyName, userId));
    }

    public static LoadFlowParametersEntity toEntity(LoadFlowParameters parameters) {
        Objects.requireNonNull(parameters);
        return new LoadFlowParametersEntity(parameters.getVoltageInitMode(),
                parameters.isTransformerVoltageControlOn(),
                parameters.isNoGeneratorReactiveLimits(),
                parameters.isPhaseShifterRegulationOn(),
                parameters.isTwtSplitShuntAdmittance(),
                parameters.isSimulShunt(),
                parameters.isReadSlackBus(),
                parameters.isWriteSlackBus(),
                parameters.isDc(),
                parameters.isDistributedSlack(),
                parameters.getBalanceType());
    }

    public static LoadFlowParameters fromEntity(LoadFlowParametersEntity entity) {
        Objects.requireNonNull(entity);
        return new LoadFlowParameters(entity.getVoltageInitMode(),
                entity.isTransformerVoltageControlOn(),
                entity.isNoGeneratorReactiveLimits(),
                entity.isPhaseShifterRegulationOn(),
                entity.isTwtSplitShuntAdmittance(),
                entity.isSimulShunt(),
                entity.isReadSlackBus(),
                entity.isWriteSlackBus(),
                entity.isDc(),
                entity.isDistributedSlack(),
                entity.getBalanceType());
    }

    public static LoadFlowResultEntity toEntity(LoadFlowResult result) {
        Objects.requireNonNull(result);
        return new LoadFlowResultEntity(result.isOk(),
                result.getMetrics(),
                result.getLogs(),
                result.getComponentResults().stream().map(StudyService::toEntity).collect(Collectors.toList()));
    }

    public static LoadFlowResult fromEntity(LoadFlowResultEntity entity) {
        return entity == null ? null : new LoadFlowResultImpl(entity.isOk(),
                entity.getMetrics(),
                entity.getLogs(),
                entity.getComponentResults().stream().map(StudyService::fromEntity).collect(Collectors.toList()));
    }

    public static ComponentResultEmbeddable toEntity(LoadFlowResult.ComponentResult componentResult) {
        Objects.requireNonNull(componentResult);
        return new ComponentResultEmbeddable(componentResult.getComponentNum(),
                componentResult.getStatus(),
                componentResult.getIterationCount(),
                componentResult.getSlackBusId(),
                componentResult.getSlackBusActivePowerMismatch()
        );
    }

    public static LoadFlowResult.ComponentResult fromEntity(ComponentResultEmbeddable entity) {
        Objects.requireNonNull(entity);
        return new LoadFlowResultImpl.ComponentResultImpl(entity.getComponentNum(),
                entity.getStatus(),
                entity.getIterationCount(),
                entity.getSlackBusId(),
                entity.getSlackBusActivePowerMismatch());
    }

    @Transactional(readOnly = true)
    public LoadFlowParameters doGetLoadFlowParameters(String studyName, String userId) {
        return studyRepository.findByUserIdAndStudyName(userId, studyName)
                .map(studyEntity -> fromEntity(studyEntity.getLoadFlowParameters()))
                .orElse(null);
    }

    public Mono<LoadFlowParameters> getLoadFlowParameters(String studyName, String userId) {
        return Mono.fromCallable(() -> self.doGetLoadFlowParameters(studyName, userId));
    }

    Mono<Void> setLoadFlowParameters(String studyName, String userId, LoadFlowParameters parameters) {
        return updateLoadFlowParametersAndStatus(studyName, userId, toEntity(parameters != null ? parameters : LoadFlowParameters.load()), LoadFlowStatus.NOT_DONE)
                .doOnSuccess(e -> emitStudyChanged(studyName, UPDATE_TYPE_LOADFLOW_STATUS))
                .then(invalidateSecurityAnalysisStatus(studyName, userId)
                        .doOnSuccess(e -> emitStudyChanged(studyName, UPDATE_TYPE_SECURITY_ANALYSIS_STATUS)));
    }

    public Mono<UUID> runSecurityAnalysis(String studyName, String userId, List<String> contingencyListNames, String parameters) {
        Objects.requireNonNull(studyName);
        Objects.requireNonNull(userId);
        Objects.requireNonNull(contingencyListNames);
        Objects.requireNonNull(parameters);

        Mono<UUID> networkUuid = getNetworkUuid(studyName, userId);

        return networkUuid.flatMap(uuid -> {
            String receiver;
            try {
                receiver = URLEncoder.encode(objectMapper.writeValueAsString(new Receiver(studyName, userId)), StandardCharsets.UTF_8);
            } catch (JsonProcessingException e) {
                throw new UncheckedIOException(e);
            }
            String path = UriComponentsBuilder.fromPath(DELIMITER + SECURITY_ANALYSIS_API_VERSION + "/networks/{networkUuid}/run-and-save")
                    .queryParam("contingencyListName", contingencyListNames)
                    .queryParam(RECEIVER, receiver)
                    .buildAndExpand(uuid)
                    .toUriString();

            return webClient
                    .post()
                    .uri(securityAnalysisServerBaseUri + path)
                    .contentType(MediaType.APPLICATION_JSON)
                    .body(BodyInserters.fromValue(parameters))
                    .retrieve()
                    .bodyToMono(UUID.class);
        })
                .flatMap(result ->
                  updateSecurityAnalysisResultUuid(studyName, userId, result)
                .doOnSuccess(e -> emitStudyChanged(studyName, StudyService.UPDATE_TYPE_SECURITY_ANALYSIS_STATUS))
                         .thenReturn(result)
        );
    }

    public Mono<String> getSecurityAnalysisResult(String studyName, String userId, List<String> limitTypes) {
        Objects.requireNonNull(studyName);
        Objects.requireNonNull(userId);
        Objects.requireNonNull(limitTypes);

<<<<<<< HEAD
        return   getStudy(studyName, userId).flatMap(entity -> {
=======
        return getStudy(studyName, userId).flatMap(entity -> {
>>>>>>> 4c4bc3ee
            UUID resultUuid = entity.getSecurityAnalysisResultUuid();
            return Mono.justOrEmpty(resultUuid).flatMap(uuid -> {
                String path = UriComponentsBuilder.fromPath(DELIMITER + SECURITY_ANALYSIS_API_VERSION + "/results/{resultUuid}")
                        .queryParam("limitType", limitTypes)
                        .buildAndExpand(resultUuid)
                        .toUriString();
                return webClient
                        .get()
                        .uri(securityAnalysisServerBaseUri + path)
                        .retrieve()
                        .onStatus(httpStatus -> httpStatus == HttpStatus.NOT_FOUND, clientResponse -> Mono.error(new StudyException(SECURITY_ANALYSIS_NOT_FOUND)))
                        .bodyToMono(String.class);
            });
        });
    }

    public Mono<Integer> getContingencyCount(String studyName, String userId, List<String> contingencyListNames) {
        Objects.requireNonNull(studyName);
        Objects.requireNonNull(userId);
        Objects.requireNonNull(contingencyListNames);

        Mono<UUID> networkUuid = getNetworkUuid(studyName, userId);

        return networkUuid.flatMap(uuid ->
                Flux.fromIterable(contingencyListNames)
                    .flatMap(contingencyListName -> {
                        String path = UriComponentsBuilder.fromPath(DELIMITER + ACTIONS_API_VERSION + "/contingency-lists/{contingencyListName}/export")
                                .queryParam("networkUuid", uuid)
                                .buildAndExpand(contingencyListName)
                                .toUriString();
                        Mono<List<Contingency>> contingencies = webClient
                                .get()
                                .uri(actionsServerBaseUri + path)
                                .retrieve()
                                .bodyToMono(new ParameterizedTypeReference<>() { });
                        return contingencies.map(List::size);
                    })
                    .reduce(0, Integer::sum)
        );
    }

    Mono<byte[]> getSubstationSvg(UUID networkUuid, String substationId, boolean useName, boolean centerLabel, boolean diagonalLabel,
                                  boolean topologicalColoring, String substationLayout) {
        String path = UriComponentsBuilder.fromPath(DELIMITER + SINGLE_LINE_DIAGRAM_API_VERSION + "/substation-svg/{networkUuid}/{substationId}")
                .queryParam("useName", useName)
                .queryParam("centerLabel", centerLabel)
                .queryParam("diagonalLabel", diagonalLabel)
                .queryParam("topologicalColoring", topologicalColoring)
                .queryParam("substationLayout", substationLayout)
                .buildAndExpand(networkUuid, substationId)
                .toUriString();

        return webClient.get()
                .uri(singleLineDiagramServerBaseUri + path)
                .retrieve()
                .bodyToMono(byte[].class);
    }

    Mono<String> getSubstationSvgAndMetadata(UUID networkUuid, String substationId, boolean useName, boolean centerLabel,
                                             boolean diagonalLabel, boolean topologicalColoring, String substationLayout) {
        String path = UriComponentsBuilder.fromPath(DELIMITER + SINGLE_LINE_DIAGRAM_API_VERSION +
                "/substation-svg-and-metadata/{networkUuid}/{substationId}")
                .queryParam("useName", useName)
                .queryParam("centerLabel", centerLabel)
                .queryParam("diagonalLabel", diagonalLabel)
                .queryParam("topologicalColoring", topologicalColoring)
                .queryParam("substationLayout", substationLayout)
                .buildAndExpand(networkUuid, substationId)
                .toUriString();

        return webClient.get()
                .uri(singleLineDiagramServerBaseUri + path)
                .retrieve()
                .bodyToMono(String.class);
    }

    public Mono<String> getSecurityAnalysisStatus(String studyName, String userId) {
        Objects.requireNonNull(studyName);
        Objects.requireNonNull(userId);

        return getStudy(studyName, userId).flatMap(entity -> {
            UUID resultUuid = entity.getSecurityAnalysisResultUuid();
            return Mono.justOrEmpty(resultUuid).flatMap(uuid -> {
                String path = UriComponentsBuilder.fromPath(DELIMITER + SECURITY_ANALYSIS_API_VERSION + "/results/{resultUuid}/status")
                        .buildAndExpand(resultUuid)
                        .toUriString();
                return webClient
                        .get()
                        .uri(securityAnalysisServerBaseUri + path)
                        .retrieve()
                        .onStatus(httpStatus -> httpStatus == HttpStatus.NOT_FOUND, clientResponse -> Mono.error(new StudyException(SECURITY_ANALYSIS_NOT_FOUND)))
                        .bodyToMono(String.class);
            });
        });
    }

    public Mono<Void> invalidateSecurityAnalysisStatus(String studyName, String userId) {
        Objects.requireNonNull(studyName);
        Objects.requireNonNull(userId);

        return getStudy(studyName, userId).flatMap(entity -> {
            UUID resultUuid = entity.getSecurityAnalysisResultUuid();
            return Mono.justOrEmpty(resultUuid).flatMap(uuid -> {
                String path = UriComponentsBuilder.fromPath(DELIMITER + SECURITY_ANALYSIS_API_VERSION + "/results/{resultUuid}/invalidate-status")
                        .buildAndExpand(resultUuid)
                        .toUriString();
                return webClient
                        .put()
                        .uri(securityAnalysisServerBaseUri + path)
                        .retrieve()
                        .bodyToMono(Void.class);
            });
        });
    }

    void setCaseServerBaseUri(String caseServerBaseUri) {
        this.caseServerBaseUri = caseServerBaseUri;
    }

    void setNetworkConversionServerBaseUri(String networkConversionServerBaseUri) {
        this.networkConversionServerBaseUri = networkConversionServerBaseUri;
    }

    void setGeoDataServerBaseUri(String geoDataServerBaseUri) {
        this.geoDataServerBaseUri = geoDataServerBaseUri;
    }

    void setSingleLineDiagramServerBaseUri(String singleLineDiagramServerBaseUri) {
        this.singleLineDiagramServerBaseUri = singleLineDiagramServerBaseUri;
    }

    void setNetworkModificationServerBaseUri(String networkModificationServerBaseUri) {
        this.networkModificationServerBaseUri = networkModificationServerBaseUri;
    }

    void setNetworkMapServerBaseUri(String networkMapServerBaseUri) {
        this.networkMapServerBaseUri = networkMapServerBaseUri;
    }

    void setLoadFlowServerBaseUri(String loadFlowServerBaseUri) {
        this.loadFlowServerBaseUri = loadFlowServerBaseUri;
    }

    void setNetworkStoreServerBaseUri(String networkStoreServerBaseUri) {
        this.networkStoreServerBaseUri = networkStoreServerBaseUri + DELIMITER;
    }

    public void setSecurityAnalysisServerBaseUri(String securityAnalysisServerBaseUri) {
        this.securityAnalysisServerBaseUri = securityAnalysisServerBaseUri;
    }

    public void setActionsServerBaseUri(String actionsServerBaseUri) {
        this.actionsServerBaseUri = actionsServerBaseUri;
    }

    public Mono<Void> stopSecurityAnalysis(String studyName, String userId) {
        Objects.requireNonNull(studyName);
        Objects.requireNonNull(userId);

        return getStudy(studyName, userId).flatMap(entity -> {
            UUID resultUuid = entity.getSecurityAnalysisResultUuid();

            String receiver;
            try {
                receiver = URLEncoder.encode(objectMapper.writeValueAsString(new Receiver(studyName, userId)), StandardCharsets.UTF_8);
            } catch (JsonProcessingException e) {
                throw new UncheckedIOException(e);
            }
            return Mono.justOrEmpty(resultUuid).flatMap(uuid -> {
                String path = UriComponentsBuilder.fromPath(DELIMITER + SECURITY_ANALYSIS_API_VERSION + "/results/{resultUuid}/stop")
                        .queryParam(RECEIVER, receiver)
                        .buildAndExpand(resultUuid)
                        .toUriString();
                return webClient
                        .put()
                        .uri(securityAnalysisServerBaseUri + path)
                        .retrieve()
                        .bodyToMono(Void.class);
            });
        });
    }

    @Bean
    public Consumer<Flux<Message<String>>> consumeSaStopped() {
        return f -> f.log(CATEGORY_BROKER_INPUT, Level.FINE).flatMap(message -> {
            UUID resultUuid = UUID.fromString(message.getHeaders().get("resultUuid", String.class));
            String receiver = message.getHeaders().get(RECEIVER, String.class);
            if (receiver != null) {
                Receiver receiverObj;
                try {
                    receiverObj = objectMapper.readValue(URLDecoder.decode(receiver, StandardCharsets.UTF_8), Receiver.class);

                    LOGGER.info("Security analysis stopped for study '{}' and user '{}'",
                            resultUuid, receiverObj.getStudyName(), receiverObj.getUserId());

                    // delete security analysis result in database
                    return updateSecurityAnalysisResultUuid(receiverObj.getStudyName(), receiverObj.getUserId(), null)
                            .then(Mono.fromCallable(() -> {
                                // send notification for stopped computation
                                emitStudyChanged(receiverObj.getStudyName(), UPDATE_TYPE_SECURITY_ANALYSIS_STATUS);
                                return null;
                            }));
                } catch (JsonProcessingException e) {
                    LOGGER.error(e.toString());
                }
            }
            return Mono.empty();
        })
                .doOnError(throwable -> LOGGER.error(throwable.toString(), throwable))
                .subscribe();
    }

    // wrappers to Mono/Flux for repositories

    private Mono<StudyEntity> insertStudyEntity(String studyName, String userId, boolean isPrivate, UUID networkUuid, String networkId,
                                                String description, String caseFormat, UUID caseUuid, boolean casePrivate,
                                                LoadFlowStatus loadFlowStatus, LoadFlowResultEntity loadFlowResult, LoadFlowParametersEntity loadFlowParameters, UUID securityAnalysisUuid) {
        Objects.requireNonNull(studyName);
        Objects.requireNonNull(userId);
        Objects.requireNonNull(networkUuid);
        Objects.requireNonNull(networkId);
        Objects.requireNonNull(caseFormat);
        Objects.requireNonNull(caseUuid);
        Objects.requireNonNull(loadFlowStatus);
        Objects.requireNonNull(loadFlowParameters);
        return Mono.fromCallable(() -> {
            StudyEntity studyEntity = new StudyEntity(null, userId, studyName, LocalDateTime.now(ZoneOffset.UTC), networkUuid, networkId, description, caseFormat, caseUuid, casePrivate, isPrivate, loadFlowStatus, loadFlowResult, loadFlowParameters, securityAnalysisUuid);
            return studyRepository.save(studyEntity);
        });
    }

    @Transactional
    public void doUpdateSecurityAnalysisResultUuid(String studyName, String userId, UUID securityAnalysisResultUuid) {
        studyRepository.findByUserIdAndStudyName(userId, studyName).ifPresent(studyEntity -> studyEntity.setSecurityAnalysisResultUuid(securityAnalysisResultUuid));
    }

    Mono<Void> updateSecurityAnalysisResultUuid(String studyName, String userId, UUID securityAnalysisResultUuid) {
        return Mono.fromRunnable(() -> self.doUpdateSecurityAnalysisResultUuid(studyName, userId, securityAnalysisResultUuid));
    }

    @Transactional
    public void doUpdateLoadFlowParameters(String studyName, String userId, LoadFlowParametersEntity parameters) {
        studyRepository.findByUserIdAndStudyName(userId, studyName).ifPresent(studyEntity -> {
            studyEntity.setLoadFlowParameters(parameters);
            studyEntity.setLoadFlowStatus(LoadFlowStatus.NOT_DONE);
        });
    }

    @Transactional
    public void doUpdateLoadFlowStatus(String studyName, String userId, LoadFlowStatus loadFlowStatus) {
        studyRepository.findByUserIdAndStudyName(userId, studyName).ifPresent(studyEntity -> studyEntity.setLoadFlowStatus(loadFlowStatus));
    }

    Mono<Void> updateLoadFlowStatus(String studyName, String userId, LoadFlowStatus loadFlowStatus) {
        return Mono.fromRunnable(() -> self.doUpdateLoadFlowStatus(studyName, userId, loadFlowStatus));
    }

    private Mono<Void> insertStudyCreationRequestEntity(String studyName, String userId, boolean isPrivate) {
        return Mono.fromRunnable(() -> {
            StudyCreationRequestEntity studyCreationRequestEntity = new StudyCreationRequestEntity(null, userId, studyName, LocalDateTime.now(ZoneOffset.UTC), isPrivate);
            studyCreationRequestRepository.save(studyCreationRequestEntity);
        });
    }

    private Mono<Void> updateLoadFlowResultAndStatus(String studyName, String userId, LoadFlowResultEntity loadFlowResultEntity, LoadFlowStatus loadFlowStatus) {
        return Mono.fromRunnable(() -> self.doUpdateLoadFlowResultAndStatus(studyName, userId, loadFlowResultEntity, loadFlowStatus));
    }

    @Transactional
    public void doUpdateLoadFlowResultAndStatus(String studyName, String userId, LoadFlowResultEntity loadFlowResultEntity, LoadFlowStatus loadFlowStatus) {
        Optional<StudyEntity> studyEntity = studyRepository.findByUserIdAndStudyName(userId, studyName);
        studyEntity.ifPresent(studyEntity1 -> {
            studyEntity1.setLoadFlowResult(loadFlowResultEntity);
            studyEntity1.setLoadFlowStatus(loadFlowStatus);
        });
    }

    private Mono<Void> updateLoadFlowParametersAndStatus(String studyName, String userId, LoadFlowParametersEntity loadFlowParametersEntity, LoadFlowStatus loadFlowStatus) {
        return Mono.fromRunnable(() -> self.doUpdateLoadFlowParametersAndStatus(studyName, userId, loadFlowParametersEntity, loadFlowStatus));
    }

    @Transactional
    public void doUpdateLoadFlowParametersAndStatus(String studyName, String userId, LoadFlowParametersEntity loadFlowParametersEntity, LoadFlowStatus loadFlowStatus) {
        Optional<StudyEntity> studyEntity = studyRepository.findByUserIdAndStudyName(userId, studyName);
        studyEntity.ifPresent(studyEntity1 -> {
            studyEntity1.setLoadFlowParameters(loadFlowParametersEntity);
            studyEntity1.setLoadFlowStatus(loadFlowStatus);
        });
    }
}<|MERGE_RESOLUTION|>--- conflicted
+++ resolved
@@ -144,12 +144,12 @@
 
                     // update DB
                     return updateSecurityAnalysisResultUuid(receiverObj.getStudyName(), receiverObj.getUserId(), resultUuid)
-                                    .then(Mono.fromCallable(() -> {
-                                        // send notifications
-                                        emitStudyChanged(receiverObj.getStudyName(), UPDATE_TYPE_SECURITY_ANALYSIS_STATUS);
-                                        emitStudyChanged(receiverObj.getStudyName(), UPDATE_TYPE_SECURITY_ANALYSIS_RESULT);
-                                        return null;
-                                    }));
+                            .then(Mono.fromCallable(() -> {
+                                // send notifications
+                                emitStudyChanged(receiverObj.getStudyName(), UPDATE_TYPE_SECURITY_ANALYSIS_STATUS);
+                                emitStudyChanged(receiverObj.getStudyName(), UPDATE_TYPE_SECURITY_ANALYSIS_RESULT);
+                                return null;
+                            }));
                 } catch (JsonProcessingException e) {
                     LOGGER.error(e.toString());
                 }
@@ -207,7 +207,6 @@
 
     private static BasicStudyInfos toBasicInfos(StudyCreationRequestEntity entity) {
         return CreatedStudyBasicInfos.builder().studyName(entity.getStudyName())
-<<<<<<< HEAD
                 .creationDate(ZonedDateTime.ofInstant(entity.getDate().toInstant(ZoneOffset.UTC), ZoneId.of("UTC")))
                 .userId(entity.getUserId())
                 .id(entity.getId())
@@ -224,24 +223,6 @@
                 .build();
     }
 
-=======
-                .creationDate(ZonedDateTime.ofInstant(entity.getDate().toInstant(ZoneOffset.UTC), ZoneId.of("UTC")))
-                .userId(entity.getUserId())
-                .id(entity.getId())
-                .build();
-    }
-
-    private static CreatedStudyBasicInfos toBasicInfos(StudyEntity entity) {
-        return CreatedStudyBasicInfos.builder().studyName(entity.getStudyName())
-                .creationDate(ZonedDateTime.ofInstant(entity.getDate().toInstant(ZoneOffset.UTC), ZoneId.of("UTC")))
-                .userId(entity.getUserId())
-                .id(entity.getId())
-                .caseFormat(entity.getCaseFormat())
-                .studyPrivate(entity.isPrivate())
-                .build();
-    }
-
->>>>>>> 4c4bc3ee
     public Flux<CreatedStudyBasicInfos> getStudyList(String userId) {
         return Flux.fromStream(() -> studyRepository.findByUserIdOrIsPrivate(userId, false).stream())
                 .map(StudyService::toBasicInfos)
@@ -257,11 +238,11 @@
     public Mono<StudyEntity> createStudy(String studyName, UUID caseUuid, String description, String userId, Boolean isPrivate) {
         return insertStudyCreationRequest(studyName, userId, isPrivate)
                 .then(Mono.zip(persistentStore(caseUuid, studyName), getCaseFormat(caseUuid))
-                          .flatMap(t -> {
-                              LoadFlowParameters loadFlowParameters = LoadFlowParameters.load();
-                              return insertStudy(studyName, userId, isPrivate, t.getT1().getNetworkUuid(), t.getT1().getNetworkId(),
-                                                 description, t.getT2(), caseUuid, false, LoadFlowStatus.NOT_DONE, null,  toEntity(loadFlowParameters), null);
-                          })
+                        .flatMap(t -> {
+                            LoadFlowParameters loadFlowParameters = LoadFlowParameters.load();
+                            return insertStudy(studyName, userId, isPrivate, t.getT1().getNetworkUuid(), t.getT1().getNetworkId(),
+                                    description, t.getT2(), caseUuid, false, LoadFlowStatus.NOT_DONE, null,  toEntity(loadFlowParameters), null);
+                        })
                 )
                 .doOnError(throwable -> LOGGER.error(throwable.toString(), throwable))
                 .doFinally(s -> deleteStudyIfNotCreationInProgress(studyName, userId).subscribe());
@@ -270,12 +251,12 @@
     public Mono<StudyEntity> createStudy(String studyName, Mono<FilePart> caseFile, String description, String userId, Boolean isPrivate) {
         return insertStudyCreationRequest(studyName, userId, isPrivate)
                 .then(importCase(caseFile, studyName).flatMap(uuid ->
-                     Mono.zip(persistentStore(uuid, studyName), getCaseFormat(uuid))
-                         .flatMap(t -> {
-                             LoadFlowParameters loadFlowParameters = LoadFlowParameters.load();
-                             return insertStudy(studyName, userId, isPrivate, t.getT1().getNetworkUuid(), t.getT1().getNetworkId(),
-                                                description, t.getT2(), uuid, true, LoadFlowStatus.NOT_DONE, null, toEntity(loadFlowParameters), null);
-                         })
+                        Mono.zip(persistentStore(uuid, studyName), getCaseFormat(uuid))
+                                .flatMap(t -> {
+                                    LoadFlowParameters loadFlowParameters = LoadFlowParameters.load();
+                                    return insertStudy(studyName, userId, isPrivate, t.getT1().getNetworkUuid(), t.getT1().getNetworkId(),
+                                            description, t.getT2(), uuid, true, LoadFlowStatus.NOT_DONE, null, toEntity(loadFlowParameters), null);
+                                })
                 ))
                 .doOnError(throwable -> LOGGER.error(throwable.toString(), throwable))
                 .doFinally(s -> deleteStudyIfNotCreationInProgress(studyName, userId).subscribe()); // delete the study if the creation has been canceled
@@ -345,18 +326,14 @@
 
     @Synchronized
     public Mono<Void> deleteStudyIfNotCreationInProgress(String studyName, String userId) {
-<<<<<<< HEAD
-        return Mono.fromRunnable(() -> doDeleteStudyIfNotCreationInProgress(studyName, userId));
-=======
         return Mono.fromRunnable(() -> self.doDeleteStudyIfNotCreationInProgress(studyName, userId));
->>>>>>> 4c4bc3ee
     }
 
     private Mono<StudyEntity> insertStudy(String studyName, String userId, boolean isPrivate, UUID networkUuid, String networkId,
-                                         String description, String caseFormat, UUID caseUuid, boolean casePrivate, LoadFlowStatus loadFlowStatus,
-                                         LoadFlowResultEntity loadFlowResult, LoadFlowParametersEntity loadFlowParameters, UUID securityAnalysisUuid) {
+                                          String description, String caseFormat, UUID caseUuid, boolean casePrivate, LoadFlowStatus loadFlowStatus,
+                                          LoadFlowResultEntity loadFlowResult, LoadFlowParametersEntity loadFlowParameters, UUID securityAnalysisUuid) {
         return insertStudyEntity(studyName, userId, isPrivate, networkUuid, networkId, description, caseFormat, caseUuid, casePrivate, loadFlowStatus, loadFlowResult,
-                                           loadFlowParameters, securityAnalysisUuid)
+                loadFlowParameters, securityAnalysisUuid)
                 .doOnSuccess(s -> emitStudyChanged(studyName, StudyService.UPDATE_TYPE_STUDIES));
     }
 
@@ -647,14 +624,14 @@
                     .buildAndExpand(uuid)
                     .toUriString();
             return webClient.put()
-                .uri(loadFlowServerBaseUri + path)
-                .retrieve()
-                .bodyToMono(LoadFlowResult.class)
-                .flatMap(result -> updateLoadFlowResultAndStatus(studyName, userId, toEntity(result), result.isOk() ? LoadFlowStatus.CONVERGED : LoadFlowStatus.DIVERGED))
-                .doOnError(e -> updateLoadFlowStatus(studyName, userId, LoadFlowStatus.NOT_DONE).subscribe())
-                .doOnCancel(() -> updateLoadFlowStatus(studyName, userId, LoadFlowStatus.NOT_DONE).subscribe());
+                    .uri(loadFlowServerBaseUri + path)
+                    .retrieve()
+                    .bodyToMono(LoadFlowResult.class)
+                    .flatMap(result -> updateLoadFlowResultAndStatus(studyName, userId, toEntity(result), result.isOk() ? LoadFlowStatus.CONVERGED : LoadFlowStatus.DIVERGED))
+                    .doOnError(e -> updateLoadFlowStatus(studyName, userId, LoadFlowStatus.NOT_DONE).subscribe())
+                    .doOnCancel(() -> updateLoadFlowStatus(studyName, userId, LoadFlowStatus.NOT_DONE).subscribe());
         }).doFinally(s ->
-            emitStudyChanged(studyName, UPDATE_TYPE_LOADFLOW)
+                emitStudyChanged(studyName, UPDATE_TYPE_LOADFLOW)
         );
     }
 
@@ -722,12 +699,7 @@
     }
 
     Mono<UUID> getNetworkUuid(String studyName, String userId) {
-<<<<<<< HEAD
-        Mono<StudyEntity> studyMono = getStudy(studyName, userId);
-        return studyMono.map(StudyEntity::getNetworkUuid)
-=======
         return Mono.fromCallable(() -> studyRepository.findNetworkUuidByUserIdAndStudyName(userId, studyName).map(StudyEntity.StudyNetworkUuid::getNetworkUuid).orElse(null))
->>>>>>> 4c4bc3ee
                 .switchIfEmpty(Mono.error(new StudyException(STUDY_NOT_FOUND)));
 
     }
@@ -775,43 +747,28 @@
     public Mono<Void> assertLoadFlowRunnable(String studyName, String userId) {
         Mono<StudyEntity> studyMono = getStudy(studyName, userId);
         return studyMono.map(StudyEntity::getLoadFlowStatus)
-            .switchIfEmpty(Mono.error(new StudyException(STUDY_NOT_FOUND)))
-            .flatMap(lfs -> lfs.equals(LoadFlowStatus.NOT_DONE) ? Mono.empty() : Mono.error(new StudyException(LOADFLOW_NOT_RUNNABLE)));
+                .switchIfEmpty(Mono.error(new StudyException(STUDY_NOT_FOUND)))
+                .flatMap(lfs -> lfs.equals(LoadFlowStatus.NOT_DONE) ? Mono.empty() : Mono.error(new StudyException(LOADFLOW_NOT_RUNNABLE)));
     }
 
     public Mono<Void> assertUserAllowed(String userId, String headerUserId) {
         return (userId.equals(headerUserId)) ? Mono.empty() : Mono.error(new StudyException(NOT_ALLOWED));
     }
 
-<<<<<<< HEAD
-    @Transactional(readOnly = true)
-    public void doAssertComputationRunning(String studyName, String userId) {
-        Optional<StudyEntity> studyEntity = studyRepository.findByUserIdAndStudyName(userId, studyName);
-
-        if (studyEntity.isEmpty()) {
-            throw new StudyException(STUDY_NOT_FOUND);
-        }
-
-        StudyEntity studyEntity1 = studyEntity.get();
-        if (studyEntity1.getLoadFlowStatus().equals(LoadFlowStatus.RUNNING)) {
-            throw new StudyException(LOADFLOW_RUNNING);
-        }
-
-        if (studyEntity1.getLoadFlowStatus().equals(SecurityAnalysisStatus.RUNNING)) {
-            throw new StudyException(SECURITY_ANALYSIS_RUNNING);
-        }
-=======
     private Mono<Void> assertLoadFlowNotRunning(String studyName, String userId) {
         return getStudy(studyName, userId).map(StudyEntity::getLoadFlowStatus)
                 .switchIfEmpty(Mono.error(new StudyException(STUDY_NOT_FOUND)))
                 .flatMap(lfs -> lfs.equals(LoadFlowStatus.RUNNING) ? Mono.error(new StudyException(LOADFLOW_RUNNING)) : Mono.empty());
     }
->>>>>>> 4c4bc3ee
-
+
+    private Mono<Void> assertSecurityAnalysisNotRunning(String studyName, String userId) {
+        Mono<String> statusMono = getSecurityAnalysisStatus(studyName, userId);
+        return statusMono
+                .flatMap(s -> s.equals(SecurityAnalysisStatus.RUNNING.name()) ? Mono.error(new StudyException(SECURITY_ANALYSIS_RUNNING)) : Mono.empty());
     }
 
     public Mono<Void> assertComputationNotRunning(String studyName, String userId) {
-        return Mono.fromRunnable(() -> doAssertComputationRunning(studyName, userId));
+        return assertLoadFlowNotRunning(studyName, userId).and(assertSecurityAnalysisNotRunning(studyName, userId));
     }
 
     public static LoadFlowParametersEntity toEntity(LoadFlowParameters parameters) {
@@ -926,10 +883,10 @@
                     .bodyToMono(UUID.class);
         })
                 .flatMap(result ->
-                  updateSecurityAnalysisResultUuid(studyName, userId, result)
-                .doOnSuccess(e -> emitStudyChanged(studyName, StudyService.UPDATE_TYPE_SECURITY_ANALYSIS_STATUS))
-                         .thenReturn(result)
-        );
+                        updateSecurityAnalysisResultUuid(studyName, userId, result)
+                                .doOnSuccess(e -> emitStudyChanged(studyName, StudyService.UPDATE_TYPE_SECURITY_ANALYSIS_STATUS))
+                                .thenReturn(result)
+                );
     }
 
     public Mono<String> getSecurityAnalysisResult(String studyName, String userId, List<String> limitTypes) {
@@ -937,11 +894,7 @@
         Objects.requireNonNull(userId);
         Objects.requireNonNull(limitTypes);
 
-<<<<<<< HEAD
-        return   getStudy(studyName, userId).flatMap(entity -> {
-=======
         return getStudy(studyName, userId).flatMap(entity -> {
->>>>>>> 4c4bc3ee
             UUID resultUuid = entity.getSecurityAnalysisResultUuid();
             return Mono.justOrEmpty(resultUuid).flatMap(uuid -> {
                 String path = UriComponentsBuilder.fromPath(DELIMITER + SECURITY_ANALYSIS_API_VERSION + "/results/{resultUuid}")
@@ -967,19 +920,19 @@
 
         return networkUuid.flatMap(uuid ->
                 Flux.fromIterable(contingencyListNames)
-                    .flatMap(contingencyListName -> {
-                        String path = UriComponentsBuilder.fromPath(DELIMITER + ACTIONS_API_VERSION + "/contingency-lists/{contingencyListName}/export")
-                                .queryParam("networkUuid", uuid)
-                                .buildAndExpand(contingencyListName)
-                                .toUriString();
-                        Mono<List<Contingency>> contingencies = webClient
-                                .get()
-                                .uri(actionsServerBaseUri + path)
-                                .retrieve()
-                                .bodyToMono(new ParameterizedTypeReference<>() { });
-                        return contingencies.map(List::size);
-                    })
-                    .reduce(0, Integer::sum)
+                        .flatMap(contingencyListName -> {
+                            String path = UriComponentsBuilder.fromPath(DELIMITER + ACTIONS_API_VERSION + "/contingency-lists/{contingencyListName}/export")
+                                    .queryParam("networkUuid", uuid)
+                                    .buildAndExpand(contingencyListName)
+                                    .toUriString();
+                            Mono<List<Contingency>> contingencies = webClient
+                                    .get()
+                                    .uri(actionsServerBaseUri + path)
+                                    .retrieve()
+                                    .bodyToMono(new ParameterizedTypeReference<>() { });
+                            return contingencies.map(List::size);
+                        })
+                        .reduce(0, Integer::sum)
         );
     }
 
