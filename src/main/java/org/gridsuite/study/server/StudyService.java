--- conflicted
+++ resolved
@@ -118,16 +118,6 @@
 
     NetworkModificationTreeService networkModificationTreeService;
 
-<<<<<<< HEAD
-=======
-    @Data
-    @AllArgsConstructor
-    @NoArgsConstructor
-    private static class Receiver {
-        private UUID nodeUuid;
-    }
-
->>>>>>> ddeeb7ed
     private final WebClient webClient;
 
     private String caseServerBaseUri;
@@ -1502,7 +1492,6 @@
 
         return networkModificationTreeService.getLoadFlowInfos(nodeUuid);
     }
-<<<<<<< HEAD
 
     private Mono<RealizationInfos> getRealizationInfos(UUID nodeUuid) {
         return Mono.fromCallable(() -> networkModificationTreeService.getRealizationInfos(nodeUuid));
@@ -1581,7 +1570,4 @@
     Mono<Void> updateRealizationStatus(UUID nodeUuid, boolean isRealized) {
         return networkModificationTreeService.updateRealizationStatus(nodeUuid, isRealized);
     }
-
-=======
->>>>>>> ddeeb7ed
 }
