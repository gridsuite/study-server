--- conflicted
+++ resolved
@@ -1242,13 +1242,8 @@
         Objects.requireNonNull(loadFlowStatus);
         Objects.requireNonNull(loadFlowParameters);
         return Mono.fromCallable(() -> {
-<<<<<<< HEAD
             StudyEntity studyEntity = new StudyEntity(uuid, userId, studyName, LocalDateTime.now(ZoneOffset.UTC), networkUuid, networkId, description, caseFormat, caseUuid, casePrivate, isPrivate, loadFlowStatus, loadFlowResult, null, loadFlowParameters, securityAnalysisUuid, null);
-            return studyRepository.save(studyEntity);
-=======
-            StudyEntity studyEntity = new StudyEntity(uuid, userId, studyName, LocalDateTime.now(ZoneOffset.UTC), networkUuid, networkId, description, caseFormat, caseUuid, casePrivate, isPrivate, loadFlowStatus, loadFlowResult, null, loadFlowParameters, securityAnalysisUuid);
             return insertStudy(studyEntity);
->>>>>>> b830c74e
         });
     }
 
