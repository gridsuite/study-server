/**
 * Copyright (c) 2019, RTE (http://www.rte-france.com)
 * This Source Code Form is subject to the terms of the Mozilla Public
 * License, v. 2.0. If a copy of the MPL was not distributed with this
 * file, You can obtain one at http://mozilla.org/MPL/2.0/.
 */
package org.gridsuite.study.server;

import com.fasterxml.jackson.core.JsonProcessingException;
import com.fasterxml.jackson.databind.ObjectMapper;
import com.powsybl.contingency.Contingency;
import com.powsybl.loadflow.LoadFlowParameters;
import com.powsybl.network.store.model.TopLevelDocument;
import java.io.IOException;
import java.io.UncheckedIOException;
import java.net.URLDecoder;
import java.net.URLEncoder;
import java.nio.charset.StandardCharsets;
import java.time.ZoneId;
import java.time.ZoneOffset;
import java.time.ZonedDateTime;
import java.util.*;
import java.util.function.Consumer;
import java.util.function.Supplier;
import java.util.logging.Level;
import java.util.stream.Collectors;
import lombok.AllArgsConstructor;
import lombok.Data;
import lombok.NoArgsConstructor;
import lombok.Synchronized;
import org.gridsuite.study.server.dto.*;
import org.gridsuite.study.server.repository.*;
import org.slf4j.Logger;
import org.slf4j.LoggerFactory;
import org.springframework.beans.factory.annotation.Autowired;
import org.springframework.beans.factory.annotation.Value;
import org.springframework.context.annotation.Bean;
import org.springframework.core.ParameterizedTypeReference;
import org.springframework.http.HttpHeaders;
import org.springframework.http.HttpStatus;
import org.springframework.http.MediaType;
import org.springframework.http.ResponseEntity;
import org.springframework.http.client.MultipartBodyBuilder;
import org.springframework.http.codec.multipart.FilePart;
import org.springframework.integration.json.JsonPathUtils;
import org.springframework.integration.support.MessageBuilder;
import org.springframework.messaging.Message;
import org.springframework.stereotype.Service;
import org.springframework.web.reactive.function.BodyInserters;
import org.springframework.web.reactive.function.client.WebClient;
import org.springframework.web.util.UriComponentsBuilder;
import reactor.core.publisher.EmitterProcessor;
import reactor.core.publisher.Flux;
import reactor.core.publisher.Mono;
import reactor.core.scheduler.Schedulers;

import static org.gridsuite.study.server.StudyConstants.*;
import static org.gridsuite.study.server.StudyException.Type.*;

/**
 * @author Abdelsalem Hedhili <abdelsalem.hedhili at rte-france.com>
 * @author Franck Lecuyer <franck.lecuyer at rte-france.com>
 */
@Service
public class StudyService {

<<<<<<< HEAD
    private static final String STUDY_NAME = "studyName";
    private static final String UPDATE_TYPE = "updateType";
    private static final String UPDATE_TYPE_LOADFLOW = "loadflow";
    private static final String UPDATE_TYPE_LOADFLOW_STATUS = "loadflow_status";
    private static final String UPDATE_TYPE_SWITCH = "switch";
    private static final String UPDATE_TYPE_EQUIPMENT = "equipment";
    private static final String UPDATE_EQUIPMENT_TYPE = "equipment_type";
    private static final String UPDATE_EQUIPMENT_ID = "equipment_id";
=======
    private static final Logger LOGGER = LoggerFactory.getLogger(StudyService.class);

    public static final String ROOT_CATEGORY_REACTOR = "reactor.";

    private static final String CATEGORY_BROKER_INPUT = StudyService.class.getName() + ".input-broker-messages";
    private static final String CATEGORY_BROKER_OUTPUT = StudyService.class.getName() + ".output-broker-messages";

    static final String HEADER_STUDY_NAME = "studyName";
    static final String HEADER_UPDATE_TYPE = "updateType";
    static final String UPDATE_TYPE_STUDIES = "studies";
    static final String UPDATE_TYPE_LOADFLOW = "loadflow";
    static final String UPDATE_TYPE_LOADFLOW_STATUS = "loadflow_status";
    static final String UPDATE_TYPE_SWITCH = "switch";
    static final String UPDATE_TYPE_SECURITY_ANALYSIS_RESULT = "securityAnalysisResult";

    @Data
    @AllArgsConstructor
    @NoArgsConstructor
    private static class Receiver {

        private String studyName;

        private String userId;
    }
>>>>>>> 2c841a71

    private WebClient webClient;

    private String caseServerBaseUri;
    private String singleLineDiagramServerBaseUri;
    private String networkConversionServerBaseUri;
    private String geoDataServerBaseUri;
    private String networkMapServerBaseUri;
    private String networkModificationServerBaseUri;
    private String loadFlowServerBaseUri;
    private String networkStoreServerBaseUri;
    private String securityAnalysisServerBaseUri;
    private String actionsServerBaseUri;

    private StudyRepository studyRepository;
    private StudyCreationRequestRepository studyCreationRequestRepository;

    private ObjectMapper objectMapper;

    private EmitterProcessor<Message<String>> studyUpdatePublisher = EmitterProcessor.create();

    @Bean
    public Supplier<Flux<Message<String>>> publishStudyUpdate() {
        return () -> studyUpdatePublisher.log(CATEGORY_BROKER_OUTPUT, Level.FINE);
    }

    @Bean
    public Consumer<Flux<Message<String>>> consumeSaResult() {
        return f -> f.log(CATEGORY_BROKER_INPUT, Level.FINE).flatMap(message -> {
            UUID resultUuid = UUID.fromString(message.getHeaders().get("resultUuid", String.class));
            String receiver = message.getHeaders().get("receiver", String.class);
            if (receiver != null) {
                Receiver receiverObj;
                try {
                    receiverObj = objectMapper.readValue(URLDecoder.decode(receiver, StandardCharsets.UTF_8), Receiver.class);

                    LOGGER.info("Security analysis result '{}' available for study '{}' and user '{}'",
                            resultUuid, receiverObj.getStudyName(), receiverObj.getUserId());

                    // update DB
                    return studyRepository.updateSecurityAnalysisResultUuid(receiverObj.getStudyName(), receiverObj.getUserId(), resultUuid)
                            .then(Mono.fromCallable(() -> {
                                // send notification
                                studyUpdatePublisher.onNext(MessageBuilder.withPayload("")
                                        .setHeader(HEADER_STUDY_NAME, receiverObj.getStudyName())
                                        .setHeader(HEADER_UPDATE_TYPE, UPDATE_TYPE_SECURITY_ANALYSIS_RESULT)
                                        .build());
                                return null;
                            }));
                } catch (JsonProcessingException e) {
                    LOGGER.error(e.toString());
                }
            }
            return Mono.empty();
        })
        .doOnError(throwable -> LOGGER.error(throwable.toString(), throwable))
        .subscribe();
    }

    @Autowired
    public StudyService(
            @Value("${network-store-server.base-uri:http://network-store-server/}") String networkStoreServerBaseUri,
            @Value("${backing-services.case.base-uri:http://case-server/}") String caseServerBaseUri,
            @Value("${backing-services.single-line-diagram.base-uri:http://single-line-diagram-server/}") String singleLineDiagramServerBaseUri,
            @Value("${backing-services.network-conversion.base-uri:http://network-conversion-server/}") String networkConversionServerBaseUri,
            @Value("${backing-services.geo-data.base-uri:http://geo-data-store-server/}") String geoDataServerBaseUri,
            @Value("${backing-services.network-map.base-uri:http://network-map-store-server/}") String networkMapServerBaseUri,
            @Value("${backing-services.network-modification.base-uri:http://network-modification-server/}") String networkModificationServerBaseUri,
            @Value("${backing-services.loadflow.base-uri:http://loadflow-server/}") String loadFlowServerBaseUri,
            @Value("${backing-services.security-analysis-server.base-uri:http://security-analysis-server/}") String securityAnalysisServerBaseUri,
            @Value("${backing-services.actions-server.base-uri:http://actions-server/}") String actionsServerBaseUri,
            StudyRepository studyRepository,
            StudyCreationRequestRepository studyCreationRequestRepository,
            WebClient.Builder webClientBuilder,
            ObjectMapper objectMapper) {
        this.caseServerBaseUri = caseServerBaseUri;
        this.singleLineDiagramServerBaseUri = singleLineDiagramServerBaseUri;
        this.networkConversionServerBaseUri = networkConversionServerBaseUri;
        this.geoDataServerBaseUri = geoDataServerBaseUri;
        this.networkMapServerBaseUri = networkMapServerBaseUri;
        this.networkModificationServerBaseUri = networkModificationServerBaseUri;
        this.loadFlowServerBaseUri = loadFlowServerBaseUri;
        this.networkStoreServerBaseUri = networkStoreServerBaseUri;
        this.securityAnalysisServerBaseUri = securityAnalysisServerBaseUri;
        this.actionsServerBaseUri = actionsServerBaseUri;

        this.studyRepository = studyRepository;
        this.studyCreationRequestRepository = studyCreationRequestRepository;
        this.webClient =  webClientBuilder.build();
        this.objectMapper = objectMapper;
    }

    private static StudyInfos toInfos(StudyEntity entity) {
        return StudyInfos.builder().studyName(entity.getStudyName())
                .creationDate(ZonedDateTime.ofInstant(entity.getDate().toInstant(ZoneOffset.UTC), ZoneId.of("UTC")))
                .userId(entity.getUserId())
                .description(entity.getDescription()).caseFormat(entity.getCaseFormat())
                .loadFlowResult(new LoadFlowResult(entity.getLoadFlowResult().getStatus()))
                .studyPrivate(entity.isPrivate())
                .build();
    }

    private static BasicStudyInfos toBasicInfos(BasicStudyEntity entity) {
        return BasicStudyInfos.builder().studyName(entity.getStudyName())
                .creationDate(ZonedDateTime.ofInstant(entity.getDate().toInstant(ZoneOffset.UTC), ZoneId.of("UTC")))
                .userId(entity.getUserId())
                .build();
    }

    Flux<StudyInfos> getStudyList(String userId) {
        return studyRepository.getStudies(userId).map(StudyService::toInfos)
                .sort(Comparator.comparing(StudyInfos::getCreationDate).reversed());
    }

    Flux<BasicStudyInfos> getStudyCreationRequests(String userId) {
        return studyCreationRequestRepository.getStudyCreationRequests(userId).map(StudyService::toBasicInfos)
                .sort(Comparator.comparing(BasicStudyInfos::getCreationDate).reversed());
    }

    public Mono<StudyEntity> createStudy(String studyName, UUID caseUuid, String description, String userId, Boolean isPrivate, LoadFlowResult loadFlowResult) {
        return insertStudyCreationRequest(studyName, userId, isPrivate)
                .then(Mono.zip(persistentStore(caseUuid), getCaseFormat(caseUuid))
                          .flatMap(t -> {
                              LoadFlowParameters loadFlowParameters = LoadFlowParameters.load();
                              return insertStudy(studyName, userId, isPrivate, t.getT1().getNetworkUuid(), t.getT1().getNetworkId(),
                                                 description, t.getT2(), caseUuid, false, loadFlowResult, toEntity(loadFlowParameters), null);
                          })
                )
                .doOnError(throwable -> LOGGER.error(throwable.toString(), throwable))
                .doFinally(s -> deleteStudyIfNotCreationInProgress(studyName, userId).subscribe());
    }

    public Mono<StudyEntity> createStudy(String studyName, Mono<FilePart> caseFile, String description, String userId, Boolean isPrivate) {
        return insertStudyCreationRequest(studyName, userId, isPrivate)
                .then(importCase(caseFile).flatMap(uuid ->
                     Mono.zip(persistentStore(uuid), getCaseFormat(uuid))
                         .flatMap(t -> {
                             LoadFlowParameters loadFlowParameters = LoadFlowParameters.load();
                             return insertStudy(studyName, userId, isPrivate, t.getT1().getNetworkUuid(), t.getT1().getNetworkId(),
                                                description, t.getT2(), uuid, true, new LoadFlowResult(), toEntity(loadFlowParameters), null);
                         })
                ))
                .doOnError(throwable -> LOGGER.error(throwable.toString(), throwable))
                .doFinally(s -> deleteStudyIfNotCreationInProgress(studyName, userId).subscribe()); // delete the study if the creation has been canceled
    }

    Mono<StudyInfos> getCurrentUserStudy(String studyName, String userId, String headerUserId) {
        Mono<StudyEntity> studyMono = studyRepository.findStudy(userId, studyName);
        return studyMono.flatMap(study -> {
            if (study.isPrivate() && !userId.equals(headerUserId)) {
                return Mono.error(new StudyException(NOT_ALLOWED));
            } else {
                return Mono.just(study);
            }
        }).map(StudyService::toInfos);
    }

    Mono<StudyEntity> getStudy(String studyName, String userId) {
        return studyRepository.findStudy(userId, studyName);
    }

    private Mono<BasicStudyEntity> getStudyCreationRequest(String studyName, String userId) {
        return studyCreationRequestRepository.findStudy(userId, studyName);
    }

    @Synchronized
    public Mono<Void> deleteStudyIfNotCreationInProgress(String studyName, String userId) {
        return getStudyCreationRequest(studyName, userId) // if creation in progress delete only the creation request
                .switchIfEmpty(removeStudy(studyName, userId).cast(BasicStudyEntity.class))
                .then()
                .doFinally(r -> deleteStudyCreationRequest(studyName, userId));
    }

    private Mono<Void> removeStudy(String studyName, String userId, String headerUserId) {
        return studyRepository.findStudy(userId, studyName).flatMap(study -> {
            if (study.isCasePrivate()) {
                String path = UriComponentsBuilder.fromPath(DELIMITER + CASE_API_VERSION + "/cases/{caseUuid}")
                        .buildAndExpand(study.getCaseUuid())
                        .toUriString();

                return webClient.delete()
                        .uri(caseServerBaseUri + path)
                        .retrieve()
                        .bodyToMono(Void.class)
                        .then(removeStudy(studyName, userId));
            } else {
                return removeStudy(studyName, userId);
            }
        });
    }

    private Mono<StudyEntity> insertStudy(String studyName, String userId, boolean isPrivate, UUID networkUuid, String networkId,
                                         String description, String caseFormat, UUID caseUuid, boolean casePrivate,
                                          LoadFlowResult loadFlowResult, LoadFlowParametersEntity loadFlowParameters, UUID securityAnalysisUuid) {
        return studyRepository.insertStudy(studyName, userId, isPrivate, networkUuid, networkId, description, caseFormat, caseUuid, casePrivate, loadFlowResult,
                                           loadFlowParameters, securityAnalysisUuid)
                .doOnSuccess(s -> emitStudyChanged(studyName, StudyService.UPDATE_TYPE_STUDIES));
    }

    private Mono<Void> removeStudy(String studyName, String userId) {
        return studyRepository.deleteStudy(userId, studyName)
                .doOnSuccess(s -> emitStudyChanged(studyName, StudyService.UPDATE_TYPE_STUDIES));
    }

    private Mono<Void> insertStudyCreationRequest(String studyName, String userId, boolean isPrivate) {
        return studyCreationRequestRepository.insertStudyCreationRequest(studyName, userId, isPrivate)
                .doOnSuccess(s -> emitStudyChanged(studyName, StudyService.UPDATE_TYPE_STUDIES));
    }

    private void deleteStudyCreationRequest(String studyName, String userId) {
        studyCreationRequestRepository.deleteStudyCreationRequest(studyName, userId)
                .doOnSuccess(s -> emitStudyChanged(studyName, StudyService.UPDATE_TYPE_STUDIES))
                .subscribe();
    }

    private Mono<String> getCaseFormat(UUID caseUuid) {
        String path = UriComponentsBuilder.fromPath(DELIMITER + CASE_API_VERSION + "/cases/{caseUuid}/format")
                .buildAndExpand(caseUuid)
                .toUriString();

        return webClient.get()
                .uri(caseServerBaseUri + path)
                .retrieve()
                .bodyToMono(String.class)
                .publishOn(Schedulers.boundedElastic())
                .log(ROOT_CATEGORY_REACTOR, Level.FINE);
    }

    Mono<UUID> importCase(Mono<FilePart> multipartFile) {

        return multipartFile.flatMap(file -> {
            MultipartBodyBuilder multipartBodyBuilder = new MultipartBodyBuilder();
            multipartBodyBuilder.part("file", file);

            return webClient.post()
                    .uri(caseServerBaseUri + "/" + CASE_API_VERSION + "/cases/private")
                    .header(HttpHeaders.CONTENT_TYPE, MediaType.MULTIPART_FORM_DATA.toString())
                    .body(BodyInserters.fromMultipartData(multipartBodyBuilder.build()))
                    .retrieve()
                    .bodyToMono(UUID.class)
                    .publishOn(Schedulers.boundedElastic())
                    .log(ROOT_CATEGORY_REACTOR, Level.FINE);
        });
    }

    Mono<byte[]> getVoltageLevelSvg(UUID networkUuid, String voltageLevelId, boolean useName, boolean centerLabel, boolean diagonalLabel,
                                    boolean topologicalColoring) {
        String path = UriComponentsBuilder.fromPath(DELIMITER + SINGLE_LINE_DIAGRAM_API_VERSION + "/svg/{networkUuid}/{voltageLevelId}")
                .queryParam("useName", useName)
                .queryParam("centerLabel", centerLabel)
                .queryParam("diagonalLabel", diagonalLabel)
                .queryParam("topologicalColoring", topologicalColoring)
                .buildAndExpand(networkUuid, voltageLevelId)
                .toUriString();

        return webClient.get()
                .uri(singleLineDiagramServerBaseUri + path)
                .retrieve()
                .bodyToMono(byte[].class);
    }

    Mono<String> getVoltageLevelSvgAndMetadata(UUID networkUuid, String voltageLevelId, boolean useName, boolean centerLabel, boolean diagonalLabel,
                                               boolean topologicalColoring) {
        String path = UriComponentsBuilder.fromPath(DELIMITER + SINGLE_LINE_DIAGRAM_API_VERSION + "/svg-and-metadata/{networkUuid}/{voltageLevelId}")
                .queryParam("useName", useName)
                .queryParam("centerLabel", centerLabel)
                .queryParam("diagonalLabel", diagonalLabel)
                .queryParam("topologicalColoring", topologicalColoring)
                .buildAndExpand(networkUuid, voltageLevelId)
                .toUriString();

        return webClient.get()
                .uri(singleLineDiagramServerBaseUri + path)
                .retrieve()
                .bodyToMono(String.class);
    }

    private Mono<NetworkInfos> persistentStore(UUID caseUuid) {
        String path = UriComponentsBuilder.fromPath(DELIMITER + NETWORK_CONVERSION_API_VERSION + "/networks")
                .queryParam(CASE_UUID, caseUuid)
                .buildAndExpand()
                .toUriString();

        return webClient.post()
                .uri(networkConversionServerBaseUri + path)
                .retrieve()
                .bodyToMono(NetworkInfos.class)
                .publishOn(Schedulers.boundedElastic())
                .log(ROOT_CATEGORY_REACTOR, Level.FINE);
    }

    // This function call directly the network store server without using the dedicated client because it's a blocking client.
    // If we'll have new needs to call the network store server, then we'll migrate the network store client to be nonblocking
    Mono<List<VoltageLevelAttributes>> getNetworkVoltageLevels(UUID networkUuid) {
        String path = UriComponentsBuilder.fromPath("v1/networks/{networkId}/voltage-levels")
                .buildAndExpand(networkUuid)
                .toUriString();

        Mono<TopLevelDocument<com.powsybl.network.store.model.VoltageLevelAttributes>> mono = webClient.get()
                .uri(networkStoreServerBaseUri + path)
                .retrieve()
                .bodyToMono(new ParameterizedTypeReference<TopLevelDocument<com.powsybl.network.store.model.VoltageLevelAttributes>>() { });

        return mono.map(t -> t.getData().stream().map(e -> new VoltageLevelAttributes(e.getId(), e.getAttributes().getName(), e.getAttributes().getSubstationId())).collect(Collectors.toList()));
    }

    Mono<String> getLinesGraphics(UUID networkUuid) {
        String path = UriComponentsBuilder.fromPath(DELIMITER + GEO_DATA_API_VERSION + "/lines")
                .queryParam(NETWORK_UUID, networkUuid)
                .buildAndExpand()
                .toUriString();

        return webClient.get()
                .uri(geoDataServerBaseUri + path)
                .retrieve()
                .bodyToMono(String.class);
    }

    Mono<String> getSubstationsGraphics(UUID networkUuid) {
        String path = UriComponentsBuilder.fromPath(DELIMITER + GEO_DATA_API_VERSION + "/substations")
                .queryParam(NETWORK_UUID, networkUuid)
                .buildAndExpand()
                .toUriString();

        return webClient.get()
                .uri(geoDataServerBaseUri + path)
                .retrieve()
                .bodyToMono(String.class);
    }

    Mono<Boolean> caseExists(UUID caseUuid) {
        String path = UriComponentsBuilder.fromPath(DELIMITER + CASE_API_VERSION + "/cases/{caseUuid}/exists")
                .buildAndExpand(caseUuid)
                .toUriString();

        return webClient.get()
                .uri(caseServerBaseUri + path)
                .retrieve()
                .bodyToMono(Boolean.class);
    }

    Mono<String> getSubstationsMapData(UUID networkUuid) {
        String path = UriComponentsBuilder.fromPath(DELIMITER + CASE_API_VERSION + "/substations/{networkUuid}")
                .buildAndExpand(networkUuid)
                .toUriString();

        return webClient.get()
                .uri(networkMapServerBaseUri + path)
                .retrieve()
                .bodyToMono(String.class);
    }

    Mono<String> getLinesMapData(UUID networkUuid) {
        String path = UriComponentsBuilder.fromPath(DELIMITER + CASE_API_VERSION + "/lines/{networkUuid}")
                .buildAndExpand(networkUuid)
                .toUriString();

        return webClient.get()
                .uri(networkMapServerBaseUri + path)
                .retrieve()
                .bodyToMono(String.class);
    }

    Mono<String> getTwoWindingsTransformersMapData(UUID networkUuid) {
        String path = UriComponentsBuilder.fromPath(DELIMITER + CASE_API_VERSION + "/2-windings-transformers/{networkUuid}")
                .buildAndExpand(networkUuid)
                .toUriString();

        return webClient.get()
                .uri(networkMapServerBaseUri + path)
                .retrieve()
                .bodyToMono(String.class);
    }

    Mono<String> getThreeWindingsTransformersMapData(UUID networkUuid) {
        String path = UriComponentsBuilder.fromPath(DELIMITER + CASE_API_VERSION + "/3-windings-transformers/{networkUuid}")
                .buildAndExpand(networkUuid)
                .toUriString();

        return webClient.get()
                .uri(networkMapServerBaseUri + path)
                .retrieve()
                .bodyToMono(String.class);
    }

    Mono<String> getGeneratorsMapData(UUID networkUuid) {
        String path = UriComponentsBuilder.fromPath(DELIMITER + CASE_API_VERSION + "/generators/{networkUuid}")
                .buildAndExpand(networkUuid)
                .toUriString();

        return webClient.get()
                .uri(networkMapServerBaseUri + path)
                .retrieve()
                .bodyToMono(String.class);
    }

    Mono<Void> changeSwitchState(String studyName, String userId, String switchId, boolean open) {
        Mono<UUID> networkUuid = getNetworkUuid(studyName, userId);

        return networkUuid.flatMap(uuid -> {
            String path = UriComponentsBuilder.fromPath(DELIMITER + NETWORK_MODIFICATION_API_VERSION + "/networks/{networkUuid}/switches/{switchId}")
                    .queryParam("open", open)
                    .buildAndExpand(uuid, switchId)
                    .toUriString();
            return webClient.put()
                    .uri(networkModificationServerBaseUri + path)
                    .retrieve()
                    .bodyToMono(Void.class);
        }).then(studyRepository.updateLoadFlowState(studyName, userId, LoadFlowStatus.NOT_DONE)
        .doOnSuccess(e -> emitStudyChanged(studyName, UPDATE_TYPE_LOADFLOW_STATUS)))
        .doOnSuccess(e -> emitStudyChanged(studyName, UPDATE_TYPE_SWITCH));
    }

    public Mono<Void> changeEquipmentState(String studyName, String userId, String groovyScript) {
        Mono<UUID> networkUuid = getStudyUuid(studyName, userId);
        return networkUuid.flatMap(uuid -> {
            String path = UriComponentsBuilder.fromPath(DELIMITER + NETWORK_MODIFICATION_API_VERSION + "/networks/{networkUuid}/groovy/")
                .buildAndExpand(uuid)
                .toUriString();
            return webClient.put()
                .uri(networkModificationServerBaseUri + path)
                .body(BodyInserters.fromValue(groovyScript))
                .retrieve().bodyToMono(Void.class);
        }).doOnSuccess(e -> studyRepository.updateLoadFlowState(studyName, userId, LoadFlowStatus.NOT_DONE))
            .doOnSuccess(e -> emitStudyChanged(studyName, UPDATE_TYPE_LOADFLOW_STATUS));
    }

    Mono<Void> runLoadFlow(String studyName, String userId) {
        return setLoadFlowRunning(studyName, userId).then(getNetworkUuid(studyName, userId)).flatMap(uuid -> {
            String path = UriComponentsBuilder.fromPath(DELIMITER + LOADFLOW_API_VERSION + "/networks/{networkUuid}/run")
                    .buildAndExpand(uuid)
                    .toUriString();

            return webClient.put()
                .uri(loadFlowServerBaseUri + path)
                .retrieve()
                .bodyToMono(String.class)
                .flatMap(e -> studyRepository.updateLoadFlowResult(studyName, userId, jsonToLoadFlowResult(e)))
                .doOnError(e -> studyRepository.updateLoadFlowState(studyName, userId, LoadFlowStatus.NOT_DONE)
                    .subscribe())
                .doOnCancel(() -> studyRepository.updateLoadFlowState(studyName, userId, LoadFlowStatus.NOT_DONE)
                    .subscribe());
        }).doFinally(s ->
            emitStudyChanged(studyName, UPDATE_TYPE_LOADFLOW)
        );
    }

    private LoadFlowResult jsonToLoadFlowResult(String strLfResult) {
        try {
            Boolean bStatus = JsonPathUtils.evaluate(strLfResult, "$.ok");
            LoadFlowStatus status;
            if (bStatus) {
                status = LoadFlowStatus.CONVERGED;
            } else {
                status = LoadFlowStatus.DIVERGED;
            }
            return new LoadFlowResult(status);
        } catch (IOException e) {
            return new LoadFlowResult(LoadFlowStatus.NOT_DONE);
        }
    }

    public Mono<StudyInfos> renameStudy(String studyName, String userId, String newStudyName) {
        Mono<StudyEntity> studyMono = studyRepository.findStudy(userId, studyName);
        return studyMono.switchIfEmpty(Mono.error(new StudyException(STUDY_NOT_FOUND))).flatMap(study -> {
            study.setStudyName(newStudyName);
            Mono<Void> removeStudy = removeStudy(studyName, userId);
            Mono<StudyEntity> insertStudy = insertStudy(newStudyName, userId, study.isPrivate(), study.getNetworkUuid(), study.getNetworkId(),
                    study.getDescription(), study.getCaseFormat(), study.getCaseUuid(), study.isCasePrivate(), new LoadFlowResult(study.getLoadFlowResult().getStatus()),
                    study.getLoadFlowParameters(), study.getSecurityAnalysisResultUuid());

            return removeStudy.then(insertStudy);
        }).map(StudyService::toInfos);
    }

    private Mono<Void> setLoadFlowRunning(String studyName, String userId) {
        return studyRepository.updateLoadFlowState(studyName, userId, LoadFlowStatus.RUNNING)
                .doOnSuccess(s -> emitStudyChanged(studyName, UPDATE_TYPE_LOADFLOW_STATUS));
    }

    public Mono<Collection<String>> getExportFormats() {
        String path = UriComponentsBuilder.fromPath(DELIMITER + NETWORK_CONVERSION_API_VERSION + "/export/formats")
                .toUriString();

        ParameterizedTypeReference<Collection<String>> typeRef = new ParameterizedTypeReference<Collection<String>>() { };

        return webClient.get()
                .uri(networkConversionServerBaseUri + path)
                .retrieve()
                .bodyToMono(typeRef);
    }

    public Mono<ExportNetworkInfos> exportNetwork(String studyName, String userId, String format) {
        Mono<UUID> networkUuidMono = getNetworkUuid(studyName, userId);

        return networkUuidMono.flatMap(uuid -> {
            String path = UriComponentsBuilder.fromPath(DELIMITER + NETWORK_CONVERSION_API_VERSION + "/networks/{networkUuid}/export/{format}")
                    .buildAndExpand(uuid, format)
                    .toUriString();

            Mono<ResponseEntity<byte[]>> responseEntity = webClient.get()
                    .uri(networkConversionServerBaseUri + path)
                    .retrieve()
                    .toEntity(byte[].class);

            return responseEntity.map(res -> {
                byte[] bytes = res.getBody();
                String filename = res.getHeaders().getContentDisposition().getFilename();
                return new ExportNetworkInfos(filename, bytes);
            });

        });
    }

    public Mono<StudyInfos> changeStudyAccessRights(String studyName, String userId, String headerUserId, boolean toPrivate) {
        //only the owner of a study can change the access rights
        if (!headerUserId.equals(userId)) {
            throw new StudyException(NOT_ALLOWED);
        }

        return getStudy(studyName, userId).switchIfEmpty(Mono.error(new StudyException(STUDY_NOT_FOUND))).flatMap(studyEntity ->
                (studyEntity.isPrivate() == toPrivate) ?
                        Mono.just(studyEntity) :
                        studyRepository.deleteStudy(userId, studyName)
                                .then(insertStudy(studyEntity.getStudyName(), userId, toPrivate, studyEntity.getNetworkUuid(),
                                        studyEntity.getNetworkId(), studyEntity.getDescription(), studyEntity.getCaseFormat(),
                                        studyEntity.getCaseUuid(), studyEntity.isCasePrivate(),
                                        new LoadFlowResult(studyEntity.getLoadFlowResult().getStatus()),
                                        studyEntity.getLoadFlowParameters(), studyEntity.getSecurityAnalysisResultUuid()))
        ).map(StudyService::toInfos);
    }

    Mono<UUID> getNetworkUuid(String studyName, String userId) {
        Mono<StudyEntity> studyMono = studyRepository.findStudy(userId, studyName);
        return studyMono.map(StudyEntity::getNetworkUuid)
                .switchIfEmpty(Mono.error(new StudyException(STUDY_NOT_FOUND)));

    }

    private void emitStudyChanged(String studyName, String updateType) {
        studyUpdatePublisher.onNext(MessageBuilder.withPayload("")
                .setHeader(HEADER_STUDY_NAME, studyName)
                .setHeader(HEADER_UPDATE_TYPE, updateType)
                .build()
        );
    }

    Mono<Boolean> studyExists(String studyName, String userId) {
        return getStudy(studyName, userId).cast(BasicStudyEntity.class).switchIfEmpty(getStudyCreationRequest(studyName, userId)).hasElement();
    }

    public Mono<Void> assertCaseExists(UUID caseUuid) {
        Mono<Boolean> caseExists = caseExists(caseUuid);
        return caseExists.flatMap(c -> (boolean) c ? Mono.empty() : Mono.error(new StudyException(CASE_NOT_FOUND)));
    }

    public Mono<Void> assertStudyNotExists(String studyName, String userId) {
        Mono<Boolean> studyExists = studyExists(studyName, userId);
        return studyExists.flatMap(s -> (boolean) s ? Mono.error(new StudyException(STUDY_ALREADY_EXISTS)) : Mono.empty());
    }

    public Mono<Void> assertLoadFlowRunnable(String studyName, String userId) {
        Mono<StudyEntity> studyMono = studyRepository.findStudy(userId, studyName);
        return studyMono.map(StudyEntity::getLoadFlowResult)
            .switchIfEmpty(Mono.error(new StudyException(STUDY_NOT_FOUND)))
            .flatMap(lfr -> lfr.getStatus().equals(LoadFlowStatus.NOT_DONE) ? Mono.empty() : Mono.error(new StudyException(LOADFLOW_NOT_RUNNABLE)));
    }

    public Mono<Void> assertUserAllowed(String userId, String headerUserId) {
        return (userId.equals(headerUserId)) ? Mono.empty() : Mono.error(new StudyException(NOT_ALLOWED));
    }

    private Mono<Void> assertLoadFlowNotRunning(String studyName, String userId) {
        Mono<StudyEntity> studyMono = studyRepository.findStudy(userId, studyName);
        return studyMono.map(StudyEntity::getLoadFlowResult)
                .switchIfEmpty(Mono.error(new StudyException(STUDY_NOT_FOUND)))
                .flatMap(lfr -> lfr.getStatus().equals(LoadFlowStatus.RUNNING) ? Mono.error(new StudyException(LOADFLOW_RUNNING)) : Mono.empty());
    }

    private Mono<Void> assertSecurityAnalysisNotRunning(String studyName, String userId) {
        return Mono.empty(); // FIXME the security analysis status is not yet implemented
    }

    public Mono<Void> assertComputationNotRunning(String studyName, String userId) {
        return assertLoadFlowNotRunning(studyName, userId).and(assertSecurityAnalysisNotRunning(studyName, userId));
    }

    public static LoadFlowParametersEntity toEntity(LoadFlowParameters parameters) {
        Objects.requireNonNull(parameters);
        return new LoadFlowParametersEntity(parameters.getVoltageInitMode(),
                                            parameters.isTransformerVoltageControlOn(),
                                            parameters.isNoGeneratorReactiveLimits(),
                                            parameters.isPhaseShifterRegulationOn(),
                                            parameters.isTwtSplitShuntAdmittance(),
                                            parameters.isSimulShunt(),
                                            parameters.isReadSlackBus(),
                                            parameters.isWriteSlackBus());
    }

    public static LoadFlowParameters fromEntity(LoadFlowParametersEntity entity) {
        Objects.requireNonNull(entity);
        return new LoadFlowParameters(entity.getVoltageInitMode(),
                                      entity.isTransformerVoltageControlOn(),
                                      entity.isNoGeneratorReactiveLimits(),
                                      entity.isPhaseShifterRegulationOn(),
                                      entity.isTwtSplitShuntAdmittance(),
                                      entity.isSimulShunt(),
                                      entity.isReadSlackBus(),
                                      entity.isWriteSlackBus());
    }

    public Mono<LoadFlowParameters> getLoadFlowParameters(String studyName, String userId) {
        return getStudy(studyName, userId).map(study -> fromEntity(study.getLoadFlowParameters()));
    }

    Mono<Void> setLoadFlowParameters(String studyName, String userId, LoadFlowParameters parameters) {
        return studyRepository.updateLoadFlowParameters(studyName, userId, toEntity(parameters != null ? parameters : LoadFlowParameters.load())).then(
                studyRepository.updateLoadFlowState(studyName, userId, LoadFlowStatus.NOT_DONE)
                        .doOnSuccess(e -> emitStudyChanged(studyName, UPDATE_TYPE_LOADFLOW_STATUS)));
    }

    public Mono<UUID> runSecurityAnalysis(String studyName, String userId, List<String> contingencyListNames, String parameters) {
        Objects.requireNonNull(studyName);
        Objects.requireNonNull(userId);
        Objects.requireNonNull(contingencyListNames);
        Objects.requireNonNull(parameters);

        Mono<UUID> networkUuid = getNetworkUuid(studyName, userId);

        return networkUuid.flatMap(uuid -> {
            String receiver;
            try {
                receiver = URLEncoder.encode(objectMapper.writeValueAsString(new Receiver(studyName, userId)), StandardCharsets.UTF_8);
            } catch (JsonProcessingException e) {
                throw new UncheckedIOException(e);
            }
            String path = UriComponentsBuilder.fromPath(DELIMITER + SECURITY_ANALYSIS_API_VERSION + "/networks/{networkUuid}/run-and-save")
                    .queryParam("contingencyListName", contingencyListNames)
                    .queryParam("receiver", receiver)
                    .buildAndExpand(uuid)
                    .toUriString();
            return webClient
                    .post()
                    .uri(securityAnalysisServerBaseUri + path)
                    .contentType(MediaType.APPLICATION_JSON)
                    .body(BodyInserters.fromValue(parameters))
                    .retrieve()
                    .bodyToMono(UUID.class);
        });
    }

    public Mono<String> getSecurityAnalysisResult(String studyName, String userId, List<String> limitTypes) {
        Objects.requireNonNull(studyName);
        Objects.requireNonNull(userId);
        Objects.requireNonNull(limitTypes);

        return studyRepository.findStudy(userId, studyName).flatMap(entity -> {
            UUID resultUuid = entity.getSecurityAnalysisResultUuid();
            return Mono.justOrEmpty(resultUuid).flatMap(uuid -> {
                String path = UriComponentsBuilder.fromPath(DELIMITER + SECURITY_ANALYSIS_API_VERSION + "/results/{resultUuid}")
                        .queryParam("limitType", limitTypes)
                        .buildAndExpand(resultUuid)
                        .toUriString();
                return webClient
                        .get()
                        .uri(securityAnalysisServerBaseUri + path)
                        .retrieve()
                        .onStatus(httpStatus -> httpStatus == HttpStatus.NOT_FOUND, clientResponse -> Mono.error(new StudyException(SECURITY_ANALYSIS_NOT_FOUND)))
                        .bodyToMono(String.class);
            });
        });
    }

    public Mono<Integer> getContingencyCount(String studyName, String userId, List<String> contingencyListNames) {
        Objects.requireNonNull(studyName);
        Objects.requireNonNull(userId);
        Objects.requireNonNull(contingencyListNames);

        Mono<UUID> networkUuid = getNetworkUuid(studyName, userId);

        return networkUuid.flatMap(uuid ->
                Flux.fromIterable(contingencyListNames)
                    .flatMap(contingencyListName -> {
                        String path = UriComponentsBuilder.fromPath(DELIMITER + ACTIONS_API_VERSION + "/contingency-lists/{contingencyListName}/export")
                                .queryParam("networkUuid", uuid)
                                .buildAndExpand(contingencyListName)
                                .toUriString();
                        Mono<List<Contingency>> contingencies = webClient
                                .get()
                                .uri(actionsServerBaseUri + path)
                                .retrieve()
                                .bodyToMono(new ParameterizedTypeReference<>() { });
                        return contingencies.map(List::size);
                    })
                    .reduce(0, Integer::sum)
        );
    }

    void setCaseServerBaseUri(String caseServerBaseUri) {
        this.caseServerBaseUri = caseServerBaseUri;
    }

    void setNetworkConversionServerBaseUri(String networkConversionServerBaseUri) {
        this.networkConversionServerBaseUri = networkConversionServerBaseUri;
    }

    void setGeoDataServerBaseUri(String geoDataServerBaseUri) {
        this.geoDataServerBaseUri = geoDataServerBaseUri;
    }

    void setSingleLineDiagramServerBaseUri(String singleLineDiagramServerBaseUri) {
        this.singleLineDiagramServerBaseUri = singleLineDiagramServerBaseUri;
    }

    void setNetworkModificationServerBaseUri(String networkModificationServerBaseUri) {
        this.networkModificationServerBaseUri = networkModificationServerBaseUri;
    }

    void setNetworkMapServerBaseUri(String networkMapServerBaseUri) {
        this.networkMapServerBaseUri = networkMapServerBaseUri;
    }

    void setLoadFlowServerBaseUri(String loadFlowServerBaseUri) {
        this.loadFlowServerBaseUri = loadFlowServerBaseUri;
    }

    void setNetworkStoreServerBaseUri(String networkStoreServerBaseUri) {
        this.networkStoreServerBaseUri = networkStoreServerBaseUri + DELIMITER;
    }

    public void setSecurityAnalysisServerBaseUri(String securityAnalysisServerBaseUri) {
        this.securityAnalysisServerBaseUri = securityAnalysisServerBaseUri;
    }

    public void setActionsServerBaseUri(String actionsServerBaseUri) {
        this.actionsServerBaseUri = actionsServerBaseUri;
    }
}<|MERGE_RESOLUTION|>--- conflicted
+++ resolved
@@ -64,16 +64,6 @@
 @Service
 public class StudyService {
 
-<<<<<<< HEAD
-    private static final String STUDY_NAME = "studyName";
-    private static final String UPDATE_TYPE = "updateType";
-    private static final String UPDATE_TYPE_LOADFLOW = "loadflow";
-    private static final String UPDATE_TYPE_LOADFLOW_STATUS = "loadflow_status";
-    private static final String UPDATE_TYPE_SWITCH = "switch";
-    private static final String UPDATE_TYPE_EQUIPMENT = "equipment";
-    private static final String UPDATE_EQUIPMENT_TYPE = "equipment_type";
-    private static final String UPDATE_EQUIPMENT_ID = "equipment_id";
-=======
     private static final Logger LOGGER = LoggerFactory.getLogger(StudyService.class);
 
     public static final String ROOT_CATEGORY_REACTOR = "reactor.";
@@ -98,7 +88,6 @@
 
         private String userId;
     }
->>>>>>> 2c841a71
 
     private WebClient webClient;
 
@@ -513,7 +502,7 @@
     }
 
     public Mono<Void> changeEquipmentState(String studyName, String userId, String groovyScript) {
-        Mono<UUID> networkUuid = getStudyUuid(studyName, userId);
+        Mono<UUID> networkUuid = getNetworkUuid(studyName, userId);
         return networkUuid.flatMap(uuid -> {
             String path = UriComponentsBuilder.fromPath(DELIMITER + NETWORK_MODIFICATION_API_VERSION + "/networks/{networkUuid}/groovy/")
                 .buildAndExpand(uuid)
