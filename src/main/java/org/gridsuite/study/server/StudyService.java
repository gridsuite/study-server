--- conflicted
+++ resolved
@@ -18,11 +18,7 @@
 import lombok.Data;
 import lombok.NoArgsConstructor;
 import org.gridsuite.study.server.dto.*;
-<<<<<<< HEAD
-import org.gridsuite.study.server.dto.modification.ModificationInfos;
-=======
 import org.gridsuite.study.server.elasticsearch.EquipmentInfosService;
->>>>>>> 24059982
 import org.gridsuite.study.server.elasticsearch.StudyInfosService;
 import org.gridsuite.study.server.repository.*;
 import org.slf4j.Logger;
@@ -132,10 +128,7 @@
     private final NetworkModificationService networkModificationService;
     private final ReportService reportService;
     private final StudyInfosService studyInfosService;
-<<<<<<< HEAD
-=======
     private final EquipmentInfosService equipmentInfosService;
->>>>>>> 24059982
 
     private final ObjectMapper objectMapper;
 
@@ -190,10 +183,7 @@
             NetworkModificationService networkModificationService,
             ReportService reportService,
             StudyInfosService studyInfosService,
-<<<<<<< HEAD
-=======
             EquipmentInfosService equipmentInfosService,
->>>>>>> 24059982
             WebClient.Builder webClientBuilder,
             ObjectMapper objectMapper) {
         this.caseServerBaseUri = caseServerBaseUri;
@@ -210,10 +200,7 @@
         this.networkModificationService = networkModificationService;
         this.reportService = reportService;
         this.studyInfosService = studyInfosService;
-<<<<<<< HEAD
-=======
         this.equipmentInfosService = equipmentInfosService;
->>>>>>> 24059982
         this.webClient = webClientBuilder.build();
         this.objectMapper = objectMapper;
     }
@@ -276,7 +263,7 @@
                         .flatMap(t -> {
                             LoadFlowParameters loadFlowParameters = LoadFlowParameters.load();
                             return insertStudy(s.getStudyUuid(), studyName, userId, isPrivate, t.getT1().getNetworkUuid(), t.getT1().getNetworkId(),
-                                    description, t.getT2(), caseUuid, false, IndexingStatus.NOT_DONE, LoadFlowStatus.NOT_DONE, null, toEntity(loadFlowParameters), null);
+                                    description, t.getT2(), caseUuid, false, LoadFlowStatus.NOT_DONE, null, toEntity(loadFlowParameters), null);
                         })
                         .subscribeOn(Schedulers.boundedElastic())
                         .doOnError(throwable -> LOGGER.error(throwable.toString(), throwable))
@@ -293,14 +280,6 @@
         return insertStudyCreationRequest(studyName, userId, isPrivate, studyUuid)
                 .doOnSubscribe(x -> startTime.set(System.nanoTime()))
                 .map(StudyService::toBasicStudyInfos)
-<<<<<<< HEAD
-                .doOnSuccess(s -> importCase(caseFile, s.getStudyUuid(), studyName, userId, isPrivate).flatMap(uuid ->
-                                Mono.zip(persistentStore(uuid, s.getStudyUuid(), studyName, userId, isPrivate), getCaseFormat(uuid))
-                                        .flatMap(t -> {
-                                            LoadFlowParameters loadFlowParameters = LoadFlowParameters.load();
-                                            return insertStudy(s.getStudyUuid(), studyName, userId, isPrivate, t.getT1().getNetworkUuid(), t.getT1().getNetworkId(),
-                                                    description, t.getT2(), uuid, true, IndexingStatus.NOT_DONE, LoadFlowStatus.NOT_DONE, null, toEntity(loadFlowParameters), null);
-=======
                 .doOnSuccess(s -> importCase(caseFile, s.getStudyUuid(), studyName, userId, isPrivate)
                         .flatMap(uuid ->
                                 Mono.zip(persistentStore(uuid, s.getStudyUuid(), studyName, userId, isPrivate), getCaseFormat(uuid))
@@ -308,7 +287,6 @@
                                             LoadFlowParameters loadFlowParameters = new LoadFlowParameters();
                                             return insertStudy(s.getStudyUuid(), studyName, userId, isPrivate, t.getT1().getNetworkUuid(), t.getT1().getNetworkId(),
                                                     description, t.getT2(), uuid, true, LoadFlowStatus.NOT_DONE, null, toEntity(loadFlowParameters), null);
->>>>>>> 24059982
                                         }))
                         .subscribeOn(Schedulers.boundedElastic())
                         .doOnError(throwable -> LOGGER.error(throwable.toString(), throwable))
@@ -395,12 +373,8 @@
         UUID networkUuid = null;
         UUID groupUuid = null;
         if (studyCreationRequestEntity.isEmpty()) {
-<<<<<<< HEAD
             networkUuid = networkStoreService.doGetNetworkUuid(uuid).orElse(null);
             groupUuid = doGetGroupUuid(uuid, false).orElse(null);
-=======
-            networkUuid = networkStoreService.doGetNetworkUuid(uuid);
->>>>>>> 24059982
             studyRepository.findById(uuid).ifPresent(s -> {
                 if (!s.getUserId().equals(userId)) {
                     throw new StudyException(NOT_ALLOWED);
@@ -416,21 +390,6 @@
         return networkUuid != null ? Optional.of(new DeleteStudyInfos(networkUuid, groupUuid)) : Optional.empty();
     }
 
-<<<<<<< HEAD
-    public Mono<Void> deleteStudyIfNotCreationInProgress(UUID uuid, String userId) {
-        var allDeletedInParallel = Mono.fromCallable(() -> self.doDeleteStudyIfNotCreationInProgress(uuid, userId))
-            .flatMap(Mono::justOrEmpty)
-            .publish(deleteStudyInfosMono ->
-                Mono.when(
-                    deleteStudyInfosMono.flatMap(infos -> networkStoreService.deleteNetwork(infos.getNetworkUuid())),
-                    deleteStudyInfosMono.flatMap(infos -> infos.getGroupUuid() != null
-                        ? Mono.just(infos.getGroupUuid())
-                        : Mono.empty()).flatMap(groupUuid -> networkModificationService.deleteNetworkModifications(groupUuid)),
-                    deleteStudyInfosMono.flatMap(infos -> networkModificationService.deleteEquipmentIndexes(infos.getNetworkUuid())),
-                    deleteStudyInfosMono.flatMap(infos -> reportService.deleteReport(infos.getNetworkUuid()))
-                )
-            );
-=======
     public Mono<Void> deleteStudyIfNotCreationInProgress(UUID studyUuid, String userId) {
         AtomicReference<Long> startTime = new AtomicReference<>(null);
         return Mono.fromCallable(() -> self.doDeleteStudyIfNotCreationInProgress(studyUuid, userId))
@@ -439,12 +398,14 @@
                     startTime.set(System.nanoTime());
                     return u;
                 })
-                .publish(networkUuidMono ->
+                .publish(deleteStudyInfosMono ->
                         Mono.when(// in parallel
-                                networkUuidMono.flatMap(networkModificationService::deleteNetworkModifications),
-                                networkUuidMono.flatMap(this::deleteEquipmentIndexes),
-                                networkUuidMono.flatMap(reportService::deleteReport),
-                                networkUuidMono.flatMap(networkStoreService::deleteNetwork)
+                            deleteStudyInfosMono.flatMap(infos -> infos.getGroupUuid() != null
+                                ? Mono.just(infos.getGroupUuid())
+                                : Mono.empty()).flatMap(networkModificationService::deleteNetworkModifications),
+                            deleteStudyInfosMono.flatMap(infos -> deleteEquipmentIndexes(infos.getNetworkUuid())),
+                                deleteStudyInfosMono.flatMap(infos -> reportService.deleteReport(infos.getNetworkUuid())),
+                                deleteStudyInfosMono.flatMap(infos -> networkStoreService.deleteNetwork(infos.getNetworkUuid()))
                         )
                 )
                 .doOnSuccess(r -> {
@@ -452,27 +413,10 @@
                                 LOGGER.trace("Delete study '{}' : {} seconds", studyUuid, TimeUnit.NANOSECONDS.toSeconds(System.nanoTime() - startTime.get()));
                             }
                         }
->>>>>>> 24059982
-
                 )
                 .doOnError(throwable -> LOGGER.error(throwable.toString(), throwable));
     }
 
-<<<<<<< HEAD
-    private Mono<CreatedStudyBasicInfos> insertStudy(UUID studyUuid, String studyName, String userId, boolean isPrivate, UUID networkUuid, String networkId,
-                                                     String description, String caseFormat, UUID caseUuid, boolean casePrivate, IndexingStatus indexingStatus, LoadFlowStatus loadFlowStatus,
-                                                     LoadFlowResultEntity loadFlowResult, LoadFlowParametersEntity loadFlowParameters, UUID securityAnalysisUuid) {
-        return insertStudyEntity(studyUuid, studyName, userId, isPrivate, networkUuid, networkId, description, caseFormat, caseUuid, casePrivate, indexingStatus, loadFlowStatus, loadFlowResult,
-                loadFlowParameters, securityAnalysisUuid)
-                .map(StudyService::toCreatedStudyBasicInfos)
-                .map(studyInfosService::add)
-                .zipWith(networkModificationService.insertEquipmentIndexes(networkUuid)
-                        .then(updateIndexingStatus(studyUuid, IndexingStatus.DONE)))
-                .map(t -> t.getT1())
-                .doOnSuccess(infos -> {
-                    emitStudiesChanged(studyUuid, userId, isPrivate);
-                });
-=======
     public Mono<Void> deleteEquipmentIndexes(UUID networkUuid) {
         AtomicReference<Long> startTime = new AtomicReference<>();
         return Mono.fromRunnable(() -> equipmentInfosService.deleteAll(networkUuid))
@@ -489,7 +433,6 @@
                 .map(StudyService::toCreatedStudyBasicInfos)
                 .map(studyInfosService::add)
                 .doOnSuccess(infos -> emitStudiesChanged(studyUuid, userId, isPrivate));
->>>>>>> 24059982
     }
 
     private Mono<StudyCreationRequestEntity> insertStudyCreationRequest(String studyName, String userId, boolean isPrivate, UUID studyUuid) {
@@ -708,22 +651,14 @@
     }
 
     Mono<Void> changeSwitchState(UUID studyUuid, String switchId, boolean open) {
-<<<<<<< HEAD
         return getGroupUuid(studyUuid, true).flatMap(groupUuid -> {
-=======
-        return networkStoreService.getNetworkUuid(studyUuid).flatMap(uuid -> {
->>>>>>> 24059982
             Mono<Void> monoUpdateLfState = updateLoadFlowResultAndStatus(studyUuid, null, LoadFlowStatus.NOT_DONE)
                     .doOnSuccess(e -> emitStudyChanged(studyUuid, UPDATE_TYPE_LOADFLOW_STATUS))
                     .then(invalidateSecurityAnalysisStatus(studyUuid)
                             .doOnSuccess(e -> emitStudyChanged(studyUuid, UPDATE_TYPE_SECURITY_ANALYSIS_STATUS)))
                     .doOnSuccess(e -> emitStudyChanged(studyUuid, UPDATE_TYPE_SWITCH));
 
-<<<<<<< HEAD
             return networkModificationService.changeSwitchState(studyUuid, switchId, open, groupUuid)
-=======
-            return networkModificationService.changeSwitchState(studyUuid, switchId, open)
->>>>>>> 24059982
                     .flatMap(modification -> Flux.fromIterable(modification.getSubstationIds()))
                     .collect(Collectors.toSet())
                     .doOnSuccess(substationIds ->
@@ -734,22 +669,13 @@
     }
 
     public Mono<Void> applyGroovyScript(UUID studyUuid, String groovyScript) {
-<<<<<<< HEAD
         return getGroupUuid(studyUuid, true).flatMap(groupUuid -> {
-=======
-        return networkStoreService.getNetworkUuid(studyUuid).flatMap(uuid -> {
-
->>>>>>> 24059982
             Mono<Void> monoUpdateLfState = updateLoadFlowResultAndStatus(studyUuid, null, LoadFlowStatus.NOT_DONE)
                     .doOnSuccess(e -> emitStudyChanged(studyUuid, UPDATE_TYPE_LOADFLOW_STATUS))
                     .then(invalidateSecurityAnalysisStatus(studyUuid)
                             .doOnSuccess(e -> emitStudyChanged(studyUuid, UPDATE_TYPE_SECURITY_ANALYSIS_STATUS)));
 
-<<<<<<< HEAD
             return networkModificationService.applyGroovyScript(studyUuid, groovyScript, groupUuid)
-=======
-            return networkModificationService.applyGroovyScript(studyUuid, groovyScript)
->>>>>>> 24059982
                     .flatMap(modification -> Flux.fromIterable(modification.getSubstationIds()))
                     .collect(Collectors.toSet())
                     .doOnSuccess(substationIds ->
@@ -849,32 +775,21 @@
     }
 
     public Mono<Void> changeLineStatus(UUID studyUuid, String lineId, String status) {
-<<<<<<< HEAD
         return getGroupUuid(studyUuid, true).flatMap(groupUuid -> {
             Mono<Void> monoUpdateLfState = updateLoadFlowResultAndStatus(studyUuid, null, LoadFlowStatus.NOT_DONE)
-=======
-        Mono<Void> monoUpdateLfState = updateLoadFlowResultAndStatus(studyUuid, null, LoadFlowStatus.NOT_DONE)
->>>>>>> 24059982
                 .doOnSuccess(e -> emitStudyChanged(studyUuid, UPDATE_TYPE_LOADFLOW_STATUS))
                 .then(invalidateSecurityAnalysisStatus(studyUuid)
                     .doOnSuccess(e -> emitStudyChanged(studyUuid, UPDATE_TYPE_SECURITY_ANALYSIS_STATUS)))
                 .doOnSuccess(e -> emitStudyChanged(studyUuid, UPDATE_TYPE_LINE));
 
-<<<<<<< HEAD
             return networkModificationService.applyLineChanges(studyUuid, lineId, status, groupUuid)
-=======
-        return networkModificationService.applyLineChanges(studyUuid, lineId, status)
->>>>>>> 24059982
                 .flatMap(modification -> Flux.fromIterable(modification.getSubstationIds()))
                 .collect(Collectors.toSet())
                 .doOnSuccess(substationIds ->
                     emitStudyChanged(studyUuid, UPDATE_TYPE_STUDY, substationIds)
                 )
                 .then(monoUpdateLfState);
-<<<<<<< HEAD
         });
-=======
->>>>>>> 24059982
     }
 
     private void emitStudiesChanged(UUID studyUuid, String userId, boolean isPrivateStudy) {
@@ -1310,7 +1225,7 @@
     // wrappers to Mono/Flux for repositories
 
     private Mono<StudyEntity> insertStudyEntity(UUID uuid, String studyName, String userId, boolean isPrivate, UUID networkUuid, String networkId,
-                                                String description, String caseFormat, UUID caseUuid, boolean casePrivate, IndexingStatus indexingStatus,
+                                                String description, String caseFormat, UUID caseUuid, boolean casePrivate,
                                                 LoadFlowStatus loadFlowStatus, LoadFlowResultEntity loadFlowResult, LoadFlowParametersEntity loadFlowParameters, UUID securityAnalysisUuid) {
         Objects.requireNonNull(uuid);
         Objects.requireNonNull(studyName);
@@ -1322,7 +1237,7 @@
         Objects.requireNonNull(loadFlowStatus);
         Objects.requireNonNull(loadFlowParameters);
         return Mono.fromCallable(() -> {
-            StudyEntity studyEntity = new StudyEntity(uuid, userId, studyName, LocalDateTime.now(ZoneOffset.UTC), networkUuid, networkId, description, caseFormat, caseUuid, casePrivate, isPrivate, indexingStatus, loadFlowStatus, loadFlowResult, null, loadFlowParameters, securityAnalysisUuid, null);
+            StudyEntity studyEntity = new StudyEntity(uuid, userId, studyName, LocalDateTime.now(ZoneOffset.UTC), networkUuid, networkId, description, caseFormat, caseUuid, casePrivate, isPrivate, loadFlowStatus, loadFlowResult, null, loadFlowParameters, securityAnalysisUuid, null);
             return studyRepository.save(studyEntity);
         });
     }
@@ -1334,14 +1249,6 @@
 
     Mono<Void> updateSecurityAnalysisResultUuid(UUID studyUuid, UUID securityAnalysisResultUuid) {
         return Mono.fromRunnable(() -> self.doUpdateSecurityAnalysisResultUuid(studyUuid, securityAnalysisResultUuid));
-    }
-
-    @Transactional
-    public void doUpdateLoadFlowParameters(String studyName, String userId, LoadFlowParametersEntity parameters) {
-        studyRepository.findByUserIdAndStudyName(userId, studyName).ifPresent(studyEntity -> {
-            studyEntity.setLoadFlowParameters(parameters);
-            studyEntity.setLoadFlowStatus(LoadFlowStatus.NOT_DONE);
-        });
     }
 
     @Transactional
@@ -1389,7 +1296,6 @@
     private void sendUpdateMessage(Message<String> message) {
         MESSAGE_OUTPUT_LOGGER.debug("Sending message : {}", message);
         studyUpdatePublisher.send("publishStudyUpdate-out-0", message);
-<<<<<<< HEAD
     }
 
     Mono<List<String>> getAvailableSvgComponentLibraries() {
@@ -1401,25 +1307,6 @@
                 .retrieve()
                 .bodyToMono(new ParameterizedTypeReference<>() {
                 });
-    }
-
-    @Transactional
-    public void doUpdateIndexingStatus(UUID studyUuid, IndexingStatus indexingStatus) {
-        studyRepository.findById(studyUuid).ifPresent(studyEntity -> studyEntity.setIndexingStatus(indexingStatus));
-    }
-
-    Mono<Void> updateIndexingStatus(UUID studyUuid, IndexingStatus indexingStatus) {
-        return Mono.fromRunnable(() -> self.doUpdateIndexingStatus(studyUuid, indexingStatus));
-    }
-
-    public Flux<ModificationInfos> getModifications(UUID studyUuid) {
-        Objects.requireNonNull(studyUuid);
-        return getGroupUuid(studyUuid, false).flatMapMany(groupUuid -> networkModificationService.getModifications(groupUuid));
-    }
-
-    public Mono<Void> deleteModifications(UUID studyUuid) {
-        Objects.requireNonNull(studyUuid);
-        return getGroupUuid(studyUuid, false).flatMap(groupUuid -> networkModificationService.deleteModifications(groupUuid));
     }
 
     @Transactional
@@ -1455,18 +1342,5 @@
                 )
                 .then(monoUpdateLfState);
         });
-=======
-    }
-
-    Mono<List<String>> getAvailableSvgComponentLibraries() {
-        String path = UriComponentsBuilder.fromPath(DELIMITER + SINGLE_LINE_DIAGRAM_API_VERSION + "/svg-component-libraries")
-                .toUriString();
-
-        return webClient.get()
-                .uri(singleLineDiagramServerBaseUri + path)
-                .retrieve()
-                .bodyToMono(new ParameterizedTypeReference<>() {
-                });
->>>>>>> 24059982
     }
 }