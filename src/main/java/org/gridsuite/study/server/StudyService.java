--- conflicted
+++ resolved
@@ -218,11 +218,7 @@
         this.studyInfosService = studyInfosService;
         this.equipmentInfosService = equipmentInfosService;
         this.networkModificationTreeService = networkModificationTreeService;
-<<<<<<< HEAD
-=======
         this.defaultLoadflowProvider = defaultLoadflowProvider;
-        this.webClient = webClientBuilder.build();
->>>>>>> b17bdb4c
         this.objectMapper = objectMapper;
     }
 
@@ -1077,21 +1073,6 @@
     public static LoadFlowParameters fromEntity(LoadFlowParametersEntity entity) {
         Objects.requireNonNull(entity);
         return new LoadFlowParameters(entity.getVoltageInitMode(),
-<<<<<<< HEAD
-                entity.isTransformerVoltageControlOn(),
-                entity.isNoGeneratorReactiveLimits(),
-                entity.isPhaseShifterRegulationOn(),
-                entity.isTwtSplitShuntAdmittance(),
-                entity.isSimulShunt(),
-                entity.isReadSlackBus(),
-                entity.isWriteSlackBus(),
-                entity.isDc(),
-                entity.isDistributedSlack(),
-                entity.getBalanceType(),
-                true, // FIXME to persist
-                EnumSet.noneOf(Country.class), // FIXME to persist
-                LoadFlowParameters.ConnectedComponentMode.MAIN); // FIXME to persist
-=======
             entity.isTransformerVoltageControlOn(),
             entity.isNoGeneratorReactiveLimits(),
             entity.isPhaseShifterRegulationOn(),
@@ -1107,7 +1088,6 @@
             LoadFlowParameters.ConnectedComponentMode.MAIN, // FIXME to persist
             true// FIXME to persist
             );
->>>>>>> b17bdb4c
     }
 
     public static LoadFlowResultEntity toEntity(LoadFlowResult result) {
@@ -1472,17 +1452,9 @@
         Objects.requireNonNull(caseFormat);
         Objects.requireNonNull(caseUuid);
         Objects.requireNonNull(loadFlowParameters);
-<<<<<<< HEAD
-
-        StudyEntity studyEntity = new StudyEntity(uuid, userId, LocalDateTime.now(ZoneOffset.UTC), networkUuid,
-                networkId, caseFormat, caseUuid, casePrivate, null, loadFlowParameters);
+
+        StudyEntity studyEntity = new StudyEntity(uuid, userId, LocalDateTime.now(ZoneOffset.UTC), networkUuid, networkId, caseFormat, caseUuid, casePrivate, defaultLoadflowProvider, loadFlowParameters);
         return insertStudy(studyEntity);
-=======
-        return Mono.fromCallable(() -> {
-            StudyEntity studyEntity = new StudyEntity(uuid, userId, LocalDateTime.now(ZoneOffset.UTC), networkUuid, networkId, caseFormat, caseUuid, casePrivate, defaultLoadflowProvider, loadFlowParameters);
-            return insertStudy(studyEntity);
-        });
->>>>>>> b17bdb4c
     }
 
     @Transactional
@@ -1497,7 +1469,7 @@
             .loadFlowStatus(LoadFlowStatus.NOT_DONE)
             .buildStatus(BuildStatus.BUILT)
             .build();
-        networkModificationTreeService.createNode(studyEntity.getId(), rootNodeEntity.getIdNode(), modificationNode,InsertMode.AFTER);
+        networkModificationTreeService.createNode(studyEntity.getId(), rootNodeEntity.getIdNode(), modificationNode, InsertMode.AFTER);
 
         return study;
     }
@@ -1582,36 +1554,21 @@
         updateStatuses(studyUuid, nodeUuid);
     }
 
-<<<<<<< HEAD
     public void updateEquipmentCreation(UUID studyUuid, String createEquipmentAttributes,
             ModificationType modificationType, UUID nodeUuid, UUID modificationUuid) {
-        getModificationGroupUuid(nodeUuid);
-        getVariantId(nodeUuid);
         try {
             networkModificationService.updateEquipmentCreation(createEquipmentAttributes, modificationType,
                     modificationUuid);
             networkModificationTreeService.notifyModificationNodeChanged(studyUuid, nodeUuid);
-        } catch (Exception e) {
-            throw e;
         } finally {
             updateStatuses(studyUuid, nodeUuid, false);
         }
-=======
-    public Mono<Void> updateEquipmentCreation(UUID studyUuid, String createEquipmentAttributes, ModificationType modificationType, UUID nodeUuid, UUID modificationUuid) {
-        Mono<Void> monoUpdateStatusResult = updateStatuses(studyUuid, nodeUuid, false);
-
-        return networkModificationService.updateEquipmentCreation(createEquipmentAttributes, modificationType, modificationUuid)
-                .doOnSuccess(e -> networkModificationTreeService.notifyModificationNodeChanged(studyUuid, nodeUuid))
-                .then(monoUpdateStatusResult);
-    }
-
-    public Mono<Void> updateEquipmentModification(UUID studyUuid, String modifyEquipmentAttributes, ModificationType modificationType, UUID nodeUuid, UUID modificationUuid) {
-        Mono<Void> monoUpdateStatusResult = updateStatuses(studyUuid, nodeUuid, false);
-
-        return networkModificationService.updateEquipmentModification(modifyEquipmentAttributes, modificationType, modificationUuid)
-                .doOnSuccess(e -> networkModificationTreeService.notifyModificationNodeChanged(studyUuid, nodeUuid))
-                .then(monoUpdateStatusResult);
->>>>>>> b17bdb4c
+    }
+
+    public void updateEquipmentModification(UUID studyUuid, String modifyEquipmentAttributes, ModificationType modificationType, UUID nodeUuid, UUID modificationUuid) {
+        networkModificationService.updateEquipmentModification(modifyEquipmentAttributes, modificationType, modificationUuid);
+        networkModificationTreeService.notifyModificationNodeChanged(studyUuid, nodeUuid);
+        updateStatuses(studyUuid, nodeUuid, false);
     }
 
     void deleteEquipment(UUID studyUuid, String equipmentType, String equipmentId, UUID nodeUuid) {
@@ -1839,10 +1796,7 @@
         }
     }
 
-<<<<<<< HEAD
-    public void reorderModification(UUID studyUuid, UUID nodeUuid, UUID modificationUuid, UUID beforeUuid) {
-=======
-    public Mono<Void> reindexStudy(UUID studyUuid) {
+    public void reindexStudy(UUID studyUuid) {
         Optional<StudyEntity> studyEntity = studyRepository.findById(studyUuid);
         if (studyEntity.isPresent()) {
             StudyEntity study = studyEntity.get();
@@ -1858,22 +1812,20 @@
                 .buildAndExpand(networkUuid)
                 .toUriString();
 
-            return webClient.post()
-                .uri(networkConversionServerBaseUri + path)
-                .retrieve()
-                .onStatus(httpStatus -> httpStatus != HttpStatus.OK, clientResponse -> Mono.error(new StudyException(NETWORK_INDEXATION_FAILED)))
-                .bodyToMono(Void.class)
-                .doOnError(throwable -> LOGGER.error(throwable.toString(), throwable))
-                // invalid all built model nodes in study
-                .then(invalidateBuildStatus(networkModificationTreeService.getStudyRootNodeUuid(studyUuid), false))
-                .doOnSuccess(r -> LOGGER.info("Study with id = '{}' has been reindexed", studyUuid));
+            try {
+                restTemplate.exchange(networkConversionServerBaseUri + path, HttpMethod.POST, null, Void.class);
+            } catch (HttpStatusCodeException e) {
+                LOGGER.error(e.toString(), e);
+                throw e;
+            }
+            invalidateBuildStatus(networkModificationTreeService.getStudyRootNodeUuid(studyUuid), false);
+            LOGGER.info("Study with id = '{}' has been reindexed", studyUuid);
         } else {
-            return Mono.error(new StudyException(STUDY_NOT_FOUND));
-        }
-    }
-
-    public Mono<Void> reorderModification(UUID studyUuid, UUID nodeUuid, UUID modificationUuid, UUID beforeUuid) {
->>>>>>> b17bdb4c
+            throw new StudyException(STUDY_NOT_FOUND);
+        }
+    }
+
+    public void reorderModification(UUID studyUuid, UUID nodeUuid, UUID modificationUuid, UUID beforeUuid) {
         checkStudyContainsNode(studyUuid, nodeUuid);
         UUID groupUuid = networkModificationTreeService.getModificationGroupUuid(nodeUuid);
         networkModificationService.reorderModification(groupUuid, modificationUuid, beforeUuid);
@@ -1887,15 +1839,12 @@
         }
     }
 
-<<<<<<< HEAD
+    public String getDefaultLoadflowProviderValue() {
+        return defaultLoadflowProvider;
+    }
+
     private Set<String> getSubstationIds(List<? extends ModificationInfos> modificationInfosList) {
         return modificationInfosList.stream().flatMap(modification -> modification.getSubstationIds().stream())
                 .collect(Collectors.toSet());
     }
-}
-=======
-    public String getDefaultLoadflowProviderValue() {
-        return defaultLoadflowProvider;
-    }
-}
->>>>>>> b17bdb4c
+}