--- conflicted
+++ resolved
@@ -681,10 +681,6 @@
             @RequestParam(value = "withRatioTapChangers", required = false, defaultValue = "false") boolean withRatioTapChangers,
             @RequestHeader(HEADER_USER_ID) String userId) {
         studyService.assertIsNodeNotReadOnly(nodeUuid);
-<<<<<<< HEAD
-        studyService.assertCanRunLoadFLow(studyUuid, nodeUuid);
-        handleRunLoadFlow(studyUuid, nodeUuid, rootNetworkUuid, withRatioTapChangers, userId);
-=======
         studyService.assertNoBlockedBuildInNodeTree(nodeUuid, rootNetworkUuid);
         studyService.assertCanRunLoadFLow(studyUuid, nodeUuid);
         UUID prevResultUuid = rootNetworkNodeInfoService.getComputationResultUuid(nodeUuid, rootNetworkUuid, LOAD_FLOW);
@@ -693,7 +689,6 @@
         } else {
             studyService.sendLoadflowRequest(studyUuid, nodeUuid, rootNetworkUuid, null, withRatioTapChangers, true, userId);
         }
->>>>>>> f69795c7
         return ResponseEntity.ok().build();
     }
 
