/*
 * Copyright (c) 2021, RTE (http://www.rte-france.com)
 * This Source Code Form is subject to the terms of the Mozilla Public
 * License, v. 2.0. If a copy of the MPL was not distributed with this
 * file, You can obtain one at http://mozilla.org/MPL/2.0/.
 */
package org.gridsuite.study.server.controller;

import com.fasterxml.jackson.databind.JsonNode;
import com.powsybl.iidm.network.ThreeSides;
import com.powsybl.timeseries.DoubleTimeSeries;
import io.swagger.v3.oas.annotations.Operation;
import io.swagger.v3.oas.annotations.Parameter;
import io.swagger.v3.oas.annotations.responses.ApiResponse;
import io.swagger.v3.oas.annotations.responses.ApiResponses;
import io.swagger.v3.oas.annotations.tags.Tag;
import org.apache.commons.lang3.StringUtils;
import org.gridsuite.filter.globalfilter.GlobalFilter;
import org.gridsuite.filter.utils.EquipmentType;
import org.gridsuite.study.server.StudyApi;
import org.gridsuite.study.server.StudyConstants.ModificationsActionType;
import org.gridsuite.study.server.error.StudyException;
import org.gridsuite.study.server.dto.*;
import org.gridsuite.study.server.dto.computation.LoadFlowComputationInfos;
import org.gridsuite.study.server.dto.diagramgridlayout.DiagramGridLayout;
import org.gridsuite.study.server.dto.diagramgridlayout.nad.NadConfigInfos;
import org.gridsuite.study.server.dto.dynamicmapping.MappingInfos;
import org.gridsuite.study.server.dto.dynamicmapping.ModelInfos;
import org.gridsuite.study.server.dto.dynamicsecurityanalysis.DynamicSecurityAnalysisStatus;
import org.gridsuite.study.server.dto.dynamicsimulation.DynamicSimulationParametersInfos;
import org.gridsuite.study.server.dto.dynamicsimulation.DynamicSimulationStatus;
import org.gridsuite.study.server.dto.dynamicsimulation.event.EventInfos;
import org.gridsuite.study.server.dto.elasticsearch.EquipmentInfos;
import org.gridsuite.study.server.dto.modification.ModificationType;
import org.gridsuite.study.server.dto.modification.ModificationsSearchResultByNode;
import org.gridsuite.study.server.dto.sensianalysis.SensitivityAnalysisCsvFileInfos;
import org.gridsuite.study.server.dto.sensianalysis.SensitivityFactorsIdsByGroup;
import org.gridsuite.study.server.dto.sequence.NodeSequenceType;
import org.gridsuite.study.server.dto.timeseries.TimeSeriesMetadataInfos;
import org.gridsuite.study.server.dto.timeseries.TimelineEventInfos;
import org.gridsuite.study.server.dto.voltageinit.parameters.StudyVoltageInitParameters;
import org.gridsuite.study.server.elasticsearch.EquipmentInfosService;
import org.gridsuite.study.server.exception.PartialResultException;
import org.gridsuite.study.server.networkmodificationtree.dto.*;
import org.gridsuite.study.server.service.*;
import org.gridsuite.study.server.service.securityanalysis.SecurityAnalysisResultType;
import org.gridsuite.study.server.service.shortcircuit.FaultResultsMode;
import org.gridsuite.study.server.service.shortcircuit.ShortcircuitAnalysisType;
import org.gridsuite.study.server.utils.ResultParameters;
import org.springframework.data.domain.Pageable;
import org.springframework.data.domain.Sort;
import org.springframework.data.util.Pair;
import org.springframework.http.HttpHeaders;
import org.springframework.http.HttpStatus;
import org.springframework.http.MediaType;
import org.springframework.http.ResponseEntity;
import org.springframework.lang.NonNull;
import org.springframework.util.CollectionUtils;
import org.springframework.web.bind.WebDataBinder;
import org.springframework.web.bind.annotation.*;
import org.springframework.web.multipart.MultipartFile;

import jakarta.annotation.Nullable;
import java.beans.PropertyEditorSupport;
import java.util.*;

import static org.gridsuite.study.server.error.StudyBusinessErrorCode.MOVE_NETWORK_MODIFICATION_FORBIDDEN;
import static org.gridsuite.study.server.StudyConstants.*;
import static org.gridsuite.study.server.dto.ComputationType.LOAD_FLOW;

/**
 * @author Abdelsalem Hedhili <abdelsalem.hedhili at rte-france.com>
 * @author Franck Lecuyer <franck.lecuyer at rte-france.com>
 */
@RestController
@RequestMapping(value = "/" + StudyApi.API_VERSION)
@Tag(name = "Study server")
public class StudyController {
    private final StudyService studyService;
    private final NetworkService networkStoreService;
    private final NetworkModificationTreeService networkModificationTreeService;
    private final SingleLineDiagramService singleLineDiagramService;
    private final NetworkConversionService networkConversionService;
    private final CaseService caseService;
    private final RemoteServicesInspector remoteServicesInspector;
    private final RootNetworkService rootNetworkService;
    private final RootNetworkNodeInfoService rootNetworkNodeInfoService;
    private final SensitivityAnalysisService sensitivityAnalysisService;

    public StudyController(StudyService studyService,
                           NetworkService networkStoreService,
                           NetworkModificationTreeService networkModificationTreeService,
                           SingleLineDiagramService singleLineDiagramService,
                           NetworkConversionService networkConversionService,
                           CaseService caseService,
                           RemoteServicesInspector remoteServicesInspector,
                           RootNetworkService rootNetworkService,
                           RootNetworkNodeInfoService rootNetworkNodeInfoService, SensitivityAnalysisService sensitivityAnalysisService) {
        this.studyService = studyService;
        this.networkModificationTreeService = networkModificationTreeService;
        this.networkStoreService = networkStoreService;
        this.singleLineDiagramService = singleLineDiagramService;
        this.networkConversionService = networkConversionService;
        this.caseService = caseService;
        this.remoteServicesInspector = remoteServicesInspector;
        this.rootNetworkService = rootNetworkService;
        this.rootNetworkNodeInfoService = rootNetworkNodeInfoService;
        this.sensitivityAnalysisService = sensitivityAnalysisService;
    }

    @InitBinder
    public void initBinder(WebDataBinder webdataBinder) {
        webdataBinder.registerCustomEditor(EquipmentInfosService.FieldSelector.class,
            new MyEnumConverter<>(EquipmentInfosService.FieldSelector.class));
        webdataBinder.registerCustomEditor(ModificationType.class, new MyModificationTypeConverter());
    }

    @GetMapping(value = "/studies")
    @Operation(summary = "Get all studies")
    @ApiResponses(value = {@ApiResponse(responseCode = "200", description = "The list of studies")})
    public ResponseEntity<List<CreatedStudyBasicInfos>> getStudyList() {
        return ResponseEntity.ok().contentType(MediaType.APPLICATION_JSON).body(studyService.getStudies());
    }

    @GetMapping(value = "/studies/{studyUuid}/root-networks/{rootNetworkUuid}/case/name")
    @Operation(summary = "Get study case name")
    @ApiResponses(value = {@ApiResponse(responseCode = "200", description = "The study case name"),
                           @ApiResponse(responseCode = "204", description = "The study has no case name attached")})
    public ResponseEntity<String> getStudyCaseName(@PathVariable("studyUuid") UUID studyUuid, @PathVariable("rootNetworkUuid") UUID rootNetworkUuid) {
        String studyCaseName = rootNetworkService.getCaseName(rootNetworkUuid);
        return StringUtils.isEmpty(studyCaseName) ? ResponseEntity.noContent().build() : ResponseEntity.ok().body(studyCaseName);
    }

    @GetMapping(value = "/study_creation_requests")
    @Operation(summary = "Get all study creation requests for a user")
    @ApiResponses(value = {@ApiResponse(responseCode = "200", description = "The list of study creation requests")})
    public ResponseEntity<List<BasicStudyInfos>> getStudyCreationRequestList() {
        return ResponseEntity.ok().contentType(MediaType.APPLICATION_JSON).body(studyService.getStudiesCreationRequests());
    }

    @GetMapping(value = "/studies/metadata")
    @Operation(summary = "Get studies metadata")
    @ApiResponses(value = {@ApiResponse(responseCode = "200", description = "The list of studies metadata")})
    public ResponseEntity<List<CreatedStudyBasicInfos>> getStudyListMetadata(@RequestParam("ids") List<UUID> uuids) {
        return ResponseEntity.ok().contentType(MediaType.APPLICATION_JSON).body(studyService.getStudiesMetadata(uuids));
    }

    @PostMapping(value = "/studies/cases/{caseUuid}")
    @Operation(summary = "create a study from an existing case")
    @ApiResponses(value = {
        @ApiResponse(responseCode = "200", description = "The id of the network imported"),
        @ApiResponse(responseCode = "409", description = "The study already exists or the case doesn't exist")})
    public ResponseEntity<BasicStudyInfos> createStudy(@PathVariable("caseUuid") UUID caseUuid,
                                                       @RequestParam(value = CASE_FORMAT) String caseFormat,
                                                       @RequestParam(required = false, value = "studyUuid") UUID studyUuid,
                                                       @RequestParam(required = false, value = "duplicateCase", defaultValue = "false") Boolean duplicateCase,
                                                       @RequestParam(required = false, value = "firstRootNetworkName", defaultValue = "") String firstRootNetworkName,
                                                       @RequestBody(required = false) Map<String, Object> importParameters,
                                                       @RequestHeader(HEADER_USER_ID) String userId) {
        caseService.assertCaseExists(caseUuid);
        BasicStudyInfos createStudy = studyService.createStudy(caseUuid, userId, studyUuid, importParameters, duplicateCase, caseFormat, firstRootNetworkName);
        return ResponseEntity.ok().body(createStudy);
    }

    @PostMapping(value = "/studies", params = "duplicateFrom")
    @Operation(summary = "create a study from an existing one")
    @ApiResponses(value = {
        @ApiResponse(responseCode = "200", description = "The study was successfully created"),
        @ApiResponse(responseCode = "404", description = "The source study doesn't exist")})
    public ResponseEntity<UUID> duplicateStudy(@RequestParam("duplicateFrom") UUID studyId,
                                                          @RequestHeader(HEADER_USER_ID) String userId) {
        UUID newStudyId = studyService.duplicateStudy(studyId, userId);
        return newStudyId != null ? ResponseEntity.ok().contentType(MediaType.APPLICATION_JSON).body(newStudyId) :
                ResponseEntity.notFound().build();
    }

    @GetMapping(value = "/studies/{studyUuid}")
    @Operation(summary = "get a study")
    @ApiResponses(value = {
        @ApiResponse(responseCode = "200", description = "The study information"),
        @ApiResponse(responseCode = "404", description = "The study doesn't exist")})
    public ResponseEntity<CreatedStudyBasicInfos> getStudy(@PathVariable("studyUuid") UUID studyUuid) {
        return ResponseEntity.ok().contentType(MediaType.APPLICATION_JSON).body(studyService.getStudyInfos(studyUuid));
    }

    @DeleteMapping(value = "/studies/{studyUuid}")
    @Operation(summary = "delete the study")
    @ApiResponse(responseCode = "200", description = "Study deleted")
    public ResponseEntity<Void> deleteStudy(@PathVariable("studyUuid") UUID studyUuid) {
        studyService.deleteStudyIfNotCreationInProgress(studyUuid);
        return ResponseEntity.ok().build();
    }

    @GetMapping(value = "/studies/{studyUuid}/root-networks")
    @Operation(summary = "Get root networks for study")
    @ApiResponse(responseCode = "200", description = "List of root networks")
    public ResponseEntity<List<BasicRootNetworkInfos>> getRootNetworks(@PathVariable("studyUuid") UUID studyUuid) {
        return ResponseEntity.ok().body(studyService.getAllBasicRootNetworkInfos(studyUuid));
    }

    @PostMapping(value = "/studies/{studyUuid}/root-networks")
    @Operation(summary = "Create root network for study")
    @ApiResponse(responseCode = "200", description = "Root network created")
    public ResponseEntity<RootNetworkRequestInfos> createRootNetwork(@PathVariable("studyUuid") UUID studyUuid,
                                                                     @RequestBody RootNetworkInfos rootNetworkInfos,
                                                                     @RequestHeader(HEADER_USER_ID) String userId) {
        return ResponseEntity.ok().body(studyService.createRootNetworkRequest(studyUuid, rootNetworkInfos, userId));
    }

    @PutMapping(value = "/studies/{studyUuid}/root-networks/{rootNetworkUuid}")
    @Operation(summary = "update root network case")
    @ApiResponses(value = {@ApiResponse(responseCode = "200", description = "The case is updated for a root network")})
    public ResponseEntity<Void> updateRootNetwork(@PathVariable("studyUuid") UUID studyUuid,
                                                  @PathVariable("rootNetworkUuid") UUID rootNetworkUuid,
                                                  @RequestBody RootNetworkInfos rootNetworkInfos,
                                                  @RequestHeader(HEADER_USER_ID) String userId) {
        caseService.assertCaseExists(rootNetworkInfos.getCaseInfos() != null ? rootNetworkInfos.getCaseInfos().getOriginalCaseUuid() : null);
        studyService.assertNoBlockedNodeInTree(networkModificationTreeService.getStudyRootNodeUuid(studyUuid), rootNetworkUuid);
        studyService.updateRootNetworkRequest(studyUuid, rootNetworkInfos, userId);
        return ResponseEntity.ok().build();
    }

    @RequestMapping(method = RequestMethod.HEAD, value = "/studies/{studyUuid}/root-networks", params = {"name"})
    @Operation(summary = "Check if a root network already exists")
    @ApiResponses(value = {@ApiResponse(responseCode = "200", description = "The root network exists"),
        @ApiResponse(responseCode = "204", description = "The root network doesn't exist")})
    public ResponseEntity<Void> rootNetworkExists(@PathVariable("studyUuid") UUID studyUuid,
                                              @RequestParam("name") String rootNetworkName) {
        HttpStatus status = rootNetworkService.isRootNetworkNameExistsInStudy(studyUuid, rootNetworkName) ? HttpStatus.OK : HttpStatus.NO_CONTENT;
        return ResponseEntity.status(status).contentType(MediaType.APPLICATION_JSON).build();
    }

    @RequestMapping(method = RequestMethod.HEAD, value = "/studies/{studyUuid}/root-networks", params = "tag")
    @Operation(summary = "Check if a root network with this tag already exists in the given study")
    @ApiResponses(value = {@ApiResponse(responseCode = "200", description = "The tag exists"),
        @ApiResponse(responseCode = "204", description = "The tag doesn't exist")})
    public ResponseEntity<Void> rootNetworkTagExists(@PathVariable("studyUuid") UUID studyUuid,
                                                @RequestParam("tag") String rootNetworkTag) {
        HttpStatus status = rootNetworkService.isRootNetworkTagExistsInStudy(studyUuid, rootNetworkTag) ? HttpStatus.OK : HttpStatus.NO_CONTENT;
        return ResponseEntity.status(status).contentType(MediaType.APPLICATION_JSON).build();
    }

    @DeleteMapping(value = "/studies/{studyUuid}/root-networks")
    @Operation(summary = "Delete root networks for study")
    @ApiResponse(responseCode = "200", description = "Root network deleted")
    public ResponseEntity<Void> deleteRootNetwork(@PathVariable("studyUuid") UUID studyUuid,
                                                    @RequestBody List<UUID> rootNetworksUuids) {
        studyService.deleteRootNetworks(studyUuid, rootNetworksUuids);
        return ResponseEntity.ok().build();
    }

    @PostMapping(value = "/studies/{targetStudyUuid}/tree/nodes", params = {"nodeToCopyUuid", "referenceNodeUuid", "insertMode"})
    @Operation(summary = "duplicate a node")
    @ApiResponses(value = {
        @ApiResponse(responseCode = "200", description = "The node was successfully created"),
        @ApiResponse(responseCode = "403", description = "The node can't be copied above the root node"),
        @ApiResponse(responseCode = "404", description = "The source study or node doesn't exist")})
    public ResponseEntity<Void> duplicateNode(@Parameter(description = "The study where we want to copy the node") @PathVariable("targetStudyUuid") UUID targetStudyUuid,
                                              @Parameter(description = "The copied node original study") @RequestParam(value = "sourceStudyUuid", required = false) UUID sourceStudyUuid,
                                              @Parameter(description = "The node we want to copy") @RequestParam("nodeToCopyUuid") UUID nodeToCopyUuid,
                                              @Parameter(description = "The reference node to where we want to paste") @RequestParam("referenceNodeUuid") UUID referenceNodeUuid,
                                              @Parameter(description = "The position where the node will be pasted relative to the reference node") @RequestParam(name = "insertMode") InsertMode insertMode,
                                              @RequestHeader(HEADER_USER_ID) String userId) {
        //if the source study is not set we assume it's the same as the target study
        studyService.assertNoBlockedNodeInStudy(targetStudyUuid, referenceNodeUuid);
        studyService.duplicateStudyNode(sourceStudyUuid == null ? targetStudyUuid : sourceStudyUuid, targetStudyUuid, nodeToCopyUuid, referenceNodeUuid, insertMode, userId);
        return ResponseEntity.ok().build();
    }

    @PostMapping(value = "/studies/{studyUuid}/tree/nodes", params = {"nodeToCutUuid", "referenceNodeUuid", "insertMode"})
    @Operation(summary = "cut and paste a node")
    @ApiResponses(value = {
        @ApiResponse(responseCode = "200", description = "The node was successfully created"),
        @ApiResponse(responseCode = "403", description = "The node can't be copied above the root node nor around itself"),
        @ApiResponse(responseCode = "404", description = "The source study or node doesn't exist")})
    public ResponseEntity<Void> cutAndPasteNode(@PathVariable("studyUuid") UUID studyUuid,
                                              @Parameter(description = "The node we want to cut") @RequestParam("nodeToCutUuid") UUID nodeToCutUuid,
                                              @Parameter(description = "The reference node to where we want to paste") @RequestParam("referenceNodeUuid") UUID referenceNodeUuid,
                                              @Parameter(description = "The position where the node will be pasted relative to the reference node") @RequestParam(name = "insertMode") InsertMode insertMode,
                                              @RequestHeader(HEADER_USER_ID) String userId) {
        studyService.assertNoBlockedNodeInStudy(studyUuid, nodeToCutUuid);
        studyService.moveStudyNode(studyUuid, nodeToCutUuid, referenceNodeUuid, insertMode, userId);
        return ResponseEntity.ok().build();
    }

    @RequestMapping(value = "/studies/{studyUuid}/root-networks/{rootNetworkUuid}/network", method = RequestMethod.HEAD)
    @Operation(summary = "check study root network existence")
    @ApiResponses(value = {
        @ApiResponse(responseCode = "200", description = "The network does exist"),
        @ApiResponse(responseCode = "204", description = "The network doesn't exist")})
    public ResponseEntity<Void> checkNetworkExistence(@PathVariable("studyUuid") UUID studyUuid, @PathVariable("rootNetworkUuid") UUID rootNetworkUuid) {
        UUID networkUUID = rootNetworkService.getNetworkUuid(rootNetworkUuid);
        return networkStoreService.doesNetworkExist(networkUUID)
            ? ResponseEntity.ok().build()
            : ResponseEntity.noContent().build();

    }

    @PostMapping(value = "/studies/{studyUuid}/root-networks/{rootNetworkUuid}/network", params = {"caseUuid"})
    @Operation(summary = "recreate study network of a study from an existing case")
    @ApiResponses(value = {
        @ApiResponse(responseCode = "200", description = "Study network recreation has started"),
        @ApiResponse(responseCode = "424", description = "The case doesn't exist")})
    public ResponseEntity<BasicStudyInfos> recreateNetworkFromCase(@PathVariable("studyUuid") UUID studyUuid,
                                                                 @PathVariable("rootNetworkUuid") UUID rootNetworkUuid,
                                                                 @RequestBody(required = false) Map<String, Object> importParameters,
                                                                 @RequestParam(value = "caseUuid") UUID caseUuid,
                                                                 @Parameter(description = "case format") @RequestParam(name = "caseFormat", required = false) String caseFormat,
                                                                 @RequestHeader(HEADER_USER_ID) String userId) {
        studyService.recreateNetwork(caseUuid, userId, studyUuid, rootNetworkUuid, caseFormat, importParameters);
        return ResponseEntity.ok().build();
    }

    @PostMapping(value = "/studies/{studyUuid}/root-networks/{rootNetworkUuid}/network")
    @Operation(summary = "recreate study network of a study from its case")
    @ApiResponses(value = {
        @ApiResponse(responseCode = "200", description = "Study network recreation has started"),
        @ApiResponse(responseCode = "424", description = "The study's case doesn't exist")})
    public ResponseEntity<BasicStudyInfos> recreateStudyNetwork(@PathVariable("studyUuid") UUID studyUuid,
                                                                @PathVariable("rootNetworkUuid") UUID rootNetworkUuid,
                                                                @RequestHeader(HEADER_USER_ID) String userId,
                                                                @Parameter(description = "case format") @RequestParam(name = "caseFormat", required = false) String caseFormat
    ) {
        studyService.recreateNetwork(userId, studyUuid, rootNetworkUuid, caseFormat);
        return ResponseEntity.ok().build();
    }

    @GetMapping(value = "/studies/{studyUuid}/root-networks/{rootNetworkUuid}/indexation/status")
    @Operation(summary = "check root network indexation")
    @ApiResponses(value = {
        @ApiResponse(responseCode = "200", description = "The root network indexation status for a study"),
        @ApiResponse(responseCode = "204", description = "The root network indexation status doesn't exist"),
        @ApiResponse(responseCode = "404", description = "The root network or network doesn't exist")})
    public ResponseEntity<String> checkRootNetworkIndexationStatus(@PathVariable("studyUuid") UUID studyUuid, @PathVariable("rootNetworkUuid") UUID rootNetworkUuid) {
        String result = studyService.getRootNetworkIndexationStatus(studyUuid, rootNetworkUuid).name();
        return result != null ? ResponseEntity.ok().body(result) :
            ResponseEntity.noContent().build();
    }

    @PostMapping(value = "/studies/{studyUuid}/tree/subtrees", params = {"subtreeToCutParentNodeUuid", "referenceNodeUuid"})
    @Operation(summary = "cut and paste a subtree")
    @ApiResponses(value = {
        @ApiResponse(responseCode = "200", description = "The subtree was successfully created"),
        @ApiResponse(responseCode = "403", description = "The subtree can't be copied above the root node nor around itself"),
        @ApiResponse(responseCode = "404", description = "The source study or subtree doesn't exist")})
    public ResponseEntity<Void> cutAndPasteNodeSubtree(@PathVariable("studyUuid") UUID studyUuid,
                                                @Parameter(description = "The parent node of the subtree we want to cut") @RequestParam("subtreeToCutParentNodeUuid") UUID subtreeToCutParentNodeUuid,
                                                @Parameter(description = "The reference node to where we want to paste") @RequestParam("referenceNodeUuid") UUID referenceNodeUuid,
                                                @RequestHeader(HEADER_USER_ID) String userId) {
        studyService.assertNoBlockedNodeInStudy(studyUuid, subtreeToCutParentNodeUuid);
        studyService.moveStudySubtree(studyUuid, subtreeToCutParentNodeUuid, referenceNodeUuid, userId);
        return ResponseEntity.ok().build();
    }

    @PostMapping(value = "/studies/{studyUuid}/tree/subtrees", params = {"subtreeToCopyParentNodeUuid", "referenceNodeUuid"})
    @Operation(summary = "duplicate a subtree")
    @ApiResponses(value = {
        @ApiResponse(responseCode = "200", description = "The subtree was successfully created"),
        @ApiResponse(responseCode = "403", description = "The subtree can't be copied above the root node nor around itself"),
        @ApiResponse(responseCode = "404", description = "The source study or subtree doesn't exist")})
    public ResponseEntity<Void> duplicateSubtree(@Parameter(description = "The study where we want to copy the node") @PathVariable("studyUuid") UUID targetStudyUuid,
                                                 @Parameter(description = "The copied node original study") @RequestParam(value = "sourceStudyUuid") UUID sourceStudyUuid,
                                                       @Parameter(description = "The parent node of the subtree we want to cut") @RequestParam("subtreeToCopyParentNodeUuid") UUID subtreeToCopyParentNodeUuid,
                                                       @Parameter(description = "The reference node to where we want to paste") @RequestParam("referenceNodeUuid") UUID referenceNodeUuid,
                                                       @RequestHeader(HEADER_USER_ID) String userId) {
        studyService.assertNoBlockedNodeInStudy(targetStudyUuid, referenceNodeUuid);
        studyService.duplicateStudySubtree(sourceStudyUuid, targetStudyUuid, subtreeToCopyParentNodeUuid, referenceNodeUuid, userId);
        return ResponseEntity.ok().build();
    }

    @PostMapping(value = "/studies/{studyUuid}/root-networks/{rootNetworkUuid}/nodes/{nodeUuid}/network/voltage-levels/{voltageLevelId}/svg")
    @Operation(summary = "get the voltage level diagram for the given network and voltage level")
    @ApiResponses(value = {@ApiResponse(responseCode = "200", description = "The svg"),
        @ApiResponse(responseCode = "404", description = "The voltage level has not been found")})
    public ResponseEntity<byte[]> generateVoltageLevelDiagram(
            @PathVariable("studyUuid") UUID studyUuid,
            @PathVariable("rootNetworkUuid") UUID rootNetworkUuid,
            @PathVariable("nodeUuid") UUID nodeUuid,
            @PathVariable("voltageLevelId") String voltageLevelId,
<<<<<<< HEAD
            @RequestBody Map<String, Object> sldRequestInfos) {
=======
            @RequestBody SldRequestInfos sldRequestInfos) {
>>>>>>> 54d5509a
        byte[] result = studyService.generateVoltageLevelSvg(
                voltageLevelId,
                nodeUuid,
                rootNetworkUuid,
                sldRequestInfos);
        return result != null ? ResponseEntity.ok().contentType(MediaType.APPLICATION_XML).body(result) :
            ResponseEntity.noContent().build();
    }

    @PostMapping(value = "/studies/{studyUuid}/root-networks/{rootNetworkUuid}/nodes/{nodeUuid}/network/voltage-levels/{voltageLevelId}/svg-and-metadata")
    @Operation(summary = "get the voltage level diagram for the given network and voltage level")
    @ApiResponses(value = {@ApiResponse(responseCode = "200", description = "The svg and metadata"),
        @ApiResponse(responseCode = "404", description = "The voltage level has not been found")})
    public ResponseEntity<String> generateVoltageLevelDiagramAndMetadata(
            @PathVariable("studyUuid") UUID studyUuid,
            @PathVariable("rootNetworkUuid") UUID rootNetworkUuid,
            @PathVariable("nodeUuid") UUID nodeUuid,
            @PathVariable("voltageLevelId") String voltageLevelId,
<<<<<<< HEAD
            @RequestBody Map<String, Object> sldRequestInfos) {
=======
            @RequestBody SldRequestInfos sldRequestInfos) {
>>>>>>> 54d5509a
        String result = studyService.generateVoltageLevelSvgAndMetadata(
                voltageLevelId,
                nodeUuid,
                rootNetworkUuid,
                sldRequestInfos);
        return result != null ? ResponseEntity.ok().contentType(MediaType.APPLICATION_JSON).body(result) :
            ResponseEntity.noContent().build();
    }

    @GetMapping(value = "/studies/{studyUuid}/root-networks/{rootNetworkUuid}/nodes/{nodeUuid}/network/voltage-levels/{voltageLevelId}/buses-or-busbar-sections")
    @Operation(summary = "get the buses for a given network and a given voltage level")
    @ApiResponse(responseCode = "200", description = "The buses list of the network for given voltage level")
    public ResponseEntity<List<IdentifiableInfos>> getVoltageLevelBusesOrBusbarSections(
            @PathVariable("studyUuid") UUID studyUuid,
            @PathVariable("rootNetworkUuid") UUID rootNetworkUuid,
            @PathVariable("nodeUuid") UUID nodeUuid,
            @PathVariable("voltageLevelId") String voltageLevelId,
            @Parameter(description = "Should get in upstream built node ?") @RequestParam(value = "inUpstreamBuiltParentNode", required = false, defaultValue = "false") boolean inUpstreamBuiltParentNode) {
        return ResponseEntity.ok().contentType(MediaType.APPLICATION_JSON).body(studyService.getVoltageLevelBusesOrBusbarSections(nodeUuid, rootNetworkUuid, voltageLevelId, inUpstreamBuiltParentNode));
    }

    @GetMapping(value = "/studies/{studyUuid}/root-networks/{rootNetworkUuid}/nodes/{nodeUuid}/network/voltage-levels/{voltageLevelId}/switches")
    @Operation(summary = "get the switches for a given network and a given voltage level")
    @ApiResponse(responseCode = "200", description = "The switches list of the network for given voltage level")
    public ResponseEntity<String> getVoltageLevelSwitches(
            @PathVariable("studyUuid") UUID studyUuid,
            @PathVariable("rootNetworkUuid") UUID rootNetworkUuid,
            @PathVariable("nodeUuid") UUID nodeUuid,
            @PathVariable("voltageLevelId") String voltageLevelId,
            @Parameter(description = "Should get in upstream built node ?") @RequestParam(value = "inUpstreamBuiltParentNode", required = false, defaultValue = "false") boolean inUpstreamBuiltParentNode) {
        return ResponseEntity.ok().contentType(MediaType.APPLICATION_JSON).body(studyService.getVoltageLevelTopologyInfos(nodeUuid, rootNetworkUuid, voltageLevelId, inUpstreamBuiltParentNode, "switches"));
    }

    @GetMapping(value = "/studies/{studyUuid}/root-networks/{rootNetworkUuid}/nodes/{nodeUuid}/network/voltage-levels/{voltageLevelId}/bus-bar-sections")
    @Operation(summary = "get bus bar sections information for a given network and voltage level")
    @ApiResponse(responseCode = "200", description = "Bus bar sections information of the given voltage level retrieved")
    public ResponseEntity<String> getVoltageLevelBusBarSections(
            @PathVariable("studyUuid") UUID studyUuid,
            @PathVariable("rootNetworkUuid") UUID rootNetworkUuid,
            @PathVariable("nodeUuid") UUID nodeUuid,
            @PathVariable("voltageLevelId") String voltageLevelId,
            @Parameter(description = "Should get in upstream built node ?") @RequestParam(value = "inUpstreamBuiltParentNode", required = false, defaultValue = "false") boolean inUpstreamBuiltParentNode) {
        return ResponseEntity.ok().contentType(MediaType.APPLICATION_JSON).body(studyService.getVoltageLevelTopologyInfos(nodeUuid, rootNetworkUuid, voltageLevelId, inUpstreamBuiltParentNode, "bus-bar-sections"));
    }

    @GetMapping(value = "/studies/{studyUuid}/root-networks/{rootNetworkUuid}/nodes/{nodeUuid}/network/voltage-levels/{voltageLevelId}/feeder-bays")
    @Operation(summary = "get feeder bays informations for a given network and voltage level")
    @ApiResponse(responseCode = "200", description = "Feeder bays informations of the given voltage level retrieved")
    public ResponseEntity<String> getVoltageLevelFeederBays(
            @PathVariable("studyUuid") UUID studyUuid,
            @PathVariable("rootNetworkUuid") UUID rootNetworkUuid,
            @PathVariable("nodeUuid") UUID nodeUuid,
            @PathVariable("voltageLevelId") String voltageLevelId,
            @Parameter(description = "Should get in upstream built node ?") @RequestParam(value = "inUpstreamBuiltParentNode", required = false, defaultValue = "false") boolean inUpstreamBuiltParentNode) {
        return ResponseEntity.ok().contentType(MediaType.APPLICATION_JSON).body(studyService.getVoltageLevelTopologyInfos(nodeUuid, rootNetworkUuid, voltageLevelId, inUpstreamBuiltParentNode, "feeder-bays"));
    }

    @GetMapping(value = "/studies/{studyUuid}/root-networks/{rootNetworkUuid}/nodes/{nodeUuid}/network/voltage-levels/{voltageLevelId}/substation-id")
    @Operation(summary = "get the substation ID for a given network and a given voltage level")
    @ApiResponses(value = {@ApiResponse(responseCode = "200", description = "The substation Id for a voltageLevel")})
    public ResponseEntity<String> getVoltageLevelSubstationId(
            @Parameter(description = "Study uuid") @PathVariable("studyUuid") UUID studyUuid,
            @Parameter(description = "Root network uuid") @PathVariable("rootNetworkUuid") UUID rootNetworkUuid,
            @Parameter(description = "Node uuid") @PathVariable("nodeUuid") UUID nodeUuid,
            @Parameter(description = "voltageLevelId") @PathVariable("voltageLevelId") String voltageLevelId,
            @Parameter(description = "Should get in upstream built node ?") @RequestParam(value = "inUpstreamBuiltParentNode", required = false, defaultValue = "false") boolean inUpstreamBuiltParentNode) {
        return ResponseEntity.ok().body(studyService.getVoltageLevelSubstationId(studyUuid, nodeUuid, rootNetworkUuid, voltageLevelId, inUpstreamBuiltParentNode));
    }

    @GetMapping(value = "/studies/{studyUuid}/root-networks/{rootNetworkUuid}/nodes/{nodeUuid}/network-map/hvdc-lines/{hvdcId}/shunt-compensators")
    @Operation(summary = "For a given hvdc line, get its related Shunt compensators in case of LCC converter station")
    @ApiResponse(responseCode = "200", description = "Hvdc line type and its shunt compensators on each side")
    public ResponseEntity<String> getHvdcLineShuntCompensators(
            @PathVariable("studyUuid") UUID studyUuid,
            @PathVariable("rootNetworkUuid") UUID rootNetworkUuid,
            @PathVariable("nodeUuid") UUID nodeUuid,
            @PathVariable("hvdcId") String hvdcId,
            @Parameter(description = "Should get in upstream built node ?") @RequestParam(value = "inUpstreamBuiltParentNode", required = false, defaultValue = "false") boolean inUpstreamBuiltParentNode) {
        String hvdcInfos = studyService.getHvdcLineShuntCompensators(nodeUuid, rootNetworkUuid, inUpstreamBuiltParentNode, hvdcId);
        return ResponseEntity.ok().contentType(MediaType.APPLICATION_JSON).body(hvdcInfos);
    }

    @PostMapping(value = "/studies/{studyUuid}/root-networks/{rootNetworkUuid}/nodes/{nodeUuid}/geo-data/lines", consumes = MediaType.APPLICATION_JSON_VALUE, produces = MediaType.APPLICATION_JSON_VALUE)
    @Operation(summary = "Get Network lines graphics")
    @ApiResponses(value = {@ApiResponse(responseCode = "200", description = "The list of line graphics with the given ids, all otherwise")})
    public ResponseEntity<String> getLineGraphics(
            @PathVariable("studyUuid") UUID studyUuid,
            @PathVariable("rootNetworkUuid") UUID rootNetworkUuid,
            @PathVariable("nodeUuid") UUID nodeUuid,
            @RequestBody(required = false) List<String> linesIds) {
        return ResponseEntity.ok().contentType(MediaType.APPLICATION_JSON).body(studyService.getLinesGraphics(rootNetworkService.getNetworkUuid(rootNetworkUuid), nodeUuid, rootNetworkUuid, linesIds));
    }

    @PostMapping(value = "/studies/{studyUuid}/root-networks/{rootNetworkUuid}/nodes/{nodeUuid}/geo-data/substations", consumes = MediaType.APPLICATION_JSON_VALUE, produces = MediaType.APPLICATION_JSON_VALUE)
    @Operation(summary = "Get Network substations graphics")
    @ApiResponses(value = {@ApiResponse(responseCode = "200", description = "The list of substation graphics with the given ids, all otherwise")})
    public ResponseEntity<String> getSubstationGraphics(
            @PathVariable("studyUuid") UUID studyUuid,
            @PathVariable("rootNetworkUuid") UUID rootNetworkUuid,
            @PathVariable("nodeUuid") UUID nodeUuid,
            @RequestBody(required = false) List<String> substationsIds) {
        return ResponseEntity.ok().contentType(MediaType.APPLICATION_JSON).body(studyService.getSubstationsGraphics(rootNetworkService.getNetworkUuid(rootNetworkUuid), nodeUuid, rootNetworkUuid, substationsIds));
    }

    @PostMapping(value = "/studies/{studyUuid}/root-networks/{rootNetworkUuid}/nodes/{nodeUuid}/network-map/equipments-ids")
    @Operation(summary = "Get equipment ids ")
    @ApiResponses(value = {@ApiResponse(responseCode = "200", description = "The list of equipment ids")})
    public ResponseEntity<String> getNetworkElementsIds(
            @PathVariable("studyUuid") UUID studyUuid,
            @PathVariable("rootNetworkUuid") UUID rootNetworkUuid,
            @PathVariable("nodeUuid") UUID nodeUuid,
            @RequestBody(required = false) List<String> substationsIds,
            @Parameter(description = "Should get in upstream built node ?") @RequestParam(value = "inUpstreamBuiltParentNode", required = false, defaultValue = "false") boolean inUpstreamBuiltParentNode,
            @Parameter(description = "equipment type") @RequestParam(name = "equipmentType") String equipmentType,
            @Parameter(description = "Nominal Voltages") @RequestParam(name = "nominalVoltages", required = false) List<Double> nominalVoltages) {

        return ResponseEntity.ok().contentType(MediaType.APPLICATION_JSON).body(studyService.getNetworkElementsIds(nodeUuid, rootNetworkUuid, substationsIds, inUpstreamBuiltParentNode, equipmentType, nominalVoltages));
    }

    @PostMapping(value = "/studies/{studyUuid}/root-networks/{rootNetworkUuid}/nodes/{nodeUuid}/network/elements")
    @Operation(summary = "Get network elements infos")
    @ApiResponses(value = {@ApiResponse(responseCode = "200", description = "The list of network elements infos")})
    public ResponseEntity<String> getNetworkElementsInfos(
            @PathVariable("studyUuid") UUID studyUuid,
            @PathVariable("rootNetworkUuid") UUID rootNetworkUuid,
            @PathVariable("nodeUuid") UUID nodeUuid,
            @RequestBody(required = false) List<String> substationsIds,
            @Parameter(description = "Info type") @RequestParam(name = "infoType") String infoType,
            @Parameter(description = "element type") @RequestParam(name = "elementType") String elementType,
            @Parameter(description = "Should get in upstream built node ?")
            @RequestParam(value = "inUpstreamBuiltParentNode", required = false, defaultValue = "false") boolean inUpstreamBuiltParentNode,
            @Parameter(description = "Nominal Voltages") @RequestParam(name = "nominalVoltages", required = false) List<Double> nominalVoltages) {

        return ResponseEntity.ok().contentType(MediaType.APPLICATION_JSON).body(studyService.getNetworkElementsInfos(studyUuid, nodeUuid, rootNetworkUuid, substationsIds, infoType, elementType, inUpstreamBuiltParentNode, nominalVoltages));
    }

    @GetMapping(value = "/studies/{studyUuid}/root-networks/{rootNetworkUuid}/nodes/{nodeUuid}/network/elements/{elementId}")
    @Operation(summary = "Get network elements infos")
    @ApiResponses(value = {@ApiResponse(responseCode = "200", description = "The list of network elements infos")})
    public ResponseEntity<String> getNetworkElementInfos(
            @Parameter(description = "Study uuid") @PathVariable("studyUuid") UUID studyUuid,
            @Parameter(description = "Root network uuid") @PathVariable("rootNetworkUuid") UUID rootNetworkUuid,
            @Parameter(description = "Node uuid") @PathVariable("nodeUuid") UUID nodeUuid,
            @Parameter(description = "Element id") @PathVariable("elementId") String elementId,
            @Parameter(description = "Element type") @RequestParam(name = "elementType") String elementType,
            @Parameter(description = "Should get in upstream built node ?") @RequestParam(value = "inUpstreamBuiltParentNode", required = false, defaultValue = "false") boolean inUpstreamBuiltParentNode,
            @Parameter(description = "Info type parameters") InfoTypeParameters infoTypeParameters) {
        return ResponseEntity.ok().contentType(MediaType.APPLICATION_JSON).body(studyService.getNetworkElementInfos(studyUuid, nodeUuid, rootNetworkUuid, elementType, infoTypeParameters, elementId, inUpstreamBuiltParentNode));
    }

    @GetMapping(value = "/studies/{studyUuid}/root-networks/{rootNetworkUuid}/nodes/{nodeUuid}/network-map/countries")
    @Operation(summary = "Get network countries")
    @ApiResponses(value = {@ApiResponse(responseCode = "200", description = "The list of countries")})
    public ResponseEntity<String> getNetworkCountries(
            @Parameter(description = "Study uuid") @PathVariable("studyUuid") UUID studyUuid,
            @Parameter(description = "Root network uuid") @PathVariable("rootNetworkUuid") UUID rootNetworkUuid,
            @Parameter(description = "Node uuid") @PathVariable("nodeUuid") UUID nodeUuid,
            @Parameter(description = "Should get in upstream built node ?") @RequestParam(value = "inUpstreamBuiltParentNode", required = false, defaultValue = "false") boolean inUpstreamBuiltParentNode) {

        return ResponseEntity.ok().contentType(MediaType.APPLICATION_JSON).body(studyService.getNetworkCountries(nodeUuid, rootNetworkUuid, inUpstreamBuiltParentNode));
    }

    @GetMapping(value = "/studies/{studyUuid}/root-networks/{rootNetworkUuid}/nodes/{nodeUuid}/network-map/nominal-voltages")
    @Operation(summary = "Get network nominal voltages")
    @ApiResponses(value = {@ApiResponse(responseCode = "200", description = "The list of nominal voltages")})
    public ResponseEntity<String> getNetworkNominalVoltages(
            @Parameter(description = "Study uuid") @PathVariable("studyUuid") UUID studyUuid,
            @Parameter(description = "Root network uuid") @PathVariable("rootNetworkUuid") UUID rootNetworkUuid,
            @Parameter(description = "Node uuid") @PathVariable("nodeUuid") UUID nodeUuid,
            @Parameter(description = "Should get in upstream built node ?") @RequestParam(value = "inUpstreamBuiltParentNode", required = false, defaultValue = "false") boolean inUpstreamBuiltParentNode) {

        return ResponseEntity.ok().contentType(MediaType.APPLICATION_JSON).body(studyService.getNetworkNominalVoltages(nodeUuid, rootNetworkUuid, inUpstreamBuiltParentNode));
    }

    @GetMapping(value = "/studies/{studyUuid}/root-networks/{rootNetworkUuid}/nodes/{nodeUuid}/network-map/branch-or-3wt/{equipmentId}/voltage-level-id")
    @Operation(summary = "Get Voltage level ID for a specific line or 2WT or 3WT and a given side")
    @ApiResponses(value = {@ApiResponse(responseCode = "200", description = "The voltage level id attached to line or 2WT or 3WT"), @ApiResponse(responseCode = "204", description = "No voltageLevel ID found")})
    public ResponseEntity<String> getBranchOr3WTVoltageLevelId(
            @PathVariable("studyUuid") UUID studyUuid,
            @PathVariable("rootNetworkUuid") UUID rootNetworkUuid,
            @PathVariable("nodeUuid") UUID nodeUuid,
            @PathVariable("equipmentId") String equipmentId,
            @RequestParam(value = "side") ThreeSides side,
            @RequestParam(value = "inUpstreamBuiltParentNode", required = false, defaultValue = "false") boolean inUpstreamBuiltParentNode) {
        String voltageLevelId = studyService.getBranchOr3WTVoltageLevelId(nodeUuid, rootNetworkUuid, inUpstreamBuiltParentNode, equipmentId, side);
        return StringUtils.isEmpty(voltageLevelId) ? ResponseEntity.noContent().build() : ResponseEntity.ok().contentType(MediaType.APPLICATION_JSON).body(voltageLevelId);
    }

    @GetMapping(value = "/studies/{studyUuid}/root-networks/{rootNetworkUuid}/nodes/{nodeUuid}/network-map/voltage-levels/{voltageLevelId}/equipments")
    @Operation(summary = "Get voltage level equipments")
    @ApiResponses(value = {@ApiResponse(responseCode = "200", description = "Voltage level equipments")})
    public ResponseEntity<String> getVoltageLevelEquipments(
            @PathVariable("studyUuid") UUID studyUuid,
            @PathVariable("rootNetworkUuid") UUID rootNetworkUuid,
            @PathVariable("nodeUuid") UUID nodeUuid,
            @Parameter(description = "voltage level id") @PathVariable("voltageLevelId") String voltageLevelId,
            @Parameter(description = "Should get in upstream built node ?") @RequestParam(value = "inUpstreamBuiltParentNode", required = false, defaultValue = "false") boolean inUpstreamBuiltParentNode) {

        return ResponseEntity.ok().contentType(MediaType.APPLICATION_JSON).body(studyService.getVoltageLevelEquipments(nodeUuid, rootNetworkUuid, inUpstreamBuiltParentNode, voltageLevelId));
    }

    @GetMapping(value = "/studies/{studyUuid}/root-networks/{rootNetworkUuid}/nodes/{nodeUuid}/network-map/all")
    @Operation(summary = "Get Network equipments description")
    @ApiResponses(value = {@ApiResponse(responseCode = "200", description = "The list of equipments data")})
    public ResponseEntity<String> getAllMapData(
            @PathVariable("studyUuid") UUID studyUuid,
            @PathVariable("rootNetworkUuid") UUID rootNetworkUuid,
            @PathVariable("nodeUuid") UUID nodeUuid,
            @Parameter(description = "Substations id") @RequestParam(name = "substationId", required = false) List<String> substationsIds) {

        return ResponseEntity.ok().contentType(MediaType.APPLICATION_JSON).body(studyService.getAllMapData(studyUuid, nodeUuid, rootNetworkUuid, substationsIds));
    }

    @PutMapping(value = "/studies/{studyUuid}/nodes/{nodeUuid}/network-modification/{modificationUuid}")
    @Operation(summary = "move network modification before another")
    @ApiResponses(value = {@ApiResponse(responseCode = "200", description = "The modification order is updated")})
    public ResponseEntity<Void> moveModification(@PathVariable("studyUuid") UUID studyUuid,
                                                        @PathVariable("nodeUuid") UUID nodeUuid,
                                                        @PathVariable("modificationUuid") UUID modificationUuid,
                                                        @Nullable @Parameter(description = "move before, if no value move to end") @RequestParam(value = "beforeUuid") UUID beforeUuid,
                                                        @RequestHeader(HEADER_USER_ID) String userId) {
        studyService.assertCanUpdateModifications(studyUuid, nodeUuid);
        handleMoveNetworkModification(studyUuid, nodeUuid, modificationUuid, beforeUuid, userId);
        return ResponseEntity.ok().build();
    }

    private void handleMoveNetworkModification(UUID studyUuid, UUID nodeUuid, UUID modificationUuid, UUID beforeUuid, String userId) {
        studyService.assertNoBlockedNodeInStudy(studyUuid, nodeUuid);
        studyService.invalidateNodeTreeWhenMoveModification(studyUuid, nodeUuid);
        try {
            studyService.moveNetworkModifications(studyUuid, nodeUuid, nodeUuid, List.of(modificationUuid), beforeUuid, false, userId);
        } finally {
            studyService.unblockNodeTree(studyUuid, nodeUuid);
        }
    }

    @PutMapping(value = "/studies/{studyUuid}/nodes/{nodeUuid}", produces = MediaType.APPLICATION_JSON_VALUE)
    @Operation(summary = "For a list of network modifications passed in body, copy or cut, then append them to target node")
    @ApiResponses(value = {@ApiResponse(responseCode = "200", description = "The modification list has been updated.")})
    public ResponseEntity<Void> moveOrCopyModifications(@PathVariable("studyUuid") UUID studyUuid,
                                                         @PathVariable("nodeUuid") UUID nodeUuid,
                                                         @RequestParam("action") ModificationsActionType action,
                                                         @RequestParam("originStudyUuid") UUID originStudyUuid,
                                                         @RequestParam("originNodeUuid") UUID originNodeUuid,
                                                         @RequestBody List<UUID> modificationsToCopyUuidList,
                                                         @RequestHeader(HEADER_USER_ID) String userId) {
        studyService.assertIsStudyAndNodeExist(studyUuid, nodeUuid);
        studyService.assertIsStudyAndNodeExist(originStudyUuid, originNodeUuid);
        studyService.assertCanUpdateModifications(studyUuid, nodeUuid);
        switch (action) {
            case COPY, INSERT:
                handleDuplicateOrInsertNetworkModifications(studyUuid, nodeUuid, originStudyUuid, originNodeUuid, modificationsToCopyUuidList, userId, action);
                break;
            case MOVE:
                // we don't cut - paste modifications from different studies
                if (!studyUuid.equals(originStudyUuid)) {
                    throw new StudyException(MOVE_NETWORK_MODIFICATION_FORBIDDEN);
                }
                handleMoveNetworkModifications(studyUuid, nodeUuid, originNodeUuid, modificationsToCopyUuidList, userId);
                break;
        }
        return ResponseEntity.ok().build();
    }

    private void handleDuplicateOrInsertNetworkModifications(UUID targetStudyUuid, UUID targetNodeUuid, UUID originStudyUuid, UUID originNodeUuid, List<UUID> modificationsToCopyUuidList, String userId, ModificationsActionType action) {
        studyService.assertNoBlockedNodeInStudy(targetStudyUuid, targetNodeUuid);
        studyService.invalidateNodeTreeWithLF(targetStudyUuid, targetNodeUuid);
        try {
            studyService.duplicateOrInsertNetworkModifications(targetStudyUuid, targetNodeUuid, originStudyUuid, originNodeUuid, modificationsToCopyUuidList, userId, action);
        } finally {
            studyService.unblockNodeTree(targetStudyUuid, targetNodeUuid);
        }
    }

    private void handleMoveNetworkModifications(UUID studyUuid, UUID targetNodeUuid, UUID originNodeUuid, List<UUID> modificationsToCopyUuidList, String userId) {
        studyService.assertNoBlockedNodeInStudy(studyUuid, originNodeUuid);
        studyService.assertNoBlockedNodeInStudy(studyUuid, targetNodeUuid);
        boolean isTargetInDifferentNodeTree = studyService.invalidateNodeTreeWhenMoveModifications(studyUuid, targetNodeUuid, originNodeUuid);
        try {
            studyService.moveNetworkModifications(studyUuid, targetNodeUuid, originNodeUuid, modificationsToCopyUuidList, null, isTargetInDifferentNodeTree, userId);
        } finally {
            studyService.unblockNodeTree(studyUuid, originNodeUuid);
            if (isTargetInDifferentNodeTree) {
                studyService.unblockNodeTree(studyUuid, targetNodeUuid);
            }
        }
    }

    @PutMapping(value = "/studies/{studyUuid}/root-networks/{rootNetworkUuid}/nodes/{nodeUuid}/loadflow/run")
    @Operation(summary = "run loadflow on study")
    @ApiResponses(value = {@ApiResponse(responseCode = "200", description = "The loadflow has started")})
    public ResponseEntity<Void> runLoadFlow(
            @PathVariable("studyUuid") UUID studyUuid,
            @Parameter(description = "rootNetworkUuid") @PathVariable("rootNetworkUuid") UUID rootNetworkUuid,
            @PathVariable("nodeUuid") UUID nodeUuid,
            @RequestParam(value = "withRatioTapChangers", required = false, defaultValue = "false") boolean withRatioTapChangers,
            @RequestHeader(HEADER_USER_ID) String userId) {
        studyService.assertIsNodeNotReadOnly(nodeUuid);
        studyService.assertNoBlockedNodeInTree(nodeUuid, rootNetworkUuid);
        studyService.assertCanRunOnConstructionNode(studyUuid, nodeUuid, List.of(DYNA_FLOW_PROVIDER), studyService::getLoadFlowProvider);
        UUID prevResultUuid = rootNetworkNodeInfoService.getComputationResultUuid(nodeUuid, rootNetworkUuid, LOAD_FLOW);
        if (prevResultUuid != null) {
            handleRerunLoadFlow(studyUuid, nodeUuid, rootNetworkUuid, prevResultUuid, withRatioTapChangers, userId);
        } else {
            studyService.sendLoadflowRequest(studyUuid, nodeUuid, rootNetworkUuid, null, withRatioTapChangers, userId);
        }
        return ResponseEntity.ok().build();
    }

    /**
     * Need to have several transactions to send notifications by step
     * Disadvantage is that it is not atomic so need a try/catch to rollback
     */
    private void handleRerunLoadFlow(UUID studyUuid, UUID nodeUuid, UUID rootNetworkUuid, UUID prevResultUuid, Boolean withRatioTapChangers, String userId) {
        UUID loadflowResultUuid = null;
        try {
            studyService.deleteLoadflowResult(studyUuid, nodeUuid, rootNetworkUuid, prevResultUuid);
            loadflowResultUuid = studyService.createLoadflowRunningStatus(studyUuid, nodeUuid, rootNetworkUuid, withRatioTapChangers);
            studyService.rerunLoadflow(studyUuid, nodeUuid, rootNetworkUuid, loadflowResultUuid, withRatioTapChangers, userId);
        } catch (Exception e) {
            if (loadflowResultUuid != null) {
                studyService.deleteLoadflowResult(studyUuid, nodeUuid, rootNetworkUuid, loadflowResultUuid);
            }
            throw e;
        }
    }

    @GetMapping(value = "/studies/{studyUuid}/root-networks/{rootNetworkUuid}/nodes/{nodeUuid}/loadflow/result")
    @Operation(summary = "Get a loadflow result on study")
    @ApiResponses(value = {@ApiResponse(responseCode = "200", description = "The loadflow result"),
        @ApiResponse(responseCode = "204", description = "No loadflow has been done yet"),
        @ApiResponse(responseCode = "404", description = "The loadflow result has not been found")})
    public ResponseEntity<String> getLoadflowResult(@Parameter(description = "study UUID") @PathVariable("studyUuid") UUID studyUuid,
                                                    @Parameter(description = "rootNetworkUuid") @PathVariable("rootNetworkUuid") UUID rootNetworkUuid,
                                                    @Parameter(description = "nodeUuid") @PathVariable("nodeUuid") UUID nodeUuid,
                                                    @Parameter(description = "JSON array of filters") @RequestParam(name = "filters", required = false) String filters,
                                                    Sort sort) {
        String result = rootNetworkNodeInfoService.getLoadFlowResult(nodeUuid, rootNetworkUuid, filters, sort);
        return result != null ? ResponseEntity.ok().body(result) :
                ResponseEntity.noContent().build();
    }

    @GetMapping(value = "/studies/{studyUuid}/root-networks/{rootNetworkUuid}/nodes/{nodeUuid}/loadflow/status")
    @Operation(summary = "Get the loadflow status on study")
    @ApiResponses(value = {@ApiResponse(responseCode = "200", description = "The loadflow status"),
        @ApiResponse(responseCode = "204", description = "No loadflow has been done yet"),
        @ApiResponse(responseCode = "404", description = "The loadflow status has not been found")})
    public ResponseEntity<String> getLoadFlowStatus(@Parameter(description = "Study UUID") @PathVariable("studyUuid") UUID studyUuid,
                                                                @Parameter(description = "rootNetworkUuid") @PathVariable("rootNetworkUuid") UUID rootNetworkUuid,
                                                                @Parameter(description = "nodeUuid") @PathVariable("nodeUuid") UUID nodeUuid) {
        LoadFlowStatus result = rootNetworkNodeInfoService.getLoadFlowStatus(nodeUuid, rootNetworkUuid);
        return result != null ? ResponseEntity.ok().body(result.name()) :
                ResponseEntity.noContent().build();
    }

    @GetMapping(value = "/studies/{studyUuid}/root-networks/{rootNetworkUuid}/nodes/{nodeUuid}/loadflow/computation-infos")
    @Operation(summary = "Get the loadflow computation infos on study node and root network")
    @ApiResponses(value = {@ApiResponse(responseCode = "200", description = "The loadflow computation infos"),
        @ApiResponse(responseCode = "404", description = "The loadflow computation has not been found")})
    public ResponseEntity<LoadFlowComputationInfos> getLoadFlowComputationInfos(@Parameter(description = "Study UUID") @PathVariable("studyUuid") UUID studyUuid,
                                                                                @Parameter(description = "rootNetworkUuid") @PathVariable("rootNetworkUuid") UUID rootNetworkUuid,
                                                                                @Parameter(description = "nodeUuid") @PathVariable("nodeUuid") UUID nodeUuid) {
        return ResponseEntity.ok().contentType(MediaType.APPLICATION_JSON).body(rootNetworkNodeInfoService.getLoadFlowComputationInfos(nodeUuid, rootNetworkUuid));
    }

    @GetMapping(value = "/studies/{studyUuid}/root-networks/{rootNetworkUuid}/nodes/{nodeUuid}/loadflow/modifications")
    @Operation(summary = "Get the loadflow modifications on study node and root network")
    @ApiResponses(value = {@ApiResponse(responseCode = "200", description = "The loadflow computation infos"),
        @ApiResponse(responseCode = "404", description = "The loadflow computation has not been found")})
    public ResponseEntity<String> getLoadFlowModifications(@Parameter(description = "Study UUID") @PathVariable("studyUuid") UUID studyUuid,
                                                                                @Parameter(description = "rootNetworkUuid") @PathVariable("rootNetworkUuid") UUID rootNetworkUuid,
                                                                                @Parameter(description = "nodeUuid") @PathVariable("nodeUuid") UUID nodeUuid) {
        return ResponseEntity.ok().contentType(MediaType.APPLICATION_JSON).body(rootNetworkNodeInfoService.getLoadFlowModifications(nodeUuid, rootNetworkUuid));
    }

    @PutMapping(value = "/studies/{studyUuid}/root-networks/{rootNetworkUuid}/nodes/{nodeUuid}/loadflow/stop")
    @Operation(summary = "stop loadflow on study")
    @ApiResponses(value = {@ApiResponse(responseCode = "200", description = "The loadflow has been stopped")})
    public ResponseEntity<Void> stopLoadFlow(@Parameter(description = "Study uuid") @PathVariable("studyUuid") UUID studyUuid,
                                             @Parameter(description = "rootNetworkUuid") @PathVariable("rootNetworkUuid") UUID rootNetworkUuid,
                                             @Parameter(description = "nodeUuid") @PathVariable("nodeUuid") UUID nodeUuid,
                                             @RequestHeader(HEADER_USER_ID) String userId) {
        rootNetworkNodeInfoService.stopLoadFlow(studyUuid, nodeUuid, rootNetworkUuid, userId);
        return ResponseEntity.ok().build();
    }

    @PutMapping(value = "/studies/{studyUuid}/root-networks/{rootNetworkUuid}/nodes/{nodeUuid}/shortcircuit/run")
    @Operation(summary = "run short circuit analysis on study")
    @ApiResponse(responseCode = "200", description = "The short circuit analysis has started")
    public ResponseEntity<Void> runShortCircuit(
            @PathVariable("studyUuid") UUID studyUuid,
            @PathVariable("rootNetworkUuid") UUID rootNetworkUuid,
            @PathVariable("nodeUuid") UUID nodeUuid,
            @RequestParam(value = "busId", required = false) Optional<String> busId,
            @RequestParam(name = "debug", required = false, defaultValue = "false") boolean debug,
            @RequestHeader(HEADER_USER_ID) String userId) {
        studyService.assertIsNodeNotReadOnly(nodeUuid);
        studyService.runShortCircuit(studyUuid, nodeUuid, rootNetworkUuid, busId, debug, userId);
        return ResponseEntity.ok().build();
    }

    @PutMapping(value = "/studies/{studyUuid}/root-networks/{rootNetworkUuid}/nodes/{nodeUuid}/shortcircuit/stop")
    @Operation(summary = "stop security analysis on study")
    @ApiResponses(value = {@ApiResponse(responseCode = "200", description = "The short circuit analysis has been stopped")})
    public ResponseEntity<Void> stopShortCircuitAnalysis(@Parameter(description = "Study uuid") @PathVariable("studyUuid") UUID studyUuid,
                                                         @PathVariable("rootNetworkUuid") UUID rootNetworkUuid,
                                                         @Parameter(description = "nodeUuid") @PathVariable("nodeUuid") UUID nodeUuid,
                                                         @RequestHeader(HEADER_USER_ID) String userId) {
        rootNetworkNodeInfoService.stopShortCircuitAnalysis(studyUuid, nodeUuid, rootNetworkUuid, userId);
        return ResponseEntity.ok().build();
    }

    @GetMapping(value = "/studies/{studyUuid}/root-networks/{rootNetworkUuid}/nodes/{nodeUuid}/shortcircuit/result")
    @Operation(summary = "Get a short circuit analysis result on study")
    @ApiResponses(value = {@ApiResponse(responseCode = "200", description = "The short circuit analysis result"),
        @ApiResponse(responseCode = "204", description = "No short circuit analysis has been done yet"),
        @ApiResponse(responseCode = "404", description = "The short circuit analysis has not been found")})
    public ResponseEntity<String> getShortCircuitResult(@Parameter(description = "study UUID") @PathVariable("studyUuid") UUID studyUuid,
                                                        @Parameter(description = "root network UUID") @PathVariable("rootNetworkUuid") UUID rootNetworkUuid,
                                                        @Parameter(description = "node UUID") @PathVariable("nodeUuid") UUID nodeUuid,
                                                        @Parameter(description = "BASIC (faults without limits and feeders), " +
                                                            "FULL (faults with both), " +
                                                            "WITH_LIMIT_VIOLATIONS (like FULL but only those with limit violations) or " +
                                                            "NONE (no fault)") @RequestParam(name = "mode", required = false, defaultValue = "FULL") FaultResultsMode mode,
                                                        @Parameter(description = "type") @RequestParam(value = "type", required = false, defaultValue = "ALL_BUSES") ShortcircuitAnalysisType type,
                                                        @Parameter(description = "JSON array of filters") @RequestParam(name = "filters", required = false) String filters,
                                                        @Parameter(description = "JSON array of global filters") @RequestParam(name = "globalFilters", required = false) String globalFilters,
                                                        @Parameter(description = "If we wanted the paged version of the results or not") @RequestParam(name = "paged", required = false, defaultValue = "false") boolean paged,
                                                        Pageable pageable) {
        String result = rootNetworkNodeInfoService.getShortCircuitAnalysisResult(new ResultParameters(rootNetworkUuid, nodeUuid), mode, type, filters, globalFilters, paged, pageable);
        return result != null ? ResponseEntity.ok().body(result) :
                ResponseEntity.noContent().build();
    }

    @GetMapping(value = "/studies/{studyUuid}/root-networks/{rootNetworkUuid}/nodes/{nodeUuid}/shortcircuit/status")
    @Operation(summary = "Get the short circuit analysis status on study")
    @ApiResponses(value = {@ApiResponse(responseCode = "200", description = "The short circuit analysis status"),
        @ApiResponse(responseCode = "204", description = "No short circuit analysis has been done yet"),
        @ApiResponse(responseCode = "404", description = "The short circuit analysis status has not been found")})
    public ResponseEntity<String> getShortCircuitAnalysisStatus(@Parameter(description = "Study UUID") @PathVariable("studyUuid") UUID studyUuid,
                                                                @PathVariable("rootNetworkUuid") UUID rootNetworkUuid,
                                                                @Parameter(description = "nodeUuid") @PathVariable("nodeUuid") UUID nodeUuid,
                                                                @Parameter(description = "type") @RequestParam(value = "type", required = false, defaultValue = "ALL_BUSES") ShortcircuitAnalysisType type) {
        String result = rootNetworkNodeInfoService.getShortCircuitAnalysisStatus(nodeUuid, rootNetworkUuid, type);
        return result != null ? ResponseEntity.ok().body(result) :
                ResponseEntity.noContent().build();
    }

    @PostMapping(value = "/studies/{studyUuid}/root-networks/{rootNetworkUuid}/nodes/{nodeUuid}/shortcircuit/result/csv")
    @Operation(summary = "Get a short circuit analysis csv result")
    @ApiResponses(value = {@ApiResponse(responseCode = "200", description = "The short circuit analysis csv export"),
        @ApiResponse(responseCode = "204", description = "No short circuit analysis has been done yet"),
        @ApiResponse(responseCode = "404", description = "The short circuit analysis has not been found")})
    public ResponseEntity<byte[]> getShortCircuitAnalysisCsvResult(
            @Parameter(description = "study UUID") @PathVariable("studyUuid") UUID studyUuid,
            @PathVariable("rootNetworkUuid") UUID rootNetworkUuid,
            @Parameter(description = "nodeUuid") @PathVariable("nodeUuid") UUID nodeUuid,
            @Parameter(description = "type") @RequestParam(value = "type") ShortcircuitAnalysisType type,
            @Parameter(description = "headersCsv") @RequestBody String headersCsv) {
        return ResponseEntity.ok().body(rootNetworkNodeInfoService.getShortCircuitAnalysisCsvResult(nodeUuid, rootNetworkUuid, type, headersCsv));
    }

    @PostMapping(value = "/studies/{studyUuid}/root-networks/{rootNetworkUuid}/nodes/{nodeUuid}/pcc-min/result/csv", consumes = MediaType.APPLICATION_JSON_VALUE)
    @Operation(summary = "Get a pcc min result as csv")
    @ApiResponses(value = {@ApiResponse(responseCode = "200", description = "Csv of pcc min results"),
        @ApiResponse(responseCode = "204", description = "No pcc min has been done yet"),
        @ApiResponse(responseCode = "404", description = "The pcc min has not been found")})
    public ResponseEntity<byte[]> exportPccMinResultsAsCsv(
        @Parameter(description = "study UUID") @PathVariable("studyUuid") UUID studyUuid,
        @Parameter(description = "rootNetworkUuid") @PathVariable("rootNetworkUuid") UUID rootNetworkUuid,
        @Parameter(description = "nodeUuid") @PathVariable("nodeUuid") UUID nodeUuid,
        @Parameter(description = "JSON array of filters") @RequestParam(name = "filters", required = false) String filters,
        @Parameter(description = "JSON array of global filters") @RequestParam(name = "globalFilters", required = false) String globalFilters,
        Sort sort, @RequestBody String csvHeaders) {
        byte[] result = rootNetworkNodeInfoService.exportPccMinResultsAsCsv(nodeUuid, rootNetworkUuid, csvHeaders, sort, filters, globalFilters);
        HttpHeaders responseHeaders = new HttpHeaders();
        responseHeaders.setContentType(MediaType.APPLICATION_OCTET_STREAM);
        responseHeaders.setContentDispositionFormData("attachment", "pcc_min_results.csv");

        return ResponseEntity
            .ok()
            .headers(responseHeaders)
            .body(result);
    }

    @PutMapping(value = "/studies/{studyUuid}/root-networks/{rootNetworkUuid}/nodes/{nodeUuid}/voltage-init/run")
    @Operation(summary = "run voltage init on study")
    @ApiResponses(value = {@ApiResponse(responseCode = "200", description = "The voltage init has started"),
        @ApiResponse(responseCode = "403", description = "The study node is not a model node")})
    public ResponseEntity<Void> runVoltageInit(
            @PathVariable("studyUuid") UUID studyUuid,
            @Parameter(description = "rootNetworkUuid") @PathVariable("rootNetworkUuid") UUID rootNetworkUuid,
            @PathVariable("nodeUuid") UUID nodeUuid,
            @Parameter(description = "debug") @RequestParam(name = "debug", required = false, defaultValue = "false") boolean debug,
            @RequestHeader(HEADER_USER_ID) String userId) {
        studyService.assertIsNodeNotReadOnly(nodeUuid);
        studyService.runVoltageInit(studyUuid, nodeUuid, rootNetworkUuid, userId, debug);
        return ResponseEntity.ok().build();
    }

    @PutMapping(value = "/studies/{studyUuid}/root-networks/{rootNetworkUuid}/nodes/{nodeUuid}/voltage-init/stop")
    @Operation(summary = "stop security analysis on study")
    @ApiResponses(value = {@ApiResponse(responseCode = "200", description = "The voltage init has been stopped")})
    public ResponseEntity<Void> stopVoltageInit(@Parameter(description = "Study uuid") @PathVariable("studyUuid") UUID studyUuid,
                                                @Parameter(description = "rootNetworkUuid") @PathVariable("rootNetworkUuid") UUID rootNetworkUuid,
                                                @Parameter(description = "nodeUuid") @PathVariable("nodeUuid") UUID nodeUuid,
                                                @RequestHeader(HEADER_USER_ID) String userId) {
        rootNetworkNodeInfoService.stopVoltageInit(studyUuid, nodeUuid, rootNetworkUuid, userId);
        return ResponseEntity.ok().build();
    }

    @GetMapping(value = "/studies/{studyUuid}/root-networks/{rootNetworkUuid}/nodes/{nodeUuid}/voltage-init/result")
    @Operation(summary = "Get a voltage init result on study")
    @ApiResponses(value = {@ApiResponse(responseCode = "200", description = "The voltage init result"),
        @ApiResponse(responseCode = "204", description = "No voltage init has been done yet"),
        @ApiResponse(responseCode = "404", description = "The voltage init has not been found")})
    public ResponseEntity<String> getVoltageInitResult(@Parameter(description = "study UUID") @PathVariable("studyUuid") UUID studyUuid,
                                                        @Parameter(description = "rootNetworkUuid") @PathVariable("rootNetworkUuid") UUID rootNetworkUuid,
                                                        @Parameter(description = "nodeUuid") @PathVariable("nodeUuid") UUID nodeUuid,
                                                        @Parameter(description = "JSON array of global filters") @RequestParam(name = "globalFilters", required = false) String globalFilters) {
        String result = studyService.getVoltageInitResult(nodeUuid, rootNetworkUuid, globalFilters);
        return result != null ? ResponseEntity.ok().body(result) :
                ResponseEntity.noContent().build();
    }

    @GetMapping(value = "/studies/{studyUuid}/root-networks/{rootNetworkUuid}/nodes/{nodeUuid}/voltage-init/status")
    @Operation(summary = "Get the voltage init status on study")
    @ApiResponses(value = {@ApiResponse(responseCode = "200", description = "The voltage init status"),
        @ApiResponse(responseCode = "204", description = "No voltage init has been done yet"),
        @ApiResponse(responseCode = "404", description = "The voltage init status has not been found")})
    public ResponseEntity<String> getVoltageInitStatus(@Parameter(description = "Study UUID") @PathVariable("studyUuid") UUID studyUuid,
                                                       @Parameter(description = "rootNetworkUuid") @PathVariable("rootNetworkUuid") UUID rootNetworkUuid,
                                                       @Parameter(description = "nodeUuid") @PathVariable("nodeUuid") UUID nodeUuid) {
        String result = rootNetworkNodeInfoService.getVoltageInitStatus(nodeUuid, rootNetworkUuid);
        return result != null ? ResponseEntity.ok().body(result) :
                ResponseEntity.noContent().build();
    }

    @PostMapping(value = "/studies/{studyUuid}/voltage-init/parameters")
    @Operation(summary = "Set voltage init parameters on study")
    @ApiResponses(value = {@ApiResponse(responseCode = "200", description = "The voltage init parameters are set"),
        @ApiResponse(responseCode = "204", description = "Reset with user profile cannot be done")})
    public ResponseEntity<Void> setVoltageInitParameters(
            @PathVariable("studyUuid") UUID studyUuid,
            @RequestBody(required = false) StudyVoltageInitParameters voltageInitParameters,
            @RequestHeader(HEADER_USER_ID) String userId) {
        return studyService.setVoltageInitParameters(studyUuid, voltageInitParameters, userId) ? ResponseEntity.noContent().build() : ResponseEntity.ok().build();
    }

    @GetMapping(value = "/studies/{studyUuid}/voltage-init/parameters")
    @Operation(summary = "Get voltage init parameters on study")
    @ApiResponses(value = {@ApiResponse(responseCode = "200", description = "The voltage init parameters")})
    public ResponseEntity<StudyVoltageInitParameters> getVoltageInitParameters(
            @PathVariable("studyUuid") UUID studyUuid) {
        return ResponseEntity.ok().body(studyService.getVoltageInitParameters(studyUuid));
    }

    @GetMapping(value = "/export-network-formats")
    @Operation(summary = "get the available export format")
    @ApiResponses(value = {@ApiResponse(responseCode = "200", description = "The available export format")})
    public ResponseEntity<String> getExportFormats() {
        String formatsJson = networkConversionService.getExportFormats();
        return ResponseEntity.ok().contentType(MediaType.APPLICATION_JSON).body(formatsJson);
    }

    @GetMapping(value = "/studies/{studyUuid}/root-networks/{rootNetworkUuid}/nodes/{nodeUuid}/export-network/{format}")
    @Operation(summary = "export the study's network in the given format")
    @ApiResponses(value = {@ApiResponse(responseCode = "200", description = "The network in the given format")})
    public ResponseEntity<UUID> exportNetwork(
            @PathVariable("studyUuid") UUID studyUuid,
            @PathVariable("rootNetworkUuid") UUID rootNetworkUuid,
            @PathVariable("nodeUuid") UUID nodeUuid,
            @PathVariable("format") String format,
            @RequestParam(value = "formatParameters", required = false) String parametersJson,
            @RequestParam(value = "fileName") String fileName,
            @RequestHeader(HEADER_USER_ID) String userId) {
        studyService.assertRootNodeOrBuiltNode(studyUuid, nodeUuid, rootNetworkUuid);
        UUID exportUuid = studyService.exportNetwork(studyUuid, nodeUuid, rootNetworkUuid, fileName, format, userId, parametersJson);
        return ResponseEntity.accepted().body(exportUuid);
    }

    @PostMapping(value = "/studies/{studyUuid}/root-networks/{rootNetworkUuid}/nodes/{nodeUuid}/security-analysis/run")
    @Operation(summary = "run security analysis on study")
    @ApiResponses(value = {@ApiResponse(responseCode = "200", description = "The security analysis has started")})
    public ResponseEntity<Void> runSecurityAnalysis(@Parameter(description = "studyUuid") @PathVariable("studyUuid") UUID studyUuid,
                                                          @Parameter(description = "rootNetworkUuid") @PathVariable("rootNetworkUuid") UUID rootNetworkUuid,
                                                          @Parameter(description = "nodeUuid") @PathVariable("nodeUuid") UUID nodeUuid,
                                                          @Parameter(description = "Contingency list names") @RequestParam(name = "contingencyListName", required = false) List<String> contingencyListNames,
                                                          @RequestHeader(HEADER_USER_ID) String userId) {
        List<String> nonNullcontingencyListNames = contingencyListNames != null ? contingencyListNames : Collections.emptyList();
        studyService.assertIsNodeNotReadOnly(nodeUuid);
        studyService.runSecurityAnalysis(studyUuid, nonNullcontingencyListNames, nodeUuid, rootNetworkUuid, userId);
        return ResponseEntity.ok().build();
    }

    @GetMapping(value = "/studies/{studyUuid}/root-networks/{rootNetworkUuid}/nodes/{nodeUuid}/security-analysis/result")
    @Operation(summary = "Get a security analysis result on study")
    @ApiResponses(value = {@ApiResponse(responseCode = "200", description = "The security analysis result"),
        @ApiResponse(responseCode = "204", description = "No security analysis has been done yet"),
        @ApiResponse(responseCode = "404", description = "The security analysis has not been found")})
    public ResponseEntity<String> getSecurityAnalysisResult(@Parameter(description = "study UUID") @PathVariable("studyUuid") UUID studyUuid,
                                                                  @Parameter(description = "rootNetworkUuid") @PathVariable("rootNetworkUuid") UUID rootNetworkUuid,
                                                                  @Parameter(description = "nodeUuid") @PathVariable("nodeUuid") UUID nodeUuid,
                                                                  @Parameter(description = "result type") @RequestParam(name = "resultType") SecurityAnalysisResultType resultType,
                                                                  @Parameter(description = "JSON array of filters") @RequestParam(name = "filters", required = false) String filters,
                                                                  @Parameter(description = "JSON array of global filters") @RequestParam(name = "globalFilters", required = false) String globalFilters,
                                                                  Pageable pageable) {
        String result = rootNetworkNodeInfoService.getSecurityAnalysisResult(nodeUuid, rootNetworkUuid, resultType, filters, globalFilters, pageable);
        return result != null ? ResponseEntity.ok().body(result) :
               ResponseEntity.noContent().build();
    }

    @PostMapping(value = "/studies/{studyUuid}/root-networks/{rootNetworkUuid}/nodes/{nodeUuid}/security-analysis/result/csv")
    @Operation(summary = "Get a security analysis result on study - CSV export")
    @ApiResponses(value = {@ApiResponse(responseCode = "200", description = "The security analysis result csv export"),
        @ApiResponse(responseCode = "204", description = "No security analysis has been done yet"),
        @ApiResponse(responseCode = "404", description = "The security analysis has not been found")})
    public byte[] getSecurityAnalysisResult(@Parameter(description = "study UUID") @PathVariable("studyUuid") UUID studyUuid,
                                                                           @Parameter(description = "rootNetworkUuid") @PathVariable("rootNetworkUuid") UUID rootNetworkUuid,
                                                                           @Parameter(description = "nodeUuid") @PathVariable("nodeUuid") UUID nodeUuid,
                                                                           @Parameter(description = "result type") @RequestParam(name = "resultType") SecurityAnalysisResultType resultType,
                                                                           @Parameter(description = "Csv translation (JSON)") @RequestBody String csvTranslations) {
        return rootNetworkNodeInfoService.getSecurityAnalysisResultCsv(nodeUuid, rootNetworkUuid, resultType, csvTranslations);
    }

    @GetMapping(value = "/studies/{studyUuid}/root-networks/{rootNetworkUuid}/nodes/{nodeUuid}/contingency-count")
    @Operation(summary = "Get contingency count for a list of contingency list on a study")
    @ApiResponses(value = {@ApiResponse(responseCode = "200", description = "The contingency count")})
    public ResponseEntity<Integer> getContingencyCount(@Parameter(description = "Study UUID") @PathVariable("studyUuid") UUID studyUuid,
                                                             @Parameter(description = "rootNetworkUuid") @PathVariable("rootNetworkUuid") UUID rootNetworkUuid,
                                                             @Parameter(description = "Node UUID") @PathVariable("nodeUuid") UUID nodeUuid,
                                                             @Parameter(description = "Contingency list names") @RequestParam(name = "contingencyListName", required = false) List<String> contingencyListNames) {
        return ResponseEntity.ok().body(CollectionUtils.isEmpty(contingencyListNames) ? 0 : studyService.getContingencyCount(studyUuid, contingencyListNames, nodeUuid, rootNetworkUuid));
    }

    @GetMapping(value = "/studies/{studyUuid}/root-networks/{rootNetworkUuid}/nodes/{nodeUuid}/limit-violations")
    @Operation(summary = "Get limit violations.")
    @ApiResponses(value = {@ApiResponse(responseCode = "200", description = "The limit violations")})
    public ResponseEntity<List<LimitViolationInfos>> getLimitViolations(@Parameter(description = "Study UUID") @PathVariable("studyUuid") UUID studyUuid,
                                                       @Parameter(description = "rootNetworkUuid") @PathVariable("rootNetworkUuid") UUID rootNetworkUuid,
                                                       @Parameter(description = "Node UUID") @PathVariable("nodeUuid") UUID nodeUuid,
                                                       @Parameter(description = "JSON array of filters") @RequestParam(name = "filters", required = false) String filters,
                                                       @Parameter(description = "JSON array of global filters") @RequestParam(name = "globalFilters", required = false) String globalFilters,
                                                       Sort sort) {
        return ResponseEntity.ok().contentType(MediaType.APPLICATION_JSON).body(studyService.getLimitViolations(nodeUuid, rootNetworkUuid, filters, globalFilters, sort));
    }

    @GetMapping(value = "/studies/{studyUuid}/root-networks/{rootNetworkUuid}/nodes/{nodeUuid}/computation/result/enum-values")
    @Operation(summary = "Get Enum values")
    @ApiResponses(value = {@ApiResponse(responseCode = "200", description = "The Enum values")})
    public ResponseEntity<List<String>> getResultEnumValues(@Parameter(description = "Study UUID") @PathVariable("studyUuid") UUID studyUuid,
                                                                    @Parameter(description = "rootNetworkUuid") @PathVariable("rootNetworkUuid") UUID rootNetworkUuid,
                                                                    @Parameter(description = "Node UUID") @PathVariable("nodeUuid") UUID nodeUuid,
                                                                    @Parameter(description = "Computing Type") @RequestParam(name = "computingType") ComputationType computingType,
                                                                    @Parameter(description = "Enum name") @RequestParam(name = "enumName") String enumName) {
        return ResponseEntity.ok().contentType(MediaType.APPLICATION_JSON).body(studyService.getResultEnumValues(nodeUuid, rootNetworkUuid, computingType, enumName));
    }

    @PostMapping(value = "/studies/{studyUuid}/loadflow/parameters")
    @Operation(summary = "set loadflow parameters on study, reset to default ones if empty body")
    @ApiResponses(value = {@ApiResponse(responseCode = "200", description = "The loadflow parameters are set"),
                           @ApiResponse(responseCode = "204", description = "Reset with user profile cannot be done")})
    public ResponseEntity<Void> setLoadflowParameters(
            @PathVariable("studyUuid") UUID studyUuid,
            @RequestBody(required = false) String lfParameter,
            @RequestHeader(HEADER_USER_ID) String userId) {
        studyService.assertNoBlockedNodeInStudy(studyUuid, networkModificationTreeService.getStudyRootNodeUuid(studyUuid));
        return studyService.setLoadFlowParameters(studyUuid, lfParameter, userId) ? ResponseEntity.noContent().build() : ResponseEntity.ok().build();
    }

    @GetMapping(value = "/studies/{studyUuid}/loadflow/parameters")
    @Operation(summary = "Get loadflow parameters on study")
    @ApiResponses(value = {@ApiResponse(responseCode = "200", description = "The loadflow parameters")})
    public ResponseEntity<LoadFlowParametersInfos> getLoadflowParameters(
            @PathVariable("studyUuid") UUID studyUuid) {
        return ResponseEntity.ok().body(studyService.getLoadFlowParametersInfos(studyUuid));
    }

    @GetMapping(value = "/studies/{studyUuid}/loadflow/parameters/id")
    @Operation(summary = "Get loadflow parameters ID for study")
    @ApiResponses(value = {
        @ApiResponse(responseCode = "200", description = "The loadflow parameters ID"),
        @ApiResponse(responseCode = "404", description = "The study is not found")
    })
    public ResponseEntity<UUID> getLoadflowParametersId(@PathVariable("studyUuid") UUID studyUuid) {
        UUID parametersId = studyService.getLoadFlowParametersId(studyUuid);
        return ResponseEntity.ok().body(parametersId);
    }

    @PostMapping(value = "/studies/{studyUuid}/loadflow/provider")
    @Operation(summary = "set load flow provider for the specified study, no body means reset to default provider")
    @ApiResponses(value = {@ApiResponse(responseCode = "200", description = "The load flow provider is set")})
    public ResponseEntity<Void> setLoadflowProvider(@PathVariable("studyUuid") UUID studyUuid,
                                                    @RequestBody(required = false) String provider,
                                                    @RequestHeader(HEADER_USER_ID) String userId) {
        studyService.assertNoBlockedNodeInStudy(studyUuid, networkModificationTreeService.getStudyRootNodeUuid(studyUuid));
        studyService.updateLoadFlowProvider(studyUuid, provider, userId);
        return ResponseEntity.ok().build();
    }

    @PostMapping(value = "/studies/{studyUuid}/security-analysis/provider")
    @Operation(summary = "set security analysis provider for the specified study, no body means reset to default provider")
    @ApiResponses(value = {@ApiResponse(responseCode = "200", description = "The security analysis provider is set")})
    public ResponseEntity<Void> setSecurityAnalysisProvider(@PathVariable("studyUuid") UUID studyUuid,
                                                            @RequestBody(required = false) String provider,
                                                            @RequestHeader("userId") String userId) {
        studyService.updateSecurityAnalysisProvider(studyUuid, provider, userId);
        return ResponseEntity.ok().build();
    }

    @PostMapping(value = "/studies/{studyUuid}/dynamic-simulation/provider")
    @Operation(summary = "Set dynamic simulation provider for the specified study, no body means reset to default provider")
    @ApiResponses(value = {@ApiResponse(responseCode = "200", description = "The dynamic simulation provider is set")})
    public ResponseEntity<Void> setDynamicSimulationProvider(@PathVariable("studyUuid") UUID studyUuid,
                                                               @RequestBody(required = false) String provider,
                                                               @RequestHeader(HEADER_USER_ID) String userId) {
        studyService.updateDynamicSimulationProvider(studyUuid, provider, userId);
        return ResponseEntity.ok().build();
    }

    @GetMapping(value = "/studies/{studyUuid}/dynamic-simulation/provider")
    @Operation(summary = "Get dynamic simulation provider for a specified study")
    @ApiResponses(value = {@ApiResponse(responseCode = "200", description = "The dynamic simulation provider is returned")})
    public ResponseEntity<String> getDynamicSimulationProvider(@PathVariable("studyUuid") UUID studyUuid) {
        return ResponseEntity.ok().body(studyService.getDynamicSimulationProvider(studyUuid));
    }

    @PostMapping(value = "/studies/{studyUuid}/dynamic-security-analysis/provider")
    @Operation(summary = "Set dynamic security analysis provider for the specified study, no body means reset to default provider")
    @ApiResponses(value = {@ApiResponse(responseCode = "200", description = "The dynamic security analysis provider is set")})
    public ResponseEntity<Void> setDynamicSecurityAnalysisProvider(@PathVariable("studyUuid") UUID studyUuid,
                                                               @RequestBody(required = false) String provider,
                                                               @RequestHeader(HEADER_USER_ID) String userId) {
        studyService.updateDynamicSecurityAnalysisProvider(studyUuid, provider, userId);
        return ResponseEntity.ok().build();
    }

    @GetMapping(value = "/studies/{studyUuid}/dynamic-security-analysis/provider")
    @Operation(summary = "Get dynamic security analysis provider for a specified study")
    @ApiResponses(value = {@ApiResponse(responseCode = "200", description = "The dynamic security analysis provider is returned")})
    public ResponseEntity<String> getDynamicSecurityAnalysisProvider(@PathVariable("studyUuid") UUID studyUuid) {
        return ResponseEntity.ok().body(studyService.getDynamicSecurityAnalysisProvider(studyUuid));
    }

    @PostMapping(value = "/studies/{studyUuid}/short-circuit-analysis/parameters", consumes = MediaType.APPLICATION_JSON_VALUE)
    @Operation(summary = "set short-circuit analysis parameters on study, reset to default ones if empty body")
    @ApiResponses(value = {@ApiResponse(responseCode = "200", description = "The short-circuit analysis parameters are set"),
        @ApiResponse(responseCode = "204", description = "Reset with user profile cannot be done")})
    public ResponseEntity<Void> setShortCircuitParameters(
            @PathVariable("studyUuid") UUID studyUuid,
            @RequestBody(required = false) String shortCircuitParametersInfos,
            @RequestHeader(HEADER_USER_ID) String userId) {
        return studyService.setShortCircuitParameters(studyUuid, shortCircuitParametersInfos, userId) ? ResponseEntity.noContent().build() : ResponseEntity.ok().build();
    }

    @GetMapping(value = "/studies/{studyUuid}/short-circuit-analysis/parameters", produces = MediaType.APPLICATION_JSON_VALUE)
    @Operation(summary = "Get short-circuit analysis parameters on study")
    @ApiResponse(responseCode = "200", description = "The short-circuit analysis parameters return by shortcircuit-server")
    public ResponseEntity<String> getShortCircuitParameters(@PathVariable("studyUuid") UUID studyUuid) {
        return ResponseEntity.ok().body(studyService.getShortCircuitParametersInfo(studyUuid));
    }

    @PostMapping(value = "/studies/{studyUuid}/root-networks/{rootNetworkUuid}/nodes/{nodeUuid}/network/substations/{substationId}/svg")
    @Operation(summary = "get the substation diagram for the given network and substation")
    @ApiResponses(value = {@ApiResponse(responseCode = "200", description = "The svg"),
        @ApiResponse(responseCode = "404", description = "The substation has not been found")})
    public ResponseEntity<byte[]> generateSubstationDiagram(
            @PathVariable("studyUuid") UUID studyUuid,
            @PathVariable("rootNetworkUuid") UUID rootNetworkUuid,
            @PathVariable("nodeUuid") UUID nodeUuid,
            @PathVariable("substationId") String substationId,
<<<<<<< HEAD
            @RequestBody Map<String, Object> sldRequestInfos) {
=======
            @RequestBody SldRequestInfos sldRequestInfos) {
>>>>>>> 54d5509a
        byte[] result = studyService.generateSubstationSvg(substationId, nodeUuid, rootNetworkUuid, sldRequestInfos);
        return result != null ? ResponseEntity.ok().contentType(MediaType.APPLICATION_XML).body(result) :
                ResponseEntity.noContent().build();
    }

    @PostMapping(value = "/studies/{studyUuid}/root-networks/{rootNetworkUuid}/nodes/{nodeUuid}/network/substations/{substationId}/svg-and-metadata")
    @Operation(summary = "get the substation diagram for the given network and substation")
    @ApiResponses(value = {@ApiResponse(responseCode = "200", description = "The svg and metadata"),
        @ApiResponse(responseCode = "404", description = "The substation has not been found")})
    public ResponseEntity<String> generateSubstationDiagramAndMetadata(
            @PathVariable("studyUuid") UUID studyUuid,
            @PathVariable("rootNetworkUuid") UUID rootNetworkUuid,
            @PathVariable("nodeUuid") UUID nodeUuid,
            @PathVariable("substationId") String substationId,
<<<<<<< HEAD
            @RequestBody Map<String, Object> sldRequestInfos) {
=======
            @RequestBody SldRequestInfos sldRequestInfos) {
>>>>>>> 54d5509a
        String result = studyService.generateSubstationSvgAndMetadata(substationId, nodeUuid, rootNetworkUuid, sldRequestInfos);
        return result != null ? ResponseEntity.ok().contentType(MediaType.APPLICATION_JSON).body(result) :
            ResponseEntity.noContent().build();
    }

    @PostMapping(value = "/studies/{studyUuid}/root-networks/{rootNetworkUuid}/nodes/{nodeUuid}/network-area-diagram", produces = MediaType.APPLICATION_JSON_VALUE)
    @Operation(summary = "get the network area diagram for the given network and voltage levels")
    @ApiResponse(responseCode = "200", description = "The svg")
    public ResponseEntity<String> generateNetworkAreaDiagram(
            @PathVariable("studyUuid") UUID studyUuid,
            @PathVariable("rootNetworkUuid") UUID rootNetworkUuid,
            @PathVariable("nodeUuid") UUID nodeUuid,
            @RequestBody NadRequestInfos nadRequestInfos) {
        String result = studyService.generateNetworkAreaDiagram(nodeUuid, rootNetworkUuid, nadRequestInfos);
        return result != null ? ResponseEntity.ok().contentType(MediaType.APPLICATION_JSON).body(result) :
            ResponseEntity.noContent().build();
    }

    @GetMapping(value = "/studies/{studyUuid}/root-networks/{rootNetworkUuid}/nodes/{nodeUuid}/security-analysis/status")
    @Operation(summary = "Get the security analysis status on study")
    @ApiResponses(value = {@ApiResponse(responseCode = "200", description = "The security analysis status"),
        @ApiResponse(responseCode = "204", description = "No security analysis has been done yet"),
        @ApiResponse(responseCode = "404", description = "The security analysis status has not been found")})
    public ResponseEntity<String> getSecurityAnalysisStatus(@Parameter(description = "Study UUID") @PathVariable("studyUuid") UUID studyUuid,
                                                                  @Parameter(description = "rootNetworkUuid") @PathVariable("rootNetworkUuid") UUID rootNetworkUuid,
                                                                  @Parameter(description = "nodeUuid") @PathVariable("nodeUuid") UUID nodeUuid) {
        SecurityAnalysisStatus status = rootNetworkNodeInfoService.getSecurityAnalysisStatus(nodeUuid, rootNetworkUuid);
        return status != null ? ResponseEntity.ok().body(status.name()) :
                ResponseEntity.noContent().build();
    }

    @PutMapping(value = "/studies/{studyUuid}/root-networks/{rootNetworkUuid}/nodes/{nodeUuid}/security-analysis/stop")
    @Operation(summary = "stop security analysis on study")
    @ApiResponses(value = {@ApiResponse(responseCode = "200", description = "The security analysis has been stopped")})
    public ResponseEntity<Void> stopSecurityAnalysis(@Parameter(description = "Study uuid") @PathVariable("studyUuid") UUID studyUuid,
                                                     @Parameter(description = "rootNetworkUuid") @PathVariable("rootNetworkUuid") UUID rootNetworkUuid,
                                                     @Parameter(description = "nodeUuid") @PathVariable("nodeUuid") UUID nodeUuid,
                                                     @RequestHeader(HEADER_USER_ID) String userId) {
        rootNetworkNodeInfoService.stopSecurityAnalysis(studyUuid, nodeUuid, rootNetworkUuid, userId);
        return ResponseEntity.ok().build();
    }

    @GetMapping(value = "/studies/{studyUuid}/root-networks/{rootNetworkUuid}/nodes/{nodeUuid}/parent-nodes-report", produces = MediaType.APPLICATION_JSON_VALUE)
    @Operation(summary = "Get node report with its parent nodes")
    @ApiResponses(value = {@ApiResponse(responseCode = "200", description = "The node report"), @ApiResponse(responseCode = "404", description = "The study/node is not found")})
    public ResponseEntity<List<Report>> getParentNodesReport(@Parameter(description = "Study uuid") @PathVariable("studyUuid") UUID studyUuid,
                                                                    @Parameter(description = "Root network uuid") @PathVariable("rootNetworkUuid") UUID rootNetworkUuid,
                                                                    @Parameter(description = "Node uuid") @PathVariable("nodeUuid") UUID nodeUuid,
                                                                    @Parameter(description = "Node only report") @RequestParam(value = "nodeOnlyReport", required = false, defaultValue = "true") boolean nodeOnlyReport,
                                                                    @Parameter(description = "The report Type") @RequestParam(name = "reportType") StudyService.ReportType reportType,
                                                                    @Parameter(description = "Severity levels") @RequestParam(name = "severityLevels", required = false) Set<String> severityLevels) {
        studyService.assertIsStudyAndNodeExist(studyUuid, nodeUuid);
        return ResponseEntity.ok().contentType(MediaType.APPLICATION_JSON).body(studyService.getParentNodesReport(nodeUuid, rootNetworkUuid, nodeOnlyReport, reportType, severityLevels));
    }

    @GetMapping(value = "/studies/{studyUuid}/root-networks/{rootNetworkUuid}/nodes/{nodeUuid}/report/logs", produces = MediaType.APPLICATION_JSON_VALUE)
    @Operation(summary = "Get the report logs of the given node and all its parents")
    @ApiResponses(value = {@ApiResponse(responseCode = "200", description = "The report logs of the node and all its parent"), @ApiResponse(responseCode = "404", description = "The study/node is not found")})
    public ResponseEntity<ReportPage> getReportLogs(@Parameter(description = "Study uuid") @PathVariable("studyUuid") UUID studyUuid,
                                                                    @Parameter(description = "root network id") @PathVariable("rootNetworkUuid") UUID rootNetworkUuid,
                                                                    @Parameter(description = "node id") @PathVariable("nodeUuid") UUID nodeUuid,
                                                                    @Parameter(description = "report id") @RequestParam(name = "reportId", required = false) UUID reportId,
                                                                    @Parameter(description = "The message filter") @RequestParam(name = "message", required = false) String messageFilter,
                                                                    @Parameter(description = "Severity levels filter") @RequestParam(name = "severityLevels", required = false) Set<String> severityLevels,
                                                                    @Parameter(description = "If we wanted the paged version of the results or not") @RequestParam(name = "paged", required = false, defaultValue = "false") boolean paged,
                                                                    Pageable pageable) {
        studyService.assertIsStudyAndNodeExist(studyUuid, nodeUuid);
        rootNetworkService.assertIsRootNetworkInStudy(studyUuid, rootNetworkUuid);
        return ResponseEntity.ok().contentType(MediaType.APPLICATION_JSON).body(studyService.getReportLogs(nodeUuid, rootNetworkUuid, reportId, messageFilter, severityLevels, paged, pageable));
    }

    @GetMapping(value = "/studies/{studyUuid}/root-networks/{rootNetworkUuid}/nodes/{nodeUuid}/report/logs/search", produces = MediaType.APPLICATION_JSON_VALUE)
    @Operation(summary = "Get search term matches in parent nodes filtered logs")
    @ApiResponses(value = {
        @ApiResponse(responseCode = "200", description = "The search term matches in the parent nodes filtered logs"),
        @ApiResponse(responseCode = "404", description = "The study/node is not found")
    })
    public ResponseEntity<String> getSearchTermMatchesInFilteredLogs(
            @Parameter(description = "Study uuid") @PathVariable("studyUuid") UUID studyUuid,
            @Parameter(description = "root network id") @PathVariable("rootNetworkUuid") UUID rootNetworkUuid,
            @Parameter(description = "node id") @PathVariable("nodeUuid") UUID nodeUuid,
            @Parameter(description = "report id") @RequestParam(name = "reportId", required = false) UUID reportId,
            @Parameter(description = "The message filter") @RequestParam(name = "message", required = false) String messageFilter,
            @Parameter(description = "Severity levels filter") @RequestParam(name = "severityLevels", required = false) Set<String> severityLevels,
            @Parameter(description = "The search term") @RequestParam(name = "searchTerm") String searchTerm,
            @Parameter(description = "Rows per page") @RequestParam(name = "pageSize") int pageSize
    ) {
        studyService.assertIsStudyAndNodeExist(studyUuid, nodeUuid);
        rootNetworkService.assertIsRootNetworkInStudy(studyUuid, rootNetworkUuid);
        return ResponseEntity.ok().contentType(MediaType.APPLICATION_JSON).body(
                studyService.getSearchTermMatchesInFilteredLogs(nodeUuid, rootNetworkUuid, reportId, severityLevels, messageFilter, searchTerm, pageSize));
    }

    @GetMapping(value = "/studies/{studyUuid}/root-networks/{rootNetworkUuid}/nodes/{nodeUuid}/report/aggregated-severities", produces = MediaType.APPLICATION_JSON_VALUE)
    @Operation(summary = "Get the report severities of the given node and all its parents")
    @ApiResponses(value = {@ApiResponse(responseCode = "200", description = "The report severities of the node and all its parent"), @ApiResponse(responseCode = "404", description = "The study/node is not found")})
    public ResponseEntity<Set<String>> getParentNodesAggregatedReportSeverities(@Parameter(description = "Study uuid") @PathVariable("studyUuid") UUID studyUuid,
                                                                       @Parameter(description = "root network id") @PathVariable("rootNetworkUuid") UUID rootNetworkUuid,
                                                                       @Parameter(description = "node id") @PathVariable("nodeUuid") UUID nodeUuid,
                                                                       @Parameter(description = "reportId") @RequestParam(name = "reportId", required = false) UUID reportId) {
        studyService.assertIsStudyAndNodeExist(studyUuid, nodeUuid);
        rootNetworkService.assertIsRootNetworkInStudy(studyUuid, rootNetworkUuid);
        return ResponseEntity.ok().contentType(MediaType.APPLICATION_JSON).body(studyService.getAggregatedReportSeverities(nodeUuid, rootNetworkUuid, reportId));
    }

    @GetMapping(value = "/svg-component-libraries")
    @Operation(summary = "Get a list of the available svg component libraries")
    @ApiResponse(responseCode = "200", description = "The list of the available svg component libraries")
    public ResponseEntity<List<String>> getAvailableSvgComponentLibraries() {
        List<String> libraries = singleLineDiagramService.getAvailableSvgComponentLibraries();
        return ResponseEntity.ok().contentType(MediaType.APPLICATION_JSON).body(libraries);
    }

    @GetMapping(value = "/studies/{studyUuid}/nodes/{nodeUuid}/network-modifications", produces = MediaType.TEXT_PLAIN_VALUE)
    @Operation(summary = "Get network modifications from a node")
    @ApiResponses(value = {@ApiResponse(responseCode = "200", description = "The network modifications was returned"), @ApiResponse(responseCode = "404", description = "The study/node is not found")})
    public ResponseEntity<String> getNetworkModifications(@Parameter(description = "Study UUID") @PathVariable("studyUuid") UUID studyUuid,
                                                                                               @Parameter(description = "Node UUID") @PathVariable("nodeUuid") UUID nodeUuid,
                                                                                               @RequestParam(name = "onlyStashed", required = false, defaultValue = "false") Boolean onlyStashed,
                                                                                               @Parameter(description = "Only metadata") @RequestParam(name = "onlyMetadata", required = false, defaultValue = "false") Boolean onlyMetadata) {
        studyService.assertIsStudyAndNodeExist(studyUuid, nodeUuid);
        return ResponseEntity.ok().contentType(MediaType.TEXT_PLAIN).body(networkModificationTreeService.getNetworkModifications(nodeUuid, onlyStashed, onlyMetadata));
    }

    @GetMapping(value = "/studies/{studyUuid}/nodes/{nodeUuid}/excluded-network-modifications", produces = MediaType.APPLICATION_JSON_VALUE)
    @Operation(summary = "Get excluded network modifications from a node")
    @ApiResponses(value = {@ApiResponse(responseCode = "200", description = "The excluded network modifications were returned"), @ApiResponse(responseCode = "404", description = "The study/node is not found")})
    public ResponseEntity< List<ExcludedNetworkModifications>> getNetworkModificationsToExclude(@Parameter(description = "Study UUID") @PathVariable("studyUuid") UUID studyUuid,
                                                                                       @Parameter(description = "Node UUID") @PathVariable("nodeUuid") UUID nodeUuid) {

        studyService.assertIsStudyAndNodeExist(studyUuid, nodeUuid);
        return ResponseEntity.ok().contentType(MediaType.APPLICATION_JSON).body(networkModificationTreeService.getModificationsToExclude(nodeUuid));
    }

    @PostMapping(value = "/studies/{studyUuid}/nodes/{nodeUuid}/network-modifications")
    @Operation(summary = "Create a network modification for a node")
    @ApiResponses(value = {@ApiResponse(responseCode = "200", description = "The network modification was created"), @ApiResponse(responseCode = "404", description = "The study/node is not found")})
    public ResponseEntity<Void> createNetworkModification(@Parameter(description = "Study UUID") @PathVariable("studyUuid") UUID studyUuid,
                                                          @Parameter(description = "Node UUID") @PathVariable("nodeUuid") UUID nodeUuid,
                                                          @RequestBody String modificationAttributes,
                                                          @RequestHeader(HEADER_USER_ID) String userId) {
        studyService.assertCanUpdateModifications(studyUuid, nodeUuid);
        studyService.assertNoBlockedNodeInStudy(studyUuid, nodeUuid);
        handleCreateNetworkModification(studyUuid, nodeUuid, modificationAttributes, userId);
        return ResponseEntity.ok().build();
    }

    private void handleCreateNetworkModification(UUID studyUuid, UUID nodeUuid, String modificationAttributes, String userId) {
        studyService.invalidateNodeTreeWithLF(studyUuid, nodeUuid);
        try {
            studyService.createNetworkModification(studyUuid, nodeUuid, modificationAttributes, userId);
        } finally {
            studyService.unblockNodeTree(studyUuid, nodeUuid);
        }
    }

    @PutMapping(value = "/studies/{studyUuid}/nodes/{nodeUuid}/network-modifications/{uuid}")
    @Operation(summary = "Update a modification in the study network")
    @ApiResponses(value = {@ApiResponse(responseCode = "200", description = "The network modification was updated"), @ApiResponse(responseCode = "404", description = "The study/node is not found")})
    public ResponseEntity<Void> updateNetworkModification(@Parameter(description = "Study UUID") @PathVariable("studyUuid") UUID studyUuid,
                                                          @Parameter(description = "Node UUID") @PathVariable("nodeUuid") UUID nodeUuid,
                                                          @Parameter(description = "Network modification UUID") @PathVariable("uuid") UUID networkModificationUuid,
                                                          @RequestBody String modificationAttributes,
                                                          @RequestHeader(HEADER_USER_ID) String userId) {
        studyService.assertCanUpdateModifications(studyUuid, nodeUuid);
        studyService.assertNoBlockedNodeInStudy(studyUuid, nodeUuid);
        studyService.updateNetworkModification(studyUuid, modificationAttributes, nodeUuid, networkModificationUuid, userId);
        return ResponseEntity.ok().build();
    }

    @DeleteMapping(value = "/studies/{studyUuid}/nodes/{nodeUuid}/network-modifications")
    @Operation(summary = "Delete network modifications for a node")
    @ApiResponses(value = {@ApiResponse(responseCode = "200", description = "The network modifications was deleted"), @ApiResponse(responseCode = "404", description = "The study/node is not found")})
    public ResponseEntity<Void> deleteNetworkModifications(@Parameter(description = "Study UUID") @PathVariable("studyUuid") UUID studyUuid,
                                                           @Parameter(description = "Node UUID") @PathVariable("nodeUuid") UUID nodeUuid,
                                                           @Parameter(description = "Network modification UUIDs") @RequestParam(name = "uuids", required = false) List<UUID> networkModificationUuids,
                                                           @RequestHeader(HEADER_USER_ID) String userId) {
        studyService.assertCanUpdateModifications(studyUuid, nodeUuid);
        studyService.deleteNetworkModifications(studyUuid, nodeUuid, networkModificationUuids, userId);

        return ResponseEntity.ok().build();
    }

    @PutMapping(value = "/studies/{studyUuid}/nodes/{nodeUuid}/network-modifications", params = "stashed")
    @Operation(summary = "Stash network modifications for a node")
    @ApiResponses(value = {@ApiResponse(responseCode = "200", description = "The network modifications were stashed / restored "), @ApiResponse(responseCode = "404", description = "The study/node is not found")})
    public ResponseEntity<Void> stashNetworkModifications(@Parameter(description = "Study UUID") @PathVariable("studyUuid") UUID studyUuid,
                                                               @Parameter(description = "Node UUID") @PathVariable("nodeUuid") UUID nodeUuid,
                                                               @Parameter(description = "Network modification UUIDs") @RequestParam("uuids") List<UUID> networkModificationUuids,
                                                               @Parameter(description = "Stashed Modification") @RequestParam(name = "stashed", required = true) Boolean stashed,
                                                               @RequestHeader(HEADER_USER_ID) String userId) {
        studyService.assertCanUpdateModifications(studyUuid, nodeUuid);
        studyService.assertNoBlockedNodeInStudy(studyUuid, nodeUuid);
        if (stashed.booleanValue()) {
            studyService.stashNetworkModifications(studyUuid, nodeUuid, networkModificationUuids, userId);
        } else {
            studyService.restoreNetworkModifications(studyUuid, nodeUuid, networkModificationUuids, userId);
        }
        return ResponseEntity.ok().build();
    }

    @PutMapping(value = "/studies/{studyUuid}/nodes/{nodeUuid}/network-modifications", params = "activated")
    @Operation(summary = "Update 'activated' value for a network modifications for a node")
    @ApiResponses(value = {@ApiResponse(responseCode = "200", description = "Update the activation status for network modifications on a node"), @ApiResponse(responseCode = "404", description = "The study/node is not found")})
    public ResponseEntity<Void> updateNetworkModificationsActivation(@Parameter(description = "Study UUID") @PathVariable("studyUuid") UUID studyUuid,
                                                          @Parameter(description = "Node UUID") @PathVariable("nodeUuid") UUID nodeUuid,
                                                          @Parameter(description = "Network modification UUIDs") @RequestParam("uuids") List<UUID> networkModificationUuids,
                                                          @Parameter(description = "New activated value") @RequestParam(name = "activated", required = true) Boolean activated,
                                                          @RequestHeader(HEADER_USER_ID) String userId) {
        studyService.assertCanUpdateModifications(studyUuid, nodeUuid);
        studyService.assertNoBlockedNodeInStudy(studyUuid, nodeUuid);
        studyService.updateNetworkModificationsActivation(studyUuid, nodeUuid, networkModificationUuids, userId, activated);
        return ResponseEntity.ok().build();
    }

    @PutMapping(value = "/studies/{studyUuid}/root-networks/{rootNetworkUuid}/nodes/{nodeUuid}/network-modifications", params = "activated")
    @Operation(summary = "Update 'activated' value for a network modifications for a node in a specific root network")
    @ApiResponses(value = {@ApiResponse(responseCode = "200", description = "Update the activation status for network modifications on a node in a specific root network"), @ApiResponse(responseCode = "404", description = "The study/root network/node is not found")})
    public ResponseEntity<Void> updateNetworkModificationsActivation(@Parameter(description = "Study UUID") @PathVariable("studyUuid") UUID studyUuid,
                                                                     @Parameter(description = "Root network UUID") @PathVariable("rootNetworkUuid") UUID rootNetworkUuid,
                                                                     @Parameter(description = "Node UUID") @PathVariable("nodeUuid") UUID nodeUuid,
                                                                     @Parameter(description = "Network modification UUIDs") @RequestParam("uuids") Set<UUID> networkModificationUuids,
                                                                     @Parameter(description = "New activated value") @RequestParam(name = "activated") Boolean activated,
                                                                     @RequestHeader(HEADER_USER_ID) String userId) {
        studyService.assertCanUpdateModifications(studyUuid, nodeUuid);
        studyService.assertNoBuildNoComputationForRootNetworkNode(nodeUuid, rootNetworkUuid);
        studyService.assertNoBlockedNodeInTree(nodeUuid, rootNetworkUuid);
        studyService.updateNetworkModificationsActivationInRootNetwork(studyUuid, nodeUuid, rootNetworkUuid, networkModificationUuids, userId, activated);
        return ResponseEntity.ok().build();
    }

    @GetMapping(value = "/search", produces = MediaType.APPLICATION_JSON_VALUE)
    @Operation(summary = "Search studies in elasticsearch")
    @ApiResponses(value = {@ApiResponse(responseCode = "200", description = "List of studies found")})
    public ResponseEntity<List<CreatedStudyBasicInfos>> searchStudies(@Parameter(description = "Lucene query") @RequestParam(value = "q") String query) {
        return ResponseEntity.ok().contentType(MediaType.APPLICATION_JSON).body(studyService.searchStudies(query));
    }

    @GetMapping(value = "/studies/{studyUuid}/root-networks/{rootNetworkUuid}/nodes/{nodeUuid}/search", produces = MediaType.APPLICATION_JSON_VALUE)
    @Operation(summary = "Search equipments in elasticsearch")
    @ApiResponses(value = {
        @ApiResponse(responseCode = "200", description = "List of equipments found"),
        @ApiResponse(responseCode = "404", description = "The study not found"),
        @ApiResponse(responseCode = "400", description = "The fieLd selector is unknown")
    })
    public ResponseEntity<List<EquipmentInfos>> searchEquipments(
        @Parameter(description = "Study uuid") @PathVariable("studyUuid") UUID studyUuid,
        @Parameter(description = "Node uuid") @PathVariable("nodeUuid") UUID nodeUuid,
        @Parameter(description = "Root network uuid") @PathVariable("rootNetworkUuid") UUID rootNetworkUuid,
        @Parameter(description = "User input") @RequestParam(value = "userInput") String userInput,
        @Parameter(description = "What against to match") @RequestParam(value = "fieldSelector") EquipmentInfosService.FieldSelector fieldSelector,
        @Parameter(description = "Should search in upstream built node") @RequestParam(value = "inUpstreamBuiltParentNode", required = false, defaultValue = "false") boolean inUpstreamBuiltParentNode,
        @Parameter(description = "Equipment type") @RequestParam(value = "equipmentType", required = false) String equipmentType) {
        return ResponseEntity.ok().contentType(MediaType.APPLICATION_JSON)
            .body(studyService.searchEquipments(nodeUuid, rootNetworkUuid, userInput, fieldSelector, equipmentType, inUpstreamBuiltParentNode));
    }

    @GetMapping(value = "/studies/{studyUuid}/root-networks/{rootNetworkUuid}/modifications/indexation-infos", produces = MediaType.APPLICATION_JSON_VALUE)
    @Operation(summary = "Search modifications in elasticsearch by equipment")
    @ApiResponses(value = {
        @ApiResponse(responseCode = "200", description = "List of modifications found"),
        @ApiResponse(responseCode = "404", description = "The study not found"),
    })
    public ResponseEntity<List<ModificationsSearchResultByNode>> searchModifications(
            @Parameter(description = "Study uuid") @PathVariable("studyUuid") UUID studyUuid,
            @Parameter(description = "Root network uuid") @PathVariable("rootNetworkUuid") UUID rootNetworkUuid,
            @Parameter(description = "User input") @RequestParam(value = "userInput") String userInput) {
        studyService.assertIsStudyExist(studyUuid);
        rootNetworkService.assertIsRootNetworkInStudy(studyUuid, rootNetworkUuid);
        return ResponseEntity.ok().contentType(MediaType.APPLICATION_JSON)
                .body(studyService.searchModifications(rootNetworkUuid, userInput));
    }

    @PostMapping(value = "/studies/{studyUuid}/tree/nodes/{id}")
    @Operation(summary = "Create a node as before / after the given node ID")
    @ApiResponses(value = {
        @ApiResponse(responseCode = "200", description = "The node has been added"),
        @ApiResponse(responseCode = "404", description = "The study or the node not found")})
    public ResponseEntity<NetworkModificationNode> createNode(@RequestBody NetworkModificationNode node,
                                                         @Parameter(description = "study uuid") @PathVariable("studyUuid") UUID studyUuid,
                                                         @Parameter(description = "parent id of the node created") @PathVariable(name = "id") UUID referenceId,
                                                         @Parameter(description = "node is inserted before the given node ID") @RequestParam(name = "mode", required = false, defaultValue = "CHILD") InsertMode insertMode,
                                                         @RequestHeader(HEADER_USER_ID) String userId) {
        return ResponseEntity.ok().contentType(MediaType.APPLICATION_JSON).body(studyService.createNode(studyUuid, referenceId, node, insertMode, userId));
    }

    @PostMapping(value = "/studies/{studyUuid}/tree/nodes/{id}", params = {"sequenceType"})
    @Operation(summary = "Create a node sequence after the given node ID")
    @ApiResponses(value = {
        @ApiResponse(responseCode = "200", description = "The node sequence has been added"),
        @ApiResponse(responseCode = "404", description = "The study or the node not found")})
    public ResponseEntity<NetworkModificationNode> createSequence(
                                                              @Parameter(description = "study uuid") @PathVariable("studyUuid") UUID studyUuid,
                                                              @Parameter(description = "parent id of the node created") @PathVariable(name = "id") UUID referenceId,
                                                              @Parameter(description = "sequence to create") @RequestParam("sequenceType") NodeSequenceType nodeSequenceType,
                                                              @RequestHeader(HEADER_USER_ID) String userId) {
        return ResponseEntity.ok().contentType(MediaType.APPLICATION_JSON).body(studyService.createSequence(studyUuid, referenceId, nodeSequenceType, userId));
    }

    @DeleteMapping(value = "/studies/{studyUuid}/tree/nodes")
    @Operation(summary = "Delete node with given ids")
    @ApiResponses(value = {
        @ApiResponse(responseCode = "200", description = "Nodes have been successfully deleted"),
        @ApiResponse(responseCode = "404", description = "The study or the nodes not found")})
    public ResponseEntity<Void> deleteNode(@Parameter(description = "study uuid") @PathVariable("studyUuid") UUID studyUuid,
                                           @Parameter(description = "ids of children to remove") @RequestParam("ids") List<UUID> nodeIds,
                                           @Parameter(description = "deleteChildren") @RequestParam(value = "deleteChildren", defaultValue = "false") boolean deleteChildren,
                                           @RequestHeader(HEADER_USER_ID) String userId) {
        nodeIds.stream().forEach(nodeId -> studyService.assertNoBlockedNodeInStudy(studyUuid, nodeId));
        studyService.deleteNodes(studyUuid, nodeIds, deleteChildren, userId);
        return ResponseEntity.ok().build();
    }

    @PostMapping(value = "/studies/{studyUuid}/tree/nodes/{id}/stash")
    @Operation(summary = "Move to trash the node with given id")
    @ApiResponses(value = {
        @ApiResponse(responseCode = "200", description = "The node has been successfully moved to trash"),
        @ApiResponse(responseCode = "404", description = "The study or the node not found")})
    public ResponseEntity<Void> stashNode(@Parameter(description = "study uuid") @PathVariable("studyUuid") UUID studyUuid,
                                                 @Parameter(description = "id of child to delete (move to trash)") @PathVariable("id") UUID nodeId,
                                                 @Parameter(description = "to stash a node with its children") @RequestParam(value = "stashChildren", defaultValue = "false") boolean stashChildren,
                                                 @RequestHeader(HEADER_USER_ID) String userId) {
        studyService.assertNoBlockedNodeInStudy(studyUuid, nodeId);
        studyService.stashNode(studyUuid, nodeId, stashChildren, userId);
        return ResponseEntity.ok().build();
    }

    @GetMapping(value = "/studies/{studyUuid}/tree/nodes/stash")
    @Operation(summary = "Get the list of nodes in the trash for a given study")
    @ApiResponses(value = {
        @ApiResponse(responseCode = "200", description = "The list of nodes in the trash")})
    public ResponseEntity<List<Pair<AbstractNode, Integer>>> getStashedNodes(@Parameter(description = "study uuid") @PathVariable("studyUuid") UUID studyUuid) {
        return ResponseEntity.ok().body(studyService.getStashedNodes(studyUuid));
    }

    @PostMapping(value = "/studies/{studyUuid}/tree/nodes/restore")
    @Operation(summary = "restore nodes below the given anchor node")
    @ApiResponses(value = {
        @ApiResponse(responseCode = "200", description = "The list of nodes in the trash")})
    public ResponseEntity<Void> restoreNodes(@Parameter(description = "study uuid") @PathVariable("studyUuid") UUID studyUuid,
                                            @Parameter(description = "ids of nodes to restore") @RequestParam("ids") List<UUID> nodeIds,
                                            @Parameter(description = "id of node below which the node will be restored") @RequestParam("anchorNodeId") UUID anchorNodeId) {
        studyService.restoreNodes(studyUuid, nodeIds, anchorNodeId);
        return ResponseEntity.ok().build();
    }

    @GetMapping(value = "/studies/{studyUuid}/tree")
    @Operation(summary = "Get network modification tree for the given study")
    @ApiResponses(value = {
        @ApiResponse(responseCode = "200", description = "network modification tree"),
        @ApiResponse(responseCode = "404", description = "The study or the node not found")})
    public ResponseEntity<RootNode> getNetworkModificationTree(@Parameter(description = "study uuid") @PathVariable("studyUuid") UUID studyUuid,
                                                               @Parameter(description = "root network uuid") @RequestParam(value = "rootNetworkUuid", required = false) UUID rootNetworkUuid) {
        RootNode rootNode = networkModificationTreeService.getStudyTree(studyUuid, rootNetworkUuid);
        return rootNode != null ?
            ResponseEntity.ok().contentType(MediaType.APPLICATION_JSON).body(rootNode)
            : ResponseEntity.notFound().build();
    }

    @GetMapping(value = "/studies/{studyUuid}/subtree")
    @Operation(summary = "Get network modification subtree for the given study")
    @ApiResponses(value = {
        @ApiResponse(responseCode = "200", description = "network modification subtree"),
        @ApiResponse(responseCode = "404", description = "The study or the parent node not found")})
    public ResponseEntity<NetworkModificationNode> getNetworkModificationSubtree(@Parameter(description = "study uuid") @PathVariable("studyUuid") UUID studyUuid,
                                                                 @Parameter(description = "parent node uuid") @RequestParam(value = "parentNodeUuid") UUID parentNodeUuid,
                                                                 @Parameter(description = "root network uuid") @RequestParam(value = "rootNetworkUuid", required = false) UUID rootNetworkUuid) {
        NetworkModificationNode parentNode = (NetworkModificationNode) networkModificationTreeService.getStudySubtree(studyUuid, parentNodeUuid, rootNetworkUuid);
        return parentNode != null ?
                ResponseEntity.ok().contentType(MediaType.APPLICATION_JSON).body(parentNode)
                : ResponseEntity.notFound().build();
    }

    @PutMapping(value = "/studies/{studyUuid}/tree/nodes")
    @Operation(summary = "update node")
    @ApiResponses(value = {
        @ApiResponse(responseCode = "200", description = "The node has been updated"),
        @ApiResponse(responseCode = "404", description = "The study or the node not found")})
    public ResponseEntity<Void> updateNode(@RequestBody NetworkModificationNode node,
                                                 @Parameter(description = "study uuid") @PathVariable("studyUuid") UUID studyUuid,
                                                 @RequestHeader(HEADER_USER_ID) String userId) {
        networkModificationTreeService.updateNode(studyUuid, node, userId);
        return ResponseEntity.ok().build();
    }

    @PutMapping(value = "/studies/{studyUuid}/tree/nodes/{parentUuid}/children-column-positions")
    @Operation(summary = "update children column positions")
    @ApiResponses(value = {
        @ApiResponse(responseCode = "200", description = "The node column positions have been updated"),
        @ApiResponse(responseCode = "404", description = "The study or a node was not found")})
    public ResponseEntity<Void> updateNodesColumnPositions(@RequestBody List<NetworkModificationNode> children,
                                                 @Parameter(description = "study uuid") @PathVariable("studyUuid") UUID studyUuid,
                                                 @Parameter(description = "parent node uuid") @PathVariable("parentUuid") UUID parentUuid,
                                                 @RequestHeader(HEADER_USER_ID) String userId) {
        networkModificationTreeService.updateNodesColumnPositions(studyUuid, parentUuid, children, userId);
        return ResponseEntity.ok().build();
    }

    @GetMapping(value = "/studies/{studyUuid}/tree/nodes/{id}")
    @Operation(summary = "get simplified node")
    @ApiResponses(value = {
        @ApiResponse(responseCode = "200", description = "simplified nodes (without children"),
        @ApiResponse(responseCode = "404", description = "The study or the node not found")})
    public ResponseEntity<AbstractNode> getNode(@Parameter(description = "study uuid") @PathVariable("studyUuid") UUID studyUuid,
                                                @Parameter(description = "node uuid") @PathVariable("id") UUID nodeId,
                                                @Parameter(description = "root network uuid") @RequestParam(value = "rootNetworkUuid", required = false) UUID rootNetworkUuid) {
        AbstractNode node = networkModificationTreeService.getNode(nodeId, rootNetworkUuid);
        return node != null ?
                ResponseEntity.ok().contentType(MediaType.APPLICATION_JSON).body(node)
                : ResponseEntity.notFound().build();
    }

    @RequestMapping(value = "/studies/{studyUuid}/nodes", method = RequestMethod.HEAD)
    @Operation(summary = "Test if a node name exists")
    @ApiResponses(value = {
        @ApiResponse(responseCode = "200", description = "node name exists"),
        @ApiResponse(responseCode = "204", description = "node name doesn't exist"),
    })
    public ResponseEntity<Void> nodeNameExists(@Parameter(description = "Study uuid") @PathVariable("studyUuid") UUID studyUuid,
                                               @Parameter(description = "Node name") @RequestParam("nodeName") String nodeName) {

        return networkModificationTreeService.isNodeNameExists(studyUuid, nodeName) ? ResponseEntity.ok().build() : ResponseEntity.noContent().build();
    }

    @GetMapping(value = "/studies/{studyUuid}/nodes/nextUniqueName")
    @Operation(summary = "Get unique node name")
    @ApiResponses(value = {@ApiResponse(responseCode = "200", description = "unique node name generated")})

    public ResponseEntity<String> getUniqueNodeName(@Parameter(description = "Study uuid") @PathVariable("studyUuid") UUID studyUuid) {

        return ResponseEntity.ok().body(networkModificationTreeService.getUniqueNodeName(studyUuid));
    }

    @PostMapping(value = "/studies/{studyUuid}/root-networks/{rootNetworkUuid}/nodes/{nodeUuid}/build")
    @Operation(summary = "build a study node")
    @ApiResponses(value = {@ApiResponse(responseCode = "200", description = "The study node has been built"),
                           @ApiResponse(responseCode = "404", description = "The study or node doesn't exist"),
                           @ApiResponse(responseCode = "403", description = "The study node is not a model node")})
    public ResponseEntity<Void> buildNode(@Parameter(description = "Study uuid") @PathVariable("studyUuid") UUID studyUuid,
                                          @Parameter(description = "rootNetworkUuid") @PathVariable("rootNetworkUuid") UUID rootNetworkUuid,
                                          @Parameter(description = "nodeUuid") @PathVariable("nodeUuid") UUID nodeUuid,
                                          @RequestHeader(HEADER_USER_ID) String userId) {
        studyService.assertNoBlockedNodeInTree(nodeUuid, rootNetworkUuid);
        studyService.assertNoBuildNoComputationForRootNetworkNode(nodeUuid, rootNetworkUuid);
        studyService.buildNode(studyUuid, nodeUuid, rootNetworkUuid, userId);
        return ResponseEntity.ok().build();
    }

    @PostMapping(value = "/studies/{studyUuid}/root-networks/{rootNetworkUuid}/nodes/{nodeUuid}/unbuild")
    @Operation(summary = "unbuild a study node")
    @ApiResponses(value = {@ApiResponse(responseCode = "200", description = "The study node has been unbuilt"),
        @ApiResponse(responseCode = "404", description = "The study or node doesn't exist"),
        @ApiResponse(responseCode = "403", description = "The study node is not a model node")})
    public ResponseEntity<Void> unbuildNode(@Parameter(description = "Study uuid") @PathVariable("studyUuid") UUID studyUuid,
                                          @Parameter(description = "rootNetworkUuid") @PathVariable("rootNetworkUuid") UUID rootNetworkUuid,
                                          @Parameter(description = "nodeUuid") @PathVariable("nodeUuid") UUID nodeUuid) {
        studyService.assertNoBlockedNodeInTree(nodeUuid, rootNetworkUuid);
        studyService.unbuildStudyNode(studyUuid, nodeUuid, rootNetworkUuid);
        return ResponseEntity.ok().build();
    }

    @PutMapping(value = "/studies/{studyUuid}/root-networks/{rootNetworkUuid}/nodes/{nodeUuid}/build/stop")
    @Operation(summary = "stop a node build")
    @ApiResponses(value = {@ApiResponse(responseCode = "200", description = "The build has been stopped"),
                           @ApiResponse(responseCode = "404", description = "The study or node doesn't exist")})
    public ResponseEntity<Void> stopBuild(@Parameter(description = "Study uuid") @PathVariable("studyUuid") UUID studyUuid,
                                                      @Parameter(description = "rootNetworkUuid") @PathVariable("rootNetworkUuid") UUID rootNetworkUuid,
                                                      @Parameter(description = "nodeUuid") @PathVariable("nodeUuid") UUID nodeUuid) {
        studyService.stopBuild(nodeUuid, rootNetworkUuid);
        return ResponseEntity.ok().build();
    }

    @GetMapping(value = "/loadflow-default-provider")
    @Operation(summary = "get load flow default provider")
    @ApiResponses(@ApiResponse(responseCode = "200", description = "The load flow default provider has been found"))
    public ResponseEntity<String> getDefaultLoadflowProvider(
        @RequestHeader(name = HEADER_USER_ID, required = false) String userId // not required to allow to query the system default provider without a user
    ) {
        return ResponseEntity.ok().body(studyService.getDefaultLoadflowProvider(userId));
    }

    @GetMapping(value = "/security-analysis-default-provider")
    @Operation(summary = "get security analysis default provider")
    @ApiResponses(@ApiResponse(responseCode = "200", description = "The security analysis default provider has been found"))
    public ResponseEntity<String> getDefaultSecurityAnalysisProvider() {
        return ResponseEntity.ok().body(studyService.getDefaultSecurityAnalysisProvider());
    }

    @GetMapping(value = "/sensitivity-analysis-default-provider")
    @Operation(summary = "get sensitivity analysis default provider value")
    @ApiResponses(@ApiResponse(responseCode = "200", description = "The sensitivity analysis default provider has been found"))
    public ResponseEntity<String> getDefaultSensitivityAnalysisProvider() {
        return ResponseEntity.ok().body(studyService.getDefaultSensitivityAnalysisProvider());
    }

    @GetMapping(value = "/dynamic-simulation-default-provider")
    @Operation(summary = "Get dynamic simulation default provider")
    @ApiResponses(@ApiResponse(responseCode = "200", description = "The dynamic simulation default provider has been found"))
    public ResponseEntity<String> getDefaultDynamicSimulationProvider() {
        return ResponseEntity.ok().body(studyService.getDefaultDynamicSimulationProvider());
    }

    @GetMapping(value = "/dynamic-security-analysis-default-provider")
    @Operation(summary = "Get dynamic security analysis default provider")
    @ApiResponses(@ApiResponse(responseCode = "200", description = "The dynamic security analysis default provider has been found"))
    public ResponseEntity<String> getDefaultDynamicSecurityAnalysisProvider(@RequestHeader(HEADER_USER_ID) String userId) {
        return ResponseEntity.ok().body(studyService.getDefaultDynamicSecurityAnalysisProvider(userId));
    }

    @PostMapping(value = "/studies/{studyUuid}/root-networks/{rootNetworkUuid}/reindex-all")
    @Operation(summary = "reindex root network")
    @ApiResponse(responseCode = "200", description = "Root network reindexed")
    public ResponseEntity<Void> reindexRootNetwork(@Parameter(description = "study uuid") @PathVariable("studyUuid") UUID studyUuid,
                                             @Parameter(description = "root network uuid") @PathVariable("rootNetworkUuid") UUID rootNetworkUuid) {
        studyService.reindexRootNetwork(studyUuid, rootNetworkUuid);
        return ResponseEntity.ok().build();
    }

    @PostMapping(value = "/studies/{studyUuid}/notification")
    @Operation(summary = "Create study related notification")
    @ApiResponses(value = {
        @ApiResponse(responseCode = "200", description = "The notification has been sent"),
    })
    public ResponseEntity<Void> notify(@PathVariable("studyUuid") UUID studyUuid) {
        studyService.notify(studyUuid);
        return ResponseEntity.ok().build();
    }

    @PostMapping(value = "/studies/{studyUuid}/root-networks/{rootNetworkUuid}/nodes/{nodeUuid}/sensitivity-analysis/run")
    @Operation(summary = "run sensitivity analysis on study")
        @ApiResponses(value = {@ApiResponse(responseCode = "200", description = "The sensitivity analysis has started"), @ApiResponse(responseCode = "403", description = "The study node is not a model node")})
    public ResponseEntity<Void> runSensitivityAnalysis(@Parameter(description = "studyUuid") @PathVariable("studyUuid") UUID studyUuid,
                                                       @Parameter(description = "rootNetworkUuid") @PathVariable("rootNetworkUuid") UUID rootNetworkUuid,
                                                       @Parameter(description = "nodeUuid") @PathVariable("nodeUuid") UUID nodeUuid,
                                                       @RequestHeader(HEADER_USER_ID) String userId) {
        studyService.assertIsNodeNotReadOnly(nodeUuid);
        studyService.runSensitivityAnalysis(studyUuid, nodeUuid, rootNetworkUuid, userId);
        return ResponseEntity.ok().build();
    }

    @GetMapping(value = "/studies/{studyUuid}/root-networks/{rootNetworkUuid}/nodes/{nodeUuid}/sensitivity-analysis/result")
    @Operation(summary = "Get a sensitivity analysis result on study")
    @ApiResponses(value = {@ApiResponse(responseCode = "200", description = "The sensitivity analysis result"),
        @ApiResponse(responseCode = "204", description = "No sensitivity analysis has been done yet"),
        @ApiResponse(responseCode = "404", description = "The sensitivity analysis has not been found")})
    public ResponseEntity<String> getSensitivityAnalysisResult(
        @Parameter(description = "study UUID") @PathVariable("studyUuid") UUID studyUuid,
        @Parameter(description = "rootNetworkUuid") @PathVariable("rootNetworkUuid") UUID rootNetworkUuid,
        @Parameter(description = "nodeUuid") @PathVariable("nodeUuid") UUID nodeUuid,
        @Parameter(description = "results selector") @RequestParam("selector") String selector,
        @Parameter(description = "JSON array of filters") @RequestParam(name = "filters", required = false) String filters,
        @Parameter(description = "JSON array of global filters") @RequestParam(name = "globalFilters", required = false) String globalFilters
    ) {
        String result = rootNetworkNodeInfoService.getSensitivityAnalysisResult(nodeUuid, rootNetworkUuid, selector, filters, globalFilters);
        return result != null ? ResponseEntity.ok().body(result) :
            ResponseEntity.noContent().build();
    }

    @PostMapping(value = "/studies/{studyUuid}/root-networks/{rootNetworkUuid}/nodes/{nodeUuid}/sensitivity-analysis/result/csv", consumes = MediaType.APPLICATION_JSON_VALUE)
    @Operation(summary = "Get a sensitivity analysis result as csv")
    @ApiResponses(value = {@ApiResponse(responseCode = "200", description = "Csv of sensitivity analysis results"),
        @ApiResponse(responseCode = "204", description = "No sensitivity analysis has been done yet"),
        @ApiResponse(responseCode = "404", description = "The sensitivity analysis has not been found")})
    public ResponseEntity<byte[]> exportSensitivityResultsAsCsv(
        @Parameter(description = "study UUID") @PathVariable("studyUuid") UUID studyUuid,
        @Parameter(description = "rootNetworkUuid") @PathVariable("rootNetworkUuid") UUID rootNetworkUuid,
        @Parameter(description = "nodeUuid") @PathVariable("nodeUuid") UUID nodeUuid,
        @Parameter(description = "results selector") @RequestParam("selector") String selector,
        @Parameter(description = "JSON array of filters") @RequestParam(name = "filters", required = false) String filters,
        @Parameter(description = "JSON array of global filters") @RequestParam(name = "globalFilters", required = false) String globalFilters,
        @RequestBody SensitivityAnalysisCsvFileInfos sensitivityAnalysisCsvFileInfos) {
        byte[] result = rootNetworkNodeInfoService.exportSensitivityResultsAsCsv(nodeUuid, rootNetworkUuid, sensitivityAnalysisCsvFileInfos, selector, filters, globalFilters);
        HttpHeaders responseHeaders = new HttpHeaders();
        responseHeaders.setContentType(MediaType.APPLICATION_OCTET_STREAM);
        responseHeaders.setContentDispositionFormData("attachment", "sensitivity_results.csv");

        return ResponseEntity
                .ok()
                .headers(responseHeaders)
                .body(result);
    }

    @GetMapping(value = "/studies/{studyUuid}/root-networks/{rootNetworkUuid}/nodes/{nodeUuid}/sensitivity-analysis/result/filter-options")
    @Operation(summary = "Get sensitivity analysis filter options on study")
    @ApiResponses(value = {@ApiResponse(responseCode = "200", description = "The sensitivity analysis filter options"),
        @ApiResponse(responseCode = "204", description = "No sensitivity analysis has been done yet"),
        @ApiResponse(responseCode = "404", description = "The sensitivity analysis has not been found")})
    public ResponseEntity<String> getSensitivityAnalysisFilterOptions(
        @Parameter(description = "study UUID") @PathVariable("studyUuid") UUID studyUuid,
        @Parameter(description = "rootNetworkUuid") @PathVariable("rootNetworkUuid") UUID rootNetworkUuid,
        @Parameter(description = "nodeUuid") @PathVariable("nodeUuid") UUID nodeUuid,
        @Parameter(description = "results selector") @RequestParam("selector") String selector) {
        String result = rootNetworkNodeInfoService.getSensitivityResultsFilterOptions(nodeUuid, rootNetworkUuid, selector);
        return result != null ? ResponseEntity.ok().body(result) :
            ResponseEntity.noContent().build();
    }

    @GetMapping(value = "/studies/{studyUuid}/root-networks/{rootNetworkUuid}/nodes/{nodeUuid}/sensitivity-analysis/status")
    @Operation(summary = "Get the sensitivity analysis status on study")
    @ApiResponses(value = {@ApiResponse(responseCode = "200", description = "The sensitivity analysis status"),
        @ApiResponse(responseCode = "204", description = "No sensitivity analysis has been done yet"),
        @ApiResponse(responseCode = "404", description = "The sensitivity analysis status has not been found")})
    public ResponseEntity<String> getSensitivityAnalysisStatus(@Parameter(description = "Study UUID") @PathVariable("studyUuid") UUID studyUuid,
                                                               @Parameter(description = "rootNetworkUuid") @PathVariable("rootNetworkUuid") UUID rootNetworkUuid,
                                                               @Parameter(description = "nodeUuid") @PathVariable("nodeUuid") UUID nodeUuid) {
        String result = rootNetworkNodeInfoService.getSensitivityAnalysisStatus(nodeUuid, rootNetworkUuid);
        return result != null ? ResponseEntity.ok().body(result) :
            ResponseEntity.noContent().build();
    }

    @PutMapping(value = "/studies/{studyUuid}/root-networks/{rootNetworkUuid}/nodes/{nodeUuid}/sensitivity-analysis/stop")
    @Operation(summary = "stop sensitivity analysis on study")
    @ApiResponses(value = {@ApiResponse(responseCode = "200", description = "The sensitivity analysis has been stopped")})
    public ResponseEntity<Void> stopSensitivityAnalysis(@Parameter(description = "Study uuid") @PathVariable("studyUuid") UUID studyUuid,
                                                        @Parameter(description = "rootNetworkUuid") @PathVariable("rootNetworkUuid") UUID rootNetworkUuid,
                                                        @Parameter(description = "nodeUuid") @PathVariable("nodeUuid") UUID nodeUuid,
                                                        @RequestHeader(HEADER_USER_ID) String userId) {
        rootNetworkNodeInfoService.stopSensitivityAnalysis(studyUuid, nodeUuid, rootNetworkUuid, userId);
        return ResponseEntity.ok().build();
    }

    // --- Dynamic Simulation Endpoints BEGIN --- //

    @GetMapping(value = "/studies/{studyUuid}/dynamic-simulation/mappings")
    @Operation(summary = "Get all mapping of dynamic simulation on study")
    @ApiResponses(value = {@ApiResponse(responseCode = "200", description = "All mappings of dynamic simulation"),
        @ApiResponse(responseCode = "204", description = "No dynamic simulation mappings"),
        @ApiResponse(responseCode = "404", description = "The dynamic simulation mappings has not been found")})
    public ResponseEntity<List<MappingInfos>> getDynamicSimulationMappings(@Parameter(description = "study UUID") @PathVariable("studyUuid") UUID studyUuid) {
        List<MappingInfos> mappings = studyService.getDynamicSimulationMappings(studyUuid);
        return mappings != null ? ResponseEntity.ok().contentType(MediaType.APPLICATION_JSON).body(mappings) :
                ResponseEntity.noContent().build();
    }

    @GetMapping(value = "/studies/{studyUuid}/dynamic-simulation/models")
    @Operation(summary = "Get models of dynamic simulation on study")
    @ApiResponses(value = {@ApiResponse(responseCode = "200", description = "All models of dynamic simulation"),
        @ApiResponse(responseCode = "204", description = "No dynamic simulation models"),
        @ApiResponse(responseCode = "404", description = "The dynamic simulation models has not been found")})
    public ResponseEntity<List<ModelInfos>> getDynamicSimulationModels(@Parameter(description = "study UUID") @PathVariable("studyUuid") UUID studyUuid) {
        List<ModelInfos> models = studyService.getDynamicSimulationModels(studyUuid);
        return models != null ? ResponseEntity.ok().contentType(MediaType.APPLICATION_JSON).body(models) :
                ResponseEntity.noContent().build();
    }

    @PostMapping(value = "/studies/{studyUuid}/dynamic-simulation/parameters")
    @Operation(summary = "Set dynamic simulation parameters on study, reset to default ones if empty body")
    @ApiResponses(value = {@ApiResponse(responseCode = "200", description = "The dynamic simulation parameters are set")})
    public ResponseEntity<Void> setDynamicSimulationParameters(
            @PathVariable("studyUuid") UUID studyUuid,
            @RequestBody(required = false) DynamicSimulationParametersInfos dsParameter,
            @RequestHeader(HEADER_USER_ID) String userId) {
        studyService.setDynamicSimulationParameters(studyUuid, dsParameter, userId);
        return ResponseEntity.ok().build();
    }

    @GetMapping(value = "/studies/{studyUuid}/dynamic-simulation/parameters")
    @Operation(summary = "Get dynamic simulation parameters on study")
    @ApiResponses(value = {@ApiResponse(responseCode = "200", description = "The dynamic simulation parameters")})
    public ResponseEntity<DynamicSimulationParametersInfos> getDynamicSimulationParameters(
            @PathVariable("studyUuid") UUID studyUuid) {
        return ResponseEntity.ok().body(studyService.getDynamicSimulationParameters(studyUuid));
    }

    @GetMapping(value = "/studies/{studyUuid}/nodes/{nodeUuid}/dynamic-simulation/events")
    @Operation(summary = "Get dynamic simulation events from a node")
    @ApiResponses(value = {
        @ApiResponse(responseCode = "200", description = "The dynamic simulation events was returned"),
        @ApiResponse(responseCode = "404", description = "The study/node is not found")})
    public ResponseEntity<List<EventInfos>> getDynamicSimulationEvents(@Parameter(description = "Study UUID") @PathVariable("studyUuid") UUID studyUuid,
                                                                       @Parameter(description = "Node UUID") @PathVariable("nodeUuid") UUID nodeUuid) {
        List<EventInfos> dynamicSimulationEvents = studyService.getDynamicSimulationEvents(nodeUuid);
        return ResponseEntity.ok().body(dynamicSimulationEvents);
    }

    @GetMapping(value = "/studies/{studyUuid}/nodes/{nodeUuid}/dynamic-simulation/events", params = {"equipmentId"})
    @Operation(summary = "Get dynamic simulation event from a node with a given equipment id")
    @ApiResponses(value = {
        @ApiResponse(responseCode = "200", description = "The dynamic simulation event was returned"),
        @ApiResponse(responseCode = "404", description = "The study/node is not found")})
    public ResponseEntity<EventInfos> getDynamicSimulationEvent(@Parameter(description = "Study UUID") @PathVariable("studyUuid") UUID studyUuid,
                                                               @Parameter(description = "Node UUID") @PathVariable("nodeUuid") UUID nodeUuid,
                                                               @Parameter(description = "Equipment id") @RequestParam(value = "equipmentId") String equipmentId) {
        EventInfos dynamicSimulationEvent = studyService.getDynamicSimulationEvent(nodeUuid, equipmentId);
        return dynamicSimulationEvent != null ? ResponseEntity.ok().contentType(MediaType.APPLICATION_JSON).body(dynamicSimulationEvent) :
                ResponseEntity.noContent().build();
    }

    @PostMapping(value = "/studies/{studyUuid}/nodes/{nodeUuid}/dynamic-simulation/events")
    @Operation(summary = "Create a dynamic simulation event for a node")
    @ApiResponses(value = {
        @ApiResponse(responseCode = "200", description = "The network event was created"),
        @ApiResponse(responseCode = "404", description = "The study/node is not found")})
    public ResponseEntity<Void> createDynamicSimulationEvent(@Parameter(description = "Study UUID") @PathVariable("studyUuid") UUID studyUuid,
                                                             @Parameter(description = "Node UUID") @PathVariable("nodeUuid") UUID nodeUuid,
                                                             @RequestBody EventInfos event,
                                                             @RequestHeader(HEADER_USER_ID) String userId) {
        studyService.assertCanUpdateModifications(studyUuid, nodeUuid);
        studyService.createDynamicSimulationEvent(studyUuid, nodeUuid, userId, event);
        return ResponseEntity.ok().build();
    }

    @PutMapping(value = "/studies/{studyUuid}/nodes/{nodeUuid}/dynamic-simulation/events")
    @Operation(summary = "Update a dynamic simulation event for a node")
    @ApiResponses(value = {
        @ApiResponse(responseCode = "200", description = "The dynamic simulation event was updated"),
        @ApiResponse(responseCode = "404", description = "The study/node is not found")})
    public ResponseEntity<Void> updateDynamicSimulationEvent(@Parameter(description = "Study UUID") @PathVariable("studyUuid") UUID studyUuid,
                                                             @Parameter(description = "Node UUID") @PathVariable("nodeUuid") UUID nodeUuid,
                                                             @RequestBody EventInfos event,
                                                             @RequestHeader(HEADER_USER_ID) String userId) {
        studyService.assertCanUpdateModifications(studyUuid, nodeUuid);
        studyService.updateDynamicSimulationEvent(studyUuid, nodeUuid, userId, event);
        return ResponseEntity.ok().build();
    }

    @DeleteMapping(value = "/studies/{studyUuid}/nodes/{nodeUuid}/dynamic-simulation/events")
    @Operation(summary = "Delete dynamic simulation events for a node")
    @ApiResponses(value = {
        @ApiResponse(responseCode = "200", description = "The dynamic simulation events was deleted"),
        @ApiResponse(responseCode = "404", description = "The study/node is not found")})
    public ResponseEntity<Void> deleteDynamicSimulationEvents(@Parameter(description = "Study UUID") @PathVariable("studyUuid") UUID studyUuid,
                                                              @Parameter(description = "Node UUID") @PathVariable("nodeUuid") UUID nodeUuid,
                                                              @Parameter(description = "Dynamic simulation event UUIDs") @RequestParam("eventUuids") List<UUID> eventUuids,
                                                              @RequestHeader(HEADER_USER_ID) String userId) {
        studyService.assertCanUpdateModifications(studyUuid, nodeUuid);
        studyService.deleteDynamicSimulationEvents(studyUuid, nodeUuid, userId, eventUuids);
        return ResponseEntity.ok().build();
    }

    @PostMapping(value = "/studies/{studyUuid}/root-networks/{rootNetworkUuid}/nodes/{nodeUuid}/dynamic-simulation/run")
    @Operation(summary = "run dynamic simulation on study")
    @ApiResponses(value = {@ApiResponse(responseCode = "200", description = "The dynamic simulation has started")})
    public ResponseEntity<Void> runDynamicSimulation(@Parameter(description = "studyUuid") @PathVariable("studyUuid") UUID studyUuid,
                                                     @Parameter(description = "rootNetworkUuid") @PathVariable("rootNetworkUuid") UUID rootNetworkUuid,
                                                     @Parameter(description = "nodeUuid") @PathVariable("nodeUuid") UUID nodeUuid,
                                                     @Parameter(description = "debug") @RequestParam(name = "debug", required = false, defaultValue = "false") boolean debug,
                                                     @RequestBody(required = false) DynamicSimulationParametersInfos parameters,
                                                     @RequestHeader(HEADER_USER_ID) String userId) {
        studyService.assertIsNodeNotReadOnly(nodeUuid);
        studyService.assertCanRunOnConstructionNode(studyUuid, nodeUuid, List.of(DYNAWO_PROVIDER), studyService::getDynamicSimulationProvider);
        studyService.runDynamicSimulation(studyUuid, nodeUuid, rootNetworkUuid, parameters, userId, debug);
        return ResponseEntity.ok().contentType(MediaType.APPLICATION_JSON).build();
    }

    @GetMapping(value = "/studies/{studyUuid}/root-networks/{rootNetworkUuid}/nodes/{nodeUuid}/dynamic-simulation/result/timeseries/metadata")
    @Operation(summary = "Get list of time series metadata of dynamic simulation result on study")
    @ApiResponses(value = {@ApiResponse(responseCode = "200", description = "Time series metadata of dynamic simulation result"),
        @ApiResponse(responseCode = "204", description = "No dynamic simulation metadata"),
        @ApiResponse(responseCode = "404", description = "The dynamic simulation has not been found")})
    public ResponseEntity<List<TimeSeriesMetadataInfos>> getDynamicSimulationTimeSeriesMetadata(@Parameter(description = "study UUID") @PathVariable("studyUuid") UUID studyUuid,
                                                                                                @Parameter(description = "rootNetworkUuid") @PathVariable("rootNetworkUuid") UUID rootNetworkUuid,
                                                                                                @Parameter(description = "nodeUuid") @PathVariable("nodeUuid") UUID nodeUuid) {
        List<TimeSeriesMetadataInfos> result = rootNetworkNodeInfoService.getDynamicSimulationTimeSeriesMetadata(nodeUuid, rootNetworkUuid);
        return CollectionUtils.isEmpty(result) ? ResponseEntity.noContent().build() :
                ResponseEntity.ok().contentType(MediaType.APPLICATION_JSON).body(result);
    }

    @GetMapping(value = "/studies/{studyUuid}/root-networks/{rootNetworkUuid}/nodes/{nodeUuid}/dynamic-simulation/result/timeseries")
    @Operation(summary = "Get all time series of dynamic simulation result on study")
    @ApiResponses(value = {@ApiResponse(responseCode = "200", description = "All time series of dynamic simulation result"),
        @ApiResponse(responseCode = "204", description = "No dynamic simulation timeseries"),
        @ApiResponse(responseCode = "404", description = "The dynamic simulation has not been found")})
    public ResponseEntity<List<DoubleTimeSeries>> getDynamicSimulationTimeSeriesResult(@Parameter(description = "study UUID") @PathVariable("studyUuid") UUID studyUuid,
                                                                                       @Parameter(description = "rootNetworkUuid") @PathVariable("rootNetworkUuid") UUID rootNetworkUuid,
                                                                                       @Parameter(description = "nodeUuid") @PathVariable("nodeUuid") UUID nodeUuid,
                                                                                       @Parameter(description = "timeSeriesNames") @RequestParam(name = "timeSeriesNames", required = false) List<String> timeSeriesNames) {
        List<DoubleTimeSeries> result = rootNetworkNodeInfoService.getDynamicSimulationTimeSeries(nodeUuid, rootNetworkUuid, timeSeriesNames);
        return CollectionUtils.isEmpty(result) ? ResponseEntity.noContent().build() :
                ResponseEntity.ok().contentType(MediaType.APPLICATION_JSON).body(result);
    }

    @GetMapping(value = "/studies/{studyUuid}/root-networks/{rootNetworkUuid}/nodes/{nodeUuid}/dynamic-simulation/result/timeline")
    @Operation(summary = "Get timeline events of dynamic simulation result on study")
    @ApiResponses(value = {@ApiResponse(responseCode = "200", description = "Timeline events of dynamic simulation result"),
        @ApiResponse(responseCode = "204", description = "No dynamic simulation timeline events"),
        @ApiResponse(responseCode = "404", description = "The dynamic simulation has not been found")})
    public ResponseEntity<List<TimelineEventInfos>> getDynamicSimulationTimelineResult(@Parameter(description = "study UUID") @PathVariable("studyUuid") UUID studyUuid,
                                                                                       @Parameter(description = "rootNetworkUuid") @PathVariable("rootNetworkUuid") UUID rootNetworkUuid,
                                                                                       @Parameter(description = "nodeUuid") @PathVariable("nodeUuid") UUID nodeUuid) {
        List<TimelineEventInfos> result = rootNetworkNodeInfoService.getDynamicSimulationTimeline(nodeUuid, rootNetworkUuid);
        return CollectionUtils.isEmpty(result) ? ResponseEntity.noContent().build() :
                ResponseEntity.ok().contentType(MediaType.APPLICATION_JSON).body(result);
    }

    @GetMapping(value = "/studies/{studyUuid}/root-networks/{rootNetworkUuid}/nodes/{nodeUuid}/dynamic-simulation/status")
    @Operation(summary = "Get the status of dynamic simulation result on study")
    @ApiResponses(value = {@ApiResponse(responseCode = "200", description = "The status of dynamic simulation result"),
        @ApiResponse(responseCode = "204", description = "No dynamic simulation status"),
        @ApiResponse(responseCode = "404", description = "The dynamic simulation has not been found")})
    public ResponseEntity<String> getDynamicSimulationStatus(@Parameter(description = "study UUID") @PathVariable("studyUuid") UUID studyUuid,
                                                             @Parameter(description = "rootNetworkUuid") @PathVariable("rootNetworkUuid") UUID rootNetworkUuid,
                                                             @Parameter(description = "nodeUuid") @PathVariable("nodeUuid") UUID nodeUuid) {
        DynamicSimulationStatus result = rootNetworkNodeInfoService.getDynamicSimulationStatus(nodeUuid, rootNetworkUuid);
        return result != null ? ResponseEntity.ok().contentType(MediaType.APPLICATION_JSON).body(result.name()) :
                ResponseEntity.noContent().build();
    }

    // --- Dynamic Simulation Endpoints END --- //

    // --- Dynamic Security Analysis Endpoints BEGIN --- //

    @PostMapping(value = "/studies/{studyUuid}/dynamic-security-analysis/parameters")
    @Operation(summary = "Set dynamic security analysis parameters on study, reset to default one if empty body")
    @ApiResponses(value = {@ApiResponse(responseCode = "200", description = "The dynamic security analysis parameters are set")})
    public ResponseEntity<Void> setDynamicSecurityAnalysisParameters(
            @PathVariable("studyUuid") UUID studyUuid,
            @RequestBody(required = false) String dsaParameter,
            @RequestHeader(HEADER_USER_ID) String userId) {
        return studyService.setDynamicSecurityAnalysisParameters(studyUuid, dsaParameter, userId) ?
                ResponseEntity.noContent().build() :
                ResponseEntity.ok().build();
    }

    @GetMapping(value = "/studies/{studyUuid}/dynamic-security-analysis/parameters")
    @Operation(summary = "Get dynamic security analysis parameters on study")
    @ApiResponses(value = {@ApiResponse(responseCode = "200", description = "The dynamic security analysis parameters")})
    public ResponseEntity<String> getDynamicSecurityAnalysisParameters(
            @PathVariable("studyUuid") UUID studyUuid) {
        return ResponseEntity.ok().body(studyService.getDynamicSecurityAnalysisParameters(studyUuid));
    }

    @PostMapping(value = "/studies/{studyUuid}/root-networks/{rootNetworkUuid}/nodes/{nodeUuid}/dynamic-security-analysis/run")
    @Operation(summary = "run dynamic security analysis on study")
    @ApiResponses(value = {@ApiResponse(responseCode = "200", description = "The dynamic security analysis has started")})
    public ResponseEntity<Void> runDynamicSecurityAnalysis(@Parameter(description = "studyUuid") @PathVariable("studyUuid") UUID studyUuid,
                                                     @Parameter(description = "root network id") @PathVariable("rootNetworkUuid") UUID rootNetworkUuid,
                                                     @Parameter(description = "nodeUuid") @PathVariable("nodeUuid") UUID nodeUuid,
                                                     @Parameter(description = "debug") @RequestParam(name = "debug", required = false, defaultValue = "false") boolean debug,
                                                     @RequestHeader(HEADER_USER_ID) String userId) {
        studyService.assertIsNodeNotReadOnly(nodeUuid);
        studyService.assertCanRunOnConstructionNode(studyUuid, nodeUuid, List.of(DYNAWO_PROVIDER), studyService::getDynamicSecurityAnalysisProvider);
        studyService.runDynamicSecurityAnalysis(studyUuid, nodeUuid, rootNetworkUuid, userId, debug);
        return ResponseEntity.ok().contentType(MediaType.APPLICATION_JSON).build();
    }

    @GetMapping(value = "/studies/{studyUuid}/root-networks/{rootNetworkUuid}/nodes/{nodeUuid}/dynamic-security-analysis/status")
    @Operation(summary = "Get the status of dynamic security analysis result on study")
    @ApiResponses(value = {@ApiResponse(responseCode = "200", description = "The status of dynamic security analysis result"),
        @ApiResponse(responseCode = "204", description = "No dynamic security analysis status"),
        @ApiResponse(responseCode = "404", description = "The dynamic security analysis has not been found")})
    public ResponseEntity<String> getDynamicSecurityAnalysisStatus(@Parameter(description = "study UUID") @PathVariable("studyUuid") UUID studyUuid,
                                                                                          @Parameter(description = "root network id") @PathVariable("rootNetworkUuid") UUID rootNetworkUuid,
                                                                                          @Parameter(description = "nodeUuid") @PathVariable("nodeUuid") UUID nodeUuid) {
        DynamicSecurityAnalysisStatus result = rootNetworkNodeInfoService.getDynamicSecurityAnalysisStatus(nodeUuid, rootNetworkUuid);
        return result != null ? ResponseEntity.ok().contentType(MediaType.APPLICATION_JSON).body(result.name()) :
                ResponseEntity.noContent().build();
    }

    // --- Dynamic Security Analysis Endpoints END --- //

    @GetMapping(value = "/studies/{studyUuid}/security-analysis/parameters")
    @Operation(summary = "Get security analysis parameters on study")
    @ApiResponses(value = {@ApiResponse(responseCode = "200", description = "The security analysis parameters")})
    public ResponseEntity<String> getSecurityAnalysisParametersValues(
            @PathVariable("studyUuid") UUID studyUuid) {
        return ResponseEntity.ok().body(studyService.getSecurityAnalysisParametersValues(studyUuid));
    }

    @PostMapping(value = "/studies/{studyUuid}/security-analysis/parameters")
    @Operation(summary = "set security analysis parameters on study, reset to default ones if empty body")
    @ApiResponses(value = {@ApiResponse(responseCode = "200", description = "The security analysis parameters are set"),
        @ApiResponse(responseCode = "204", description = "Reset with user profile cannot be done")})
    public ResponseEntity<Void> setSecurityAnalysisParametersValues(
            @PathVariable("studyUuid") UUID studyUuid,
            @RequestBody(required = false) String securityAnalysisParametersValues,
            @RequestHeader(HEADER_USER_ID) String userId) {
        return studyService.setSecurityAnalysisParametersValues(studyUuid, securityAnalysisParametersValues, userId) ? ResponseEntity.noContent().build() : ResponseEntity.ok().build();
    }

    @GetMapping(value = "/studies/{studyUuid}/root-networks/{rootNetworkUuid}/nodes/{nodeUuid}/network-modifications/voltage-init", produces = MediaType.APPLICATION_JSON_VALUE)
    @Operation(summary = "Get the voltage init modifications from a node")
    @ApiResponses(value = {@ApiResponse(responseCode = "200", description = "The voltage init modifications was returned"), @ApiResponse(responseCode = "404", description = "The study/node is not found, or has no voltage init result")})
    public ResponseEntity<String> getVoltageInitModifications(@Parameter(description = "Study UUID") @PathVariable("studyUuid") UUID studyUuid,
                                                              @Parameter(description = "rootNetworkUuid") @PathVariable("rootNetworkUuid") UUID rootNetworkUuid,
                                                              @Parameter(description = "Node UUID") @PathVariable("nodeUuid") UUID nodeUuid) {
        studyService.assertIsStudyAndNodeExist(studyUuid, nodeUuid);
        return ResponseEntity.ok().contentType(MediaType.APPLICATION_JSON).body(studyService.getVoltageInitModifications(nodeUuid, rootNetworkUuid));
    }

    @PostMapping(value = "/studies/{studyUuid}/root-networks/{rootNetworkUuid}/nodes/{nodeUuid}/network-modifications/voltage-init")
    @Operation(summary = "Clone the voltage init modifications, then append them to node")
    @ApiResponses(value = {@ApiResponse(responseCode = "200", description = "The voltage init modifications have been appended.")})
    public ResponseEntity<Void> insertVoltageInitModifications(@PathVariable("studyUuid") UUID studyUuid,
                                                               @Parameter(description = "rootNetworkUuid") @PathVariable("rootNetworkUuid") UUID rootNetworkUuid,
                                                               @PathVariable("nodeUuid") UUID nodeUuid,
                                                               @RequestHeader(HEADER_USER_ID) String userId) {
        studyService.assertIsStudyAndNodeExist(studyUuid, nodeUuid);
        studyService.assertCanUpdateModifications(studyUuid, nodeUuid);
        studyService.assertNoBlockedNodeInStudy(studyUuid, nodeUuid);
        studyService.insertVoltageInitModifications(studyUuid, nodeUuid, rootNetworkUuid, userId);
        return ResponseEntity.ok().build();
    }

    @GetMapping(value = "/studies/{studyUuid}/network-visualizations/parameters")
    @Operation(summary = "Get network visualization parameters on study")
    @ApiResponses(value = {@ApiResponse(responseCode = "200", description = "The network visualization parameters")})
    public ResponseEntity<String> getNetworkVisualizationParametersValues(
            @PathVariable("studyUuid") UUID studyUuid) {
        return ResponseEntity.ok().body(studyService.getNetworkVisualizationParametersValues(studyUuid));
    }

    @PostMapping(value = "/studies/{studyUuid}/network-visualizations/parameters")
    @Operation(summary = "set network visualization parameters on study")
    @ApiResponses(value = {@ApiResponse(responseCode = "200", description = "The network visualization parameters are set")})
    public ResponseEntity<Void> setNetworkVisualizationParametersValues(
            @PathVariable("studyUuid") UUID studyUuid,
            @RequestBody(required = false) String networkVisualizationParametersValues,
            @RequestHeader(HEADER_USER_ID) String userId) {
        studyService.setNetworkVisualizationParametersValues(studyUuid, networkVisualizationParametersValues, userId);
        return ResponseEntity.ok().build();
    }

    @PostMapping(value = "/studies/network-visualizations/nad-positions-config", consumes = MediaType.MULTIPART_FORM_DATA_VALUE)
    @Operation(summary = "create a nad positions configuration using data from a csv")
    @ApiResponses(value = {@ApiResponse(responseCode = "200", description = "The nad positions configuration created")})
    public ResponseEntity<Void> createNadPositionsConfigFromCsv(@RequestParam("file") MultipartFile file) {
        studyService.createNadPositionsConfigFromCsv(file);
        return ResponseEntity.ok().build();
    }

    @GetMapping(value = "/optional-services")
    @Operation(summary = "Get all the optional services and their status")
    @ApiResponses(value = {@ApiResponse(responseCode = "200", description = "List of optional services")})
    public ResponseEntity<List<ServiceStatusInfos>> getOptionalServices() {
        return ResponseEntity.ok().contentType(MediaType.APPLICATION_JSON).body(remoteServicesInspector.getOptionalServices());
    }

    static class MyEnumConverter<E extends Enum<E>> extends PropertyEditorSupport {
        private final Class<E> enumClass;

        public MyEnumConverter(Class<E> enumClass) {
            this.enumClass = enumClass;
        }

        @Override
        public void setAsText(final String text) throws IllegalArgumentException {
            try {
                E value = Enum.valueOf(enumClass, text.toUpperCase());
                setValue(value);
            } catch (IllegalArgumentException ex) {
                String avail = StringUtils.join(enumClass.getEnumConstants(), ", ");
                throw new IllegalArgumentException(String.format("Enum unknown entry '%s' should be among %s", text, avail));
            }
        }
    }

    static class MyModificationTypeConverter extends PropertyEditorSupport {

        public MyModificationTypeConverter() {
            super();
        }

        @Override
        public void setAsText(final String text) throws IllegalArgumentException {
            setValue(ModificationType.getTypeFromUri(text));
        }
    }

    @GetMapping(value = "/studies/{studyUuid}/sensitivity-analysis/parameters")
    @Operation(summary = "Get sensitivity analysis parameters on study")
    @ApiResponses(value = {@ApiResponse(responseCode = "200", description = "The sensitivity analysis parameters")})
    public ResponseEntity<String> getSensitivityAnalysisParameters(
            @PathVariable("studyUuid") UUID studyUuid) {
        return ResponseEntity.ok().body(studyService.getSensitivityAnalysisParameters(studyUuid));
    }

    @PostMapping(value = "/studies/{studyUuid}/sensitivity-analysis/parameters")
    @Operation(summary = "set sensitivity analysis parameters on study, reset to default ones if empty body")
    @ApiResponses(value = {@ApiResponse(responseCode = "200", description = "The sensitivity analysis parameters are set"),
        @ApiResponse(responseCode = "204", description = "Reset with user profile cannot be done")})
    public ResponseEntity<Void> setSensitivityAnalysisParameters(
            @PathVariable("studyUuid") UUID studyUuid,
            @RequestBody(required = false) String sensitivityAnalysisParameters,
            @RequestHeader(HEADER_USER_ID) String userId) {
        return studyService.setSensitivityAnalysisParameters(studyUuid, sensitivityAnalysisParameters, userId) ? ResponseEntity.noContent().build() : ResponseEntity.ok().build();
    }

    @GetMapping(value = "/studies/{studyUuid}/root-networks/{rootNetworkUuid}/nodes/{nodeUuid}/sensitivity-analysis/factors-count")
    @Operation(summary = "Get the factors count of sensitivity parameters")
    @ApiResponses(value = {@ApiResponse(responseCode = "200", description = "The factors count of sensitivity parameters")})
    public ResponseEntity<Long> getSensitivityAnalysisFactorsCount(
            @PathVariable("studyUuid") UUID studyUuid,
            @Parameter(description = "rootNetworkUuid") @PathVariable("rootNetworkUuid") UUID rootNetworkUuid,
            @PathVariable("nodeUuid") UUID nodeUuid,
            @Parameter(description = "Is Injections Set") @RequestParam(name = "isInjectionsSet", required = false) Boolean isInjectionsSet,
            SensitivityFactorsIdsByGroup factorsIds) {
        return ResponseEntity.ok().body(sensitivityAnalysisService.getSensitivityAnalysisFactorsCount(rootNetworkService.getNetworkUuid(rootNetworkUuid),
            networkModificationTreeService.getVariantId(nodeUuid, rootNetworkUuid), factorsIds, isInjectionsSet));
    }

    @GetMapping(value = "/servers/infos")
    @Operation(summary = "Get the information of all backend servers (if not filter with view parameter)")
    @ApiResponses(value = {
        @ApiResponse(responseCode = "200", description = "The information on all known servers"),
        @ApiResponse(responseCode = "207", description = "Partial result because some servers haven't responded or threw an error"),
        @ApiResponse(responseCode = "424", description = "All requests have failed, no information retrieved")})
    public ResponseEntity<Map<String, JsonNode>> getSuiteServersInformation(
            @Parameter(description = "The view which will be used to filter the returned services") @RequestParam final Optional<FrontService> view
    ) { //Map<String, Info> from springboot-actuator
        try {
            return ResponseEntity.ok(remoteServicesInspector.getServicesInfo(view.orElse(null)));
        } catch (final PartialResultException e) {
            return ResponseEntity.status(HttpStatus.MULTI_STATUS).body((Map<String, JsonNode>) e.getResult());
        }
    }

    @GetMapping(value = "/servers/about")
    @Operation(summary = "Get the aggregated about information from all (if not filter with view parameter) backend servers")
    @ApiResponses(value = {
        @ApiResponse(responseCode = "200", description = "The information on all known servers"),
        @ApiResponse(responseCode = "207", description = "Partial result because some servers haven't responded or threw an error"),
        @ApiResponse(responseCode = "424", description = "All requests have failed, no information retrieved")})
    public ResponseEntity<AboutInfo[]> getSuiteAboutInformation(
            @Parameter(description = "The view which will be used to filter the returned services") @RequestParam final Optional<FrontService> view
    ) {
        final ResponseEntity<Map<String, JsonNode>> suiteServersInfo = this.getSuiteServersInformation(view);
        return ResponseEntity.status(suiteServersInfo.getStatusCode()).body(
                remoteServicesInspector.convertServicesInfoToAboutInfo(Objects.requireNonNullElseGet(suiteServersInfo.getBody(), Map::of)));
    }

    @PostMapping(value = "/studies/{studyUuid}/root-networks/{rootNetworkUuid}/nodes/{nodeUuid}/filters/evaluate")
    @Operation(summary = "Evaluate a filter to get matched elements")
    @ApiResponses(value = {@ApiResponse(responseCode = "200", description = "The list of matched elements")})
    public ResponseEntity<String> evaluateFilter(
            @Parameter(description = "Study uuid") @PathVariable("studyUuid") UUID studyUuid,
            @Parameter(description = "Root network uuid") @PathVariable("rootNetworkUuid") UUID rootNetworkUuid,
            @Parameter(description = "Node uuid") @PathVariable("nodeUuid") UUID nodeUuid,
            @Parameter(description = "Should get in upstream built node ?") @RequestParam(value = "inUpstreamBuiltParentNode", required = false, defaultValue = "false") boolean inUpstreamBuiltParentNode,
            @RequestBody String filter) {
        return ResponseEntity.ok().contentType(MediaType.APPLICATION_JSON).body(studyService.evaluateFilter(nodeUuid, rootNetworkUuid, inUpstreamBuiltParentNode, filter));
    }

    @PostMapping(value = "/studies/{studyUuid}/root-networks/{rootNetworkUuid}/nodes/{nodeUuid}/global-filter/evaluate",
        produces = MediaType.APPLICATION_JSON_VALUE, consumes = MediaType.APPLICATION_JSON_VALUE)
    @Operation(summary = "Evaluate a global filter to get matched elements")
    @ApiResponse(responseCode = "200", description = "The list of matched elements")
    public ResponseEntity<List<String>> evaluateGlobalFilter(
            @Parameter(description = "Study uuid") @PathVariable("studyUuid") UUID studyUuid,
            @Parameter(description = "Root network uuid") @PathVariable("rootNetworkUuid") UUID rootNetworkUuid,
            @Parameter(description = "Node uuid") @PathVariable("nodeUuid") UUID nodeUuid,
            @Parameter(description = "The equipments types to filter and return") @RequestParam(name = "equipmentTypes") @NonNull final List<EquipmentType> equipmentTypes,
            @RequestBody @NonNull GlobalFilter filter) {
        this.studyService.assertIsRootNetworkAndNodeInStudy(studyUuid, rootNetworkUuid, nodeUuid);
        return ResponseEntity.ok(studyService.evaluateGlobalFilter(nodeUuid, rootNetworkUuid, equipmentTypes, filter));
    }

    @GetMapping(value = "/studies/{studyUuid}/root-networks/{rootNetworkUuid}/filters/{filterUuid}/elements")
    @Operation(summary = "Evaluate a filter on root node to get matched elements")
    @ApiResponses(value = {@ApiResponse(responseCode = "200", description = "The list of matched elements")})
    public ResponseEntity<String> exportFilter(
            @Parameter(description = "Study uuid") @PathVariable("studyUuid") UUID studyUuid,
            @Parameter(description = "Root network uuid") @PathVariable("rootNetworkUuid") UUID rootNetworkUuid,
            @Parameter(description = "Filter uuid to be applied") @PathVariable("filterUuid") UUID filterUuid) {
        return ResponseEntity.ok().contentType(MediaType.APPLICATION_JSON).body(studyService.exportFilter(rootNetworkUuid, filterUuid));
    }

    // temporary - used by grid-explore only to prevent filter conversion from dysfunctioning since it does not have access to root networks yet
    @GetMapping(value = "/studies/{studyUuid}/filters/{filterUuid}/elements")
    @Operation(summary = "Evaluate a filter on root node and first root network of study to get matched elements")
    @ApiResponses(value = {@ApiResponse(responseCode = "200", description = "The list of matched elements")})
    public ResponseEntity<String> exportFilterFromFirstRootNetwork(
        @Parameter(description = "Study uuid") @PathVariable("studyUuid") UUID studyUuid,
        @Parameter(description = "Filter uuid to be applied") @PathVariable("filterUuid") UUID filterUuid) {
        return ResponseEntity.ok().contentType(MediaType.APPLICATION_JSON).body(studyService.exportFilterFromFirstRootNetwork(studyUuid, filterUuid));
    }

    // temporary - used by grid-explore only to prevent filter conversion from dysfunctioning since it does not have access to root networks yet
    @PostMapping(value = "/studies/{studyUuid}/filters/elements")
    @Operation(summary = "Evaluate filters list on first root network of study to get matched identifiables elements")
    @ApiResponses(value = {@ApiResponse(responseCode = "200", description = "The list of matched identifiables elements")})
    public ResponseEntity<String> evaluateFiltersOnFirstRootNetwork(
        @Parameter(description = "Study uuid") @PathVariable("studyUuid") UUID studyUuid,
        // the body should match FiltersWithEquipmentTypes in filter-server
        @Parameter(description = "Filters to evaluate") @RequestBody String filters) {
        return ResponseEntity.ok().contentType(MediaType.APPLICATION_JSON).body(studyService.evaluateFiltersFromFirstRootNetwork(studyUuid, filters));
    }

    @GetMapping(value = "/studies/{studyUuid}/root-networks/{rootNetworkUuid}/nodes/{nodeUuid}/filters/elements")
    @Operation(summary = "Evaluate a list of filters on root node to get matched elements")
    @ApiResponses(value = {@ApiResponse(responseCode = "200", description = "The list of matched elements")})
    public ResponseEntity<String> exportFilters(
        @Parameter(description = "Study uuid") @PathVariable("studyUuid") UUID studyUuid,
        @Parameter(description = "Root network uuid") @PathVariable("rootNetworkUuid") UUID rootNetworkUuid,
        @Parameter(description = "nodeUuid") @PathVariable("nodeUuid") UUID nodeUuid,
        @Parameter(description = "Filters uuid to be resolved") @RequestParam("filtersUuid") List<UUID> filtersUuid,
        @Parameter(description = "Should get in upstream built node ?") @RequestParam(value = "inUpstreamBuiltParentNode", required = false, defaultValue = "false") boolean inUpstreamBuiltParentNode) {
        return ResponseEntity.ok().contentType(MediaType.APPLICATION_JSON).body(studyService.exportFilters(rootNetworkUuid, filtersUuid, nodeUuid, inUpstreamBuiltParentNode));
    }

    @PostMapping(value = "/studies/{studyUuid}/root-networks/{rootNetworkUuid}/nodes/{nodeUuid}/state-estimation/run")
    @Operation(summary = "run state estimation on study")
    @ApiResponses(value = {@ApiResponse(responseCode = "200", description = "The state estimation has started")})
    public ResponseEntity<Void> runStateEstimation(@Parameter(description = "studyUuid") @PathVariable("studyUuid") UUID studyUuid,
                                                    @PathVariable("rootNetworkUuid") UUID rootNetworkUuid,
                                                    @Parameter(description = "nodeUuid") @PathVariable("nodeUuid") UUID nodeUuid,
                                                    @RequestHeader(HEADER_USER_ID) String userId) {
        studyService.assertIsNodeNotReadOnly(nodeUuid);
        studyService.runStateEstimation(studyUuid, nodeUuid, rootNetworkUuid, userId);
        return ResponseEntity.ok().build();
    }

    @PostMapping(value = "/studies/{studyUuid}/root-networks/{rootNetworkUuid}/nodes/{nodeUuid}/pcc-min/run")
    @Operation(summary = "run pcc min on study")
    @ApiResponses(value = {@ApiResponse(responseCode = "200", description = "The pcc min has started")})
    public ResponseEntity<Void> runPccMin(@Parameter(description = "studyUuid") @PathVariable("studyUuid") UUID studyUuid,
                                                    @PathVariable("rootNetworkUuid") UUID rootNetworkUuid,
                                          @Parameter(description = "nodeUuid") @PathVariable("nodeUuid") UUID nodeUuid,
                                          @RequestHeader(HEADER_USER_ID) String userId) {

        studyService.assertIsNodeNotReadOnly(nodeUuid);
        studyService.runPccMin(studyUuid, nodeUuid, rootNetworkUuid, userId);
        return ResponseEntity.ok().build();
    }

    @PutMapping(value = "/studies/{studyUuid}/root-networks/{rootNetworkUuid}/nodes/{nodeUuid}/pcc-min/stop")
    @Operation(summary = "stop pcc min on study")
    @ApiResponses(value = {@ApiResponse(responseCode = "200", description = "The pcc min has been stopped")})
    public ResponseEntity<Void> stopPccMin(@Parameter(description = "Study uuid") @PathVariable("studyUuid") UUID studyUuid,
                                                    @PathVariable("rootNetworkUuid") UUID rootNetworkUuid,
                                                    @Parameter(description = "nodeUuid") @PathVariable("nodeUuid") UUID nodeUuid) {
        rootNetworkNodeInfoService.stopPccMin(studyUuid, nodeUuid, rootNetworkUuid);
        return ResponseEntity.ok().build();
    }

    @GetMapping(value = "/studies/{studyUuid}/root-networks/{rootNetworkUuid}/nodes/{nodeUuid}/pcc-min/result")
    @Operation(summary = "Get a pcc min result on study")
    @ApiResponses(value = {@ApiResponse(responseCode = "200", description = "The pcc min result"),
        @ApiResponse(responseCode = "204", description = "No pcc min  has been done yet"),
        @ApiResponse(responseCode = "404", description = "The pcc min  has not been found")})
    public ResponseEntity<String> getPccMinResult(@Parameter(description = "study UUID") @PathVariable("studyUuid") UUID studyUuid,
                                                  @Parameter(description = "rootNetwork Uuid") @PathVariable("rootNetworkUuid") UUID rootNetworkUuid,
                                                  @Parameter(description = "node Uuid") @PathVariable("nodeUuid") UUID nodeUuid,
                                                  @Parameter(description = "JSON array of filters") @RequestParam(name = "filters", required = false) String filters,
                                                  @Parameter(description = "JSON array of global filters") @RequestParam(name = "globalFilters", required = false) String globalFilters,
                                                  Pageable pageable) {
        String result = rootNetworkNodeInfoService.getPccMinResult(nodeUuid, rootNetworkUuid, filters, globalFilters, pageable);
        return result != null ? ResponseEntity.ok().body(result) :
            ResponseEntity.noContent().build();
    }

    @GetMapping(value = "/studies/{studyUuid}/root-networks/{rootNetworkUuid}/nodes/{nodeUuid}/state-estimation/result")
    @Operation(summary = "Get a state estimation result on study")
    @ApiResponses(value = {@ApiResponse(responseCode = "200", description = "The state estimation result"),
        @ApiResponse(responseCode = "204", description = "No state estimation has been done yet"),
        @ApiResponse(responseCode = "404", description = "The state estimation has not been found")})
    public ResponseEntity<String> getStateEstimationResult(@Parameter(description = "study UUID") @PathVariable("studyUuid") UUID studyUuid,
                                                           @PathVariable("rootNetworkUuid") UUID rootNetworkUuid,
                                                            @Parameter(description = "nodeUuid") @PathVariable("nodeUuid") UUID nodeUuid) {
        String result = rootNetworkNodeInfoService.getStateEstimationResult(nodeUuid, rootNetworkUuid);
        return result != null ? ResponseEntity.ok().body(result) :
            ResponseEntity.noContent().build();
    }

    @GetMapping(value = "/studies/{studyUuid}/root-networks/{rootNetworkUuid}/nodes/{nodeUuid}/state-estimation/status")
    @Operation(summary = "Get the state estimation status on study")
    @ApiResponses(value = {@ApiResponse(responseCode = "200", description = "The state estimation status"),
        @ApiResponse(responseCode = "204", description = "No state estimation has been done yet"),
        @ApiResponse(responseCode = "404", description = "The state estimation status has not been found")})
    public ResponseEntity<String> getStateEstimationStatus(@Parameter(description = "Study UUID") @PathVariable("studyUuid") UUID studyUuid,
                                                            @PathVariable("rootNetworkUuid") UUID rootNetworkUuid,
                                                            @Parameter(description = "nodeUuid") @PathVariable("nodeUuid") UUID nodeUuid) {
        String status = rootNetworkNodeInfoService.getStateEstimationStatus(nodeUuid, rootNetworkUuid);
        return status != null ? ResponseEntity.ok().body(status) : ResponseEntity.noContent().build();
    }

    @GetMapping(value = "/studies/{studyUuid}/root-networks/{rootNetworkUuid}/nodes/{nodeUuid}/pcc-min/status")
    @Operation(summary = "Get the pcc min status on study")
    @ApiResponses(value = {@ApiResponse(responseCode = "200", description = "The pcc min status"),
        @ApiResponse(responseCode = "204", description = "No pcc min has been done yet"),
        @ApiResponse(responseCode = "404", description = "The pcc min status has not been found")})
    public ResponseEntity<String> getPccMinStatus(@Parameter(description = "Study UUID") @PathVariable("studyUuid") UUID studyUuid,
                                                  @PathVariable("rootNetworkUuid") UUID rootNetworkUuid,
                                                  @Parameter(description = "nodeUuid") @PathVariable("nodeUuid") UUID nodeUuid) {
        String status = rootNetworkNodeInfoService.getPccMinStatus(nodeUuid, rootNetworkUuid);
        return status != null ? ResponseEntity.ok().body(status) : ResponseEntity.noContent().build();
    }

    @PutMapping(value = "/studies/{studyUuid}/root-networks/{rootNetworkUuid}/nodes/{nodeUuid}/state-estimation/stop")
    @Operation(summary = "stop state estimation on study")
    @ApiResponses(value = {@ApiResponse(responseCode = "200", description = "The state estimation has been stopped")})
    public ResponseEntity<Void> stopStateEstimation(@Parameter(description = "Study uuid") @PathVariable("studyUuid") UUID studyUuid,
                                                     @PathVariable("rootNetworkUuid") UUID rootNetworkUuid,
                                                     @Parameter(description = "nodeUuid") @PathVariable("nodeUuid") UUID nodeUuid) {
        rootNetworkNodeInfoService.stopStateEstimation(studyUuid, nodeUuid, rootNetworkUuid);
        return ResponseEntity.ok().build();
    }

    @GetMapping(value = "/studies/{studyUuid}/state-estimation/parameters")
    @Operation(summary = "Get state estimation parameters on study")
    @ApiResponses(value = {@ApiResponse(responseCode = "200", description = "The state estimation parameters")})
    public ResponseEntity<String> getStateEstimationParametersValues(
        @PathVariable("studyUuid") UUID studyUuid) {
        return ResponseEntity.ok().body(studyService.getStateEstimationParameters(studyUuid));
    }

    @PostMapping(value = "/studies/{studyUuid}/state-estimation/parameters")
    @Operation(summary = "set state estimation parameters on study, reset to default ones if empty body")
    @ApiResponses(value = {@ApiResponse(responseCode = "200", description = "The state estimation parameters are set"),
        @ApiResponse(responseCode = "204", description = "Reset with user profile cannot be done")})
    public ResponseEntity<Void> setStateEstimationParametersValues(
        @PathVariable("studyUuid") UUID studyUuid,
        @RequestBody(required = false) String stateEstimationParametersValues,
        @RequestHeader(HEADER_USER_ID) String userId) {
        studyService.setStateEstimationParametersValues(studyUuid, stateEstimationParametersValues, userId);
        return ResponseEntity.ok().build();
    }

    @GetMapping(value = "/studies/{studyUuid}/node-aliases")
    @Operation(summary = "Get node aliases attached to a given study")
    @ApiResponses(value = {@ApiResponse(responseCode = "200", description = "The study's attached aliases")})
    public ResponseEntity<List<NodeAlias>> getNodeAliases(
        @PathVariable("studyUuid") UUID studyUuid) {
        studyService.assertIsStudyExist(studyUuid);
        return ResponseEntity.ok().body(studyService.getNodeAliases(studyUuid));
    }

    @PostMapping(value = "/studies/{studyUuid}/node-aliases")
    @Operation(summary = "Update node aliases attached to a given study")
    @ApiResponses(value = {@ApiResponse(responseCode = "200", description = "Node aliases have been updated"), @ApiResponse(responseCode = "404", description = "Study doesn't exists")})
    public ResponseEntity<Void> setNodeAliases(
        @PathVariable("studyUuid") UUID studyUuid,
        @RequestBody List<NodeAlias> nodeAliases) {
        studyService.assertIsStudyExist(studyUuid);
        studyService.updateNodeAliases(studyUuid, nodeAliases);
        return ResponseEntity.ok().build();
    }

    @GetMapping(value = "/studies/{studyUuid}/loadflow/provider")
    @Operation(summary = "Get loadflow provider for a specified study")
    @ApiResponses(value = {@ApiResponse(responseCode = "200", description = "The loadflow provider is returned")})
    public ResponseEntity<String> getLoadFlowProvider(@PathVariable("studyUuid") UUID studyUuid) {
        return ResponseEntity.ok().body(studyService.getLoadFlowProvider(studyUuid));
    }

    @GetMapping(value = "/studies/{studyUuid}/diagram-grid-layout")
    @Operation(summary = "Get diagram grid layout of a study")
    @ApiResponses(value = {@ApiResponse(responseCode = "200", description = "Diagram grid layout is returned"), @ApiResponse(responseCode = "404", description = "Study doesn't exists")})
    public ResponseEntity<DiagramGridLayout> getDiagramGridLayout(
        @PathVariable("studyUuid") UUID studyUuid) {
        studyService.assertIsStudyExist(studyUuid);
        DiagramGridLayout diagramGridLayout = studyService.getDiagramGridLayout(studyUuid);
        return diagramGridLayout != null ? ResponseEntity.ok().body(diagramGridLayout) : ResponseEntity.noContent().build();
    }

    @PostMapping(value = "/studies/{studyUuid}/diagram-grid-layout", consumes = MediaType.APPLICATION_JSON_VALUE)
    @Operation(summary = "Save diagram grid layout of a study")
    @ApiResponses(value = {@ApiResponse(responseCode = "200", description = "Diagram grid layout is saved"), @ApiResponse(responseCode = "404", description = "Study doesn't exists")})
    public ResponseEntity<UUID> saveDiagramGridLayout(
        @PathVariable("studyUuid") UUID studyUuid,
        @RequestBody DiagramGridLayout diagramGridLayout) {
        studyService.assertIsStudyExist(studyUuid);

        return ResponseEntity.ok().body(studyService.saveDiagramGridLayout(studyUuid, diagramGridLayout));
    }

    @GetMapping(value = "/studies/{studyUuid}/spreadsheet/parameters", produces = MediaType.APPLICATION_JSON_VALUE)
    @Operation(summary = "Get global parameters of the spreadsheets")
    @ApiResponse(responseCode = "200", description = "Get the parameters")
    @ApiResponse(responseCode = "204", description = "The study does not exist")
    public ResponseEntity<SpreadsheetParameters> getSpreadsheetParameters(@PathVariable("studyUuid") final UUID studyUuid) {
        return ResponseEntity.of(this.studyService.getSpreadsheetParameters(studyUuid));
    }

    @PutMapping(value = "/studies/{studyUuid}/spreadsheet/parameters", consumes = MediaType.APPLICATION_JSON_VALUE)
    @Operation(summary = "Update global parameters of the spreadsheets")
    @ApiResponse(responseCode = "204", description = "The parameters are updated")
    @ApiResponse(responseCode = "404", description = "The study does not exist")
    public ResponseEntity<Void> updateSpreadsheetParameters(@PathVariable("studyUuid") final UUID studyUuid,
                                                            @RequestBody final SpreadsheetParameters spreadsheetParameters) {
        return (this.studyService.updateSpreadsheetParameters(studyUuid, spreadsheetParameters) ? ResponseEntity.noContent() : ResponseEntity.notFound()).build();
    }

    @GetMapping(value = "/studies/{studyUuid}/pcc-min/parameters")
    @Operation(summary = "Get pcc min parameters on study")
    @ApiResponses(value = {@ApiResponse(responseCode = "200", description = "The pcc min parameters")})
    public ResponseEntity<String> getPccMinParameters(
        @PathVariable("studyUuid") UUID studyUuid) {
        return ResponseEntity.ok().body(studyService.getPccMinParameters(studyUuid));
    }

    @PostMapping(value = "/studies/{studyUuid}/pcc-min/parameters")
    @Operation(summary = "set pcc min parameters on study, reset to default ones if empty body")
    @ApiResponses(value = {@ApiResponse(responseCode = "200", description = "The pcc min parameters are set"),
        @ApiResponse(responseCode = "204", description = "Reset with user profile cannot be done")})
    public ResponseEntity<Void> setPccMinParameters(
        @PathVariable("studyUuid") UUID studyUuid,
        @RequestBody(required = false) String pccMinParametersInfos,
        @RequestHeader(HEADER_USER_ID) String userId) {
        studyService.setPccMinParameters(studyUuid, pccMinParametersInfos, userId);
        return ResponseEntity.ok().build();
    }

    @PostMapping(value = "/studies/{studyUuid}/nad-configs", consumes = MediaType.APPLICATION_JSON_VALUE)
    @Operation(summary = "Save NAD config")
    @ApiResponses(value = {
        @ApiResponse(responseCode = "200", description = "NAD config is saved"),
        @ApiResponse(responseCode = "404", description = "Study does not exist")
    })
        public ResponseEntity<UUID> saveNadConfig(
            @PathVariable("studyUuid") UUID studyUuid,
            @RequestBody NadConfigInfos nadConfigData) {
        studyService.assertIsStudyExist(studyUuid);
        UUID savedUuid = studyService.saveNadConfig(studyUuid, nadConfigData);
        return ResponseEntity.ok().body(savedUuid);
    }

    @DeleteMapping(value = "/studies/{studyUuid}/nad-configs/{nadConfigUuid}")
    @Operation(summary = "Delete NAD config")
    @ApiResponses(value = {
        @ApiResponse(responseCode = "204", description = "NAD config is deleted"),
        @ApiResponse(responseCode = "404", description = "Study does not exist")
    })
    public ResponseEntity<Void> deleteNadConfig(
            @PathVariable("studyUuid") UUID studyUuid,
            @PathVariable("nadConfigUuid") UUID nadConfigUuid) {
        studyService.assertIsStudyExist(studyUuid);
        studyService.deleteNadConfig(studyUuid, nadConfigUuid);
        return ResponseEntity.noContent().build();
    }
}<|MERGE_RESOLUTION|>--- conflicted
+++ resolved
@@ -377,11 +377,7 @@
             @PathVariable("rootNetworkUuid") UUID rootNetworkUuid,
             @PathVariable("nodeUuid") UUID nodeUuid,
             @PathVariable("voltageLevelId") String voltageLevelId,
-<<<<<<< HEAD
             @RequestBody Map<String, Object> sldRequestInfos) {
-=======
-            @RequestBody SldRequestInfos sldRequestInfos) {
->>>>>>> 54d5509a
         byte[] result = studyService.generateVoltageLevelSvg(
                 voltageLevelId,
                 nodeUuid,
@@ -400,11 +396,7 @@
             @PathVariable("rootNetworkUuid") UUID rootNetworkUuid,
             @PathVariable("nodeUuid") UUID nodeUuid,
             @PathVariable("voltageLevelId") String voltageLevelId,
-<<<<<<< HEAD
             @RequestBody Map<String, Object> sldRequestInfos) {
-=======
-            @RequestBody SldRequestInfos sldRequestInfos) {
->>>>>>> 54d5509a
         String result = studyService.generateVoltageLevelSvgAndMetadata(
                 voltageLevelId,
                 nodeUuid,
@@ -1176,11 +1168,7 @@
             @PathVariable("rootNetworkUuid") UUID rootNetworkUuid,
             @PathVariable("nodeUuid") UUID nodeUuid,
             @PathVariable("substationId") String substationId,
-<<<<<<< HEAD
             @RequestBody Map<String, Object> sldRequestInfos) {
-=======
-            @RequestBody SldRequestInfos sldRequestInfos) {
->>>>>>> 54d5509a
         byte[] result = studyService.generateSubstationSvg(substationId, nodeUuid, rootNetworkUuid, sldRequestInfos);
         return result != null ? ResponseEntity.ok().contentType(MediaType.APPLICATION_XML).body(result) :
                 ResponseEntity.noContent().build();
@@ -1195,11 +1183,7 @@
             @PathVariable("rootNetworkUuid") UUID rootNetworkUuid,
             @PathVariable("nodeUuid") UUID nodeUuid,
             @PathVariable("substationId") String substationId,
-<<<<<<< HEAD
             @RequestBody Map<String, Object> sldRequestInfos) {
-=======
-            @RequestBody SldRequestInfos sldRequestInfos) {
->>>>>>> 54d5509a
         String result = studyService.generateSubstationSvgAndMetadata(substationId, nodeUuid, rootNetworkUuid, sldRequestInfos);
         return result != null ? ResponseEntity.ok().contentType(MediaType.APPLICATION_JSON).body(result) :
             ResponseEntity.noContent().build();
@@ -1212,7 +1196,7 @@
             @PathVariable("studyUuid") UUID studyUuid,
             @PathVariable("rootNetworkUuid") UUID rootNetworkUuid,
             @PathVariable("nodeUuid") UUID nodeUuid,
-            @RequestBody NadRequestInfos nadRequestInfos) {
+            @RequestBody Map<String, Object> nadRequestInfos) {
         String result = studyService.generateNetworkAreaDiagram(nodeUuid, rootNetworkUuid, nadRequestInfos);
         return result != null ? ResponseEntity.ok().contentType(MediaType.APPLICATION_JSON).body(result) :
             ResponseEntity.noContent().build();
