/*
 * Copyright (c) 2021, RTE (http://www.rte-france.com)
 * This Source Code Form is subject to the terms of the Mozilla Public
 * License, v. 2.0. If a copy of the MPL was not distributed with this
 * file, You can obtain one at http://mozilla.org/MPL/2.0/.
 */
package org.gridsuite.study.server.controller;

import com.fasterxml.jackson.databind.JsonNode;
import com.powsybl.iidm.network.ThreeSides;
import com.powsybl.timeseries.DoubleTimeSeries;
import io.swagger.v3.oas.annotations.Operation;
import io.swagger.v3.oas.annotations.Parameter;
import io.swagger.v3.oas.annotations.responses.ApiResponse;
import io.swagger.v3.oas.annotations.responses.ApiResponses;
import io.swagger.v3.oas.annotations.tags.Tag;
import jakarta.servlet.http.HttpServletResponse;
import org.apache.commons.lang3.StringUtils;
import org.gridsuite.study.server.StudyApi;
import org.gridsuite.study.server.StudyConstants.ModificationsActionType;
import org.gridsuite.study.server.StudyConstants.SldDisplayMode;
import org.gridsuite.study.server.StudyException;
import org.gridsuite.study.server.StudyException.Type;
import org.gridsuite.study.server.dto.*;
import org.gridsuite.study.server.dto.computation.LoadFlowComputationInfos;
import org.gridsuite.study.server.dto.diagramgridlayout.DiagramGridLayout;
import org.gridsuite.study.server.dto.dynamicmapping.MappingInfos;
import org.gridsuite.study.server.dto.dynamicmapping.ModelInfos;
import org.gridsuite.study.server.dto.dynamicsecurityanalysis.DynamicSecurityAnalysisStatus;
import org.gridsuite.study.server.dto.dynamicsimulation.DynamicSimulationParametersInfos;
import org.gridsuite.study.server.dto.dynamicsimulation.DynamicSimulationStatus;
import org.gridsuite.study.server.dto.dynamicsimulation.event.EventInfos;
import org.gridsuite.study.server.dto.elasticsearch.EquipmentInfos;
import org.gridsuite.study.server.dto.modification.ModificationType;
import org.gridsuite.study.server.dto.modification.ModificationsSearchResultByNode;
import org.gridsuite.study.server.dto.nonevacuatedenergy.NonEvacuatedEnergyParametersInfos;
import org.gridsuite.study.server.dto.sensianalysis.SensitivityAnalysisCsvFileInfos;
import org.gridsuite.study.server.dto.sensianalysis.SensitivityFactorsIdsByGroup;
import org.gridsuite.study.server.dto.sequence.NodeSequenceType;
import org.gridsuite.study.server.dto.timeseries.TimeSeriesMetadataInfos;
import org.gridsuite.study.server.dto.timeseries.TimelineEventInfos;
import org.gridsuite.study.server.dto.voltageinit.parameters.StudyVoltageInitParameters;
import org.gridsuite.study.server.elasticsearch.EquipmentInfosService;
import org.gridsuite.study.server.exception.PartialResultException;
import org.gridsuite.study.server.networkmodificationtree.dto.*;
import org.gridsuite.study.server.service.*;
import org.gridsuite.study.server.service.securityanalysis.SecurityAnalysisResultType;
import org.gridsuite.study.server.service.shortcircuit.FaultResultsMode;
import org.gridsuite.study.server.service.shortcircuit.ShortcircuitAnalysisType;
import org.springframework.data.domain.Pageable;
import org.springframework.data.domain.Sort;
import org.springframework.data.util.Pair;
import org.springframework.http.HttpHeaders;
import org.springframework.http.HttpStatus;
import org.springframework.http.MediaType;
import org.springframework.http.ResponseEntity;
import org.springframework.util.CollectionUtils;
import org.springframework.web.bind.WebDataBinder;
import org.springframework.web.bind.annotation.*;

import javax.annotation.Nullable;
import java.beans.PropertyEditorSupport;
import java.util.*;

import static org.gridsuite.study.server.StudyConstants.*;
import static org.gridsuite.study.server.dto.ComputationType.LOAD_FLOW;

/**
 * @author Abdelsalem Hedhili <abdelsalem.hedhili at rte-france.com>
 * @author Franck Lecuyer <franck.lecuyer at rte-france.com>
 */
@RestController
@RequestMapping(value = "/" + StudyApi.API_VERSION)
@Tag(name = "Study server")
public class StudyController {
    private final StudyService studyService;
    private final NetworkService networkStoreService;
    private final NetworkModificationTreeService networkModificationTreeService;
    private final SingleLineDiagramService singleLineDiagramService;
    private final NetworkConversionService networkConversionService;
    private final CaseService caseService;
    private final RemoteServicesInspector remoteServicesInspector;
    private final RootNetworkService rootNetworkService;
    private final RootNetworkNodeInfoService rootNetworkNodeInfoService;
    private final SensitivityAnalysisService sensitivityAnalysisService;

    public StudyController(StudyService studyService,
                           NetworkService networkStoreService,
                           NetworkModificationTreeService networkModificationTreeService,
                           SingleLineDiagramService singleLineDiagramService,
                           NetworkConversionService networkConversionService,
                           CaseService caseService,
                           RemoteServicesInspector remoteServicesInspector,
                           RootNetworkService rootNetworkService,
                           RootNetworkNodeInfoService rootNetworkNodeInfoService, SensitivityAnalysisService sensitivityAnalysisService) {
        this.studyService = studyService;
        this.networkModificationTreeService = networkModificationTreeService;
        this.networkStoreService = networkStoreService;
        this.singleLineDiagramService = singleLineDiagramService;
        this.networkConversionService = networkConversionService;
        this.caseService = caseService;
        this.remoteServicesInspector = remoteServicesInspector;
        this.rootNetworkService = rootNetworkService;
        this.rootNetworkNodeInfoService = rootNetworkNodeInfoService;
        this.sensitivityAnalysisService = sensitivityAnalysisService;
    }

    @InitBinder
    public void initBinder(WebDataBinder webdataBinder) {
        webdataBinder.registerCustomEditor(EquipmentInfosService.FieldSelector.class,
            new MyEnumConverter<>(EquipmentInfosService.FieldSelector.class));
        webdataBinder.registerCustomEditor(ModificationType.class, new MyModificationTypeConverter());
    }

    @GetMapping(value = "/studies")
    @Operation(summary = "Get all studies")
    @ApiResponses(value = {@ApiResponse(responseCode = "200", description = "The list of studies")})
    public ResponseEntity<List<CreatedStudyBasicInfos>> getStudyList() {
        return ResponseEntity.ok().contentType(MediaType.APPLICATION_JSON).body(studyService.getStudies());
    }

    @GetMapping(value = "/studies/{studyUuid}/root-networks/{rootNetworkUuid}/case/name")
    @Operation(summary = "Get study case name")
    @ApiResponses(value = {@ApiResponse(responseCode = "200", description = "The study case name"),
                           @ApiResponse(responseCode = "204", description = "The study has no case name attached")})
    public ResponseEntity<String> getStudyCaseName(@PathVariable("studyUuid") UUID studyUuid, @PathVariable("rootNetworkUuid") UUID rootNetworkUuid) {
        String studyCaseName = rootNetworkService.getCaseName(rootNetworkUuid);
        return StringUtils.isEmpty(studyCaseName) ? ResponseEntity.noContent().build() : ResponseEntity.ok().body(studyCaseName);
    }

    @GetMapping(value = "/study_creation_requests")
    @Operation(summary = "Get all study creation requests for a user")
    @ApiResponses(value = {@ApiResponse(responseCode = "200", description = "The list of study creation requests")})
    public ResponseEntity<List<BasicStudyInfos>> getStudyCreationRequestList() {
        return ResponseEntity.ok().contentType(MediaType.APPLICATION_JSON).body(studyService.getStudiesCreationRequests());
    }

    @GetMapping(value = "/studies/metadata")
    @Operation(summary = "Get studies metadata")
    @ApiResponses(value = {@ApiResponse(responseCode = "200", description = "The list of studies metadata")})
    public ResponseEntity<List<CreatedStudyBasicInfos>> getStudyListMetadata(@RequestParam("ids") List<UUID> uuids) {
        return ResponseEntity.ok().contentType(MediaType.APPLICATION_JSON).body(studyService.getStudiesMetadata(uuids));
    }

    @PostMapping(value = "/studies/cases/{caseUuid}")
    @Operation(summary = "create a study from an existing case")
    @ApiResponses(value = {
        @ApiResponse(responseCode = "200", description = "The id of the network imported"),
        @ApiResponse(responseCode = "409", description = "The study already exists or the case doesn't exist")})
    public ResponseEntity<BasicStudyInfos> createStudy(@PathVariable("caseUuid") UUID caseUuid,
                                                       @RequestParam(value = CASE_FORMAT) String caseFormat,
                                                       @RequestParam(required = false, value = "studyUuid") UUID studyUuid,
                                                       @RequestParam(required = false, value = "duplicateCase", defaultValue = "false") Boolean duplicateCase,
                                                       @RequestParam(required = false, value = "firstRootNetworkName", defaultValue = "") String firstRootNetworkName,
                                                       @RequestBody(required = false) Map<String, Object> importParameters,
                                                       @RequestHeader(HEADER_USER_ID) String userId) {
        caseService.assertCaseExists(caseUuid);
        BasicStudyInfos createStudy = studyService.createStudy(caseUuid, userId, studyUuid, importParameters, duplicateCase, caseFormat, firstRootNetworkName);
        return ResponseEntity.ok().body(createStudy);
    }

    @PostMapping(value = "/studies", params = "duplicateFrom")
    @Operation(summary = "create a study from an existing one")
    @ApiResponses(value = {
        @ApiResponse(responseCode = "200", description = "The study was successfully created"),
        @ApiResponse(responseCode = "404", description = "The source study doesn't exist")})
    public ResponseEntity<UUID> duplicateStudy(@RequestParam("duplicateFrom") UUID studyId,
                                                          @RequestHeader(HEADER_USER_ID) String userId) {
        UUID newStudyId = studyService.duplicateStudy(studyId, userId);
        return newStudyId != null ? ResponseEntity.ok().contentType(MediaType.APPLICATION_JSON).body(newStudyId) :
                ResponseEntity.notFound().build();
    }

    @GetMapping(value = "/studies/{studyUuid}")
    @Operation(summary = "get a study")
    @ApiResponses(value = {
        @ApiResponse(responseCode = "200", description = "The study information"),
        @ApiResponse(responseCode = "404", description = "The study doesn't exist")})
    public ResponseEntity<CreatedStudyBasicInfos> getStudy(@PathVariable("studyUuid") UUID studyUuid) {
        return ResponseEntity.ok().contentType(MediaType.APPLICATION_JSON).body(studyService.getStudyInfos(studyUuid));
    }

    @DeleteMapping(value = "/studies/{studyUuid}")
    @Operation(summary = "delete the study")
    @ApiResponse(responseCode = "200", description = "Study deleted")
    public ResponseEntity<Void> deleteStudy(@PathVariable("studyUuid") UUID studyUuid) {
        studyService.deleteStudyIfNotCreationInProgress(studyUuid);
        return ResponseEntity.ok().build();
    }

    @GetMapping(value = "/studies/{studyUuid}/root-networks")
    @Operation(summary = "Get root networks for study")
    @ApiResponse(responseCode = "200", description = "List of root networks")
    public ResponseEntity<List<BasicRootNetworkInfos>> getRootNetworks(@PathVariable("studyUuid") UUID studyUuid) {
        return ResponseEntity.ok().body(studyService.getAllBasicRootNetworkInfos(studyUuid));
    }

    @PostMapping(value = "/studies/{studyUuid}/root-networks")
    @Operation(summary = "Create root network for study")
    @ApiResponse(responseCode = "200", description = "Root network created")
    public ResponseEntity<RootNetworkRequestInfos> createRootNetwork(@PathVariable("studyUuid") UUID studyUuid,
                                                                     @RequestParam(value = "name") String name,
                                                                     @RequestParam(value = "tag") String tag,
                                                                     @RequestParam(value = CASE_UUID) UUID caseUuid,
                                                                     @RequestParam(value = CASE_FORMAT) String caseFormat,
                                                                     @RequestBody(required = false) Map<String, Object> importParameters,
                                                                     @RequestHeader(HEADER_USER_ID) String userId) {
        return ResponseEntity.ok().body(studyService.createRootNetworkRequest(studyUuid, name, tag, caseUuid, caseFormat, importParameters, userId));
    }

    @PutMapping(value = "/studies/{studyUuid}/root-networks/{rootNetworkUuid}")
    @Operation(summary = "update root network case")
    @ApiResponses(value = {@ApiResponse(responseCode = "200", description = "The case is updated for a root network")})
    public ResponseEntity<Void> updateRootNetwork(@PathVariable("studyUuid") UUID studyUuid,
                                                      @PathVariable("rootNetworkUuid") UUID rootNetworkUuid,
                                                      @RequestParam(value = CASE_UUID, required = false) UUID caseUuid,
                                                      @RequestParam(value = "name", required = false) String name,
                                                      @RequestParam(value = "tag", required = false) String tag,
                                                      @RequestParam(value = CASE_FORMAT, required = false) String caseFormat,
                                                      @RequestBody(required = false) Map<String, Object> importParameters,
                                                      @RequestHeader(HEADER_USER_ID) String userId) {
        caseService.assertCaseExists(caseUuid);
        studyService.assertNoBlockedBuildInNodeTree(networkModificationTreeService.getStudyRootNodeUuid(studyUuid), rootNetworkUuid);
        RootNetworkInfos rootNetworkInfos = RootNetworkInfos.builder()
            .id(rootNetworkUuid)
            .name(name)
            // .importParameters(importParameters) CANNOT BE PLACED IN DTO (not same type)
            .caseInfos(new CaseInfos(caseUuid, null, null, caseFormat))
            .tag(tag)
            .build();
        // then pass importParameters separately
        studyService.updateRootNetworkRequest(studyUuid, rootNetworkInfos, importParameters, userId);
        return ResponseEntity.ok().build();
    }

    @RequestMapping(method = RequestMethod.HEAD, value = "/studies/{studyUuid}/root-networks", params = {"name"})
    @Operation(summary = "Check if an element with this name and this type already exists in the given directory")
    @ApiResponses(value = {@ApiResponse(responseCode = "200", description = "The element exists"),
        @ApiResponse(responseCode = "204", description = "The element doesn't exist")})
    public ResponseEntity<Void> elementExists(@PathVariable("studyUuid") UUID studyUuid,
                                              @RequestParam("name") String rootNetworkName) {
        HttpStatus status = rootNetworkService.isRootNetworkNameExistsInStudy(studyUuid, rootNetworkName) ? HttpStatus.OK : HttpStatus.NO_CONTENT;
        return ResponseEntity.status(status).contentType(MediaType.APPLICATION_JSON).build();
    }

    @RequestMapping(method = RequestMethod.HEAD, value = "/studies/{studyUuid}/root-networks", params = "tag")
    @Operation(summary = "Check if a root network with this tag already exists in the given study")
    @ApiResponses(value = {@ApiResponse(responseCode = "200", description = "The tag exists"),
        @ApiResponse(responseCode = "204", description = "The tag doesn't exist")})
    public ResponseEntity<Void> rootNetworkTagExists(@PathVariable("studyUuid") UUID studyUuid,
                                                @RequestParam("tag") String rootNetworkTag) {
        HttpStatus status = rootNetworkService.isRootNetworkTagExistsInStudy(studyUuid, rootNetworkTag) ? HttpStatus.OK : HttpStatus.NO_CONTENT;
        return ResponseEntity.status(status).contentType(MediaType.APPLICATION_JSON).build();
    }

    @DeleteMapping(value = "/studies/{studyUuid}/root-networks")
    @Operation(summary = "Delete root networks for study")
    @ApiResponse(responseCode = "200", description = "Root network deleted")
    public ResponseEntity<Void> deleteRootNetwork(@PathVariable("studyUuid") UUID studyUuid,
                                                    @RequestBody List<UUID> rootNetworksUuids) {
        studyService.deleteRootNetworks(studyUuid, rootNetworksUuids);
        return ResponseEntity.ok().build();
    }

    @PostMapping(value = "/studies/{targetStudyUuid}/tree/nodes", params = {"nodeToCopyUuid", "referenceNodeUuid", "insertMode"})
    @Operation(summary = "duplicate a node")
    @ApiResponses(value = {
        @ApiResponse(responseCode = "200", description = "The node was successfully created"),
        @ApiResponse(responseCode = "403", description = "The node can't be copied above the root node"),
        @ApiResponse(responseCode = "404", description = "The source study or node doesn't exist")})
    public ResponseEntity<Void> duplicateNode(@Parameter(description = "The study where we want to copy the node") @PathVariable("targetStudyUuid") UUID targetStudyUuid,
                                              @Parameter(description = "The copied node original study") @RequestParam(value = "sourceStudyUuid", required = false) UUID sourceStudyUuid,
                                              @Parameter(description = "The node we want to copy") @RequestParam("nodeToCopyUuid") UUID nodeToCopyUuid,
                                              @Parameter(description = "The reference node to where we want to paste") @RequestParam("referenceNodeUuid") UUID referenceNodeUuid,
                                              @Parameter(description = "The position where the node will be pasted relative to the reference node") @RequestParam(name = "insertMode") InsertMode insertMode,
                                              @RequestHeader(HEADER_USER_ID) String userId) {
        //if the source study is not set we assume it's the same as the target study
        studyService.assertNoBlockedBuildInStudy(targetStudyUuid, referenceNodeUuid);
        studyService.duplicateStudyNode(sourceStudyUuid == null ? targetStudyUuid : sourceStudyUuid, targetStudyUuid, nodeToCopyUuid, referenceNodeUuid, insertMode, userId);
        return ResponseEntity.ok().build();
    }

    @PostMapping(value = "/studies/{studyUuid}/tree/nodes", params = {"nodeToCutUuid", "referenceNodeUuid", "insertMode"})
    @Operation(summary = "cut and paste a node")
    @ApiResponses(value = {
        @ApiResponse(responseCode = "200", description = "The node was successfully created"),
        @ApiResponse(responseCode = "403", description = "The node can't be copied above the root node nor around itself"),
        @ApiResponse(responseCode = "404", description = "The source study or node doesn't exist")})
    public ResponseEntity<Void> cutAndPasteNode(@PathVariable("studyUuid") UUID studyUuid,
                                              @Parameter(description = "The node we want to cut") @RequestParam("nodeToCutUuid") UUID nodeToCutUuid,
                                              @Parameter(description = "The reference node to where we want to paste") @RequestParam("referenceNodeUuid") UUID referenceNodeUuid,
                                              @Parameter(description = "The position where the node will be pasted relative to the reference node") @RequestParam(name = "insertMode") InsertMode insertMode,
                                              @RequestHeader(HEADER_USER_ID) String userId) {
        studyService.assertNoBlockedBuildInStudy(studyUuid, nodeToCutUuid);
        studyService.moveStudyNode(studyUuid, nodeToCutUuid, referenceNodeUuid, insertMode, userId);
        return ResponseEntity.ok().build();
    }

    @RequestMapping(value = "/studies/{studyUuid}/root-networks/{rootNetworkUuid}/network", method = RequestMethod.HEAD)
    @Operation(summary = "check study root network existence")
    @ApiResponses(value = {
        @ApiResponse(responseCode = "200", description = "The network does exist"),
        @ApiResponse(responseCode = "204", description = "The network doesn't exist")})
    public ResponseEntity<Void> checkNetworkExistence(@PathVariable("studyUuid") UUID studyUuid, @PathVariable("rootNetworkUuid") UUID rootNetworkUuid) {
        UUID networkUUID = rootNetworkService.getNetworkUuid(rootNetworkUuid);
        return networkStoreService.doesNetworkExist(networkUUID)
            ? ResponseEntity.ok().build()
            : ResponseEntity.noContent().build();

    }

    @PostMapping(value = "/studies/{studyUuid}/root-networks/{rootNetworkUuid}/network", params = {"caseUuid"})
    @Operation(summary = "recreate study network of a study from an existing case")
    @ApiResponses(value = {
        @ApiResponse(responseCode = "200", description = "Study network recreation has started"),
        @ApiResponse(responseCode = "424", description = "The case doesn't exist")})
    public ResponseEntity<BasicStudyInfos> recreateNetworkFromCase(@PathVariable("studyUuid") UUID studyUuid,
                                                                 @PathVariable("rootNetworkUuid") UUID rootNetworkUuid,
                                                                 @RequestBody(required = false) Map<String, Object> importParameters,
                                                                 @RequestParam(value = "caseUuid") UUID caseUuid,
                                                                 @Parameter(description = "case format") @RequestParam(name = "caseFormat", required = false) String caseFormat,
                                                                 @RequestHeader(HEADER_USER_ID) String userId) {
        studyService.recreateNetwork(caseUuid, userId, studyUuid, rootNetworkUuid, caseFormat, importParameters);
        return ResponseEntity.ok().build();
    }

    @PostMapping(value = "/studies/{studyUuid}/root-networks/{rootNetworkUuid}/network")
    @Operation(summary = "recreate study network of a study from its case")
    @ApiResponses(value = {
        @ApiResponse(responseCode = "200", description = "Study network recreation has started"),
        @ApiResponse(responseCode = "424", description = "The study's case doesn't exist")})
    public ResponseEntity<BasicStudyInfos> recreateStudyNetwork(@PathVariable("studyUuid") UUID studyUuid,
                                                                @PathVariable("rootNetworkUuid") UUID rootNetworkUuid,
                                                                @RequestHeader(HEADER_USER_ID) String userId,
                                                                @Parameter(description = "case format") @RequestParam(name = "caseFormat", required = false) String caseFormat
    ) {
        studyService.recreateNetwork(userId, studyUuid, rootNetworkUuid, caseFormat);
        return ResponseEntity.ok().build();
    }

    @GetMapping(value = "/studies/{studyUuid}/root-networks/{rootNetworkUuid}/indexation/status")
    @Operation(summary = "check root network indexation")
    @ApiResponses(value = {
        @ApiResponse(responseCode = "200", description = "The root network indexation status for a study"),
        @ApiResponse(responseCode = "204", description = "The root network indexation status doesn't exist"),
        @ApiResponse(responseCode = "404", description = "The root network or network doesn't exist")})
    public ResponseEntity<String> checkRootNetworkIndexationStatus(@PathVariable("studyUuid") UUID studyUuid, @PathVariable("rootNetworkUuid") UUID rootNetworkUuid) {
        String result = studyService.getRootNetworkIndexationStatus(studyUuid, rootNetworkUuid).name();
        return result != null ? ResponseEntity.ok().body(result) :
            ResponseEntity.noContent().build();
    }

    @PostMapping(value = "/studies/{studyUuid}/tree/subtrees", params = {"subtreeToCutParentNodeUuid", "referenceNodeUuid"})
    @Operation(summary = "cut and paste a subtree")
    @ApiResponses(value = {
        @ApiResponse(responseCode = "200", description = "The subtree was successfully created"),
        @ApiResponse(responseCode = "403", description = "The subtree can't be copied above the root node nor around itself"),
        @ApiResponse(responseCode = "404", description = "The source study or subtree doesn't exist")})
    public ResponseEntity<Void> cutAndPasteNodeSubtree(@PathVariable("studyUuid") UUID studyUuid,
                                                @Parameter(description = "The parent node of the subtree we want to cut") @RequestParam("subtreeToCutParentNodeUuid") UUID subtreeToCutParentNodeUuid,
                                                @Parameter(description = "The reference node to where we want to paste") @RequestParam("referenceNodeUuid") UUID referenceNodeUuid,
                                                @RequestHeader(HEADER_USER_ID) String userId) {
        studyService.assertNoBlockedBuildInStudy(studyUuid, subtreeToCutParentNodeUuid);
        studyService.moveStudySubtree(studyUuid, subtreeToCutParentNodeUuid, referenceNodeUuid, userId);
        return ResponseEntity.ok().build();
    }

    @PostMapping(value = "/studies/{studyUuid}/tree/subtrees", params = {"subtreeToCopyParentNodeUuid", "referenceNodeUuid"})
    @Operation(summary = "duplicate a subtree")
    @ApiResponses(value = {
        @ApiResponse(responseCode = "200", description = "The subtree was successfully created"),
        @ApiResponse(responseCode = "403", description = "The subtree can't be copied above the root node nor around itself"),
        @ApiResponse(responseCode = "404", description = "The source study or subtree doesn't exist")})
    public ResponseEntity<Void> duplicateSubtree(@Parameter(description = "The study where we want to copy the node") @PathVariable("studyUuid") UUID targetStudyUuid,
                                                 @Parameter(description = "The copied node original study") @RequestParam(value = "sourceStudyUuid") UUID sourceStudyUuid,
                                                       @Parameter(description = "The parent node of the subtree we want to cut") @RequestParam("subtreeToCopyParentNodeUuid") UUID subtreeToCopyParentNodeUuid,
                                                       @Parameter(description = "The reference node to where we want to paste") @RequestParam("referenceNodeUuid") UUID referenceNodeUuid,
                                                       @RequestHeader(HEADER_USER_ID) String userId) {
        studyService.assertNoBlockedBuildInStudy(targetStudyUuid, referenceNodeUuid);
        studyService.duplicateStudySubtree(sourceStudyUuid, targetStudyUuid, subtreeToCopyParentNodeUuid, referenceNodeUuid, userId);
        return ResponseEntity.ok().build();
    }

    @GetMapping(value = "/studies/{studyUuid}/root-networks/{rootNetworkUuid}/nodes/{nodeUuid}/network/voltage-levels/{voltageLevelId}/svg")
    @Operation(summary = "get the voltage level diagram for the given network and voltage level")
    @ApiResponses(value = {@ApiResponse(responseCode = "200", description = "The svg"),
        @ApiResponse(responseCode = "404", description = "The voltage level has not been found")})
    public ResponseEntity<byte[]> getVoltageLevelDiagram(
            @PathVariable("studyUuid") UUID studyUuid,
            @PathVariable("rootNetworkUuid") UUID rootNetworkUuid,
            @PathVariable("nodeUuid") UUID nodeUuid,
            @PathVariable("voltageLevelId") String voltageLevelId,
            @Parameter(description = "useName") @RequestParam(name = "useName", defaultValue = "false") boolean useName,
            @Parameter(description = "centerLabel") @RequestParam(name = "centerLabel", defaultValue = "false") boolean centerLabel,
            @Parameter(description = "diagonalLabel") @RequestParam(name = "diagonalLabel", defaultValue = "false") boolean diagonalLabel,
            @Parameter(description = "topologicalColoring") @RequestParam(name = "topologicalColoring", defaultValue = "false") boolean topologicalColoring,
            @Parameter(description = "component library name") @RequestParam(name = "componentLibrary", required = false) String componentLibrary,
            @Parameter(description = "Sld display mode") @RequestParam(name = "sldDisplayMode", defaultValue = "STATE_VARIABLE") SldDisplayMode sldDisplayMode,
            @Parameter(description = "language") @RequestParam(name = "language", defaultValue = "en") String language) {
        DiagramParameters diagramParameters = DiagramParameters.builder()
                .useName(useName)
                .labelCentered(centerLabel)
                .diagonalLabel(diagonalLabel)
                .topologicalColoring(topologicalColoring)
                .componentLibrary(componentLibrary)
                .sldDisplayMode(sldDisplayMode)
                .language(language)
                .build();
        byte[] result = studyService.getVoltageLevelSvg(
                voltageLevelId,
                diagramParameters,
                nodeUuid,
                rootNetworkUuid);
        return result != null ? ResponseEntity.ok().contentType(MediaType.APPLICATION_XML).body(result) :
            ResponseEntity.noContent().build();
    }

    @GetMapping(value = "/studies/{studyUuid}/root-networks/{rootNetworkUuid}/nodes/{nodeUuid}/network/voltage-levels/{voltageLevelId}/svg-and-metadata")
    @Operation(summary = "get the voltage level diagram for the given network and voltage level")
    @ApiResponses(value = {@ApiResponse(responseCode = "200", description = "The svg and metadata"),
        @ApiResponse(responseCode = "404", description = "The voltage level has not been found")})
    public ResponseEntity<String> getVoltageLevelDiagramAndMetadata(
            @PathVariable("studyUuid") UUID studyUuid,
            @PathVariable("rootNetworkUuid") UUID rootNetworkUuid,
            @PathVariable("nodeUuid") UUID nodeUuid,
            @PathVariable("voltageLevelId") String voltageLevelId,
            @Parameter(description = "useName") @RequestParam(name = "useName", defaultValue = "false") boolean useName,
            @Parameter(description = "centerLabel") @RequestParam(name = "centerLabel", defaultValue = "false") boolean centerLabel,
            @Parameter(description = "diagonalLabel") @RequestParam(name = "diagonalLabel", defaultValue = "false") boolean diagonalLabel,
            @Parameter(description = "topologicalColoring") @RequestParam(name = "topologicalColoring", defaultValue = "false") boolean topologicalColoring,
            @Parameter(description = "component library name") @RequestParam(name = "componentLibrary", required = false) String componentLibrary,
            @Parameter(description = "Sld display mode") @RequestParam(name = "sldDisplayMode", defaultValue = "STATE_VARIABLE") SldDisplayMode sldDisplayMode,
            @Parameter(description = "language") @RequestParam(name = "language", defaultValue = "en") String language) {
        DiagramParameters diagramParameters = DiagramParameters.builder()
                .useName(useName)
                .labelCentered(centerLabel)
                .diagonalLabel(diagonalLabel)
                .topologicalColoring(topologicalColoring)
                .componentLibrary(componentLibrary)
                .sldDisplayMode(sldDisplayMode)
                .language(language)
                .build();
        String result = studyService.getVoltageLevelSvgAndMetadata(
                voltageLevelId,
                diagramParameters,
                nodeUuid,
                rootNetworkUuid);
        return result != null ? ResponseEntity.ok().contentType(MediaType.APPLICATION_JSON).body(result) :
            ResponseEntity.noContent().build();
    }

    @GetMapping(value = "/studies/{studyUuid}/root-networks/{rootNetworkUuid}/nodes/{nodeUuid}/network/voltage-levels/{voltageLevelId}/buses-or-busbar-sections")
    @Operation(summary = "get the buses for a given network and a given voltage level")
    @ApiResponse(responseCode = "200", description = "The buses list of the network for given voltage level")
    public ResponseEntity<List<IdentifiableInfos>> getVoltageLevelBusesOrBusbarSections(
            @PathVariable("studyUuid") UUID studyUuid,
            @PathVariable("rootNetworkUuid") UUID rootNetworkUuid,
            @PathVariable("nodeUuid") UUID nodeUuid,
            @PathVariable("voltageLevelId") String voltageLevelId,
            @Parameter(description = "Should get in upstream built node ?") @RequestParam(value = "inUpstreamBuiltParentNode", required = false, defaultValue = "false") boolean inUpstreamBuiltParentNode) {
        return ResponseEntity.ok().contentType(MediaType.APPLICATION_JSON).body(studyService.getVoltageLevelBusesOrBusbarSections(nodeUuid, rootNetworkUuid, voltageLevelId, inUpstreamBuiltParentNode));
    }

    @GetMapping(value = "/studies/{studyUuid}/root-networks/{rootNetworkUuid}/nodes/{nodeUuid}/network/voltage-levels/{voltageLevelId}/switches")
    @Operation(summary = "get the switches for a given network and a given voltage level")
    @ApiResponse(responseCode = "200", description = "The switches list of the network for given voltage level")
    public ResponseEntity<String> getVoltageLevelSwitches(
            @PathVariable("studyUuid") UUID studyUuid,
            @PathVariable("rootNetworkUuid") UUID rootNetworkUuid,
            @PathVariable("nodeUuid") UUID nodeUuid,
            @PathVariable("voltageLevelId") String voltageLevelId,
            @Parameter(description = "Should get in upstream built node ?") @RequestParam(value = "inUpstreamBuiltParentNode", required = false, defaultValue = "false") boolean inUpstreamBuiltParentNode) {
        return ResponseEntity.ok().contentType(MediaType.APPLICATION_JSON).body(studyService.getVoltageLevelSwitches(nodeUuid, rootNetworkUuid, voltageLevelId, inUpstreamBuiltParentNode));
    }

    @GetMapping(value = "/studies/{studyUuid}/root-networks/{rootNetworkUuid}/nodes/{nodeUuid}/network/voltage-levels/{voltageLevelId}/substation-id")
    @Operation(summary = "get the substation ID for a given network and a given voltage level")
    @ApiResponses(value = {@ApiResponse(responseCode = "200", description = "The substation Id for a voltageLevel")})
    public ResponseEntity<String> getVoltageLevelSubstationId(
            @Parameter(description = "Study uuid") @PathVariable("studyUuid") UUID studyUuid,
            @Parameter(description = "Root network uuid") @PathVariable("rootNetworkUuid") UUID rootNetworkUuid,
            @Parameter(description = "Node uuid") @PathVariable("nodeUuid") UUID nodeUuid,
            @Parameter(description = "voltageLevelId") @PathVariable("voltageLevelId") String voltageLevelId,
            @Parameter(description = "Should get in upstream built node ?") @RequestParam(value = "inUpstreamBuiltParentNode", required = false, defaultValue = "false") boolean inUpstreamBuiltParentNode) {
        return ResponseEntity.ok().body(studyService.getVoltageLevelSubstationId(studyUuid, nodeUuid, rootNetworkUuid, voltageLevelId, inUpstreamBuiltParentNode));
    }

    @GetMapping(value = "/studies/{studyUuid}/root-networks/{rootNetworkUuid}/nodes/{nodeUuid}/network-map/hvdc-lines/{hvdcId}/shunt-compensators")
    @Operation(summary = "For a given hvdc line, get its related Shunt compensators in case of LCC converter station")
    @ApiResponse(responseCode = "200", description = "Hvdc line type and its shunt compensators on each side")
    public ResponseEntity<String> getHvdcLineShuntCompensators(
            @PathVariable("studyUuid") UUID studyUuid,
            @PathVariable("rootNetworkUuid") UUID rootNetworkUuid,
            @PathVariable("nodeUuid") UUID nodeUuid,
            @PathVariable("hvdcId") String hvdcId,
            @Parameter(description = "Should get in upstream built node ?") @RequestParam(value = "inUpstreamBuiltParentNode", required = false, defaultValue = "false") boolean inUpstreamBuiltParentNode) {
        String hvdcInfos = studyService.getHvdcLineShuntCompensators(nodeUuid, rootNetworkUuid, inUpstreamBuiltParentNode, hvdcId);
        return ResponseEntity.ok().contentType(MediaType.APPLICATION_JSON).body(hvdcInfos);
    }

    @PostMapping(value = "/studies/{studyUuid}/root-networks/{rootNetworkUuid}/nodes/{nodeUuid}/geo-data/lines", consumes = MediaType.APPLICATION_JSON_VALUE, produces = MediaType.APPLICATION_JSON_VALUE)
    @Operation(summary = "Get Network lines graphics")
    @ApiResponses(value = {@ApiResponse(responseCode = "200", description = "The list of line graphics with the given ids, all otherwise")})
    public ResponseEntity<String> getLineGraphics(
            @PathVariable("studyUuid") UUID studyUuid,
            @PathVariable("rootNetworkUuid") UUID rootNetworkUuid,
            @PathVariable("nodeUuid") UUID nodeUuid,
            @RequestBody(required = false) List<String> linesIds) {
        return ResponseEntity.ok().contentType(MediaType.APPLICATION_JSON).body(studyService.getLinesGraphics(rootNetworkService.getNetworkUuid(rootNetworkUuid), nodeUuid, rootNetworkUuid, linesIds));
    }

    @PostMapping(value = "/studies/{studyUuid}/root-networks/{rootNetworkUuid}/nodes/{nodeUuid}/geo-data/substations", consumes = MediaType.APPLICATION_JSON_VALUE, produces = MediaType.APPLICATION_JSON_VALUE)
    @Operation(summary = "Get Network substations graphics")
    @ApiResponses(value = {@ApiResponse(responseCode = "200", description = "The list of substation graphics with the given ids, all otherwise")})
    public ResponseEntity<String> getSubstationGraphics(
            @PathVariable("studyUuid") UUID studyUuid,
            @PathVariable("rootNetworkUuid") UUID rootNetworkUuid,
            @PathVariable("nodeUuid") UUID nodeUuid,
            @RequestBody(required = false) List<String> substationsIds) {
        return ResponseEntity.ok().contentType(MediaType.APPLICATION_JSON).body(studyService.getSubstationsGraphics(rootNetworkService.getNetworkUuid(rootNetworkUuid), nodeUuid, rootNetworkUuid, substationsIds));
    }

    @PostMapping(value = "/studies/{studyUuid}/root-networks/{rootNetworkUuid}/nodes/{nodeUuid}/network-map/equipments-ids")
    @Operation(summary = "Get equipment ids ")
    @ApiResponses(value = {@ApiResponse(responseCode = "200", description = "The list of equipment ids")})
    public ResponseEntity<String> getNetworkElementsIds(
            @PathVariable("studyUuid") UUID studyUuid,
            @PathVariable("rootNetworkUuid") UUID rootNetworkUuid,
            @PathVariable("nodeUuid") UUID nodeUuid,
            @RequestBody(required = false) List<String> substationsIds,
            @Parameter(description = "Should get in upstream built node ?") @RequestParam(value = "inUpstreamBuiltParentNode", required = false, defaultValue = "false") boolean inUpstreamBuiltParentNode,
            @Parameter(description = "equipment type") @RequestParam(name = "equipmentType") String equipmentType,
            @Parameter(description = "Nominal Voltages") @RequestParam(name = "nominalVoltages", required = false) List<Double> nominalVoltages) {

        return ResponseEntity.ok().contentType(MediaType.APPLICATION_JSON).body(studyService.getNetworkElementsIds(nodeUuid, rootNetworkUuid, substationsIds, inUpstreamBuiltParentNode, equipmentType, nominalVoltages));
    }

    @PostMapping(value = "/studies/{studyUuid}/root-networks/{rootNetworkUuid}/nodes/{nodeUuid}/network/elements")
    @Operation(summary = "Get network elements infos")
    @ApiResponses(value = {@ApiResponse(responseCode = "200", description = "The list of network elements infos")})
    public ResponseEntity<String> getNetworkElementsInfos(
            @PathVariable("studyUuid") UUID studyUuid,
            @PathVariable("rootNetworkUuid") UUID rootNetworkUuid,
            @PathVariable("nodeUuid") UUID nodeUuid,
            @RequestBody(required = false) List<String> substationsIds,
            @Parameter(description = "Info type") @RequestParam(name = "infoType") String infoType,
            @Parameter(description = "element type") @RequestParam(name = "elementType") String elementType,
            @Parameter(description = "Should get in upstream built node ?")
            @RequestParam(value = "inUpstreamBuiltParentNode", required = false, defaultValue = "false") boolean inUpstreamBuiltParentNode,
            @Parameter(description = "Nominal Voltages") @RequestParam(name = "nominalVoltages", required = false) List<Double> nominalVoltages) {

        return ResponseEntity.ok().contentType(MediaType.APPLICATION_JSON).body(studyService.getNetworkElementsInfos(studyUuid, nodeUuid, rootNetworkUuid, substationsIds, infoType, elementType, inUpstreamBuiltParentNode, nominalVoltages));
    }

    @GetMapping(value = "/studies/{studyUuid}/root-networks/{rootNetworkUuid}/nodes/{nodeUuid}/network/elements/{elementId}")
    @Operation(summary = "Get network elements infos")
    @ApiResponses(value = {@ApiResponse(responseCode = "200", description = "The list of network elements infos")})
    public ResponseEntity<String> getNetworkElementInfos(
            @Parameter(description = "Study uuid") @PathVariable("studyUuid") UUID studyUuid,
            @Parameter(description = "Root network uuid") @PathVariable("rootNetworkUuid") UUID rootNetworkUuid,
            @Parameter(description = "Node uuid") @PathVariable("nodeUuid") UUID nodeUuid,
            @Parameter(description = "Element id") @PathVariable("elementId") String elementId,
            @Parameter(description = "Element type") @RequestParam(name = "elementType") String elementType,
            @Parameter(description = "Should get in upstream built node ?") @RequestParam(value = "inUpstreamBuiltParentNode", required = false, defaultValue = "false") boolean inUpstreamBuiltParentNode,
            @Parameter(description = "Info type parameters") InfoTypeParameters infoTypeParameters) {
        return ResponseEntity.ok().contentType(MediaType.APPLICATION_JSON).body(studyService.getNetworkElementInfos(studyUuid, nodeUuid, rootNetworkUuid, elementType, infoTypeParameters, elementId, inUpstreamBuiltParentNode));
    }

    @GetMapping(value = "/studies/{studyUuid}/root-networks/{rootNetworkUuid}/nodes/{nodeUuid}/network-map/countries")
    @Operation(summary = "Get network countries")
    @ApiResponses(value = {@ApiResponse(responseCode = "200", description = "The list of countries")})
    public ResponseEntity<String> getNetworkCountries(
            @Parameter(description = "Study uuid") @PathVariable("studyUuid") UUID studyUuid,
            @Parameter(description = "Root network uuid") @PathVariable("rootNetworkUuid") UUID rootNetworkUuid,
            @Parameter(description = "Node uuid") @PathVariable("nodeUuid") UUID nodeUuid,
            @Parameter(description = "Should get in upstream built node ?") @RequestParam(value = "inUpstreamBuiltParentNode", required = false, defaultValue = "false") boolean inUpstreamBuiltParentNode) {

        return ResponseEntity.ok().contentType(MediaType.APPLICATION_JSON).body(studyService.getNetworkCountries(nodeUuid, rootNetworkUuid, inUpstreamBuiltParentNode));
    }

    @GetMapping(value = "/studies/{studyUuid}/root-networks/{rootNetworkUuid}/nodes/{nodeUuid}/network-map/nominal-voltages")
    @Operation(summary = "Get network nominal voltages")
    @ApiResponses(value = {@ApiResponse(responseCode = "200", description = "The list of nominal voltages")})
    public ResponseEntity<String> getNetworkNominalVoltages(
            @Parameter(description = "Study uuid") @PathVariable("studyUuid") UUID studyUuid,
            @Parameter(description = "Root network uuid") @PathVariable("rootNetworkUuid") UUID rootNetworkUuid,
            @Parameter(description = "Node uuid") @PathVariable("nodeUuid") UUID nodeUuid,
            @Parameter(description = "Should get in upstream built node ?") @RequestParam(value = "inUpstreamBuiltParentNode", required = false, defaultValue = "false") boolean inUpstreamBuiltParentNode) {

        return ResponseEntity.ok().contentType(MediaType.APPLICATION_JSON).body(studyService.getNetworkNominalVoltages(nodeUuid, rootNetworkUuid, inUpstreamBuiltParentNode));
    }

    @GetMapping(value = "/studies/{studyUuid}/root-networks/{rootNetworkUuid}/nodes/{nodeUuid}/network-map/branch-or-3wt/{equipmentId}/voltage-level-id")
    @Operation(summary = "Get Voltage level ID for a specific line or 2WT or 3WT and a given side")
    @ApiResponses(value = {@ApiResponse(responseCode = "200", description = "The voltage level id attached to line or 2WT or 3WT"), @ApiResponse(responseCode = "204", description = "No voltageLevel ID found")})
    public ResponseEntity<String> getBranchOr3WTVoltageLevelId(
            @PathVariable("studyUuid") UUID studyUuid,
            @PathVariable("rootNetworkUuid") UUID rootNetworkUuid,
            @PathVariable("nodeUuid") UUID nodeUuid,
            @PathVariable("equipmentId") String equipmentId,
            @RequestParam(value = "side") ThreeSides side,
            @RequestParam(value = "inUpstreamBuiltParentNode", required = false, defaultValue = "false") boolean inUpstreamBuiltParentNode) {
        String voltageLevelId = studyService.getBranchOr3WTVoltageLevelId(nodeUuid, rootNetworkUuid, inUpstreamBuiltParentNode, equipmentId, side);
        return StringUtils.isEmpty(voltageLevelId) ? ResponseEntity.noContent().build() : ResponseEntity.ok().contentType(MediaType.APPLICATION_JSON).body(voltageLevelId);
    }

    @GetMapping(value = "/studies/{studyUuid}/root-networks/{rootNetworkUuid}/nodes/{nodeUuid}/network-map/voltage-levels/{voltageLevelId}/equipments")
    @Operation(summary = "Get voltage level equipments")
    @ApiResponses(value = {@ApiResponse(responseCode = "200", description = "Voltage level equipments")})
    public ResponseEntity<String> getVoltageLevelEquipments(
            @PathVariable("studyUuid") UUID studyUuid,
            @PathVariable("rootNetworkUuid") UUID rootNetworkUuid,
            @PathVariable("nodeUuid") UUID nodeUuid,
            @Parameter(description = "voltage level id") @PathVariable("voltageLevelId") String voltageLevelId,
            @Parameter(description = "Should get in upstream built node ?") @RequestParam(value = "inUpstreamBuiltParentNode", required = false, defaultValue = "false") boolean inUpstreamBuiltParentNode) {

        return ResponseEntity.ok().contentType(MediaType.APPLICATION_JSON).body(studyService.getVoltageLevelEquipments(nodeUuid, rootNetworkUuid, inUpstreamBuiltParentNode, voltageLevelId));
    }

    @GetMapping(value = "/studies/{studyUuid}/root-networks/{rootNetworkUuid}/nodes/{nodeUuid}/network-map/all")
    @Operation(summary = "Get Network equipments description")
    @ApiResponses(value = {@ApiResponse(responseCode = "200", description = "The list of equipments data")})
    public ResponseEntity<String> getAllMapData(
            @PathVariable("studyUuid") UUID studyUuid,
            @PathVariable("rootNetworkUuid") UUID rootNetworkUuid,
            @PathVariable("nodeUuid") UUID nodeUuid,
            @Parameter(description = "Substations id") @RequestParam(name = "substationId", required = false) List<String> substationsIds) {

        return ResponseEntity.ok().contentType(MediaType.APPLICATION_JSON).body(studyService.getAllMapData(nodeUuid, rootNetworkUuid, substationsIds));
    }

    @PutMapping(value = "/studies/{studyUuid}/nodes/{nodeUuid}/network-modification/{modificationUuid}")
    @Operation(summary = "move network modification before another")
    @ApiResponses(value = {@ApiResponse(responseCode = "200", description = "The modification order is updated")})
    public ResponseEntity<Void> moveModification(@PathVariable("studyUuid") UUID studyUuid,
                                                        @PathVariable("nodeUuid") UUID nodeUuid,
                                                        @PathVariable("modificationUuid") UUID modificationUuid,
                                                        @Nullable @Parameter(description = "move before, if no value move to end") @RequestParam(value = "beforeUuid") UUID beforeUuid,
                                                        @RequestHeader(HEADER_USER_ID) String userId) {
        studyService.assertCanUpdateModifications(studyUuid, nodeUuid);
        handleMoveNetworkModification(studyUuid, nodeUuid, modificationUuid, beforeUuid, userId);
        return ResponseEntity.ok().build();
    }

    private void handleMoveNetworkModification(UUID studyUuid, UUID nodeUuid, UUID modificationUuid, UUID beforeUuid, String userId) {
        studyService.assertNoBlockedBuildInStudy(studyUuid, nodeUuid);
        studyService.invalidateNodeTreeWhenMoveModification(studyUuid, nodeUuid);
        try {
            studyService.moveNetworkModifications(studyUuid, nodeUuid, nodeUuid, List.of(modificationUuid), beforeUuid, false, userId);
        } finally {
            studyService.invalidateBlockedBuildNodeTree(studyUuid, nodeUuid);
        }
    }

    @PutMapping(value = "/studies/{studyUuid}/nodes/{nodeUuid}", produces = MediaType.APPLICATION_JSON_VALUE)
    @Operation(summary = "For a list of network modifications passed in body, copy or cut, then append them to target node")
    @ApiResponses(value = {@ApiResponse(responseCode = "200", description = "The modification list has been updated.")})
    public ResponseEntity<Void> moveOrCopyModifications(@PathVariable("studyUuid") UUID studyUuid,
                                                         @PathVariable("nodeUuid") UUID nodeUuid,
                                                         @RequestParam("action") ModificationsActionType action,
                                                         @Nullable @RequestParam("originNodeUuid") UUID originNodeUuid,
                                                         @RequestBody List<UUID> modificationsToCopyUuidList,
                                                         @RequestHeader(HEADER_USER_ID) String userId) {
        studyService.assertIsStudyAndNodeExist(studyUuid, nodeUuid);
        studyService.assertCanUpdateModifications(studyUuid, nodeUuid);
        if (originNodeUuid != null) {
            studyService.assertIsNodeExist(studyUuid, originNodeUuid);
            studyService.assertCanUpdateModifications(studyUuid, originNodeUuid);
        }
        switch (action) {
            case COPY, INSERT:
                handleDuplicateOrInsertNetworkModifications(studyUuid, nodeUuid, originNodeUuid, modificationsToCopyUuidList, userId, action);
                break;
            case MOVE:
                handleMoveNetworkModifications(studyUuid, nodeUuid, originNodeUuid, modificationsToCopyUuidList, userId);
                break;
            default:
                throw new StudyException(Type.UNKNOWN_ACTION_TYPE);
        }
        return ResponseEntity.ok().build();
    }

    private void handleDuplicateOrInsertNetworkModifications(UUID studyUuid, UUID targetNodeUuid, UUID originNodeUuid, List<UUID> modificationsToCopyUuidList, String userId, ModificationsActionType action) {
        studyService.assertNoBlockedBuildInStudy(studyUuid, targetNodeUuid);
        studyService.invalidateNodeTreeWithLF(studyUuid, targetNodeUuid);
        try {
            studyService.duplicateOrInsertNetworkModifications(studyUuid, targetNodeUuid, originNodeUuid, modificationsToCopyUuidList, userId, action);
        } finally {
            studyService.invalidateBlockedBuildNodeTree(studyUuid, targetNodeUuid);
        }
    }

    private void handleMoveNetworkModifications(UUID studyUuid, UUID targetNodeUuid, UUID originNodeUuid, List<UUID> modificationsToCopyUuidList, String userId) {
        studyService.assertNoBlockedBuildInStudy(studyUuid, originNodeUuid);
        studyService.assertNoBlockedBuildInStudy(studyUuid, targetNodeUuid);
        boolean isTargetInDifferentNodeTree = studyService.invalidateNodeTreeWhenMoveModifications(studyUuid, targetNodeUuid, originNodeUuid);
        try {
            studyService.moveNetworkModifications(studyUuid, targetNodeUuid, originNodeUuid, modificationsToCopyUuidList, null, isTargetInDifferentNodeTree, userId);
        } finally {
            studyService.invalidateBlockedBuildNodeTree(studyUuid, originNodeUuid);
            if (isTargetInDifferentNodeTree) {
                studyService.invalidateBlockedBuildNodeTree(studyUuid, targetNodeUuid);
            }
        }
    }

    @PutMapping(value = "/studies/{studyUuid}/root-networks/{rootNetworkUuid}/nodes/{nodeUuid}/loadflow/run")
    @Operation(summary = "run loadflow on study")
    @ApiResponses(value = {@ApiResponse(responseCode = "200", description = "The loadflow has started")})
    public ResponseEntity<Void> runLoadFlow(
            @PathVariable("studyUuid") UUID studyUuid,
            @Parameter(description = "rootNetworkUuid") @PathVariable("rootNetworkUuid") UUID rootNetworkUuid,
            @PathVariable("nodeUuid") UUID nodeUuid,
            @RequestParam(value = "withRatioTapChangers", required = false, defaultValue = "false") boolean withRatioTapChangers,
            @RequestHeader(HEADER_USER_ID) String userId) {
        studyService.assertIsNodeNotReadOnly(nodeUuid);
        studyService.assertNoBlockedBuildInNodeTree(nodeUuid, rootNetworkUuid);
        studyService.assertCanRunLoadFLow(studyUuid, nodeUuid);
        UUID prevResultUuid = rootNetworkNodeInfoService.getComputationResultUuid(nodeUuid, rootNetworkUuid, LOAD_FLOW);
        if (prevResultUuid != null) {
            handleRerunLoadFlow(studyUuid, nodeUuid, rootNetworkUuid, prevResultUuid, withRatioTapChangers, userId);
        } else {
            studyService.sendLoadflowRequest(studyUuid, nodeUuid, rootNetworkUuid, null, withRatioTapChangers, true, userId);
        }
        return ResponseEntity.ok().build();
    }

    /**
     * Need to have several transactions to send notifications by step
     * Disadvantage is that it is not atomic so need a try/catch to rollback
     */
    private UUID handleRerunLoadFlow(UUID studyUuid, UUID nodeUuid, UUID rootNetworkUuid, UUID prevResultUuid, Boolean withRatioTapChangers, String userId) {
        UUID loadflowResultUuid = null;
        try {
            studyService.deleteLoadflowResult(studyUuid, nodeUuid, rootNetworkUuid, prevResultUuid);
            loadflowResultUuid = studyService.createLoadflowRunningStatus(studyUuid, nodeUuid, rootNetworkUuid, withRatioTapChangers);
            return studyService.rerunLoadflow(studyUuid, nodeUuid, rootNetworkUuid, loadflowResultUuid, withRatioTapChangers, userId);
        } catch (Exception e) {
            if (loadflowResultUuid != null) {
                studyService.deleteLoadflowResult(studyUuid, nodeUuid, rootNetworkUuid, loadflowResultUuid);
            }
            throw e;
        }
    }

    @GetMapping(value = "/studies/{studyUuid}/root-networks/{rootNetworkUuid}/nodes/{nodeUuid}/loadflow/result")
    @Operation(summary = "Get a loadflow result on study")
    @ApiResponses(value = {@ApiResponse(responseCode = "200", description = "The loadflow result"),
        @ApiResponse(responseCode = "204", description = "No loadflow has been done yet"),
        @ApiResponse(responseCode = "404", description = "The loadflow result has not been found")})
    public ResponseEntity<String> getLoadflowResult(@Parameter(description = "study UUID") @PathVariable("studyUuid") UUID studyUuid,
                                                    @Parameter(description = "rootNetworkUuid") @PathVariable("rootNetworkUuid") UUID rootNetworkUuid,
                                                    @Parameter(description = "nodeUuid") @PathVariable("nodeUuid") UUID nodeUuid,
                                                    @Parameter(description = "JSON array of filters") @RequestParam(name = "filters", required = false) String filters,
                                                    Sort sort) {
        String result = rootNetworkNodeInfoService.getLoadFlowResult(nodeUuid, rootNetworkUuid, filters, sort);
        return result != null ? ResponseEntity.ok().body(result) :
                ResponseEntity.noContent().build();
    }

    @GetMapping(value = "/studies/{studyUuid}/root-networks/{rootNetworkUuid}/nodes/{nodeUuid}/loadflow/status")
    @Operation(summary = "Get the loadflow status on study")
    @ApiResponses(value = {@ApiResponse(responseCode = "200", description = "The loadflow status"),
        @ApiResponse(responseCode = "204", description = "No loadflow has been done yet"),
        @ApiResponse(responseCode = "404", description = "The loadflow status has not been found")})
    public ResponseEntity<String> getLoadFlowStatus(@Parameter(description = "Study UUID") @PathVariable("studyUuid") UUID studyUuid,
                                                                @Parameter(description = "rootNetworkUuid") @PathVariable("rootNetworkUuid") UUID rootNetworkUuid,
                                                                @Parameter(description = "nodeUuid") @PathVariable("nodeUuid") UUID nodeUuid) {
        LoadFlowStatus result = rootNetworkNodeInfoService.getLoadFlowStatus(nodeUuid, rootNetworkUuid);
        return result != null ? ResponseEntity.ok().body(result.name()) :
                ResponseEntity.noContent().build();
    }

    @GetMapping(value = "/studies/{studyUuid}/root-networks/{rootNetworkUuid}/nodes/{nodeUuid}/loadflow/computation-infos")
    @Operation(summary = "Get the loadflow computation infos on study node and root network")
    @ApiResponses(value = {@ApiResponse(responseCode = "200", description = "The loadflow computation infos"),
        @ApiResponse(responseCode = "404", description = "The loadflow computation has not been found")})
    public ResponseEntity<LoadFlowComputationInfos> getLoadFlowComputationInfos(@Parameter(description = "Study UUID") @PathVariable("studyUuid") UUID studyUuid,
                                                                                @Parameter(description = "rootNetworkUuid") @PathVariable("rootNetworkUuid") UUID rootNetworkUuid,
                                                                                @Parameter(description = "nodeUuid") @PathVariable("nodeUuid") UUID nodeUuid) {
        return ResponseEntity.ok().contentType(MediaType.APPLICATION_JSON).body(rootNetworkNodeInfoService.getLoadFlowComputationInfos(nodeUuid, rootNetworkUuid));
    }

    @PutMapping(value = "/studies/{studyUuid}/root-networks/{rootNetworkUuid}/nodes/{nodeUuid}/loadflow/stop")
    @Operation(summary = "stop loadflow on study")
    @ApiResponses(value = {@ApiResponse(responseCode = "200", description = "The loadflow has been stopped")})
    public ResponseEntity<Void> stopLoadFlow(@Parameter(description = "Study uuid") @PathVariable("studyUuid") UUID studyUuid,
                                             @Parameter(description = "rootNetworkUuid") @PathVariable("rootNetworkUuid") UUID rootNetworkUuid,
                                             @Parameter(description = "nodeUuid") @PathVariable("nodeUuid") UUID nodeUuid,
                                             @RequestHeader(HEADER_USER_ID) String userId) {
        rootNetworkNodeInfoService.stopLoadFlow(studyUuid, nodeUuid, rootNetworkUuid, userId);
        return ResponseEntity.ok().build();
    }

    @PutMapping(value = "/studies/{studyUuid}/root-networks/{rootNetworkUuid}/nodes/{nodeUuid}/shortcircuit/run")
    @Operation(summary = "run short circuit analysis on study")
    @ApiResponse(responseCode = "200", description = "The short circuit analysis has started")
    public ResponseEntity<Void> runShortCircuit(
            @PathVariable("studyUuid") UUID studyUuid,
            @PathVariable("rootNetworkUuid") UUID rootNetworkUuid,
            @PathVariable("nodeUuid") UUID nodeUuid,
            @RequestParam(value = "busId", required = false) Optional<String> busId,
            @RequestHeader(HEADER_USER_ID) String userId) {
        studyService.assertIsNodeNotReadOnly(nodeUuid);
        studyService.runShortCircuit(studyUuid, nodeUuid, rootNetworkUuid, busId, userId);
        return ResponseEntity.ok().build();
    }

    @PutMapping(value = "/studies/{studyUuid}/root-networks/{rootNetworkUuid}/nodes/{nodeUuid}/shortcircuit/stop")
    @Operation(summary = "stop security analysis on study")
    @ApiResponses(value = {@ApiResponse(responseCode = "200", description = "The short circuit analysis has been stopped")})
    public ResponseEntity<Void> stopShortCircuitAnalysis(@Parameter(description = "Study uuid") @PathVariable("studyUuid") UUID studyUuid,
                                                         @PathVariable("rootNetworkUuid") UUID rootNetworkUuid,
                                                         @Parameter(description = "nodeUuid") @PathVariable("nodeUuid") UUID nodeUuid,
                                                         @RequestHeader(HEADER_USER_ID) String userId) {
        rootNetworkNodeInfoService.stopShortCircuitAnalysis(studyUuid, nodeUuid, rootNetworkUuid, userId);
        return ResponseEntity.ok().build();
    }

    @GetMapping(value = "/studies/{studyUuid}/root-networks/{rootNetworkUuid}/nodes/{nodeUuid}/shortcircuit/result")
    @Operation(summary = "Get a short circuit analysis result on study")
    @ApiResponses(value = {@ApiResponse(responseCode = "200", description = "The short circuit analysis result"),
        @ApiResponse(responseCode = "204", description = "No short circuit analysis has been done yet"),
        @ApiResponse(responseCode = "404", description = "The short circuit analysis has not been found")})
    public ResponseEntity<String> getShortCircuitResult(@Parameter(description = "study UUID") @PathVariable("studyUuid") UUID studyUuid,
                                                        @PathVariable("rootNetworkUuid") UUID rootNetworkUuid,
                                                        @Parameter(description = "nodeUuid") @PathVariable("nodeUuid") UUID nodeUuid,
                                                        @Parameter(description = "BASIC (faults without limits and feeders), " +
                                                            "FULL (faults with both), " +
                                                            "WITH_LIMIT_VIOLATIONS (like FULL but only those with limit violations) or " +
                                                            "NONE (no fault)") @RequestParam(name = "mode", required = false, defaultValue = "FULL") FaultResultsMode mode,
                                                        @Parameter(description = "type") @RequestParam(value = "type", required = false, defaultValue = "ALL_BUSES") ShortcircuitAnalysisType type,
                                                        @Parameter(description = "JSON array of filters") @RequestParam(name = "filters", required = false) String filters,
                                                        @Parameter(description = "If we wanted the paged version of the results or not") @RequestParam(name = "paged", required = false, defaultValue = "false") boolean paged,
                                                        Pageable pageable) {
        String result = rootNetworkNodeInfoService.getShortCircuitAnalysisResult(nodeUuid, rootNetworkUuid, mode, type, filters, paged, pageable);
        return result != null ? ResponseEntity.ok().body(result) :
                ResponseEntity.noContent().build();
    }

    @GetMapping(value = "/studies/{studyUuid}/root-networks/{rootNetworkUuid}/nodes/{nodeUuid}/shortcircuit/status")
    @Operation(summary = "Get the short circuit analysis status on study")
    @ApiResponses(value = {@ApiResponse(responseCode = "200", description = "The short circuit analysis status"),
        @ApiResponse(responseCode = "204", description = "No short circuit analysis has been done yet"),
        @ApiResponse(responseCode = "404", description = "The short circuit analysis status has not been found")})
    public ResponseEntity<String> getShortCircuitAnalysisStatus(@Parameter(description = "Study UUID") @PathVariable("studyUuid") UUID studyUuid,
                                                                @PathVariable("rootNetworkUuid") UUID rootNetworkUuid,
                                                                @Parameter(description = "nodeUuid") @PathVariable("nodeUuid") UUID nodeUuid,
                                                                @Parameter(description = "type") @RequestParam(value = "type", required = false, defaultValue = "ALL_BUSES") ShortcircuitAnalysisType type) {
        String result = rootNetworkNodeInfoService.getShortCircuitAnalysisStatus(nodeUuid, rootNetworkUuid, type);
        return result != null ? ResponseEntity.ok().body(result) :
                ResponseEntity.noContent().build();
    }

    @PostMapping(value = "/studies/{studyUuid}/root-networks/{rootNetworkUuid}/nodes/{nodeUuid}/shortcircuit/result/csv")
    @Operation(summary = "Get a short circuit analysis csv result")
    @ApiResponses(value = {@ApiResponse(responseCode = "200", description = "The short circuit analysis csv export"),
        @ApiResponse(responseCode = "204", description = "No short circuit analysis has been done yet"),
        @ApiResponse(responseCode = "404", description = "The short circuit analysis has not been found")})
    public ResponseEntity<byte[]> getShortCircuitAnalysisCsvResult(
            @Parameter(description = "study UUID") @PathVariable("studyUuid") UUID studyUuid,
            @PathVariable("rootNetworkUuid") UUID rootNetworkUuid,
            @Parameter(description = "nodeUuid") @PathVariable("nodeUuid") UUID nodeUuid,
            @Parameter(description = "type") @RequestParam(value = "type") ShortcircuitAnalysisType type,
            @Parameter(description = "headersCsv") @RequestBody String headersCsv) {
        return ResponseEntity.ok().body(rootNetworkNodeInfoService.getShortCircuitAnalysisCsvResult(nodeUuid, rootNetworkUuid, type, headersCsv));
    }

    @PutMapping(value = "/studies/{studyUuid}/root-networks/{rootNetworkUuid}/nodes/{nodeUuid}/voltage-init/run")
    @Operation(summary = "run voltage init on study")
    @ApiResponses(value = {@ApiResponse(responseCode = "200", description = "The voltage init has started"),
        @ApiResponse(responseCode = "403", description = "The study node is not a model node")})
    public ResponseEntity<Void> runVoltageInit(
            @PathVariable("studyUuid") UUID studyUuid,
            @Parameter(description = "rootNetworkUuid") @PathVariable("rootNetworkUuid") UUID rootNetworkUuid,
            @PathVariable("nodeUuid") UUID nodeUuid,
            @RequestHeader(HEADER_USER_ID) String userId) {
        studyService.assertIsNodeNotReadOnly(nodeUuid);
        studyService.runVoltageInit(studyUuid, nodeUuid, rootNetworkUuid, userId);
        return ResponseEntity.ok().build();
    }

    @PutMapping(value = "/studies/{studyUuid}/root-networks/{rootNetworkUuid}/nodes/{nodeUuid}/voltage-init/stop")
    @Operation(summary = "stop security analysis on study")
    @ApiResponses(value = {@ApiResponse(responseCode = "200", description = "The voltage init has been stopped")})
    public ResponseEntity<Void> stopVoltageInit(@Parameter(description = "Study uuid") @PathVariable("studyUuid") UUID studyUuid,
                                                @Parameter(description = "rootNetworkUuid") @PathVariable("rootNetworkUuid") UUID rootNetworkUuid,
                                                @Parameter(description = "nodeUuid") @PathVariable("nodeUuid") UUID nodeUuid,
                                                @RequestHeader(HEADER_USER_ID) String userId) {
        rootNetworkNodeInfoService.stopVoltageInit(studyUuid, nodeUuid, rootNetworkUuid, userId);
        return ResponseEntity.ok().build();
    }

    @GetMapping(value = "/studies/{studyUuid}/root-networks/{rootNetworkUuid}/nodes/{nodeUuid}/voltage-init/result")
    @Operation(summary = "Get a voltage init result on study")
    @ApiResponses(value = {@ApiResponse(responseCode = "200", description = "The voltage init result"),
        @ApiResponse(responseCode = "204", description = "No voltage init has been done yet"),
        @ApiResponse(responseCode = "404", description = "The voltage init has not been found")})
    public ResponseEntity<String> getVoltageInitResult(@Parameter(description = "study UUID") @PathVariable("studyUuid") UUID studyUuid,
                                                        @Parameter(description = "rootNetworkUuid") @PathVariable("rootNetworkUuid") UUID rootNetworkUuid,
                                                        @Parameter(description = "nodeUuid") @PathVariable("nodeUuid") UUID nodeUuid,
                                                        @Parameter(description = "JSON array of global filters") @RequestParam(name = "globalFilters", required = false) String globalFilters) {
        String result = studyService.getVoltageInitResult(nodeUuid, rootNetworkUuid, globalFilters);
        return result != null ? ResponseEntity.ok().body(result) :
                ResponseEntity.noContent().build();
    }

    @GetMapping(value = "/studies/{studyUuid}/root-networks/{rootNetworkUuid}/nodes/{nodeUuid}/voltage-init/status")
    @Operation(summary = "Get the voltage init status on study")
    @ApiResponses(value = {@ApiResponse(responseCode = "200", description = "The voltage init status"),
        @ApiResponse(responseCode = "204", description = "No voltage init has been done yet"),
        @ApiResponse(responseCode = "404", description = "The voltage init status has not been found")})
    public ResponseEntity<String> getVoltageInitStatus(@Parameter(description = "Study UUID") @PathVariable("studyUuid") UUID studyUuid,
                                                       @Parameter(description = "rootNetworkUuid") @PathVariable("rootNetworkUuid") UUID rootNetworkUuid,
                                                       @Parameter(description = "nodeUuid") @PathVariable("nodeUuid") UUID nodeUuid) {
        String result = rootNetworkNodeInfoService.getVoltageInitStatus(nodeUuid, rootNetworkUuid);
        return result != null ? ResponseEntity.ok().body(result) :
                ResponseEntity.noContent().build();
    }

    @PostMapping(value = "/studies/{studyUuid}/voltage-init/parameters")
    @Operation(summary = "Set voltage init parameters on study")
    @ApiResponses(value = {@ApiResponse(responseCode = "200", description = "The voltage init parameters are set"),
        @ApiResponse(responseCode = "204", description = "Reset with user profile cannot be done")})
    public ResponseEntity<Void> setVoltageInitParameters(
            @PathVariable("studyUuid") UUID studyUuid,
            @RequestBody(required = false) StudyVoltageInitParameters voltageInitParameters,
            @RequestHeader(HEADER_USER_ID) String userId) {
        return studyService.setVoltageInitParameters(studyUuid, voltageInitParameters, userId) ? ResponseEntity.noContent().build() : ResponseEntity.ok().build();
    }

    @GetMapping(value = "/studies/{studyUuid}/voltage-init/parameters")
    @Operation(summary = "Get voltage init parameters on study")
    @ApiResponses(value = {@ApiResponse(responseCode = "200", description = "The voltage init parameters")})
    public ResponseEntity<StudyVoltageInitParameters> getVoltageInitParameters(
            @PathVariable("studyUuid") UUID studyUuid) {
        return ResponseEntity.ok().body(studyService.getVoltageInitParameters(studyUuid));
    }

    @GetMapping(value = "/export-network-formats")
    @Operation(summary = "get the available export format")
    @ApiResponses(value = {@ApiResponse(responseCode = "200", description = "The available export format")})
    public ResponseEntity<String> getExportFormats() {
        String formatsJson = networkConversionService.getExportFormats();
        return ResponseEntity.ok().contentType(MediaType.APPLICATION_JSON).body(formatsJson);
    }

    @GetMapping(value = "/studies/{studyUuid}/root-networks/{rootNetworkUuid}/nodes/{nodeUuid}/export-network/{format}")
    @Operation(summary = "export the study's network in the given format")
    @ApiResponses(value = {@ApiResponse(responseCode = "200", description = "The network in the given format")})
    public void exportNetwork(
            @PathVariable("studyUuid") UUID studyUuid,
            @PathVariable("rootNetworkUuid") UUID rootNetworkUuid,
            @PathVariable("nodeUuid") UUID nodeUuid,
            @PathVariable("format") String format,
            @RequestParam(value = "formatParameters", required = false) String parametersJson,
            @RequestParam(value = "fileName") String fileName,
            HttpServletResponse response) {
        studyService.assertRootNodeOrBuiltNode(studyUuid, nodeUuid, rootNetworkUuid);
        studyService.exportNetwork(nodeUuid, rootNetworkUuid, format, parametersJson, fileName, response);
    }

    @PostMapping(value = "/studies/{studyUuid}/root-networks/{rootNetworkUuid}/nodes/{nodeUuid}/security-analysis/run")
    @Operation(summary = "run security analysis on study")
    @ApiResponses(value = {@ApiResponse(responseCode = "200", description = "The security analysis has started")})
    public ResponseEntity<Void> runSecurityAnalysis(@Parameter(description = "studyUuid") @PathVariable("studyUuid") UUID studyUuid,
                                                          @Parameter(description = "rootNetworkUuid") @PathVariable("rootNetworkUuid") UUID rootNetworkUuid,
                                                          @Parameter(description = "nodeUuid") @PathVariable("nodeUuid") UUID nodeUuid,
                                                          @Parameter(description = "Contingency list names") @RequestParam(name = "contingencyListName", required = false) List<String> contingencyListNames,
                                                          @RequestHeader(HEADER_USER_ID) String userId) {
        List<String> nonNullcontingencyListNames = contingencyListNames != null ? contingencyListNames : Collections.emptyList();
        studyService.assertIsNodeNotReadOnly(nodeUuid);
        studyService.runSecurityAnalysis(studyUuid, nonNullcontingencyListNames, nodeUuid, rootNetworkUuid, userId);
        return ResponseEntity.ok().build();
    }

    @GetMapping(value = "/studies/{studyUuid}/root-networks/{rootNetworkUuid}/nodes/{nodeUuid}/security-analysis/result")
    @Operation(summary = "Get a security analysis result on study")
    @ApiResponses(value = {@ApiResponse(responseCode = "200", description = "The security analysis result"),
        @ApiResponse(responseCode = "204", description = "No security analysis has been done yet"),
        @ApiResponse(responseCode = "404", description = "The security analysis has not been found")})
    public ResponseEntity<String> getSecurityAnalysisResult(@Parameter(description = "study UUID") @PathVariable("studyUuid") UUID studyUuid,
                                                                  @Parameter(description = "rootNetworkUuid") @PathVariable("rootNetworkUuid") UUID rootNetworkUuid,
                                                                  @Parameter(description = "nodeUuid") @PathVariable("nodeUuid") UUID nodeUuid,
                                                                  @Parameter(description = "result type") @RequestParam(name = "resultType") SecurityAnalysisResultType resultType,
                                                                  @Parameter(description = "JSON array of filters") @RequestParam(name = "filters", required = false) String filters,
                                                                  Pageable pageable) {
        String result = rootNetworkNodeInfoService.getSecurityAnalysisResult(nodeUuid, rootNetworkUuid, resultType, filters, pageable);
        return result != null ? ResponseEntity.ok().body(result) :
               ResponseEntity.noContent().build();
    }

    @PostMapping(value = "/studies/{studyUuid}/root-networks/{rootNetworkUuid}/nodes/{nodeUuid}/security-analysis/result/csv")
    @Operation(summary = "Get a security analysis result on study - CSV export")
    @ApiResponses(value = {@ApiResponse(responseCode = "200", description = "The security analysis result csv export"),
        @ApiResponse(responseCode = "204", description = "No security analysis has been done yet"),
        @ApiResponse(responseCode = "404", description = "The security analysis has not been found")})
    public byte[] getSecurityAnalysisResult(@Parameter(description = "study UUID") @PathVariable("studyUuid") UUID studyUuid,
                                                                           @Parameter(description = "rootNetworkUuid") @PathVariable("rootNetworkUuid") UUID rootNetworkUuid,
                                                                           @Parameter(description = "nodeUuid") @PathVariable("nodeUuid") UUID nodeUuid,
                                                                           @Parameter(description = "result type") @RequestParam(name = "resultType") SecurityAnalysisResultType resultType,
                                                                           @Parameter(description = "Csv translation (JSON)") @RequestBody String csvTranslations) {
        return rootNetworkNodeInfoService.getSecurityAnalysisResultCsv(nodeUuid, rootNetworkUuid, resultType, csvTranslations);
    }

    @GetMapping(value = "/studies/{studyUuid}/root-networks/{rootNetworkUuid}/nodes/{nodeUuid}/contingency-count")
    @Operation(summary = "Get contingency count for a list of contingency list on a study")
    @ApiResponses(value = {@ApiResponse(responseCode = "200", description = "The contingency count")})
    public ResponseEntity<Integer> getContingencyCount(@Parameter(description = "Study UUID") @PathVariable("studyUuid") UUID studyUuid,
                                                             @Parameter(description = "rootNetworkUuid") @PathVariable("rootNetworkUuid") UUID rootNetworkUuid,
                                                             @Parameter(description = "Node UUID") @PathVariable("nodeUuid") UUID nodeUuid,
                                                             @Parameter(description = "Contingency list names") @RequestParam(name = "contingencyListName", required = false) List<String> contingencyListNames) {
        return ResponseEntity.ok().body(CollectionUtils.isEmpty(contingencyListNames) ? 0 : studyService.getContingencyCount(studyUuid, contingencyListNames, nodeUuid, rootNetworkUuid));
    }

    @GetMapping(value = "/studies/{studyUuid}/root-networks/{rootNetworkUuid}/nodes/{nodeUuid}/limit-violations")
    @Operation(summary = "Get limit violations.")
    @ApiResponses(value = {@ApiResponse(responseCode = "200", description = "The limit violations")})
    public ResponseEntity<List<LimitViolationInfos>> getLimitViolations(@Parameter(description = "Study UUID") @PathVariable("studyUuid") UUID studyUuid,
                                                       @Parameter(description = "rootNetworkUuid") @PathVariable("rootNetworkUuid") UUID rootNetworkUuid,
                                                       @Parameter(description = "Node UUID") @PathVariable("nodeUuid") UUID nodeUuid,
                                                       @Parameter(description = "JSON array of filters") @RequestParam(name = "filters", required = false) String filters,
                                                       @Parameter(description = "JSON array of global filters") @RequestParam(name = "globalFilters", required = false) String globalFilters,
                                                       Sort sort) {
        return ResponseEntity.ok().contentType(MediaType.APPLICATION_JSON).body(studyService.getLimitViolations(nodeUuid, rootNetworkUuid, filters, globalFilters, sort));
    }

    @GetMapping(value = "/studies/{studyUuid}/root-networks/{rootNetworkUuid}/nodes/{nodeUuid}/computation/result/enum-values")
    @Operation(summary = "Get Enum values")
    @ApiResponses(value = {@ApiResponse(responseCode = "200", description = "The Enum values")})
    public ResponseEntity<List<String>> getResultEnumValues(@Parameter(description = "Study UUID") @PathVariable("studyUuid") UUID studyUuid,
                                                                    @Parameter(description = "rootNetworkUuid") @PathVariable("rootNetworkUuid") UUID rootNetworkUuid,
                                                                    @Parameter(description = "Node UUID") @PathVariable("nodeUuid") UUID nodeUuid,
                                                                    @Parameter(description = "Computing Type") @RequestParam(name = "computingType") ComputationType computingType,
                                                                    @Parameter(description = "Enum name") @RequestParam(name = "enumName") String enumName) {
        return ResponseEntity.ok().contentType(MediaType.APPLICATION_JSON).body(studyService.getResultEnumValues(nodeUuid, rootNetworkUuid, computingType, enumName));
    }

    @PostMapping(value = "/studies/{studyUuid}/loadflow/parameters")
    @Operation(summary = "set loadflow parameters on study, reset to default ones if empty body")
    @ApiResponses(value = {@ApiResponse(responseCode = "200", description = "The loadflow parameters are set"),
                           @ApiResponse(responseCode = "204", description = "Reset with user profile cannot be done")})
    public ResponseEntity<Void> setLoadflowParameters(
            @PathVariable("studyUuid") UUID studyUuid,
            @RequestBody(required = false) String lfParameter,
            @RequestHeader(HEADER_USER_ID) String userId) {
        studyService.assertNoBlockedBuildInStudy(studyUuid, networkModificationTreeService.getStudyRootNodeUuid(studyUuid));
        return studyService.setLoadFlowParameters(studyUuid, lfParameter, userId) ? ResponseEntity.noContent().build() : ResponseEntity.ok().build();
    }

    @GetMapping(value = "/studies/{studyUuid}/loadflow/parameters")
    @Operation(summary = "Get loadflow parameters on study")
    @ApiResponses(value = {@ApiResponse(responseCode = "200", description = "The loadflow parameters")})
    public ResponseEntity<LoadFlowParametersInfos> getLoadflowParameters(
            @PathVariable("studyUuid") UUID studyUuid) {
        return ResponseEntity.ok().body(studyService.getLoadFlowParametersInfos(studyUuid));
    }

    @GetMapping(value = "/studies/{studyUuid}/loadflow/parameters/id")
    @Operation(summary = "Get loadflow parameters ID for study")
    @ApiResponses(value = {
        @ApiResponse(responseCode = "200", description = "The loadflow parameters ID"),
        @ApiResponse(responseCode = "404", description = "The study is not found")
    })
    public ResponseEntity<UUID> getLoadflowParametersId(@PathVariable("studyUuid") UUID studyUuid) {
        UUID parametersId = studyService.getLoadFlowParametersId(studyUuid);
        return ResponseEntity.ok().body(parametersId);
    }

    @PostMapping(value = "/studies/{studyUuid}/loadflow/provider")
    @Operation(summary = "set load flow provider for the specified study, no body means reset to default provider")
    @ApiResponses(value = {@ApiResponse(responseCode = "200", description = "The load flow provider is set")})
    public ResponseEntity<Void> setLoadflowProvider(@PathVariable("studyUuid") UUID studyUuid,
                                                    @RequestBody(required = false) String provider,
                                                    @RequestHeader(HEADER_USER_ID) String userId) {
        studyService.assertNoBlockedBuildInStudy(studyUuid, networkModificationTreeService.getStudyRootNodeUuid(studyUuid));
        studyService.updateLoadFlowProvider(studyUuid, provider, userId);
        return ResponseEntity.ok().build();
    }

    @PostMapping(value = "/studies/{studyUuid}/security-analysis/provider")
    @Operation(summary = "set security analysis provider for the specified study, no body means reset to default provider")
    @ApiResponses(value = {@ApiResponse(responseCode = "200", description = "The security analysis provider is set")})
    public ResponseEntity<Void> setSecurityAnalysisProvider(@PathVariable("studyUuid") UUID studyUuid,
                                                            @RequestBody(required = false) String provider,
                                                            @RequestHeader("userId") String userId) {
        studyService.updateSecurityAnalysisProvider(studyUuid, provider, userId);
        return ResponseEntity.ok().build();
    }

    @PostMapping(value = "/studies/{studyUuid}/dynamic-simulation/provider")
    @Operation(summary = "Set dynamic simulation provider for the specified study, no body means reset to default provider")
    @ApiResponses(value = {@ApiResponse(responseCode = "200", description = "The dynamic simulation provider is set")})
    public ResponseEntity<Void> setDynamicSimulationProvider(@PathVariable("studyUuid") UUID studyUuid,
                                                               @RequestBody(required = false) String provider,
                                                               @RequestHeader(HEADER_USER_ID) String userId) {
        studyService.updateDynamicSimulationProvider(studyUuid, provider, userId);
        return ResponseEntity.ok().build();
    }

    @GetMapping(value = "/studies/{studyUuid}/dynamic-simulation/provider")
    @Operation(summary = "Get dynamic simulation provider for a specified study, empty string means default provider")
    @ApiResponses(value = {@ApiResponse(responseCode = "200", description = "The dynamic simulation provider is returned")})
    public ResponseEntity<String> getDynamicSimulationProvider(@PathVariable("studyUuid") UUID studyUuid) {
        return ResponseEntity.ok().body(studyService.getDynamicSimulationProvider(studyUuid));
    }

    @PostMapping(value = "/studies/{studyUuid}/dynamic-security-analysis/provider")
    @Operation(summary = "Set dynamic security analysis provider for the specified study, no body means reset to default provider")
    @ApiResponses(value = {@ApiResponse(responseCode = "200", description = "The dynamic security analysis provider is set")})
    public ResponseEntity<Void> setDynamicSecurityAnalysisProvider(@PathVariable("studyUuid") UUID studyUuid,
                                                               @RequestBody(required = false) String provider,
                                                               @RequestHeader(HEADER_USER_ID) String userId) {
        studyService.updateDynamicSecurityAnalysisProvider(studyUuid, provider, userId);
        return ResponseEntity.ok().build();
    }

    @PostMapping(value = "/studies/{studyUuid}/short-circuit-analysis/parameters", consumes = MediaType.APPLICATION_JSON_VALUE)
    @Operation(summary = "set short-circuit analysis parameters on study, reset to default ones if empty body")
    @ApiResponses(value = {@ApiResponse(responseCode = "200", description = "The short-circuit analysis parameters are set"),
        @ApiResponse(responseCode = "204", description = "Reset with user profile cannot be done")})
    public ResponseEntity<Void> setShortCircuitParameters(
            @PathVariable("studyUuid") UUID studyUuid,
            @RequestBody(required = false) String shortCircuitParametersInfos,
            @RequestHeader(HEADER_USER_ID) String userId) {
        return studyService.setShortCircuitParameters(studyUuid, shortCircuitParametersInfos, userId) ? ResponseEntity.noContent().build() : ResponseEntity.ok().build();
    }

    @GetMapping(value = "/studies/{studyUuid}/short-circuit-analysis/parameters", produces = MediaType.APPLICATION_JSON_VALUE)
    @Operation(summary = "Get short-circuit analysis parameters on study")
    @ApiResponse(responseCode = "200", description = "The short-circuit analysis parameters return by shortcircuit-server")
    public ResponseEntity<String> getShortCircuitParameters(@PathVariable("studyUuid") UUID studyUuid) {
        return ResponseEntity.ok().body(studyService.getShortCircuitParametersInfo(studyUuid));
    }

    @GetMapping(value = "/studies/{studyUuid}/root-networks/{rootNetworkUuid}/nodes/{nodeUuid}/network/substations/{substationId}/svg")
    @Operation(summary = "get the substation diagram for the given network and substation")
    @ApiResponses(value = {@ApiResponse(responseCode = "200", description = "The svg"),
        @ApiResponse(responseCode = "404", description = "The substation has not been found")})
    public ResponseEntity<byte[]> getSubstationDiagram(
            @PathVariable("studyUuid") UUID studyUuid,
            @PathVariable("rootNetworkUuid") UUID rootNetworkUuid,
            @PathVariable("nodeUuid") UUID nodeUuid,
            @PathVariable("substationId") String substationId,
            @Parameter(description = "useName") @RequestParam(name = "useName", defaultValue = "false") boolean useName,
            @Parameter(description = "centerLabel") @RequestParam(name = "centerLabel", defaultValue = "false") boolean centerLabel,
            @Parameter(description = "diagonalLabel") @RequestParam(name = "diagonalLabel", defaultValue = "false") boolean diagonalLabel,
            @Parameter(description = "topologicalColoring") @RequestParam(name = "topologicalColoring", defaultValue = "false") boolean topologicalColoring,
            @Parameter(description = "substationLayout") @RequestParam(name = "substationLayout", defaultValue = "horizontal") String substationLayout,
            @Parameter(description = "component library name") @RequestParam(name = "componentLibrary", required = false) String componentLibrary,
            @Parameter(description = "language") @RequestParam(name = "language", defaultValue = "en") String language) {
        DiagramParameters diagramParameters = DiagramParameters.builder()
                .useName(useName)
                .labelCentered(centerLabel)
                .diagonalLabel(diagonalLabel)
                .topologicalColoring(topologicalColoring)
                .componentLibrary(componentLibrary)
                .language(language)
                .build();
        byte[] result = studyService.getSubstationSvg(substationId,
                diagramParameters, substationLayout, nodeUuid, rootNetworkUuid);
        return result != null ? ResponseEntity.ok().contentType(MediaType.APPLICATION_XML).body(result) :
                ResponseEntity.noContent().build();
    }

    @GetMapping(value = "/studies/{studyUuid}/root-networks/{rootNetworkUuid}/nodes/{nodeUuid}/network/substations/{substationId}/svg-and-metadata")
    @Operation(summary = "get the substation diagram for the given network and substation")
    @ApiResponses(value = {@ApiResponse(responseCode = "200", description = "The svg and metadata"),
        @ApiResponse(responseCode = "404", description = "The substation has not been found")})
    public ResponseEntity<String> getSubstationDiagramAndMetadata(
            @PathVariable("studyUuid") UUID studyUuid,
            @PathVariable("rootNetworkUuid") UUID rootNetworkUuid,
            @PathVariable("nodeUuid") UUID nodeUuid,
            @PathVariable("substationId") String substationId,
            @Parameter(description = "useName") @RequestParam(name = "useName", defaultValue = "false") boolean useName,
            @Parameter(description = "centerLabel") @RequestParam(name = "centerLabel", defaultValue = "false") boolean centerLabel,
            @Parameter(description = "diagonalLabel") @RequestParam(name = "diagonalLabel", defaultValue = "false") boolean diagonalLabel,
            @Parameter(description = "topologicalColoring") @RequestParam(name = "topologicalColoring", defaultValue = "false") boolean topologicalColoring,
            @Parameter(description = "substationLayout") @RequestParam(name = "substationLayout", defaultValue = "horizontal") String substationLayout,
            @Parameter(description = "component library name") @RequestParam(name = "componentLibrary", required = false) String componentLibrary,
            @Parameter(description = "language") @RequestParam(name = "language", defaultValue = "en") String language) {
        DiagramParameters diagramParameters = DiagramParameters.builder()
                .useName(useName)
                .labelCentered(centerLabel)
                .diagonalLabel(diagonalLabel)
                .topologicalColoring(topologicalColoring)
                .componentLibrary(componentLibrary)
                .language(language)
                .build();
        String result = studyService.getSubstationSvgAndMetadata(
                substationId,
                diagramParameters,
                substationLayout,
                nodeUuid,
                rootNetworkUuid);
        return result != null ? ResponseEntity.ok().contentType(MediaType.APPLICATION_JSON).body(result) :
            ResponseEntity.noContent().build();
    }

    @PostMapping(value = "/studies/{studyUuid}/root-networks/{rootNetworkUuid}/nodes/{nodeUuid}/network-area-diagram", produces = MediaType.APPLICATION_JSON_VALUE)
    @Operation(summary = "get the network area diagram for the given network and voltage levels")
    @ApiResponse(responseCode = "200", description = "The svg")
    public ResponseEntity<String> getNetworkAreaDiagram(
            @PathVariable("studyUuid") UUID studyUuid,
            @PathVariable("rootNetworkUuid") UUID rootNetworkUuid,
            @PathVariable("nodeUuid") UUID nodeUuid,
            @RequestBody String nadRequestInfos) {
        String result = studyService.getNetworkAreaDiagram(nodeUuid, rootNetworkUuid, nadRequestInfos);
        return result != null ? ResponseEntity.ok().contentType(MediaType.APPLICATION_JSON).body(result) :
            ResponseEntity.noContent().build();
    }

    @GetMapping(value = "/studies/{studyUuid}/root-networks/{rootNetworkUuid}/nodes/{nodeUuid}/security-analysis/status")
    @Operation(summary = "Get the security analysis status on study")
    @ApiResponses(value = {@ApiResponse(responseCode = "200", description = "The security analysis status"),
        @ApiResponse(responseCode = "204", description = "No security analysis has been done yet"),
        @ApiResponse(responseCode = "404", description = "The security analysis status has not been found")})
    public ResponseEntity<String> getSecurityAnalysisStatus(@Parameter(description = "Study UUID") @PathVariable("studyUuid") UUID studyUuid,
                                                                  @Parameter(description = "rootNetworkUuid") @PathVariable("rootNetworkUuid") UUID rootNetworkUuid,
                                                                  @Parameter(description = "nodeUuid") @PathVariable("nodeUuid") UUID nodeUuid) {
        SecurityAnalysisStatus status = rootNetworkNodeInfoService.getSecurityAnalysisStatus(nodeUuid, rootNetworkUuid);
        return status != null ? ResponseEntity.ok().body(status.name()) :
                ResponseEntity.noContent().build();
    }

    @PutMapping(value = "/studies/{studyUuid}/root-networks/{rootNetworkUuid}/nodes/{nodeUuid}/security-analysis/stop")
    @Operation(summary = "stop security analysis on study")
    @ApiResponses(value = {@ApiResponse(responseCode = "200", description = "The security analysis has been stopped")})
    public ResponseEntity<Void> stopSecurityAnalysis(@Parameter(description = "Study uuid") @PathVariable("studyUuid") UUID studyUuid,
                                                     @Parameter(description = "rootNetworkUuid") @PathVariable("rootNetworkUuid") UUID rootNetworkUuid,
                                                     @Parameter(description = "nodeUuid") @PathVariable("nodeUuid") UUID nodeUuid,
                                                     @RequestHeader(HEADER_USER_ID) String userId) {
        rootNetworkNodeInfoService.stopSecurityAnalysis(studyUuid, nodeUuid, rootNetworkUuid, userId);
        return ResponseEntity.ok().build();
    }

    @GetMapping(value = "/studies/{studyUuid}/root-networks/{rootNetworkUuid}/nodes/{nodeUuid}/parent-nodes-report", produces = MediaType.APPLICATION_JSON_VALUE)
    @Operation(summary = "Get node report with its parent nodes")
    @ApiResponses(value = {@ApiResponse(responseCode = "200", description = "The node report"), @ApiResponse(responseCode = "404", description = "The study/node is not found")})
    public ResponseEntity<List<Report>> getParentNodesReport(@Parameter(description = "Study uuid") @PathVariable("studyUuid") UUID studyUuid,
                                                                    @Parameter(description = "Root network uuid") @PathVariable("rootNetworkUuid") UUID rootNetworkUuid,
                                                                    @Parameter(description = "Node uuid") @PathVariable("nodeUuid") UUID nodeUuid,
                                                                    @Parameter(description = "Node only report") @RequestParam(value = "nodeOnlyReport", required = false, defaultValue = "true") boolean nodeOnlyReport,
                                                                    @Parameter(description = "The report Type") @RequestParam(name = "reportType") StudyService.ReportType reportType,
                                                                    @Parameter(description = "Severity levels") @RequestParam(name = "severityLevels", required = false) Set<String> severityLevels) {
        studyService.assertIsStudyAndNodeExist(studyUuid, nodeUuid);
        return ResponseEntity.ok().contentType(MediaType.APPLICATION_JSON).body(studyService.getParentNodesReport(nodeUuid, rootNetworkUuid, nodeOnlyReport, reportType, severityLevels));
    }

    @GetMapping(value = "/studies/{studyUuid}/root-networks/{rootNetworkUuid}/nodes/{nodeUuid}/report/logs", produces = MediaType.APPLICATION_JSON_VALUE)
    @Operation(summary = "Get the report logs of the given node and all its parents")
    @ApiResponses(value = {@ApiResponse(responseCode = "200", description = "The report logs of the node and all its parent"), @ApiResponse(responseCode = "404", description = "The study/node is not found")})
    public ResponseEntity<ReportPage> getReportLogs(@Parameter(description = "Study uuid") @PathVariable("studyUuid") UUID studyUuid,
                                                                    @Parameter(description = "root network id") @PathVariable("rootNetworkUuid") UUID rootNetworkUuid,
                                                                    @Parameter(description = "node id") @PathVariable("nodeUuid") UUID nodeUuid,
                                                                    @Parameter(description = "report id") @RequestParam(name = "reportId", required = false) UUID reportId,
                                                                    @Parameter(description = "The message filter") @RequestParam(name = "message", required = false) String messageFilter,
                                                                    @Parameter(description = "Severity levels filter") @RequestParam(name = "severityLevels", required = false) Set<String> severityLevels,
                                                                    @Parameter(description = "If we wanted the paged version of the results or not") @RequestParam(name = "paged", required = false, defaultValue = "false") boolean paged,
                                                                    Pageable pageable) {
        studyService.assertIsStudyAndNodeExist(studyUuid, nodeUuid);
        rootNetworkService.assertIsRootNetworkInStudy(studyUuid, rootNetworkUuid);
        return ResponseEntity.ok().contentType(MediaType.APPLICATION_JSON).body(studyService.getReportLogs(nodeUuid, rootNetworkUuid, reportId, messageFilter, severityLevels, paged, pageable));
    }

    @GetMapping(value = "/studies/{studyUuid}/root-networks/{rootNetworkUuid}/nodes/{nodeUuid}/report/logs/search", produces = MediaType.APPLICATION_JSON_VALUE)
    @Operation(summary = "Get search term matches in parent nodes filtered logs")
    @ApiResponses(value = {
        @ApiResponse(responseCode = "200", description = "The search term matches in the parent nodes filtered logs"),
        @ApiResponse(responseCode = "404", description = "The study/node is not found")
    })
    public ResponseEntity<String> getSearchTermMatchesInFilteredLogs(
            @Parameter(description = "Study uuid") @PathVariable("studyUuid") UUID studyUuid,
            @Parameter(description = "root network id") @PathVariable("rootNetworkUuid") UUID rootNetworkUuid,
            @Parameter(description = "node id") @PathVariable("nodeUuid") UUID nodeUuid,
            @Parameter(description = "report id") @RequestParam(name = "reportId", required = false) UUID reportId,
            @Parameter(description = "The message filter") @RequestParam(name = "message", required = false) String messageFilter,
            @Parameter(description = "Severity levels filter") @RequestParam(name = "severityLevels", required = false) Set<String> severityLevels,
            @Parameter(description = "The search term") @RequestParam(name = "searchTerm") String searchTerm,
            @Parameter(description = "Rows per page") @RequestParam(name = "pageSize") int pageSize
    ) {
        studyService.assertIsStudyAndNodeExist(studyUuid, nodeUuid);
        rootNetworkService.assertIsRootNetworkInStudy(studyUuid, rootNetworkUuid);
        return ResponseEntity.ok().contentType(MediaType.APPLICATION_JSON).body(
                studyService.getSearchTermMatchesInFilteredLogs(nodeUuid, rootNetworkUuid, reportId, severityLevels, messageFilter, searchTerm, pageSize));
    }

    @GetMapping(value = "/studies/{studyUuid}/root-networks/{rootNetworkUuid}/nodes/{nodeUuid}/report/aggregated-severities", produces = MediaType.APPLICATION_JSON_VALUE)
    @Operation(summary = "Get the report severities of the given node and all its parents")
    @ApiResponses(value = {@ApiResponse(responseCode = "200", description = "The report severities of the node and all its parent"), @ApiResponse(responseCode = "404", description = "The study/node is not found")})
    public ResponseEntity<Set<String>> getParentNodesAggregatedReportSeverities(@Parameter(description = "Study uuid") @PathVariable("studyUuid") UUID studyUuid,
                                                                       @Parameter(description = "root network id") @PathVariable("rootNetworkUuid") UUID rootNetworkUuid,
                                                                       @Parameter(description = "node id") @PathVariable("nodeUuid") UUID nodeUuid,
                                                                       @Parameter(description = "reportId") @RequestParam(name = "reportId", required = false) UUID reportId) {
        studyService.assertIsStudyAndNodeExist(studyUuid, nodeUuid);
        rootNetworkService.assertIsRootNetworkInStudy(studyUuid, rootNetworkUuid);
        return ResponseEntity.ok().contentType(MediaType.APPLICATION_JSON).body(studyService.getAggregatedReportSeverities(nodeUuid, rootNetworkUuid, reportId));
    }

    @GetMapping(value = "/svg-component-libraries")
    @Operation(summary = "Get a list of the available svg component libraries")
    @ApiResponse(responseCode = "200", description = "The list of the available svg component libraries")
    public ResponseEntity<List<String>> getAvailableSvgComponentLibraries() {
        List<String> libraries = singleLineDiagramService.getAvailableSvgComponentLibraries();
        return ResponseEntity.ok().contentType(MediaType.APPLICATION_JSON).body(libraries);
    }

    @GetMapping(value = "/studies/{studyUuid}/nodes/{nodeUuid}/network-modifications", produces = MediaType.TEXT_PLAIN_VALUE)
    @Operation(summary = "Get network modifications from a node")
    @ApiResponses(value = {@ApiResponse(responseCode = "200", description = "The network modifications was returned"), @ApiResponse(responseCode = "404", description = "The study/node is not found")})
    public ResponseEntity<String> getNetworkModifications(@Parameter(description = "Study UUID") @PathVariable("studyUuid") UUID studyUuid,
                                                                                               @Parameter(description = "Node UUID") @PathVariable("nodeUuid") UUID nodeUuid,
                                                                                               @RequestParam(name = "onlyStashed", required = false, defaultValue = "false") Boolean onlyStashed,
                                                                                               @Parameter(description = "Only metadata") @RequestParam(name = "onlyMetadata", required = false, defaultValue = "false") Boolean onlyMetadata) {
        studyService.assertIsStudyAndNodeExist(studyUuid, nodeUuid);
        return ResponseEntity.ok().contentType(MediaType.TEXT_PLAIN).body(networkModificationTreeService.getNetworkModifications(nodeUuid, onlyStashed, onlyMetadata));
    }

    @GetMapping(value = "/studies/{studyUuid}/nodes/{nodeUuid}/excluded-network-modifications", produces = MediaType.APPLICATION_JSON_VALUE)
    @Operation(summary = "Get excluded network modifications from a node")
    @ApiResponses(value = {@ApiResponse(responseCode = "200", description = "The excluded network modifications were returned"), @ApiResponse(responseCode = "404", description = "The study/node is not found")})
    public ResponseEntity< List<ExcludedNetworkModifications>> getNetworkModificationsToExclude(@Parameter(description = "Study UUID") @PathVariable("studyUuid") UUID studyUuid,
                                                                                       @Parameter(description = "Node UUID") @PathVariable("nodeUuid") UUID nodeUuid) {

        studyService.assertIsStudyAndNodeExist(studyUuid, nodeUuid);
        return ResponseEntity.ok().contentType(MediaType.APPLICATION_JSON).body(networkModificationTreeService.getModificationsToExclude(nodeUuid));
    }

    @PostMapping(value = "/studies/{studyUuid}/nodes/{nodeUuid}/network-modifications")
    @Operation(summary = "Create a network modification for a node")
    @ApiResponses(value = {@ApiResponse(responseCode = "200", description = "The network modification was created"), @ApiResponse(responseCode = "404", description = "The study/node is not found")})
    public ResponseEntity<Void> createNetworkModification(@Parameter(description = "Study UUID") @PathVariable("studyUuid") UUID studyUuid,
                                                          @Parameter(description = "Node UUID") @PathVariable("nodeUuid") UUID nodeUuid,
                                                          @RequestBody String modificationAttributes,
                                                          @RequestHeader(HEADER_USER_ID) String userId) {
        studyService.assertCanUpdateModifications(studyUuid, nodeUuid);
        studyService.assertNoBlockedBuildInStudy(studyUuid, nodeUuid);
        handleCreateNetworkModification(studyUuid, nodeUuid, modificationAttributes, userId);
        return ResponseEntity.ok().build();
    }

    private void handleCreateNetworkModification(UUID studyUuid, UUID nodeUuid, String modificationAttributes, String userId) {
        studyService.invalidateNodeTreeWithLF(studyUuid, nodeUuid);
        try {
            studyService.createNetworkModification(studyUuid, nodeUuid, modificationAttributes, userId);
        } finally {
            studyService.invalidateBlockedBuildNodeTree(studyUuid, nodeUuid);
        }
    }

    @PutMapping(value = "/studies/{studyUuid}/nodes/{nodeUuid}/network-modifications/{uuid}")
    @Operation(summary = "Update a modification in the study network")
    @ApiResponses(value = {@ApiResponse(responseCode = "200", description = "The network modification was updated"), @ApiResponse(responseCode = "404", description = "The study/node is not found")})
    public ResponseEntity<Void> updateNetworkModification(@Parameter(description = "Study UUID") @PathVariable("studyUuid") UUID studyUuid,
                                                          @Parameter(description = "Node UUID") @PathVariable("nodeUuid") UUID nodeUuid,
                                                          @Parameter(description = "Network modification UUID") @PathVariable("uuid") UUID networkModificationUuid,
                                                          @RequestBody String modificationAttributes,
                                                          @RequestHeader(HEADER_USER_ID) String userId) {
        studyService.assertCanUpdateModifications(studyUuid, nodeUuid);
        studyService.assertNoBlockedBuildInStudy(studyUuid, nodeUuid);
        studyService.updateNetworkModification(studyUuid, modificationAttributes, nodeUuid, networkModificationUuid, userId);
        return ResponseEntity.ok().build();
    }

    @DeleteMapping(value = "/studies/{studyUuid}/nodes/{nodeUuid}/network-modifications")
    @Operation(summary = "Delete network modifications for a node")
    @ApiResponses(value = {@ApiResponse(responseCode = "200", description = "The network modifications was deleted"), @ApiResponse(responseCode = "404", description = "The study/node is not found")})
    public ResponseEntity<Void> deleteNetworkModifications(@Parameter(description = "Study UUID") @PathVariable("studyUuid") UUID studyUuid,
                                                           @Parameter(description = "Node UUID") @PathVariable("nodeUuid") UUID nodeUuid,
                                                           @Parameter(description = "Network modification UUIDs") @RequestParam(name = "uuids", required = false) List<UUID> networkModificationUuids,
                                                           @RequestHeader(HEADER_USER_ID) String userId) {
        studyService.assertCanUpdateModifications(studyUuid, nodeUuid);
        studyService.deleteNetworkModifications(studyUuid, nodeUuid, networkModificationUuids, userId);

        return ResponseEntity.ok().build();
    }

    @PutMapping(value = "/studies/{studyUuid}/nodes/{nodeUuid}/network-modifications", params = "stashed")
    @Operation(summary = "Stash network modifications for a node")
    @ApiResponses(value = {@ApiResponse(responseCode = "200", description = "The network modifications were stashed / restored "), @ApiResponse(responseCode = "404", description = "The study/node is not found")})
    public ResponseEntity<Void> stashNetworkModifications(@Parameter(description = "Study UUID") @PathVariable("studyUuid") UUID studyUuid,
                                                               @Parameter(description = "Node UUID") @PathVariable("nodeUuid") UUID nodeUuid,
                                                               @Parameter(description = "Network modification UUIDs") @RequestParam("uuids") List<UUID> networkModificationUuids,
                                                               @Parameter(description = "Stashed Modification") @RequestParam(name = "stashed", required = true) Boolean stashed,
                                                               @RequestHeader(HEADER_USER_ID) String userId) {
        studyService.assertCanUpdateModifications(studyUuid, nodeUuid);
        studyService.assertNoBlockedBuildInStudy(studyUuid, nodeUuid);
        if (stashed.booleanValue()) {
            studyService.stashNetworkModifications(studyUuid, nodeUuid, networkModificationUuids, userId);
        } else {
            studyService.restoreNetworkModifications(studyUuid, nodeUuid, networkModificationUuids, userId);
        }
        return ResponseEntity.ok().build();
    }

    @PutMapping(value = "/studies/{studyUuid}/nodes/{nodeUuid}/network-modifications", params = "activated")
    @Operation(summary = "Update 'activated' value for a network modifications for a node")
    @ApiResponses(value = {@ApiResponse(responseCode = "200", description = "Update the activation status for network modifications on a node"), @ApiResponse(responseCode = "404", description = "The study/node is not found")})
    public ResponseEntity<Void> updateNetworkModificationsActivation(@Parameter(description = "Study UUID") @PathVariable("studyUuid") UUID studyUuid,
                                                          @Parameter(description = "Node UUID") @PathVariable("nodeUuid") UUID nodeUuid,
                                                          @Parameter(description = "Network modification UUIDs") @RequestParam("uuids") List<UUID> networkModificationUuids,
                                                          @Parameter(description = "New activated value") @RequestParam(name = "activated", required = true) Boolean activated,
                                                          @RequestHeader(HEADER_USER_ID) String userId) {
        studyService.assertCanUpdateModifications(studyUuid, nodeUuid);
        studyService.assertNoBlockedBuildInStudy(studyUuid, nodeUuid);
        studyService.updateNetworkModificationsActivation(studyUuid, nodeUuid, networkModificationUuids, userId, activated);
        return ResponseEntity.ok().build();
    }

    @PutMapping(value = "/studies/{studyUuid}/root-networks/{rootNetworkUuid}/nodes/{nodeUuid}/network-modifications", params = "activated")
    @Operation(summary = "Update 'activated' value for a network modifications for a node in a specific root network")
    @ApiResponses(value = {@ApiResponse(responseCode = "200", description = "Update the activation status for network modifications on a node in a specific root network"), @ApiResponse(responseCode = "404", description = "The study/root network/node is not found")})
    public ResponseEntity<Void> updateNetworkModificationsActivation(@Parameter(description = "Study UUID") @PathVariable("studyUuid") UUID studyUuid,
                                                                     @Parameter(description = "Root network UUID") @PathVariable("rootNetworkUuid") UUID rootNetworkUuid,
                                                                     @Parameter(description = "Node UUID") @PathVariable("nodeUuid") UUID nodeUuid,
                                                                     @Parameter(description = "Network modification UUIDs") @RequestParam("uuids") Set<UUID> networkModificationUuids,
                                                                     @Parameter(description = "New activated value") @RequestParam(name = "activated") Boolean activated,
                                                                     @RequestHeader(HEADER_USER_ID) String userId) {
        studyService.assertCanUpdateModifications(studyUuid, nodeUuid);
        studyService.assertNoBuildNoComputationForRootNetworkNode(nodeUuid, rootNetworkUuid);
        studyService.assertNoBlockedBuildInNodeTree(nodeUuid, rootNetworkUuid);
        studyService.updateNetworkModificationsActivationInRootNetwork(studyUuid, nodeUuid, rootNetworkUuid, networkModificationUuids, userId, activated);
        return ResponseEntity.ok().build();
    }

    @GetMapping(value = "/search", produces = MediaType.APPLICATION_JSON_VALUE)
    @Operation(summary = "Search studies in elasticsearch")
    @ApiResponses(value = {@ApiResponse(responseCode = "200", description = "List of studies found")})
    public ResponseEntity<List<CreatedStudyBasicInfos>> searchStudies(@Parameter(description = "Lucene query") @RequestParam(value = "q") String query) {
        return ResponseEntity.ok().contentType(MediaType.APPLICATION_JSON).body(studyService.searchStudies(query));
    }

    @GetMapping(value = "/studies/{studyUuid}/root-networks/{rootNetworkUuid}/nodes/{nodeUuid}/search", produces = MediaType.APPLICATION_JSON_VALUE)
    @Operation(summary = "Search equipments in elasticsearch")
    @ApiResponses(value = {
        @ApiResponse(responseCode = "200", description = "List of equipments found"),
        @ApiResponse(responseCode = "404", description = "The study not found"),
        @ApiResponse(responseCode = "400", description = "The fieLd selector is unknown")
    })
    public ResponseEntity<List<EquipmentInfos>> searchEquipments(
        @Parameter(description = "Study uuid") @PathVariable("studyUuid") UUID studyUuid,
        @Parameter(description = "Node uuid") @PathVariable("nodeUuid") UUID nodeUuid,
        @Parameter(description = "Root network uuid") @PathVariable("rootNetworkUuid") UUID rootNetworkUuid,
        @Parameter(description = "User input") @RequestParam(value = "userInput") String userInput,
        @Parameter(description = "What against to match") @RequestParam(value = "fieldSelector") EquipmentInfosService.FieldSelector fieldSelector,
        @Parameter(description = "Should search in upstream built node") @RequestParam(value = "inUpstreamBuiltParentNode", required = false, defaultValue = "false") boolean inUpstreamBuiltParentNode,
        @Parameter(description = "Equipment type") @RequestParam(value = "equipmentType", required = false) String equipmentType) {
        return ResponseEntity.ok().contentType(MediaType.APPLICATION_JSON)
            .body(studyService.searchEquipments(nodeUuid, rootNetworkUuid, userInput, fieldSelector, equipmentType, inUpstreamBuiltParentNode));
    }

    @GetMapping(value = "/studies/{studyUuid}/root-networks/{rootNetworkUuid}/modifications/indexation-infos", produces = MediaType.APPLICATION_JSON_VALUE)
    @Operation(summary = "Search modifications in elasticsearch by equipment")
    @ApiResponses(value = {
        @ApiResponse(responseCode = "200", description = "List of modifications found"),
        @ApiResponse(responseCode = "404", description = "The study not found"),
    })
    public ResponseEntity<List<ModificationsSearchResultByNode>> searchModifications(
            @Parameter(description = "Study uuid") @PathVariable("studyUuid") UUID studyUuid,
            @Parameter(description = "Root network uuid") @PathVariable("rootNetworkUuid") UUID rootNetworkUuid,
            @Parameter(description = "User input") @RequestParam(value = "userInput") String userInput) {
        studyService.assertIsStudyExist(studyUuid);
        rootNetworkService.assertIsRootNetworkInStudy(studyUuid, rootNetworkUuid);
        return ResponseEntity.ok().contentType(MediaType.APPLICATION_JSON)
                .body(studyService.searchModifications(rootNetworkUuid, userInput));
    }

    @PostMapping(value = "/studies/{studyUuid}/tree/nodes/{id}")
    @Operation(summary = "Create a node as before / after the given node ID")
    @ApiResponses(value = {
        @ApiResponse(responseCode = "200", description = "The node has been added"),
        @ApiResponse(responseCode = "404", description = "The study or the node not found")})
    public ResponseEntity<NetworkModificationNode> createNode(@RequestBody NetworkModificationNode node,
                                                         @Parameter(description = "study uuid") @PathVariable("studyUuid") UUID studyUuid,
                                                         @Parameter(description = "parent id of the node created") @PathVariable(name = "id") UUID referenceId,
                                                         @Parameter(description = "node is inserted before the given node ID") @RequestParam(name = "mode", required = false, defaultValue = "CHILD") InsertMode insertMode,
                                                         @RequestHeader(HEADER_USER_ID) String userId) {
        return ResponseEntity.ok().contentType(MediaType.APPLICATION_JSON).body(studyService.createNode(studyUuid, referenceId, node, insertMode, userId));
    }

    @PostMapping(value = "/studies/{studyUuid}/tree/nodes/{id}", params = {"sequenceType"})
    @Operation(summary = "Create a node sequence after the given node ID")
    @ApiResponses(value = {
        @ApiResponse(responseCode = "200", description = "The node sequence has been added"),
        @ApiResponse(responseCode = "404", description = "The study or the node not found")})
    public ResponseEntity<NetworkModificationNode> createSequence(
                                                              @Parameter(description = "study uuid") @PathVariable("studyUuid") UUID studyUuid,
                                                              @Parameter(description = "parent id of the node created") @PathVariable(name = "id") UUID referenceId,
                                                              @Parameter(description = "sequence to create") @RequestParam("sequenceType") NodeSequenceType nodeSequenceType,
                                                              @RequestHeader(HEADER_USER_ID) String userId) {
        return ResponseEntity.ok().contentType(MediaType.APPLICATION_JSON).body(studyService.createSequence(studyUuid, referenceId, nodeSequenceType, userId));
    }

    @DeleteMapping(value = "/studies/{studyUuid}/tree/nodes")
    @Operation(summary = "Delete node with given ids")
    @ApiResponses(value = {
        @ApiResponse(responseCode = "200", description = "Nodes have been successfully deleted"),
        @ApiResponse(responseCode = "404", description = "The study or the nodes not found")})
    public ResponseEntity<Void> deleteNode(@Parameter(description = "study uuid") @PathVariable("studyUuid") UUID studyUuid,
                                           @Parameter(description = "ids of children to remove") @RequestParam("ids") List<UUID> nodeIds,
                                           @Parameter(description = "deleteChildren") @RequestParam(value = "deleteChildren", defaultValue = "false") boolean deleteChildren,
                                           @RequestHeader(HEADER_USER_ID) String userId) {
        nodeIds.stream().forEach(nodeId -> studyService.assertNoBlockedBuildInStudy(studyUuid, nodeId));
        studyService.deleteNodes(studyUuid, nodeIds, deleteChildren, userId);
        return ResponseEntity.ok().build();
    }

    @PostMapping(value = "/studies/{studyUuid}/tree/nodes/{id}/stash")
    @Operation(summary = "Move to trash the node with given id")
    @ApiResponses(value = {
        @ApiResponse(responseCode = "200", description = "The node has been successfully moved to trash"),
        @ApiResponse(responseCode = "404", description = "The study or the node not found")})
    public ResponseEntity<Void> stashNode(@Parameter(description = "study uuid") @PathVariable("studyUuid") UUID studyUuid,
                                                 @Parameter(description = "id of child to delete (move to trash)") @PathVariable("id") UUID nodeId,
                                                 @Parameter(description = "to stash a node with its children") @RequestParam(value = "stashChildren", defaultValue = "false") boolean stashChildren,
                                                 @RequestHeader(HEADER_USER_ID) String userId) {
        studyService.assertNoBlockedBuildInStudy(studyUuid, nodeId);
        studyService.stashNode(studyUuid, nodeId, stashChildren, userId);
        return ResponseEntity.ok().build();
    }

    @GetMapping(value = "/studies/{studyUuid}/tree/nodes/stash")
    @Operation(summary = "Get the list of nodes in the trash for a given study")
    @ApiResponses(value = {
        @ApiResponse(responseCode = "200", description = "The list of nodes in the trash")})
    public ResponseEntity<List<Pair<AbstractNode, Integer>>> getStashedNodes(@Parameter(description = "study uuid") @PathVariable("studyUuid") UUID studyUuid) {
        return ResponseEntity.ok().body(studyService.getStashedNodes(studyUuid));
    }

    @PostMapping(value = "/studies/{studyUuid}/tree/nodes/restore")
    @Operation(summary = "restore nodes below the given anchor node")
    @ApiResponses(value = {
        @ApiResponse(responseCode = "200", description = "The list of nodes in the trash")})
    public ResponseEntity<Void> restoreNodes(@Parameter(description = "study uuid") @PathVariable("studyUuid") UUID studyUuid,
                                            @Parameter(description = "ids of nodes to restore") @RequestParam("ids") List<UUID> nodeIds,
                                            @Parameter(description = "id of node below which the node will be restored") @RequestParam("anchorNodeId") UUID anchorNodeId) {
        studyService.restoreNodes(studyUuid, nodeIds, anchorNodeId);
        return ResponseEntity.ok().build();
    }

    @GetMapping(value = "/studies/{studyUuid}/tree")
    @Operation(summary = "Get network modification tree for the given study")
    @ApiResponses(value = {
        @ApiResponse(responseCode = "200", description = "network modification tree"),
        @ApiResponse(responseCode = "404", description = "The study or the node not found")})
    public ResponseEntity<RootNode> getNetworkModificationTree(@Parameter(description = "study uuid") @PathVariable("studyUuid") UUID studyUuid,
                                                               @Parameter(description = "root network uuid") @RequestParam(value = "rootNetworkUuid", required = false) UUID rootNetworkUuid) {
        RootNode rootNode = networkModificationTreeService.getStudyTree(studyUuid, rootNetworkUuid);
        return rootNode != null ?
            ResponseEntity.ok().contentType(MediaType.APPLICATION_JSON).body(rootNode)
            : ResponseEntity.notFound().build();
    }

    @GetMapping(value = "/studies/{studyUuid}/subtree")
    @Operation(summary = "Get network modification subtree for the given study")
    @ApiResponses(value = {
        @ApiResponse(responseCode = "200", description = "network modification subtree"),
        @ApiResponse(responseCode = "404", description = "The study or the parent node not found")})
    public ResponseEntity<NetworkModificationNode> getNetworkModificationSubtree(@Parameter(description = "study uuid") @PathVariable("studyUuid") UUID studyUuid,
                                                                 @Parameter(description = "parent node uuid") @RequestParam(value = "parentNodeUuid") UUID parentNodeUuid,
                                                                 @Parameter(description = "root network uuid") @RequestParam(value = "rootNetworkUuid", required = false) UUID rootNetworkUuid) {
        NetworkModificationNode parentNode = (NetworkModificationNode) networkModificationTreeService.getStudySubtree(studyUuid, parentNodeUuid, rootNetworkUuid);
        return parentNode != null ?
                ResponseEntity.ok().contentType(MediaType.APPLICATION_JSON).body(parentNode)
                : ResponseEntity.notFound().build();
    }

    @PutMapping(value = "/studies/{studyUuid}/tree/nodes")
    @Operation(summary = "update node")
    @ApiResponses(value = {
        @ApiResponse(responseCode = "200", description = "The node has been updated"),
        @ApiResponse(responseCode = "404", description = "The study or the node not found")})
    public ResponseEntity<Void> updateNode(@RequestBody NetworkModificationNode node,
                                                 @Parameter(description = "study uuid") @PathVariable("studyUuid") UUID studyUuid,
                                                 @RequestHeader(HEADER_USER_ID) String userId) {
        networkModificationTreeService.updateNode(studyUuid, node, userId);
        return ResponseEntity.ok().build();
    }

    @PutMapping(value = "/studies/{studyUuid}/tree/nodes/{parentUuid}/children-column-positions")
    @Operation(summary = "update children column positions")
    @ApiResponses(value = {
        @ApiResponse(responseCode = "200", description = "The node column positions have been updated"),
        @ApiResponse(responseCode = "404", description = "The study or a node was not found")})
    public ResponseEntity<Void> updateNodesColumnPositions(@RequestBody List<NetworkModificationNode> children,
                                                 @Parameter(description = "study uuid") @PathVariable("studyUuid") UUID studyUuid,
                                                 @Parameter(description = "parent node uuid") @PathVariable("parentUuid") UUID parentUuid,
                                                 @RequestHeader(HEADER_USER_ID) String userId) {
        networkModificationTreeService.updateNodesColumnPositions(studyUuid, parentUuid, children, userId);
        return ResponseEntity.ok().build();
    }

    @GetMapping(value = "/studies/{studyUuid}/tree/nodes/{id}")
    @Operation(summary = "get simplified node")
    @ApiResponses(value = {
        @ApiResponse(responseCode = "200", description = "simplified nodes (without children"),
        @ApiResponse(responseCode = "404", description = "The study or the node not found")})
    public ResponseEntity<AbstractNode> getNode(@Parameter(description = "study uuid") @PathVariable("studyUuid") UUID studyUuid,
                                                @Parameter(description = "node uuid") @PathVariable("id") UUID nodeId,
                                                @Parameter(description = "root network uuid") @RequestParam(value = "rootNetworkUuid", required = false) UUID rootNetworkUuid) {
        AbstractNode node = networkModificationTreeService.getNode(nodeId, rootNetworkUuid);
        return node != null ?
                ResponseEntity.ok().contentType(MediaType.APPLICATION_JSON).body(node)
                : ResponseEntity.notFound().build();
    }

    @RequestMapping(value = "/studies/{studyUuid}/nodes", method = RequestMethod.HEAD)
    @Operation(summary = "Test if a node name exists")
    @ApiResponses(value = {
        @ApiResponse(responseCode = "200", description = "node name exists"),
        @ApiResponse(responseCode = "204", description = "node name doesn't exist"),
    })
    public ResponseEntity<Void> nodeNameExists(@Parameter(description = "Study uuid") @PathVariable("studyUuid") UUID studyUuid,
                                               @Parameter(description = "Node name") @RequestParam("nodeName") String nodeName) {

        return networkModificationTreeService.isNodeNameExists(studyUuid, nodeName) ? ResponseEntity.ok().build() : ResponseEntity.noContent().build();
    }

    @GetMapping(value = "/studies/{studyUuid}/nodes/nextUniqueName")
    @Operation(summary = "Get unique node name")
    @ApiResponses(value = {@ApiResponse(responseCode = "200", description = "unique node name generated")})

    public ResponseEntity<String> getUniqueNodeName(@Parameter(description = "Study uuid") @PathVariable("studyUuid") UUID studyUuid) {

        return ResponseEntity.ok().body(networkModificationTreeService.getUniqueNodeName(studyUuid));
    }

    @PostMapping(value = "/studies/{studyUuid}/root-networks/{rootNetworkUuid}/nodes/{nodeUuid}/build")
    @Operation(summary = "build a study node")
    @ApiResponses(value = {@ApiResponse(responseCode = "200", description = "The study node has been built"),
                           @ApiResponse(responseCode = "404", description = "The study or node doesn't exist"),
                           @ApiResponse(responseCode = "403", description = "The study node is not a model node")})
    public ResponseEntity<Void> buildNode(@Parameter(description = "Study uuid") @PathVariable("studyUuid") UUID studyUuid,
                                          @Parameter(description = "rootNetworkUuid") @PathVariable("rootNetworkUuid") UUID rootNetworkUuid,
                                          @Parameter(description = "nodeUuid") @PathVariable("nodeUuid") UUID nodeUuid,
                                          @RequestHeader(HEADER_USER_ID) String userId) {
        studyService.assertNoBlockedBuildInNodeTree(nodeUuid, rootNetworkUuid);
        studyService.assertNoBuildNoComputationForRootNetworkNode(nodeUuid, rootNetworkUuid);
        studyService.buildNode(studyUuid, nodeUuid, rootNetworkUuid, userId);
        return ResponseEntity.ok().build();
    }

    @PostMapping(value = "/studies/{studyUuid}/root-networks/{rootNetworkUuid}/nodes/{nodeUuid}/unbuild")
    @Operation(summary = "unbuild a study node")
    @ApiResponses(value = {@ApiResponse(responseCode = "200", description = "The study node has been unbuilt"),
        @ApiResponse(responseCode = "404", description = "The study or node doesn't exist"),
        @ApiResponse(responseCode = "403", description = "The study node is not a model node")})
    public ResponseEntity<Void> unbuildNode(@Parameter(description = "Study uuid") @PathVariable("studyUuid") UUID studyUuid,
                                          @Parameter(description = "rootNetworkUuid") @PathVariable("rootNetworkUuid") UUID rootNetworkUuid,
                                          @Parameter(description = "nodeUuid") @PathVariable("nodeUuid") UUID nodeUuid) {
        studyService.assertNoBlockedBuildInNodeTree(nodeUuid, rootNetworkUuid);
        studyService.unbuildStudyNode(studyUuid, nodeUuid, rootNetworkUuid);
        return ResponseEntity.ok().build();
    }

    @PutMapping(value = "/studies/{studyUuid}/root-networks/{rootNetworkUuid}/nodes/{nodeUuid}/build/stop")
    @Operation(summary = "stop a node build")
    @ApiResponses(value = {@ApiResponse(responseCode = "200", description = "The build has been stopped"),
                           @ApiResponse(responseCode = "404", description = "The study or node doesn't exist")})
    public ResponseEntity<Void> stopBuild(@Parameter(description = "Study uuid") @PathVariable("studyUuid") UUID studyUuid,
                                                      @Parameter(description = "rootNetworkUuid") @PathVariable("rootNetworkUuid") UUID rootNetworkUuid,
                                                      @Parameter(description = "nodeUuid") @PathVariable("nodeUuid") UUID nodeUuid) {
        studyService.stopBuild(nodeUuid, rootNetworkUuid);
        return ResponseEntity.ok().build();
    }

    @GetMapping(value = "/loadflow-default-provider")
    @Operation(summary = "get load flow default provider")
    @ApiResponses(@ApiResponse(responseCode = "200", description = "The load flow default provider has been found"))
    public ResponseEntity<String> getDefaultLoadflowProvider(
        @RequestHeader(name = HEADER_USER_ID, required = false) String userId // not required to allow to query the system default provider without a user
    ) {
        return ResponseEntity.ok().body(studyService.getDefaultLoadflowProvider(userId));
    }

    @GetMapping(value = "/security-analysis-default-provider")
    @Operation(summary = "get security analysis default provider")
    @ApiResponses(@ApiResponse(responseCode = "200", description = "The security analysis default provider has been found"))
    public ResponseEntity<String> getDefaultSecurityAnalysisProvider() {
        return ResponseEntity.ok().body(studyService.getDefaultSecurityAnalysisProvider());
    }

    @GetMapping(value = "/sensitivity-analysis-default-provider")
    @Operation(summary = "get sensitivity analysis default provider value")
    @ApiResponses(@ApiResponse(responseCode = "200", description = "The sensitivity analysis default provider has been found"))
    public ResponseEntity<String> getDefaultSensitivityAnalysisProvider() {
        return ResponseEntity.ok().body(studyService.getDefaultSensitivityAnalysisProvider());
    }

    @GetMapping(value = "/dynamic-simulation-default-provider")
    @Operation(summary = "Get dynamic simulation default provider")
    @ApiResponses(@ApiResponse(responseCode = "200", description = "The dynamic simulation default provider has been found"))
    public ResponseEntity<String> getDefaultDynamicSimulationProvider() {
        return ResponseEntity.ok().body(studyService.getDefaultDynamicSimulationProvider());
    }

    @GetMapping(value = "/dynamic-security-analysis-default-provider")
    @Operation(summary = "Get dynamic security analysis default provider")
    @ApiResponses(@ApiResponse(responseCode = "200", description = "The dynamic security analysis default provider has been found"))
    public ResponseEntity<String> getDefaultDynamicSecurityAnalysisProvider(@RequestHeader(HEADER_USER_ID) String userId) {
        return ResponseEntity.ok().body(studyService.getDefaultDynamicSecurityAnalysisProvider(userId));
    }

    @PostMapping(value = "/studies/{studyUuid}/root-networks/{rootNetworkUuid}/reindex-all")
    @Operation(summary = "reindex root network")
    @ApiResponse(responseCode = "200", description = "Root network reindexed")
    public ResponseEntity<Void> reindexRootNetwork(@Parameter(description = "study uuid") @PathVariable("studyUuid") UUID studyUuid,
                                             @Parameter(description = "root network uuid") @PathVariable("rootNetworkUuid") UUID rootNetworkUuid) {
        studyService.reindexRootNetwork(studyUuid, rootNetworkUuid);
        return ResponseEntity.ok().build();
    }

    @PostMapping(value = "/studies/{studyUuid}/notification")
    @Operation(summary = "Create study related notification")
    @ApiResponses(value = {
        @ApiResponse(responseCode = "200", description = "The notification has been sent"),
        @ApiResponse(responseCode = "400", description = "The notification type is unknown")
    })
    public ResponseEntity<Void> notify(@PathVariable("studyUuid") UUID studyUuid,
                                             @RequestParam("type") String notificationType) {
        studyService.notify(notificationType, studyUuid);
        return ResponseEntity.ok().build();
    }

    @PostMapping(value = "/studies/{studyUuid}/root-networks/{rootNetworkUuid}/nodes/{nodeUuid}/sensitivity-analysis/run")
    @Operation(summary = "run sensitivity analysis on study")
        @ApiResponses(value = {@ApiResponse(responseCode = "200", description = "The sensitivity analysis has started"), @ApiResponse(responseCode = "403", description = "The study node is not a model node")})
    public ResponseEntity<Void> runSensitivityAnalysis(@Parameter(description = "studyUuid") @PathVariable("studyUuid") UUID studyUuid,
                                                       @Parameter(description = "rootNetworkUuid") @PathVariable("rootNetworkUuid") UUID rootNetworkUuid,
                                                       @Parameter(description = "nodeUuid") @PathVariable("nodeUuid") UUID nodeUuid,
                                                       @RequestHeader(HEADER_USER_ID) String userId) {
        studyService.assertIsNodeNotReadOnly(nodeUuid);
        studyService.runSensitivityAnalysis(studyUuid, nodeUuid, rootNetworkUuid, userId);
        return ResponseEntity.ok().build();
    }

    @GetMapping(value = "/studies/{studyUuid}/root-networks/{rootNetworkUuid}/nodes/{nodeUuid}/sensitivity-analysis/result")
    @Operation(summary = "Get a sensitivity analysis result on study")
    @ApiResponses(value = {@ApiResponse(responseCode = "200", description = "The sensitivity analysis result"),
        @ApiResponse(responseCode = "204", description = "No sensitivity analysis has been done yet"),
        @ApiResponse(responseCode = "404", description = "The sensitivity analysis has not been found")})
    public ResponseEntity<String> getSensitivityAnalysisResult(
        @Parameter(description = "study UUID") @PathVariable("studyUuid") UUID studyUuid,
        @Parameter(description = "rootNetworkUuid") @PathVariable("rootNetworkUuid") UUID rootNetworkUuid,
        @Parameter(description = "nodeUuid") @PathVariable("nodeUuid") UUID nodeUuid,
        @Parameter(description = "results selector") @RequestParam("selector") String selector,
        @Parameter(description = "JSON array of filters") @RequestParam(name = "filters", required = false) String filters,
        @Parameter(description = "JSON array of global filters") @RequestParam(name = "globalFilters", required = false) String globalFilters
    ) {
        String result = rootNetworkNodeInfoService.getSensitivityAnalysisResult(nodeUuid, rootNetworkUuid, selector, filters, globalFilters);
        return result != null ? ResponseEntity.ok().body(result) :
            ResponseEntity.noContent().build();
    }

    @PostMapping(value = "/studies/{studyUuid}/root-networks/{rootNetworkUuid}/nodes/{nodeUuid}/sensitivity-analysis/result/csv", consumes = MediaType.APPLICATION_JSON_VALUE)
    @Operation(summary = "Get a sensitivity analysis result as csv")
    @ApiResponses(value = {@ApiResponse(responseCode = "200", description = "Csv of sensitivity analysis results"),
        @ApiResponse(responseCode = "204", description = "No sensitivity analysis has been done yet"),
        @ApiResponse(responseCode = "404", description = "The sensitivity analysis has not been found")})
    public ResponseEntity<byte[]> exportSensitivityResultsAsCsv(
        @Parameter(description = "study UUID") @PathVariable("studyUuid") UUID studyUuid,
        @Parameter(description = "rootNetworkUuid") @PathVariable("rootNetworkUuid") UUID rootNetworkUuid,
        @Parameter(description = "nodeUuid") @PathVariable("nodeUuid") UUID nodeUuid,
        @RequestBody SensitivityAnalysisCsvFileInfos sensitivityAnalysisCsvFileInfos) {
        byte[] result = rootNetworkNodeInfoService.exportSensitivityResultsAsCsv(nodeUuid, rootNetworkUuid, sensitivityAnalysisCsvFileInfos);
        HttpHeaders responseHeaders = new HttpHeaders();
        responseHeaders.setContentType(MediaType.APPLICATION_OCTET_STREAM);
        responseHeaders.setContentDispositionFormData("attachment", "sensitivity_results.csv");

        return ResponseEntity
                .ok()
                .headers(responseHeaders)
                .body(result);
    }

    @GetMapping(value = "/studies/{studyUuid}/root-networks/{rootNetworkUuid}/nodes/{nodeUuid}/sensitivity-analysis/result/filter-options")
    @Operation(summary = "Get sensitivity analysis filter options on study")
    @ApiResponses(value = {@ApiResponse(responseCode = "200", description = "The sensitivity analysis filter options"),
        @ApiResponse(responseCode = "204", description = "No sensitivity analysis has been done yet"),
        @ApiResponse(responseCode = "404", description = "The sensitivity analysis has not been found")})
    public ResponseEntity<String> getSensitivityAnalysisFilterOptions(
        @Parameter(description = "study UUID") @PathVariable("studyUuid") UUID studyUuid,
        @Parameter(description = "rootNetworkUuid") @PathVariable("rootNetworkUuid") UUID rootNetworkUuid,
        @Parameter(description = "nodeUuid") @PathVariable("nodeUuid") UUID nodeUuid,
        @Parameter(description = "results selector") @RequestParam("selector") String selector) {
        String result = rootNetworkNodeInfoService.getSensitivityResultsFilterOptions(nodeUuid, rootNetworkUuid, selector);
        return result != null ? ResponseEntity.ok().body(result) :
            ResponseEntity.noContent().build();
    }

    @GetMapping(value = "/studies/{studyUuid}/root-networks/{rootNetworkUuid}/nodes/{nodeUuid}/sensitivity-analysis/status")
    @Operation(summary = "Get the sensitivity analysis status on study")
    @ApiResponses(value = {@ApiResponse(responseCode = "200", description = "The sensitivity analysis status"),
        @ApiResponse(responseCode = "204", description = "No sensitivity analysis has been done yet"),
        @ApiResponse(responseCode = "404", description = "The sensitivity analysis status has not been found")})
    public ResponseEntity<String> getSensitivityAnalysisStatus(@Parameter(description = "Study UUID") @PathVariable("studyUuid") UUID studyUuid,
                                                               @Parameter(description = "rootNetworkUuid") @PathVariable("rootNetworkUuid") UUID rootNetworkUuid,
                                                               @Parameter(description = "nodeUuid") @PathVariable("nodeUuid") UUID nodeUuid) {
        String result = rootNetworkNodeInfoService.getSensitivityAnalysisStatus(nodeUuid, rootNetworkUuid);
        return result != null ? ResponseEntity.ok().body(result) :
            ResponseEntity.noContent().build();
    }

    @PutMapping(value = "/studies/{studyUuid}/root-networks/{rootNetworkUuid}/nodes/{nodeUuid}/sensitivity-analysis/stop")
    @Operation(summary = "stop sensitivity analysis on study")
    @ApiResponses(value = {@ApiResponse(responseCode = "200", description = "The sensitivity analysis has been stopped")})
    public ResponseEntity<Void> stopSensitivityAnalysis(@Parameter(description = "Study uuid") @PathVariable("studyUuid") UUID studyUuid,
                                                        @Parameter(description = "rootNetworkUuid") @PathVariable("rootNetworkUuid") UUID rootNetworkUuid,
                                                        @Parameter(description = "nodeUuid") @PathVariable("nodeUuid") UUID nodeUuid,
                                                        @RequestHeader(HEADER_USER_ID) String userId) {
        rootNetworkNodeInfoService.stopSensitivityAnalysis(studyUuid, nodeUuid, rootNetworkUuid, userId);
        return ResponseEntity.ok().build();
    }

    // --- Dynamic Simulation Endpoints BEGIN --- //

    @GetMapping(value = "/studies/{studyUuid}/dynamic-simulation/mappings")
    @Operation(summary = "Get all mapping of dynamic simulation on study")
    @ApiResponses(value = {@ApiResponse(responseCode = "200", description = "All mappings of dynamic simulation"),
        @ApiResponse(responseCode = "204", description = "No dynamic simulation mappings"),
        @ApiResponse(responseCode = "404", description = "The dynamic simulation mappings has not been found")})
    public ResponseEntity<List<MappingInfos>> getDynamicSimulationMappings(@Parameter(description = "study UUID") @PathVariable("studyUuid") UUID studyUuid) {
        List<MappingInfos> mappings = studyService.getDynamicSimulationMappings(studyUuid);
        return mappings != null ? ResponseEntity.ok().contentType(MediaType.APPLICATION_JSON).body(mappings) :
                ResponseEntity.noContent().build();
    }

    @GetMapping(value = "/studies/{studyUuid}/dynamic-simulation/models")
    @Operation(summary = "Get models of dynamic simulation on study")
    @ApiResponses(value = {@ApiResponse(responseCode = "200", description = "All models of dynamic simulation"),
        @ApiResponse(responseCode = "204", description = "No dynamic simulation models"),
        @ApiResponse(responseCode = "404", description = "The dynamic simulation models has not been found")})
    public ResponseEntity<List<ModelInfos>> getDynamicSimulationModels(@Parameter(description = "study UUID") @PathVariable("studyUuid") UUID studyUuid) {
        List<ModelInfos> models = studyService.getDynamicSimulationModels(studyUuid);
        return models != null ? ResponseEntity.ok().contentType(MediaType.APPLICATION_JSON).body(models) :
                ResponseEntity.noContent().build();
    }

    @PostMapping(value = "/studies/{studyUuid}/dynamic-simulation/parameters")
    @Operation(summary = "Set dynamic simulation parameters on study, reset to default ones if empty body")
    @ApiResponses(value = {@ApiResponse(responseCode = "200", description = "The dynamic simulation parameters are set")})
    public ResponseEntity<Void> setDynamicSimulationParameters(
            @PathVariable("studyUuid") UUID studyUuid,
            @RequestBody(required = false) DynamicSimulationParametersInfos dsParameter,
            @RequestHeader(HEADER_USER_ID) String userId) {
        studyService.setDynamicSimulationParameters(studyUuid, dsParameter, userId);
        return ResponseEntity.ok().build();
    }

    @GetMapping(value = "/studies/{studyUuid}/dynamic-simulation/parameters")
    @Operation(summary = "Get dynamic simulation parameters on study")
    @ApiResponses(value = {@ApiResponse(responseCode = "200", description = "The dynamic simulation parameters")})
    public ResponseEntity<DynamicSimulationParametersInfos> getDynamicSimulationParameters(
            @PathVariable("studyUuid") UUID studyUuid) {
        return ResponseEntity.ok().body(studyService.getDynamicSimulationParameters(studyUuid));
    }

    @GetMapping(value = "/studies/{studyUuid}/nodes/{nodeUuid}/dynamic-simulation/events")
    @Operation(summary = "Get dynamic simulation events from a node")
    @ApiResponses(value = {
        @ApiResponse(responseCode = "200", description = "The dynamic simulation events was returned"),
        @ApiResponse(responseCode = "404", description = "The study/node is not found")})
    public ResponseEntity<List<EventInfos>> getDynamicSimulationEvents(@Parameter(description = "Study UUID") @PathVariable("studyUuid") UUID studyUuid,
                                                                       @Parameter(description = "Node UUID") @PathVariable("nodeUuid") UUID nodeUuid) {
        List<EventInfos> dynamicSimulationEvents = studyService.getDynamicSimulationEvents(nodeUuid);
        return ResponseEntity.ok().body(dynamicSimulationEvents);
    }

    @GetMapping(value = "/studies/{studyUuid}/nodes/{nodeUuid}/dynamic-simulation/events", params = {"equipmentId"})
    @Operation(summary = "Get dynamic simulation event from a node with a given equipment id")
    @ApiResponses(value = {
        @ApiResponse(responseCode = "200", description = "The dynamic simulation event was returned"),
        @ApiResponse(responseCode = "404", description = "The study/node is not found")})
    public ResponseEntity<EventInfos> getDynamicSimulationEvent(@Parameter(description = "Study UUID") @PathVariable("studyUuid") UUID studyUuid,
                                                               @Parameter(description = "Node UUID") @PathVariable("nodeUuid") UUID nodeUuid,
                                                               @Parameter(description = "Equipment id") @RequestParam(value = "equipmentId") String equipmentId) {
        EventInfos dynamicSimulationEvent = studyService.getDynamicSimulationEvent(nodeUuid, equipmentId);
        return dynamicSimulationEvent != null ? ResponseEntity.ok().contentType(MediaType.APPLICATION_JSON).body(dynamicSimulationEvent) :
                ResponseEntity.noContent().build();
    }

    @PostMapping(value = "/studies/{studyUuid}/nodes/{nodeUuid}/dynamic-simulation/events")
    @Operation(summary = "Create a dynamic simulation event for a node")
    @ApiResponses(value = {
        @ApiResponse(responseCode = "200", description = "The network event was created"),
        @ApiResponse(responseCode = "404", description = "The study/node is not found")})
    public ResponseEntity<Void> createDynamicSimulationEvent(@Parameter(description = "Study UUID") @PathVariable("studyUuid") UUID studyUuid,
                                                             @Parameter(description = "Node UUID") @PathVariable("nodeUuid") UUID nodeUuid,
                                                             @RequestBody EventInfos event,
                                                             @RequestHeader(HEADER_USER_ID) String userId) {
        studyService.assertCanUpdateModifications(studyUuid, nodeUuid);
        studyService.createDynamicSimulationEvent(studyUuid, nodeUuid, userId, event);
        return ResponseEntity.ok().build();
    }

    @PutMapping(value = "/studies/{studyUuid}/nodes/{nodeUuid}/dynamic-simulation/events")
    @Operation(summary = "Update a dynamic simulation event for a node")
    @ApiResponses(value = {
        @ApiResponse(responseCode = "200", description = "The dynamic simulation event was updated"),
        @ApiResponse(responseCode = "404", description = "The study/node is not found")})
    public ResponseEntity<Void> updateDynamicSimulationEvent(@Parameter(description = "Study UUID") @PathVariable("studyUuid") UUID studyUuid,
                                                             @Parameter(description = "Node UUID") @PathVariable("nodeUuid") UUID nodeUuid,
                                                             @RequestBody EventInfos event,
                                                             @RequestHeader(HEADER_USER_ID) String userId) {
        studyService.assertCanUpdateModifications(studyUuid, nodeUuid);
        studyService.updateDynamicSimulationEvent(studyUuid, nodeUuid, userId, event);
        return ResponseEntity.ok().build();
    }

    @DeleteMapping(value = "/studies/{studyUuid}/nodes/{nodeUuid}/dynamic-simulation/events")
    @Operation(summary = "Delete dynamic simulation events for a node")
    @ApiResponses(value = {
        @ApiResponse(responseCode = "200", description = "The dynamic simulation events was deleted"),
        @ApiResponse(responseCode = "404", description = "The study/node is not found")})
    public ResponseEntity<Void> deleteDynamicSimulationEvents(@Parameter(description = "Study UUID") @PathVariable("studyUuid") UUID studyUuid,
                                                              @Parameter(description = "Node UUID") @PathVariable("nodeUuid") UUID nodeUuid,
                                                              @Parameter(description = "Dynamic simulation event UUIDs") @RequestParam("eventUuids") List<UUID> eventUuids,
                                                              @RequestHeader(HEADER_USER_ID) String userId) {
        studyService.assertCanUpdateModifications(studyUuid, nodeUuid);
        studyService.deleteDynamicSimulationEvents(studyUuid, nodeUuid, userId, eventUuids);
        return ResponseEntity.ok().build();
    }

    @PostMapping(value = "/studies/{studyUuid}/root-networks/{rootNetworkUuid}/nodes/{nodeUuid}/dynamic-simulation/run")
    @Operation(summary = "run dynamic simulation on study")
    @ApiResponses(value = {@ApiResponse(responseCode = "200", description = "The dynamic simulation has started")})
    public ResponseEntity<Void> runDynamicSimulation(@Parameter(description = "studyUuid") @PathVariable("studyUuid") UUID studyUuid,
                                                     @Parameter(description = "rootNetworkUuid") @PathVariable("rootNetworkUuid") UUID rootNetworkUuid,
                                                     @Parameter(description = "nodeUuid") @PathVariable("nodeUuid") UUID nodeUuid,
                                                     @RequestBody(required = false) DynamicSimulationParametersInfos parameters,
                                                     @RequestHeader(HEADER_USER_ID) String userId) {
        studyService.assertIsNodeNotReadOnly(nodeUuid);
        studyService.runDynamicSimulation(studyUuid, nodeUuid, rootNetworkUuid, parameters, userId);
        return ResponseEntity.ok().contentType(MediaType.APPLICATION_JSON).build();
    }

    @GetMapping(value = "/studies/{studyUuid}/root-networks/{rootNetworkUuid}/nodes/{nodeUuid}/dynamic-simulation/result/timeseries/metadata")
    @Operation(summary = "Get list of time series metadata of dynamic simulation result on study")
    @ApiResponses(value = {@ApiResponse(responseCode = "200", description = "Time series metadata of dynamic simulation result"),
        @ApiResponse(responseCode = "204", description = "No dynamic simulation metadata"),
        @ApiResponse(responseCode = "404", description = "The dynamic simulation has not been found")})
    public ResponseEntity<List<TimeSeriesMetadataInfos>> getDynamicSimulationTimeSeriesMetadata(@Parameter(description = "study UUID") @PathVariable("studyUuid") UUID studyUuid,
                                                                                                @Parameter(description = "rootNetworkUuid") @PathVariable("rootNetworkUuid") UUID rootNetworkUuid,
                                                                                                @Parameter(description = "nodeUuid") @PathVariable("nodeUuid") UUID nodeUuid) {
        List<TimeSeriesMetadataInfos> result = rootNetworkNodeInfoService.getDynamicSimulationTimeSeriesMetadata(nodeUuid, rootNetworkUuid);
        return CollectionUtils.isEmpty(result) ? ResponseEntity.noContent().build() :
                ResponseEntity.ok().contentType(MediaType.APPLICATION_JSON).body(result);
    }

    @GetMapping(value = "/studies/{studyUuid}/root-networks/{rootNetworkUuid}/nodes/{nodeUuid}/dynamic-simulation/result/timeseries")
    @Operation(summary = "Get all time series of dynamic simulation result on study")
    @ApiResponses(value = {@ApiResponse(responseCode = "200", description = "All time series of dynamic simulation result"),
        @ApiResponse(responseCode = "204", description = "No dynamic simulation timeseries"),
        @ApiResponse(responseCode = "404", description = "The dynamic simulation has not been found")})
    public ResponseEntity<List<DoubleTimeSeries>> getDynamicSimulationTimeSeriesResult(@Parameter(description = "study UUID") @PathVariable("studyUuid") UUID studyUuid,
                                                                                       @Parameter(description = "rootNetworkUuid") @PathVariable("rootNetworkUuid") UUID rootNetworkUuid,
                                                                                       @Parameter(description = "nodeUuid") @PathVariable("nodeUuid") UUID nodeUuid,
                                                                                       @Parameter(description = "timeSeriesNames") @RequestParam(name = "timeSeriesNames", required = false) List<String> timeSeriesNames) {
        List<DoubleTimeSeries> result = rootNetworkNodeInfoService.getDynamicSimulationTimeSeries(nodeUuid, rootNetworkUuid, timeSeriesNames);
        return CollectionUtils.isEmpty(result) ? ResponseEntity.noContent().build() :
                ResponseEntity.ok().contentType(MediaType.APPLICATION_JSON).body(result);
    }

    @GetMapping(value = "/studies/{studyUuid}/root-networks/{rootNetworkUuid}/nodes/{nodeUuid}/dynamic-simulation/result/timeline")
    @Operation(summary = "Get timeline events of dynamic simulation result on study")
    @ApiResponses(value = {@ApiResponse(responseCode = "200", description = "Timeline events of dynamic simulation result"),
        @ApiResponse(responseCode = "204", description = "No dynamic simulation timeline events"),
        @ApiResponse(responseCode = "404", description = "The dynamic simulation has not been found")})
    public ResponseEntity<List<TimelineEventInfos>> getDynamicSimulationTimelineResult(@Parameter(description = "study UUID") @PathVariable("studyUuid") UUID studyUuid,
                                                                                       @Parameter(description = "rootNetworkUuid") @PathVariable("rootNetworkUuid") UUID rootNetworkUuid,
                                                                                       @Parameter(description = "nodeUuid") @PathVariable("nodeUuid") UUID nodeUuid) {
        List<TimelineEventInfos> result = rootNetworkNodeInfoService.getDynamicSimulationTimeline(nodeUuid, rootNetworkUuid);
        return CollectionUtils.isEmpty(result) ? ResponseEntity.noContent().build() :
                ResponseEntity.ok().contentType(MediaType.APPLICATION_JSON).body(result);
    }

    @GetMapping(value = "/studies/{studyUuid}/root-networks/{rootNetworkUuid}/nodes/{nodeUuid}/dynamic-simulation/status")
    @Operation(summary = "Get the status of dynamic simulation result on study")
    @ApiResponses(value = {@ApiResponse(responseCode = "200", description = "The status of dynamic simulation result"),
        @ApiResponse(responseCode = "204", description = "No dynamic simulation status"),
        @ApiResponse(responseCode = "404", description = "The dynamic simulation has not been found")})
    public ResponseEntity<DynamicSimulationStatus> getDynamicSimulationStatus(@Parameter(description = "study UUID") @PathVariable("studyUuid") UUID studyUuid,
                                                             @Parameter(description = "rootNetworkUuid") @PathVariable("rootNetworkUuid") UUID rootNetworkUuid,
                                                             @Parameter(description = "nodeUuid") @PathVariable("nodeUuid") UUID nodeUuid) {
        DynamicSimulationStatus result = rootNetworkNodeInfoService.getDynamicSimulationStatus(nodeUuid, rootNetworkUuid);
        return result != null ? ResponseEntity.ok().contentType(MediaType.APPLICATION_JSON).body(result) :
                ResponseEntity.noContent().build();
    }

    // --- Dynamic Simulation Endpoints END --- //

    // --- Dynamic Security Analysis Endpoints BEGIN --- //

    @PostMapping(value = "/studies/{studyUuid}/dynamic-security-analysis/parameters")
    @Operation(summary = "Set dynamic security analysis parameters on study, reset to default one if empty body")
    @ApiResponses(value = {@ApiResponse(responseCode = "200", description = "The dynamic security analysis parameters are set")})
    public ResponseEntity<Void> setDynamicSecurityAnalysisParameters(
            @PathVariable("studyUuid") UUID studyUuid,
            @RequestBody(required = false) String dsaParameter,
            @RequestHeader(HEADER_USER_ID) String userId) {
        return studyService.setDynamicSecurityAnalysisParameters(studyUuid, dsaParameter, userId) ?
                ResponseEntity.noContent().build() :
                ResponseEntity.ok().build();
    }

    @GetMapping(value = "/studies/{studyUuid}/dynamic-security-analysis/parameters")
    @Operation(summary = "Get dynamic security analysis parameters on study")
    @ApiResponses(value = {@ApiResponse(responseCode = "200", description = "The dynamic security analysis parameters")})
    public ResponseEntity<String> getDynamicSecurityAnalysisParameters(
            @PathVariable("studyUuid") UUID studyUuid) {
        return ResponseEntity.ok().body(studyService.getDynamicSecurityAnalysisParameters(studyUuid));
    }

    @PostMapping(value = "/studies/{studyUuid}/root-networks/{rootNetworkUuid}/nodes/{nodeUuid}/dynamic-security-analysis/run")
    @Operation(summary = "run dynamic security analysis on study")
    @ApiResponses(value = {@ApiResponse(responseCode = "200", description = "The dynamic security analysis has started")})
    public ResponseEntity<Void> runDynamicSecurityAnalysis(@Parameter(description = "studyUuid") @PathVariable("studyUuid") UUID studyUuid,
                                                     @Parameter(description = "root network id") @PathVariable("rootNetworkUuid") UUID rootNetworkUuid,
                                                     @Parameter(description = "nodeUuid") @PathVariable("nodeUuid") UUID nodeUuid,
                                                     @RequestHeader(HEADER_USER_ID) String userId) {
        studyService.assertIsNodeNotReadOnly(nodeUuid);
        studyService.runDynamicSecurityAnalysis(studyUuid, nodeUuid, rootNetworkUuid, userId);
        return ResponseEntity.ok().contentType(MediaType.APPLICATION_JSON).build();
    }

    @GetMapping(value = "/studies/{studyUuid}/root-networks/{rootNetworkUuid}/nodes/{nodeUuid}/dynamic-security-analysis/status")
    @Operation(summary = "Get the status of dynamic security analysis result on study")
    @ApiResponses(value = {@ApiResponse(responseCode = "200", description = "The status of dynamic security analysis result"),
        @ApiResponse(responseCode = "204", description = "No dynamic security analysis status"),
        @ApiResponse(responseCode = "404", description = "The dynamic security analysis has not been found")})
    public ResponseEntity<DynamicSecurityAnalysisStatus> getDynamicSecurityAnalysisStatus(@Parameter(description = "study UUID") @PathVariable("studyUuid") UUID studyUuid,
                                                                                          @Parameter(description = "root network id") @PathVariable("rootNetworkUuid") UUID rootNetworkUuid,
                                                                                          @Parameter(description = "nodeUuid") @PathVariable("nodeUuid") UUID nodeUuid) {
        DynamicSecurityAnalysisStatus result = rootNetworkNodeInfoService.getDynamicSecurityAnalysisStatus(nodeUuid, rootNetworkUuid);
        return result != null ? ResponseEntity.ok().contentType(MediaType.APPLICATION_JSON).body(result) :
                ResponseEntity.noContent().build();
    }

    // --- Dynamic Security Analysis Endpoints END --- //

    @GetMapping(value = "/studies/{studyUuid}/security-analysis/parameters")
    @Operation(summary = "Get security analysis parameters on study")
    @ApiResponses(value = {@ApiResponse(responseCode = "200", description = "The security analysis parameters")})
    public ResponseEntity<String> getSecurityAnalysisParametersValues(
            @PathVariable("studyUuid") UUID studyUuid) {
        return ResponseEntity.ok().body(studyService.getSecurityAnalysisParametersValues(studyUuid));
    }

    @PostMapping(value = "/studies/{studyUuid}/security-analysis/parameters")
    @Operation(summary = "set security analysis parameters on study, reset to default ones if empty body")
    @ApiResponses(value = {@ApiResponse(responseCode = "200", description = "The security analysis parameters are set"),
        @ApiResponse(responseCode = "204", description = "Reset with user profile cannot be done")})
    public ResponseEntity<Void> setSecurityAnalysisParametersValues(
            @PathVariable("studyUuid") UUID studyUuid,
            @RequestBody(required = false) String securityAnalysisParametersValues,
            @RequestHeader(HEADER_USER_ID) String userId) {
        return studyService.setSecurityAnalysisParametersValues(studyUuid, securityAnalysisParametersValues, userId) ? ResponseEntity.noContent().build() : ResponseEntity.ok().build();
    }

    @GetMapping(value = "/studies/{studyUuid}/root-networks/{rootNetworkUuid}/nodes/{nodeUuid}/network-modifications/voltage-init", produces = MediaType.APPLICATION_JSON_VALUE)
    @Operation(summary = "Get the voltage init modifications from a node")
    @ApiResponses(value = {@ApiResponse(responseCode = "200", description = "The voltage init modifications was returned"), @ApiResponse(responseCode = "404", description = "The study/node is not found, or has no voltage init result")})
    public ResponseEntity<String> getVoltageInitModifications(@Parameter(description = "Study UUID") @PathVariable("studyUuid") UUID studyUuid,
                                                              @Parameter(description = "rootNetworkUuid") @PathVariable("rootNetworkUuid") UUID rootNetworkUuid,
                                                              @Parameter(description = "Node UUID") @PathVariable("nodeUuid") UUID nodeUuid) {
        studyService.assertIsStudyAndNodeExist(studyUuid, nodeUuid);
        return ResponseEntity.ok().contentType(MediaType.APPLICATION_JSON).body(studyService.getVoltageInitModifications(nodeUuid, rootNetworkUuid));
    }

    @PostMapping(value = "/studies/{studyUuid}/root-networks/{rootNetworkUuid}/nodes/{nodeUuid}/network-modifications/voltage-init")
    @Operation(summary = "Clone the voltage init modifications, then append them to node")
    @ApiResponses(value = {@ApiResponse(responseCode = "200", description = "The voltage init modifications have been appended.")})
    public ResponseEntity<Void> insertVoltageInitModifications(@PathVariable("studyUuid") UUID studyUuid,
                                                               @Parameter(description = "rootNetworkUuid") @PathVariable("rootNetworkUuid") UUID rootNetworkUuid,
                                                               @PathVariable("nodeUuid") UUID nodeUuid,
                                                               @RequestHeader(HEADER_USER_ID) String userId) {
        studyService.assertIsStudyAndNodeExist(studyUuid, nodeUuid);
        studyService.assertCanUpdateModifications(studyUuid, nodeUuid);
        studyService.assertNoBlockedBuildInStudy(studyUuid, nodeUuid);
        studyService.insertVoltageInitModifications(studyUuid, nodeUuid, rootNetworkUuid, userId);
        return ResponseEntity.ok().build();
    }

    @GetMapping(value = "/studies/{studyUuid}/network-visualizations/parameters")
    @Operation(summary = "Get network visualization parameters on study")
    @ApiResponses(value = {@ApiResponse(responseCode = "200", description = "The network visualization parameters")})
    public ResponseEntity<String> getNetworkVisualizationParametersValues(
            @PathVariable("studyUuid") UUID studyUuid) {
        return ResponseEntity.ok().body(studyService.getNetworkVisualizationParametersValues(studyUuid));
    }

    @PostMapping(value = "/studies/{studyUuid}/network-visualizations/parameters")
    @Operation(summary = "set network visualization parameters on study")
    @ApiResponses(value = {@ApiResponse(responseCode = "200", description = "The network visualization parameters are set")})
    public ResponseEntity<Void> setNetworkVisualizationParametersValues(
            @PathVariable("studyUuid") UUID studyUuid,
            @RequestBody(required = false) String networkVisualizationParametersValues,
            @RequestHeader(HEADER_USER_ID) String userId) {
        studyService.setNetworkVisualizationParametersValues(studyUuid, networkVisualizationParametersValues, userId);
        return ResponseEntity.ok().build();
    }

    @GetMapping(value = "/optional-services")
    @Operation(summary = "Get all the optional services and their status")
    @ApiResponses(value = {@ApiResponse(responseCode = "200", description = "List of optional services")})
    public ResponseEntity<List<ServiceStatusInfos>> getOptionalServices() {
        return ResponseEntity.ok().contentType(MediaType.APPLICATION_JSON).body(remoteServicesInspector.getOptionalServices());
    }

    static class MyEnumConverter<E extends Enum<E>> extends PropertyEditorSupport {
        private final Class<E> enumClass;

        public MyEnumConverter(Class<E> enumClass) {
            this.enumClass = enumClass;
        }

        @Override
        public void setAsText(final String text) throws IllegalArgumentException {
            try {
                E value = Enum.valueOf(enumClass, text.toUpperCase());
                setValue(value);
            } catch (IllegalArgumentException ex) {
                String avail = StringUtils.join(enumClass.getEnumConstants(), ", ");
                throw new IllegalArgumentException(String.format("Enum unknown entry '%s' should be among %s", text, avail));
            }
        }
    }

    static class MyModificationTypeConverter extends PropertyEditorSupport {

        public MyModificationTypeConverter() {
            super();
        }

        @Override
        public void setAsText(final String text) throws IllegalArgumentException {
            setValue(ModificationType.getTypeFromUri(text));
        }
    }

    @GetMapping(value = "/studies/{studyUuid}/sensitivity-analysis/parameters")
    @Operation(summary = "Get sensitivity analysis parameters on study")
    @ApiResponses(value = {@ApiResponse(responseCode = "200", description = "The sensitivity analysis parameters")})
    public ResponseEntity<String> getSensitivityAnalysisParameters(
            @PathVariable("studyUuid") UUID studyUuid) {
        return ResponseEntity.ok().body(studyService.getSensitivityAnalysisParameters(studyUuid));
    }

    @PostMapping(value = "/studies/{studyUuid}/sensitivity-analysis/parameters")
    @Operation(summary = "set sensitivity analysis parameters on study, reset to default ones if empty body")
    @ApiResponses(value = {@ApiResponse(responseCode = "200", description = "The sensitivity analysis parameters are set"),
        @ApiResponse(responseCode = "204", description = "Reset with user profile cannot be done")})
    public ResponseEntity<Void> setSensitivityAnalysisParameters(
            @PathVariable("studyUuid") UUID studyUuid,
            @RequestBody(required = false) String sensitivityAnalysisParameters,
            @RequestHeader(HEADER_USER_ID) String userId) {
        return studyService.setSensitivityAnalysisParameters(studyUuid, sensitivityAnalysisParameters, userId) ? ResponseEntity.noContent().build() : ResponseEntity.ok().build();
    }

    @GetMapping(value = "/studies/{studyUuid}/root-networks/{rootNetworkUuid}/nodes/{nodeUuid}/sensitivity-analysis/factors-count")
    @Operation(summary = "Get the factors count of sensitivity parameters")
    @ApiResponses(value = {@ApiResponse(responseCode = "200", description = "The factors count of sensitivity parameters")})
    public ResponseEntity<Long> getSensitivityAnalysisFactorsCount(
            @PathVariable("studyUuid") UUID studyUuid,
            @Parameter(description = "rootNetworkUuid") @PathVariable("rootNetworkUuid") UUID rootNetworkUuid,
            @PathVariable("nodeUuid") UUID nodeUuid,
            @Parameter(description = "Is Injections Set") @RequestParam(name = "isInjectionsSet", required = false) Boolean isInjectionsSet,
            SensitivityFactorsIdsByGroup factorsIds) {
        return ResponseEntity.ok().body(sensitivityAnalysisService.getSensitivityAnalysisFactorsCount(rootNetworkService.getNetworkUuid(rootNetworkUuid),
            networkModificationTreeService.getVariantId(nodeUuid, rootNetworkUuid), factorsIds, isInjectionsSet));
    }

    @PutMapping(value = "/studies/{studyUuid}/loadflow/invalidate-status")
    @Operation(summary = "Invalidate loadflow status on study nodes")
    @ApiResponses(value = {
        @ApiResponse(responseCode = "200", description = "The loadflow status has been invalidated on all study nodes"),
        @ApiResponse(responseCode = "404", description = "The study is not found")})
    public ResponseEntity<Void> invalidateLoadFlowStatus(@Parameter(description = "study uuid") @PathVariable("studyUuid") UUID studyUuid,
                                                         @RequestHeader(HEADER_USER_ID) String userId) {
        studyService.assertNoBlockedBuildInStudy(studyUuid, networkModificationTreeService.getStudyRootNodeUuid(studyUuid));
        studyService.invalidateLoadFlowStatus(studyUuid, userId);
        return ResponseEntity.ok().build();
    }

    @PutMapping(value = "/studies/{studyUuid}/short-circuit/invalidate-status")
    @Operation(summary = "Invalidate short circuit status on study nodes")
    @ApiResponses(value = {@ApiResponse(responseCode = "200", description = "The short circuit status has been invalidated on all study nodes"),
                           @ApiResponse(responseCode = "404", description = "The study is not found")})
    public ResponseEntity<Void> invalidateShortCircuitStatus(@Parameter(description = "study uuid") @PathVariable("studyUuid") UUID studyUuid) {
        studyService.invalidateShortCircuitStatus(studyUuid);
        return ResponseEntity.ok().build();
    }

    @PostMapping(value = "/studies/{studyUuid}/root-networks/{rootNetworkUuid}/nodes/{nodeUuid}/non-evacuated-energy/run")
    @Operation(summary = "run sensitivity analysis non evacuated energy on study")
    @ApiResponses(value = {@ApiResponse(responseCode = "200", description = "The sensitivity analysis non evacuated energy has started")})
    public ResponseEntity<UUID> runNonEvacuatedEnergy(@Parameter(description = "studyUuid") @PathVariable("studyUuid") UUID studyUuid,
                                                      @PathVariable("rootNetworkUuid") UUID rootNetworkUuid,
                                                      @Parameter(description = "nodeUuid") @PathVariable("nodeUuid") UUID nodeUuid,
                                                      @RequestHeader(HEADER_USER_ID) String userId) {
        studyService.assertIsNodeNotReadOnly(nodeUuid);
        return ResponseEntity.ok().body(studyService.runNonEvacuatedEnergy(studyUuid, nodeUuid, rootNetworkUuid, userId));
    }

    @GetMapping(value = "/studies/{studyUuid}/root-networks/{rootNetworkUuid}/nodes/{nodeUuid}/non-evacuated-energy/result")
    @Operation(summary = "Get a sensitivity analysis non evacuated energy result on study")
    @ApiResponses(value = {@ApiResponse(responseCode = "200", description = "The sensitivity analysis non evacuated energy result"),
        @ApiResponse(responseCode = "204", description = "No sensitivity analysis non evacuated energy has been done yet"),
        @ApiResponse(responseCode = "404", description = "The sensitivity analysis non evacuated energy has not been found")})
    public ResponseEntity<String> getNonEvacuatedEnergyResult(@Parameter(description = "study UUID") @PathVariable("studyUuid") UUID studyUuid,
                                                              @PathVariable("rootNetworkUuid") UUID rootNetworkUuid,
                                                              @Parameter(description = "nodeUuid") @PathVariable("nodeUuid") UUID nodeUuid) {
        String result = rootNetworkNodeInfoService.getNonEvacuatedEnergyResult(nodeUuid, rootNetworkUuid);
        return result != null ? ResponseEntity.ok().body(result) :
            ResponseEntity.noContent().build();
    }

    @GetMapping(value = "/studies/{studyUuid}/root-networks/{rootNetworkUuid}/nodes/{nodeUuid}/non-evacuated-energy/status")
    @Operation(summary = "Get the sensitivity analysis non evacuated energy status on study")
    @ApiResponses(value = {@ApiResponse(responseCode = "200", description = "The sensitivity analysis non evacuated energy status"),
        @ApiResponse(responseCode = "204", description = "No sensitivity analysis non evacuated energy has been done yet"),
        @ApiResponse(responseCode = "404", description = "The sensitivity analysis status non evacuated energy has not been found")})
    public ResponseEntity<String> getNonEvacuatedEnergyStatus(@Parameter(description = "Study UUID") @PathVariable("studyUuid") UUID studyUuid,
                                                              @PathVariable("rootNetworkUuid") UUID rootNetworkUuid,
                                                              @Parameter(description = "nodeUuid") @PathVariable("nodeUuid") UUID nodeUuid) {
        String result = rootNetworkNodeInfoService.getNonEvacuatedEnergyStatus(nodeUuid, rootNetworkUuid);
        return result != null ? ResponseEntity.ok().body(result) :
            ResponseEntity.noContent().build();
    }

    @PutMapping(value = "/studies/{studyUuid}/root-networks/{rootNetworkUuid}/nodes/{nodeUuid}/non-evacuated-energy/stop")
    @Operation(summary = "stop sensitivity analysis non evacuated energy on study")
    @ApiResponses(value = {@ApiResponse(responseCode = "200", description = "The sensitivity analysis non evacuated energy has been stopped")})
    public ResponseEntity<Void> stopNonEvacuatedEnergy(@Parameter(description = "Study uuid") @PathVariable("studyUuid") UUID studyUuid,
                                                       @PathVariable("rootNetworkUuid") UUID rootNetworkUuid,
                                                       @Parameter(description = "nodeUuid") @PathVariable("nodeUuid") UUID nodeUuid,
                                                       @RequestHeader(HEADER_USER_ID) String userId) {
        rootNetworkNodeInfoService.stopNonEvacuatedEnergy(studyUuid, nodeUuid, rootNetworkUuid, userId);
        return ResponseEntity.ok().build();
    }

    @GetMapping(value = "/studies/{studyUuid}/non-evacuated-energy/parameters")
    @Operation(summary = "Get sensitivity analysis non evacuated energy parameters on study")
    @ApiResponses(value = {@ApiResponse(responseCode = "200", description = "The sensitivity analysis non evacuated energy parameters")})
    public ResponseEntity<NonEvacuatedEnergyParametersInfos> getNonEvacuatedEnergyParametersInfos(
        @PathVariable("studyUuid") UUID studyUuid) {
        return ResponseEntity.ok().body(studyService.getNonEvacuatedEnergyParametersInfos(studyUuid));
    }

    @PostMapping(value = "/studies/{studyUuid}/non-evacuated-energy/parameters")
    @Operation(summary = "set sensitivity analysis non evacuated energy parameters on study, reset to default ones if empty body")
    @ApiResponses(value = {@ApiResponse(responseCode = "200", description = "The sensitivity analysis parameters non evacuated energy are set")})
    public ResponseEntity<Void> setNonEvacuatedEnergyParametersInfos(
        @PathVariable("studyUuid") UUID studyUuid,
        @RequestBody(required = false) NonEvacuatedEnergyParametersInfos nonEvacuatedEnergyParametersInfos,
        @RequestHeader(HEADER_USER_ID) String userId) {
        studyService.setNonEvacuatedEnergyParametersInfos(studyUuid, nonEvacuatedEnergyParametersInfos, userId);
        return ResponseEntity.ok().build();
    }

    @PostMapping(value = "/studies/{studyUuid}/non-evacuated-energy/provider")
    @Operation(summary = "set sensitivity analysis non evacuated energy provider for the specified study, no body means reset to default provider")
    @ApiResponses(value = {@ApiResponse(responseCode = "200", description = "The sensitivity analysis non evacuated energy provider is set")})
    public ResponseEntity<Void> setNonEvacuatedEnergyProvider(@PathVariable("studyUuid") UUID studyUuid,
                                                               @RequestBody(required = false) String provider,
                                                               @RequestHeader("userId") String userId) {
        studyService.updateNonEvacuatedEnergyProvider(studyUuid, provider, userId);
        return ResponseEntity.ok().build();
    }

    @GetMapping(value = "/studies/{studyUuid}/non-evacuated-energy/provider")
    @Operation(summary = "Get sensitivity analysis non evacuated energy provider for a specified study, empty string means default provider")
    @ApiResponses(value = {@ApiResponse(responseCode = "200", description = "The sensitivity analysis non evacuated energy provider is returned")})
    public ResponseEntity<String> getNonEvacuatedEnergyProvider(@PathVariable("studyUuid") UUID studyUuid) {
        return ResponseEntity.ok().body(studyService.getNonEvacuatedEnergyProvider(studyUuid));
    }

    @GetMapping(value = "/non-evacuated-energy-default-provider")
    @Operation(summary = "get sensitivity analysis non evacuated energy default provider value")
    @ApiResponses(@ApiResponse(responseCode = "200", description = "The sensitivity analysis non evacuated energy default provider has been found"))
    public ResponseEntity<String> getDefaultNonEvacuatedEnergyProvider() {
        return ResponseEntity.ok().body(studyService.getDefaultNonEvacuatedEnergyProvider());
    }

    @GetMapping(value = "/servers/infos")
    @Operation(summary = "Get the information of all backend servers (if not filter with view parameter)")
    @ApiResponses(value = {
        @ApiResponse(responseCode = "200", description = "The information on all known servers"),
        @ApiResponse(responseCode = "207", description = "Partial result because some servers haven't responded or threw an error"),
        @ApiResponse(responseCode = "424", description = "All requests have failed, no information retrieved")})
    public ResponseEntity<Map<String, JsonNode>> getSuiteServersInformation(
            @Parameter(description = "The view which will be used to filter the returned services") @RequestParam final Optional<FrontService> view
    ) { //Map<String, Info> from springboot-actuator
        try {
            return ResponseEntity.ok(remoteServicesInspector.getServicesInfo(view.orElse(null)));
        } catch (final PartialResultException e) {
            return ResponseEntity.status(HttpStatus.MULTI_STATUS).body((Map<String, JsonNode>) e.getResult());
        }
    }

    @GetMapping(value = "/servers/about")
    @Operation(summary = "Get the aggregated about information from all (if not filter with view parameter) backend servers")
    @ApiResponses(value = {
        @ApiResponse(responseCode = "200", description = "The information on all known servers"),
        @ApiResponse(responseCode = "207", description = "Partial result because some servers haven't responded or threw an error"),
        @ApiResponse(responseCode = "424", description = "All requests have failed, no information retrieved")})
    public ResponseEntity<AboutInfo[]> getSuiteAboutInformation(
            @Parameter(description = "The view which will be used to filter the returned services") @RequestParam final Optional<FrontService> view
    ) {
        final ResponseEntity<Map<String, JsonNode>> suiteServersInfo = this.getSuiteServersInformation(view);
        return ResponseEntity.status(suiteServersInfo.getStatusCode()).body(
                remoteServicesInspector.convertServicesInfoToAboutInfo(Objects.requireNonNullElseGet(suiteServersInfo.getBody(), Map::of)));
    }

    @PostMapping(value = "/studies/{studyUuid}/root-networks/{rootNetworkUuid}/nodes/{nodeUuid}/filters/evaluate")
    @Operation(summary = "Evaluate a filter to get matched elements")
    @ApiResponses(value = {@ApiResponse(responseCode = "200", description = "The list of matched elements")})
    public ResponseEntity<String> evaluateFilter(
            @Parameter(description = "Study uuid") @PathVariable("studyUuid") UUID studyUuid,
            @Parameter(description = "Root network uuid") @PathVariable("rootNetworkUuid") UUID rootNetworkUuid,
            @Parameter(description = "Node uuid") @PathVariable("nodeUuid") UUID nodeUuid,
            @Parameter(description = "Should get in upstream built node ?") @RequestParam(value = "inUpstreamBuiltParentNode", required = false, defaultValue = "false") boolean inUpstreamBuiltParentNode,
            @RequestBody String filter) {
        return ResponseEntity.ok().contentType(MediaType.APPLICATION_JSON).body(studyService.evaluateFilter(nodeUuid, rootNetworkUuid, inUpstreamBuiltParentNode, filter));
    }

    @GetMapping(value = "/studies/{studyUuid}/root-networks/{rootNetworkUuid}/filters/{filterUuid}/elements")
    @Operation(summary = "Evaluate a filter on root node to get matched elements")
    @ApiResponses(value = {@ApiResponse(responseCode = "200", description = "The list of matched elements")})
    public ResponseEntity<String> exportFilter(
            @Parameter(description = "Study uuid") @PathVariable("studyUuid") UUID studyUuid,
            @Parameter(description = "Root network uuid") @PathVariable("rootNetworkUuid") UUID rootNetworkUuid,
            @Parameter(description = "Filter uuid to be applied") @PathVariable("filterUuid") UUID filterUuid) {
        return ResponseEntity.ok().contentType(MediaType.APPLICATION_JSON).body(studyService.exportFilter(rootNetworkUuid, filterUuid));
    }

    // temporary - used by grid-explore only to prevent filter conversion from dysfunctioning since it does not have access to root networks yet
    @GetMapping(value = "/studies/{studyUuid}/filters/{filterUuid}/elements")
    @Operation(summary = "Evaluate a filter on root node and first root network of study to get matched elements")
    @ApiResponses(value = {@ApiResponse(responseCode = "200", description = "The list of matched elements")})
    public ResponseEntity<String> exportFilterFromFirstRootNetwork(
        @Parameter(description = "Study uuid") @PathVariable("studyUuid") UUID studyUuid,
        @Parameter(description = "Filter uuid to be applied") @PathVariable("filterUuid") UUID filterUuid) {
        return ResponseEntity.ok().contentType(MediaType.APPLICATION_JSON).body(studyService.exportFilterFromFirstRootNetwork(studyUuid, filterUuid));
    }

    @GetMapping(value = "/studies/{studyUuid}/root-networks/{rootNetworkUuid}/nodes/{nodeUuid}/filters/elements")
    @Operation(summary = "Evaluate a list of filters on root node to get matched elements")
    @ApiResponses(value = {@ApiResponse(responseCode = "200", description = "The list of matched elements")})
    public ResponseEntity<String> exportFilters(
        @Parameter(description = "Study uuid") @PathVariable("studyUuid") UUID studyUuid,
        @Parameter(description = "Root network uuid") @PathVariable("rootNetworkUuid") UUID rootNetworkUuid,
        @Parameter(description = "nodeUuid") @PathVariable("nodeUuid") UUID nodeUuid,
        @Parameter(description = "Filters uuid to be resolved") @RequestParam("filtersUuid") List<UUID> filtersUuid) {
        return ResponseEntity.ok().contentType(MediaType.APPLICATION_JSON).body(studyService.exportFilters(rootNetworkUuid, filtersUuid, nodeUuid));
    }

    @PostMapping(value = "/studies/{studyUuid}/root-networks/{rootNetworkUuid}/nodes/{nodeUuid}/state-estimation/run")
    @Operation(summary = "run state estimation on study")
    @ApiResponses(value = {@ApiResponse(responseCode = "200", description = "The state estimation has started")})
    public ResponseEntity<Void> runStateEstimation(@Parameter(description = "studyUuid") @PathVariable("studyUuid") UUID studyUuid,
                                                    @PathVariable("rootNetworkUuid") UUID rootNetworkUuid,
                                                    @Parameter(description = "nodeUuid") @PathVariable("nodeUuid") UUID nodeUuid,
                                                    @RequestHeader(HEADER_USER_ID) String userId) {
        studyService.assertIsNodeNotReadOnly(nodeUuid);
        studyService.runStateEstimation(studyUuid, nodeUuid, rootNetworkUuid, userId);
        return ResponseEntity.ok().build();
    }

    @GetMapping(value = "/studies/{studyUuid}/root-networks/{rootNetworkUuid}/nodes/{nodeUuid}/state-estimation/result")
    @Operation(summary = "Get a state estimation result on study")
    @ApiResponses(value = {@ApiResponse(responseCode = "200", description = "The state estimation result"),
        @ApiResponse(responseCode = "204", description = "No state estimation has been done yet"),
        @ApiResponse(responseCode = "404", description = "The state estimation has not been found")})
    public ResponseEntity<String> getStateEstimationResult(@Parameter(description = "study UUID") @PathVariable("studyUuid") UUID studyUuid,
                                                           @PathVariable("rootNetworkUuid") UUID rootNetworkUuid,
                                                            @Parameter(description = "nodeUuid") @PathVariable("nodeUuid") UUID nodeUuid) {
        String result = rootNetworkNodeInfoService.getStateEstimationResult(nodeUuid, rootNetworkUuid);
        return result != null ? ResponseEntity.ok().body(result) :
            ResponseEntity.noContent().build();
    }

    @GetMapping(value = "/studies/{studyUuid}/root-networks/{rootNetworkUuid}/nodes/{nodeUuid}/state-estimation/status")
    @Operation(summary = "Get the state estimation status on study")
    @ApiResponses(value = {@ApiResponse(responseCode = "200", description = "The state estimation status"),
        @ApiResponse(responseCode = "204", description = "No state estimation has been done yet"),
        @ApiResponse(responseCode = "404", description = "The state estimation status has not been found")})
    public ResponseEntity<String> getStateEstimationStatus(@Parameter(description = "Study UUID") @PathVariable("studyUuid") UUID studyUuid,
                                                            @PathVariable("rootNetworkUuid") UUID rootNetworkUuid,
                                                            @Parameter(description = "nodeUuid") @PathVariable("nodeUuid") UUID nodeUuid) {
        String status = rootNetworkNodeInfoService.getStateEstimationStatus(nodeUuid, rootNetworkUuid);
        return status != null ? ResponseEntity.ok().body(status) : ResponseEntity.noContent().build();
    }

    @PutMapping(value = "/studies/{studyUuid}/root-networks/{rootNetworkUuid}/nodes/{nodeUuid}/state-estimation/stop")
    @Operation(summary = "stop state estimation on study")
    @ApiResponses(value = {@ApiResponse(responseCode = "200", description = "The state estimation has been stopped")})
    public ResponseEntity<Void> stopStateEstimation(@Parameter(description = "Study uuid") @PathVariable("studyUuid") UUID studyUuid,
                                                     @PathVariable("rootNetworkUuid") UUID rootNetworkUuid,
                                                     @Parameter(description = "nodeUuid") @PathVariable("nodeUuid") UUID nodeUuid) {
        rootNetworkNodeInfoService.stopStateEstimation(studyUuid, nodeUuid, rootNetworkUuid);
        return ResponseEntity.ok().build();
    }

    @GetMapping(value = "/studies/{studyUuid}/state-estimation/parameters")
    @Operation(summary = "Get state estimation parameters on study")
    @ApiResponses(value = {@ApiResponse(responseCode = "200", description = "The state estimation parameters")})
    public ResponseEntity<String> getStateEstimationParametersValues(
        @PathVariable("studyUuid") UUID studyUuid) {
        return ResponseEntity.ok().body(studyService.getStateEstimationParameters(studyUuid));
    }

    @PostMapping(value = "/studies/{studyUuid}/state-estimation/parameters")
    @Operation(summary = "set state estimation parameters on study, reset to default ones if empty body")
    @ApiResponses(value = {@ApiResponse(responseCode = "200", description = "The state estimation parameters are set"),
        @ApiResponse(responseCode = "204", description = "Reset with user profile cannot be done")})
    public ResponseEntity<Void> setStateEstimationParametersValues(
        @PathVariable("studyUuid") UUID studyUuid,
        @RequestBody(required = false) String stateEstimationParametersValues,
        @RequestHeader(HEADER_USER_ID) String userId) {
        studyService.setStateEstimationParametersValues(studyUuid, stateEstimationParametersValues, userId);
        return ResponseEntity.ok().build();
    }

    @GetMapping(value = "/studies/{studyUuid}/node-aliases")
    @Operation(summary = "Get node aliases attached to a given study")
    @ApiResponses(value = {@ApiResponse(responseCode = "200", description = "The study's attached aliases")})
    public ResponseEntity<List<NodeAlias>> getNodeAliases(
        @PathVariable("studyUuid") UUID studyUuid) {
        studyService.assertIsStudyExist(studyUuid);
        return ResponseEntity.ok().body(studyService.getNodeAliases(studyUuid));
    }

    @PostMapping(value = "/studies/{studyUuid}/node-aliases")
    @Operation(summary = "Update node aliases attached to a given study")
    @ApiResponses(value = {@ApiResponse(responseCode = "200", description = "Node aliases have been updated"), @ApiResponse(responseCode = "404", description = "Study doesn't exists")})
    public ResponseEntity<Void> setNodeAliases(
        @PathVariable("studyUuid") UUID studyUuid,
        @RequestBody List<NodeAlias> nodeAliases) {
        studyService.assertIsStudyExist(studyUuid);
        studyService.updateNodeAliases(studyUuid, nodeAliases);
        return ResponseEntity.ok().build();
    }

<<<<<<< HEAD
    @GetMapping(value = "/studies/{studyUuid}/diagram-grid-layout")
    @Operation(summary = "Get diagram grid layout of a study")
    @ApiResponses(value = {@ApiResponse(responseCode = "200", description = "Diagram grid layout is returned"), @ApiResponse(responseCode = "404", description = "Study doesn't exists")})
    public ResponseEntity<DiagramGridLayout> getDiagramGridLayout(
        @PathVariable("studyUuid") UUID studyUuid) {
        studyService.assertIsStudyExist(studyUuid);
        DiagramGridLayout diagramGridLayout = studyService.getDiagramGridLayout(studyUuid);
        return diagramGridLayout != null ? ResponseEntity.ok().body(diagramGridLayout) : ResponseEntity.noContent().build();
    }

    @PostMapping(value = "/studies/{studyUuid}/diagram-grid-layout", consumes = MediaType.APPLICATION_JSON_VALUE)
    @Operation(summary = "Save diagram grid layout of a study")
    @ApiResponses(value = {@ApiResponse(responseCode = "200", description = "Diagram grid layout is saved"), @ApiResponse(responseCode = "404", description = "Study doesn't exists")})
    public ResponseEntity<UUID> saveDiagramGridLayout(
        @PathVariable("studyUuid") UUID studyUuid,
        @RequestBody DiagramGridLayout diagramGridLayout) {
        studyService.assertIsStudyExist(studyUuid);

        return ResponseEntity.ok().body(studyService.saveDiagramGridLayout(studyUuid, diagramGridLayout));
=======
    @GetMapping(value = "/studies/{studyUuid}/loadflow/provider")
    @Operation(summary = "Get loadflow provider for a specified study")
    @ApiResponses(value = {@ApiResponse(responseCode = "200", description = "The loadflow provider is returned")})
    public ResponseEntity<String> getLoadFlowProvider(@PathVariable("studyUuid") UUID studyUuid) {
        return ResponseEntity.ok().body(studyService.getLoadFlowProvider(studyUuid));
>>>>>>> 8ad6517b
    }
}<|MERGE_RESOLUTION|>--- conflicted
+++ resolved
@@ -2442,7 +2442,13 @@
         return ResponseEntity.ok().build();
     }
 
-<<<<<<< HEAD
+    @GetMapping(value = "/studies/{studyUuid}/loadflow/provider")
+    @Operation(summary = "Get loadflow provider for a specified study")
+    @ApiResponses(value = {@ApiResponse(responseCode = "200", description = "The loadflow provider is returned")})
+    public ResponseEntity<String> getLoadFlowProvider(@PathVariable("studyUuid") UUID studyUuid) {
+        return ResponseEntity.ok().body(studyService.getLoadFlowProvider(studyUuid));
+    }
+
     @GetMapping(value = "/studies/{studyUuid}/diagram-grid-layout")
     @Operation(summary = "Get diagram grid layout of a study")
     @ApiResponses(value = {@ApiResponse(responseCode = "200", description = "Diagram grid layout is returned"), @ApiResponse(responseCode = "404", description = "Study doesn't exists")})
@@ -2462,12 +2468,5 @@
         studyService.assertIsStudyExist(studyUuid);
 
         return ResponseEntity.ok().body(studyService.saveDiagramGridLayout(studyUuid, diagramGridLayout));
-=======
-    @GetMapping(value = "/studies/{studyUuid}/loadflow/provider")
-    @Operation(summary = "Get loadflow provider for a specified study")
-    @ApiResponses(value = {@ApiResponse(responseCode = "200", description = "The loadflow provider is returned")})
-    public ResponseEntity<String> getLoadFlowProvider(@PathVariable("studyUuid") UUID studyUuid) {
-        return ResponseEntity.ok().body(studyService.getLoadFlowProvider(studyUuid));
->>>>>>> 8ad6517b
     }
 }