/*
 * Copyright (c) 2021, RTE (http://www.rte-france.com)
 * This Source Code Form is subject to the terms of the Mozilla Public
 * License, v. 2.0. If a copy of the MPL was not distributed with this
 * file, You can obtain one at http://mozilla.org/MPL/2.0/.
 */
package org.gridsuite.study.server.controller;

import com.fasterxml.jackson.databind.JsonNode;
import com.powsybl.iidm.network.ThreeSides;
import com.powsybl.timeseries.DoubleTimeSeries;
import io.swagger.v3.oas.annotations.Operation;
import io.swagger.v3.oas.annotations.Parameter;
import io.swagger.v3.oas.annotations.responses.ApiResponse;
import io.swagger.v3.oas.annotations.responses.ApiResponses;
import io.swagger.v3.oas.annotations.tags.Tag;
import jakarta.servlet.http.HttpServletResponse;
import org.apache.commons.lang3.StringUtils;
import org.gridsuite.study.server.StudyApi;
import org.gridsuite.study.server.StudyException;
import org.gridsuite.study.server.StudyException.Type;
import org.gridsuite.study.server.dto.*;
import org.gridsuite.study.server.dto.computation.LoadFlowComputationInfos;
import org.gridsuite.study.server.dto.diagramgridlayout.DiagramGridLayout;
import org.gridsuite.study.server.dto.dynamicmapping.MappingInfos;
import org.gridsuite.study.server.dto.dynamicmapping.ModelInfos;
import org.gridsuite.study.server.dto.dynamicsecurityanalysis.DynamicSecurityAnalysisStatus;
import org.gridsuite.study.server.dto.dynamicsimulation.DynamicSimulationParametersInfos;
import org.gridsuite.study.server.dto.dynamicsimulation.DynamicSimulationStatus;
import org.gridsuite.study.server.dto.dynamicsimulation.event.EventInfos;
import org.gridsuite.study.server.dto.elasticsearch.EquipmentInfos;
import org.gridsuite.study.server.dto.modification.ModificationType;
import org.gridsuite.study.server.dto.modification.ModificationsSearchResultByNode;
import org.gridsuite.study.server.dto.nonevacuatedenergy.NonEvacuatedEnergyParametersInfos;
import org.gridsuite.study.server.dto.sensianalysis.SensitivityAnalysisCsvFileInfos;
import org.gridsuite.study.server.dto.sensianalysis.SensitivityFactorsIdsByGroup;
import org.gridsuite.study.server.dto.sequence.NodeSequenceType;
import org.gridsuite.study.server.dto.timeseries.TimeSeriesMetadataInfos;
import org.gridsuite.study.server.dto.timeseries.TimelineEventInfos;
import org.gridsuite.study.server.dto.voltageinit.parameters.StudyVoltageInitParameters;
import org.gridsuite.study.server.elasticsearch.EquipmentInfosService;
import org.gridsuite.study.server.exception.PartialResultException;
import org.gridsuite.study.server.networkmodificationtree.dto.*;
import org.gridsuite.study.server.service.*;
import org.gridsuite.study.server.service.securityanalysis.SecurityAnalysisResultType;
import org.gridsuite.study.server.service.shortcircuit.FaultResultsMode;
import org.gridsuite.study.server.service.shortcircuit.ShortcircuitAnalysisType;
import org.gridsuite.study.server.utils.ResultParameters;
import org.springframework.data.domain.Pageable;
import org.springframework.data.domain.Sort;
import org.springframework.data.util.Pair;
import org.springframework.http.HttpHeaders;
import org.springframework.http.HttpStatus;
import org.springframework.http.MediaType;
import org.springframework.http.ResponseEntity;
import org.springframework.util.CollectionUtils;
import org.springframework.web.bind.WebDataBinder;
import org.springframework.web.bind.annotation.*;
import org.springframework.web.multipart.MultipartFile;

import javax.annotation.Nullable;
import java.beans.PropertyEditorSupport;
import java.util.*;

import static org.gridsuite.study.server.StudyConstants.*;
import static org.gridsuite.study.server.dto.ComputationType.LOAD_FLOW;

/**
 * @author Abdelsalem Hedhili <abdelsalem.hedhili at rte-france.com>
 * @author Franck Lecuyer <franck.lecuyer at rte-france.com>
 */
@RestController
@RequestMapping(value = "/" + StudyApi.API_VERSION)
@Tag(name = "Study server")
public class StudyController {
    private final StudyService studyService;
    private final NetworkService networkStoreService;
    private final NetworkModificationTreeService networkModificationTreeService;
    private final SingleLineDiagramService singleLineDiagramService;
    private final NetworkConversionService networkConversionService;
    private final CaseService caseService;
    private final RemoteServicesInspector remoteServicesInspector;
    private final RootNetworkService rootNetworkService;
    private final RootNetworkNodeInfoService rootNetworkNodeInfoService;
    private final SensitivityAnalysisService sensitivityAnalysisService;

    public StudyController(StudyService studyService,
                           NetworkService networkStoreService,
                           NetworkModificationTreeService networkModificationTreeService,
                           SingleLineDiagramService singleLineDiagramService,
                           NetworkConversionService networkConversionService,
                           CaseService caseService,
                           RemoteServicesInspector remoteServicesInspector,
                           RootNetworkService rootNetworkService,
                           RootNetworkNodeInfoService rootNetworkNodeInfoService, SensitivityAnalysisService sensitivityAnalysisService) {
        this.studyService = studyService;
        this.networkModificationTreeService = networkModificationTreeService;
        this.networkStoreService = networkStoreService;
        this.singleLineDiagramService = singleLineDiagramService;
        this.networkConversionService = networkConversionService;
        this.caseService = caseService;
        this.remoteServicesInspector = remoteServicesInspector;
        this.rootNetworkService = rootNetworkService;
        this.rootNetworkNodeInfoService = rootNetworkNodeInfoService;
        this.sensitivityAnalysisService = sensitivityAnalysisService;
    }

    @InitBinder
    public void initBinder(WebDataBinder webdataBinder) {
        webdataBinder.registerCustomEditor(EquipmentInfosService.FieldSelector.class,
            new MyEnumConverter<>(EquipmentInfosService.FieldSelector.class));
        webdataBinder.registerCustomEditor(ModificationType.class, new MyModificationTypeConverter());
    }

    @GetMapping(value = "/studies")
    @Operation(summary = "Get all studies")
    @ApiResponses(value = {@ApiResponse(responseCode = "200", description = "The list of studies")})
    public ResponseEntity<List<CreatedStudyBasicInfos>> getStudyList() {
        return ResponseEntity.ok().contentType(MediaType.APPLICATION_JSON).body(studyService.getStudies());
    }

    @GetMapping(value = "/studies/{studyUuid}/root-networks/{rootNetworkUuid}/case/name")
    @Operation(summary = "Get study case name")
    @ApiResponses(value = {@ApiResponse(responseCode = "200", description = "The study case name"),
                           @ApiResponse(responseCode = "204", description = "The study has no case name attached")})
    public ResponseEntity<String> getStudyCaseName(@PathVariable("studyUuid") UUID studyUuid, @PathVariable("rootNetworkUuid") UUID rootNetworkUuid) {
        String studyCaseName = rootNetworkService.getCaseName(rootNetworkUuid);
        return StringUtils.isEmpty(studyCaseName) ? ResponseEntity.noContent().build() : ResponseEntity.ok().body(studyCaseName);
    }

    @GetMapping(value = "/study_creation_requests")
    @Operation(summary = "Get all study creation requests for a user")
    @ApiResponses(value = {@ApiResponse(responseCode = "200", description = "The list of study creation requests")})
    public ResponseEntity<List<BasicStudyInfos>> getStudyCreationRequestList() {
        return ResponseEntity.ok().contentType(MediaType.APPLICATION_JSON).body(studyService.getStudiesCreationRequests());
    }

    @GetMapping(value = "/studies/metadata")
    @Operation(summary = "Get studies metadata")
    @ApiResponses(value = {@ApiResponse(responseCode = "200", description = "The list of studies metadata")})
    public ResponseEntity<List<CreatedStudyBasicInfos>> getStudyListMetadata(@RequestParam("ids") List<UUID> uuids) {
        return ResponseEntity.ok().contentType(MediaType.APPLICATION_JSON).body(studyService.getStudiesMetadata(uuids));
    }

    @PostMapping(value = "/studies/cases/{caseUuid}")
    @Operation(summary = "create a study from an existing case")
    @ApiResponses(value = {
        @ApiResponse(responseCode = "200", description = "The id of the network imported"),
        @ApiResponse(responseCode = "409", description = "The study already exists or the case doesn't exist")})
    public ResponseEntity<BasicStudyInfos> createStudy(@PathVariable("caseUuid") UUID caseUuid,
                                                       @RequestParam(value = CASE_FORMAT) String caseFormat,
                                                       @RequestParam(required = false, value = "studyUuid") UUID studyUuid,
                                                       @RequestParam(required = false, value = "duplicateCase", defaultValue = "false") Boolean duplicateCase,
                                                       @RequestParam(required = false, value = "firstRootNetworkName", defaultValue = "") String firstRootNetworkName,
                                                       @RequestBody(required = false) Map<String, Object> importParameters,
                                                       @RequestHeader(HEADER_USER_ID) String userId) {
        caseService.assertCaseExists(caseUuid);
        BasicStudyInfos createStudy = studyService.createStudy(caseUuid, userId, studyUuid, importParameters, duplicateCase, caseFormat, firstRootNetworkName);
        return ResponseEntity.ok().body(createStudy);
    }

    @PostMapping(value = "/studies", params = "duplicateFrom")
    @Operation(summary = "create a study from an existing one")
    @ApiResponses(value = {
        @ApiResponse(responseCode = "200", description = "The study was successfully created"),
        @ApiResponse(responseCode = "404", description = "The source study doesn't exist")})
    public ResponseEntity<UUID> duplicateStudy(@RequestParam("duplicateFrom") UUID studyId,
                                                          @RequestHeader(HEADER_USER_ID) String userId) {
        UUID newStudyId = studyService.duplicateStudy(studyId, userId);
        return newStudyId != null ? ResponseEntity.ok().contentType(MediaType.APPLICATION_JSON).body(newStudyId) :
                ResponseEntity.notFound().build();
    }

    @GetMapping(value = "/studies/{studyUuid}")
    @Operation(summary = "get a study")
    @ApiResponses(value = {
        @ApiResponse(responseCode = "200", description = "The study information"),
        @ApiResponse(responseCode = "404", description = "The study doesn't exist")})
    public ResponseEntity<CreatedStudyBasicInfos> getStudy(@PathVariable("studyUuid") UUID studyUuid) {
        return ResponseEntity.ok().contentType(MediaType.APPLICATION_JSON).body(studyService.getStudyInfos(studyUuid));
    }

    @DeleteMapping(value = "/studies/{studyUuid}")
    @Operation(summary = "delete the study")
    @ApiResponse(responseCode = "200", description = "Study deleted")
    public ResponseEntity<Void> deleteStudy(@PathVariable("studyUuid") UUID studyUuid) {
        studyService.deleteStudyIfNotCreationInProgress(studyUuid);
        return ResponseEntity.ok().build();
    }

    @GetMapping(value = "/studies/{studyUuid}/root-networks")
    @Operation(summary = "Get root networks for study")
    @ApiResponse(responseCode = "200", description = "List of root networks")
    public ResponseEntity<List<BasicRootNetworkInfos>> getRootNetworks(@PathVariable("studyUuid") UUID studyUuid) {
        return ResponseEntity.ok().body(studyService.getAllBasicRootNetworkInfos(studyUuid));
    }

    @PostMapping(value = "/studies/{studyUuid}/root-networks")
    @Operation(summary = "Create root network for study")
    @ApiResponse(responseCode = "200", description = "Root network created")
    public ResponseEntity<RootNetworkRequestInfos> createRootNetwork(@PathVariable("studyUuid") UUID studyUuid,
                                                                     @RequestBody RootNetworkInfos rootNetworkInfos,
                                                                     @RequestHeader(HEADER_USER_ID) String userId) {
        return ResponseEntity.ok().body(studyService.createRootNetworkRequest(studyUuid, rootNetworkInfos, userId));
    }

    @PutMapping(value = "/studies/{studyUuid}/root-networks/{rootNetworkUuid}")
    @Operation(summary = "update root network case")
    @ApiResponses(value = {@ApiResponse(responseCode = "200", description = "The case is updated for a root network")})
    public ResponseEntity<Void> updateRootNetwork(@PathVariable("studyUuid") UUID studyUuid,
                                                  @PathVariable("rootNetworkUuid") UUID rootNetworkUuid,
                                                  @RequestBody RootNetworkInfos rootNetworkInfos,
                                                  @RequestHeader(HEADER_USER_ID) String userId) {
        caseService.assertCaseExists(rootNetworkInfos.getCaseInfos() != null ? rootNetworkInfos.getCaseInfos().getOriginalCaseUuid() : null);
        studyService.assertNoBlockedNodeInTree(networkModificationTreeService.getStudyRootNodeUuid(studyUuid), rootNetworkUuid);
        studyService.updateRootNetworkRequest(studyUuid, rootNetworkInfos, userId);
        return ResponseEntity.ok().build();
    }

    @RequestMapping(method = RequestMethod.HEAD, value = "/studies/{studyUuid}/root-networks", params = {"name"})
    @Operation(summary = "Check if a root network already exists")
    @ApiResponses(value = {@ApiResponse(responseCode = "200", description = "The root network exists"),
        @ApiResponse(responseCode = "204", description = "The root network doesn't exist")})
    public ResponseEntity<Void> rootNetworkExists(@PathVariable("studyUuid") UUID studyUuid,
                                              @RequestParam("name") String rootNetworkName) {
        HttpStatus status = rootNetworkService.isRootNetworkNameExistsInStudy(studyUuid, rootNetworkName) ? HttpStatus.OK : HttpStatus.NO_CONTENT;
        return ResponseEntity.status(status).contentType(MediaType.APPLICATION_JSON).build();
    }

    @RequestMapping(method = RequestMethod.HEAD, value = "/studies/{studyUuid}/root-networks", params = "tag")
    @Operation(summary = "Check if a root network with this tag already exists in the given study")
    @ApiResponses(value = {@ApiResponse(responseCode = "200", description = "The tag exists"),
        @ApiResponse(responseCode = "204", description = "The tag doesn't exist")})
    public ResponseEntity<Void> rootNetworkTagExists(@PathVariable("studyUuid") UUID studyUuid,
                                                @RequestParam("tag") String rootNetworkTag) {
        HttpStatus status = rootNetworkService.isRootNetworkTagExistsInStudy(studyUuid, rootNetworkTag) ? HttpStatus.OK : HttpStatus.NO_CONTENT;
        return ResponseEntity.status(status).contentType(MediaType.APPLICATION_JSON).build();
    }

    @DeleteMapping(value = "/studies/{studyUuid}/root-networks")
    @Operation(summary = "Delete root networks for study")
    @ApiResponse(responseCode = "200", description = "Root network deleted")
    public ResponseEntity<Void> deleteRootNetwork(@PathVariable("studyUuid") UUID studyUuid,
                                                    @RequestBody List<UUID> rootNetworksUuids) {
        studyService.deleteRootNetworks(studyUuid, rootNetworksUuids);
        return ResponseEntity.ok().build();
    }

    @PostMapping(value = "/studies/{targetStudyUuid}/tree/nodes", params = {"nodeToCopyUuid", "referenceNodeUuid", "insertMode"})
    @Operation(summary = "duplicate a node")
    @ApiResponses(value = {
        @ApiResponse(responseCode = "200", description = "The node was successfully created"),
        @ApiResponse(responseCode = "403", description = "The node can't be copied above the root node"),
        @ApiResponse(responseCode = "404", description = "The source study or node doesn't exist")})
    public ResponseEntity<Void> duplicateNode(@Parameter(description = "The study where we want to copy the node") @PathVariable("targetStudyUuid") UUID targetStudyUuid,
                                              @Parameter(description = "The copied node original study") @RequestParam(value = "sourceStudyUuid", required = false) UUID sourceStudyUuid,
                                              @Parameter(description = "The node we want to copy") @RequestParam("nodeToCopyUuid") UUID nodeToCopyUuid,
                                              @Parameter(description = "The reference node to where we want to paste") @RequestParam("referenceNodeUuid") UUID referenceNodeUuid,
                                              @Parameter(description = "The position where the node will be pasted relative to the reference node") @RequestParam(name = "insertMode") InsertMode insertMode,
                                              @RequestHeader(HEADER_USER_ID) String userId) {
        //if the source study is not set we assume it's the same as the target study
        studyService.assertNoBlockedNodeInStudy(targetStudyUuid, referenceNodeUuid);
        studyService.duplicateStudyNode(sourceStudyUuid == null ? targetStudyUuid : sourceStudyUuid, targetStudyUuid, nodeToCopyUuid, referenceNodeUuid, insertMode, userId);
        return ResponseEntity.ok().build();
    }

    @PostMapping(value = "/studies/{studyUuid}/tree/nodes", params = {"nodeToCutUuid", "referenceNodeUuid", "insertMode"})
    @Operation(summary = "cut and paste a node")
    @ApiResponses(value = {
        @ApiResponse(responseCode = "200", description = "The node was successfully created"),
        @ApiResponse(responseCode = "403", description = "The node can't be copied above the root node nor around itself"),
        @ApiResponse(responseCode = "404", description = "The source study or node doesn't exist")})
    public ResponseEntity<Void> cutAndPasteNode(@PathVariable("studyUuid") UUID studyUuid,
                                              @Parameter(description = "The node we want to cut") @RequestParam("nodeToCutUuid") UUID nodeToCutUuid,
                                              @Parameter(description = "The reference node to where we want to paste") @RequestParam("referenceNodeUuid") UUID referenceNodeUuid,
                                              @Parameter(description = "The position where the node will be pasted relative to the reference node") @RequestParam(name = "insertMode") InsertMode insertMode,
                                              @RequestHeader(HEADER_USER_ID) String userId) {
        studyService.assertNoBlockedNodeInStudy(studyUuid, nodeToCutUuid);
        studyService.moveStudyNode(studyUuid, nodeToCutUuid, referenceNodeUuid, insertMode, userId);
        return ResponseEntity.ok().build();
    }

    @RequestMapping(value = "/studies/{studyUuid}/root-networks/{rootNetworkUuid}/network", method = RequestMethod.HEAD)
    @Operation(summary = "check study root network existence")
    @ApiResponses(value = {
        @ApiResponse(responseCode = "200", description = "The network does exist"),
        @ApiResponse(responseCode = "204", description = "The network doesn't exist")})
    public ResponseEntity<Void> checkNetworkExistence(@PathVariable("studyUuid") UUID studyUuid, @PathVariable("rootNetworkUuid") UUID rootNetworkUuid) {
        UUID networkUUID = rootNetworkService.getNetworkUuid(rootNetworkUuid);
        return networkStoreService.doesNetworkExist(networkUUID)
            ? ResponseEntity.ok().build()
            : ResponseEntity.noContent().build();

    }

    @PostMapping(value = "/studies/{studyUuid}/root-networks/{rootNetworkUuid}/network", params = {"caseUuid"})
    @Operation(summary = "recreate study network of a study from an existing case")
    @ApiResponses(value = {
        @ApiResponse(responseCode = "200", description = "Study network recreation has started"),
        @ApiResponse(responseCode = "424", description = "The case doesn't exist")})
    public ResponseEntity<BasicStudyInfos> recreateNetworkFromCase(@PathVariable("studyUuid") UUID studyUuid,
                                                                 @PathVariable("rootNetworkUuid") UUID rootNetworkUuid,
                                                                 @RequestBody(required = false) Map<String, Object> importParameters,
                                                                 @RequestParam(value = "caseUuid") UUID caseUuid,
                                                                 @Parameter(description = "case format") @RequestParam(name = "caseFormat", required = false) String caseFormat,
                                                                 @RequestHeader(HEADER_USER_ID) String userId) {
        studyService.recreateNetwork(caseUuid, userId, studyUuid, rootNetworkUuid, caseFormat, importParameters);
        return ResponseEntity.ok().build();
    }

    @PostMapping(value = "/studies/{studyUuid}/root-networks/{rootNetworkUuid}/network")
    @Operation(summary = "recreate study network of a study from its case")
    @ApiResponses(value = {
        @ApiResponse(responseCode = "200", description = "Study network recreation has started"),
        @ApiResponse(responseCode = "424", description = "The study's case doesn't exist")})
    public ResponseEntity<BasicStudyInfos> recreateStudyNetwork(@PathVariable("studyUuid") UUID studyUuid,
                                                                @PathVariable("rootNetworkUuid") UUID rootNetworkUuid,
                                                                @RequestHeader(HEADER_USER_ID) String userId,
                                                                @Parameter(description = "case format") @RequestParam(name = "caseFormat", required = false) String caseFormat
    ) {
        studyService.recreateNetwork(userId, studyUuid, rootNetworkUuid, caseFormat);
        return ResponseEntity.ok().build();
    }

    @GetMapping(value = "/studies/{studyUuid}/root-networks/{rootNetworkUuid}/indexation/status")
    @Operation(summary = "check root network indexation")
    @ApiResponses(value = {
        @ApiResponse(responseCode = "200", description = "The root network indexation status for a study"),
        @ApiResponse(responseCode = "204", description = "The root network indexation status doesn't exist"),
        @ApiResponse(responseCode = "404", description = "The root network or network doesn't exist")})
    public ResponseEntity<String> checkRootNetworkIndexationStatus(@PathVariable("studyUuid") UUID studyUuid, @PathVariable("rootNetworkUuid") UUID rootNetworkUuid) {
        String result = studyService.getRootNetworkIndexationStatus(studyUuid, rootNetworkUuid).name();
        return result != null ? ResponseEntity.ok().body(result) :
            ResponseEntity.noContent().build();
    }

    @PostMapping(value = "/studies/{studyUuid}/tree/subtrees", params = {"subtreeToCutParentNodeUuid", "referenceNodeUuid"})
    @Operation(summary = "cut and paste a subtree")
    @ApiResponses(value = {
        @ApiResponse(responseCode = "200", description = "The subtree was successfully created"),
        @ApiResponse(responseCode = "403", description = "The subtree can't be copied above the root node nor around itself"),
        @ApiResponse(responseCode = "404", description = "The source study or subtree doesn't exist")})
    public ResponseEntity<Void> cutAndPasteNodeSubtree(@PathVariable("studyUuid") UUID studyUuid,
                                                @Parameter(description = "The parent node of the subtree we want to cut") @RequestParam("subtreeToCutParentNodeUuid") UUID subtreeToCutParentNodeUuid,
                                                @Parameter(description = "The reference node to where we want to paste") @RequestParam("referenceNodeUuid") UUID referenceNodeUuid,
                                                @RequestHeader(HEADER_USER_ID) String userId) {
        studyService.assertNoBlockedNodeInStudy(studyUuid, subtreeToCutParentNodeUuid);
        studyService.moveStudySubtree(studyUuid, subtreeToCutParentNodeUuid, referenceNodeUuid, userId);
        return ResponseEntity.ok().build();
    }

    @PostMapping(value = "/studies/{studyUuid}/tree/subtrees", params = {"subtreeToCopyParentNodeUuid", "referenceNodeUuid"})
    @Operation(summary = "duplicate a subtree")
    @ApiResponses(value = {
        @ApiResponse(responseCode = "200", description = "The subtree was successfully created"),
        @ApiResponse(responseCode = "403", description = "The subtree can't be copied above the root node nor around itself"),
        @ApiResponse(responseCode = "404", description = "The source study or subtree doesn't exist")})
    public ResponseEntity<Void> duplicateSubtree(@Parameter(description = "The study where we want to copy the node") @PathVariable("studyUuid") UUID targetStudyUuid,
                                                 @Parameter(description = "The copied node original study") @RequestParam(value = "sourceStudyUuid") UUID sourceStudyUuid,
                                                       @Parameter(description = "The parent node of the subtree we want to cut") @RequestParam("subtreeToCopyParentNodeUuid") UUID subtreeToCopyParentNodeUuid,
                                                       @Parameter(description = "The reference node to where we want to paste") @RequestParam("referenceNodeUuid") UUID referenceNodeUuid,
                                                       @RequestHeader(HEADER_USER_ID) String userId) {
        studyService.assertNoBlockedNodeInStudy(targetStudyUuid, referenceNodeUuid);
        studyService.duplicateStudySubtree(sourceStudyUuid, targetStudyUuid, subtreeToCopyParentNodeUuid, referenceNodeUuid, userId);
        return ResponseEntity.ok().build();
    }

    @GetMapping(value = "/studies/{studyUuid}/root-networks/{rootNetworkUuid}/nodes/{nodeUuid}/network/voltage-levels/{voltageLevelId}/svg")
    @Operation(summary = "get the voltage level diagram for the given network and voltage level")
    @ApiResponses(value = {@ApiResponse(responseCode = "200", description = "The svg"),
        @ApiResponse(responseCode = "404", description = "The voltage level has not been found")})
    public ResponseEntity<byte[]> generateVoltageLevelDiagram(
            @PathVariable("studyUuid") UUID studyUuid,
            @PathVariable("rootNetworkUuid") UUID rootNetworkUuid,
            @PathVariable("nodeUuid") UUID nodeUuid,
            @PathVariable("voltageLevelId") String voltageLevelId,
            @Parameter(description = "useName") @RequestParam(name = "useName", defaultValue = "false") boolean useName,
            @Parameter(description = "centerLabel") @RequestParam(name = "centerLabel", defaultValue = "false") boolean centerLabel,
            @Parameter(description = "diagonalLabel") @RequestParam(name = "diagonalLabel", defaultValue = "false") boolean diagonalLabel,
            @Parameter(description = "topologicalColoring") @RequestParam(name = "topologicalColoring", defaultValue = "false") boolean topologicalColoring,
            @Parameter(description = "component library name") @RequestParam(name = "componentLibrary", required = false) String componentLibrary,
            @Parameter(description = "Sld display mode") @RequestParam(name = "sldDisplayMode", defaultValue = "STATE_VARIABLE") SldDisplayMode sldDisplayMode,
            @Parameter(description = "language") @RequestParam(name = "language", defaultValue = "en") String language) {
        DiagramParameters diagramParameters = DiagramParameters.builder()
                .useName(useName)
                .labelCentered(centerLabel)
                .diagonalLabel(diagonalLabel)
                .topologicalColoring(topologicalColoring)
                .componentLibrary(componentLibrary)
                .sldDisplayMode(sldDisplayMode)
                .language(language)
                .build();
        byte[] result = studyService.generateVoltageLevelSvg(
                voltageLevelId,
                diagramParameters,
                nodeUuid,
                rootNetworkUuid);
        return result != null ? ResponseEntity.ok().contentType(MediaType.APPLICATION_XML).body(result) :
            ResponseEntity.noContent().build();
    }

    @GetMapping(value = "/studies/{studyUuid}/root-networks/{rootNetworkUuid}/nodes/{nodeUuid}/network/voltage-levels/{voltageLevelId}/svg-and-metadata")
    @Operation(summary = "get the voltage level diagram for the given network and voltage level")
    @ApiResponses(value = {@ApiResponse(responseCode = "200", description = "The svg and metadata"),
        @ApiResponse(responseCode = "404", description = "The voltage level has not been found")})
    public ResponseEntity<String> generateVoltageLevelDiagramAndMetadata(
            @PathVariable("studyUuid") UUID studyUuid,
            @PathVariable("rootNetworkUuid") UUID rootNetworkUuid,
            @PathVariable("nodeUuid") UUID nodeUuid,
            @PathVariable("voltageLevelId") String voltageLevelId,
            @Parameter(description = "useName") @RequestParam(name = "useName", defaultValue = "false") boolean useName,
            @Parameter(description = "centerLabel") @RequestParam(name = "centerLabel", defaultValue = "false") boolean centerLabel,
            @Parameter(description = "diagonalLabel") @RequestParam(name = "diagonalLabel", defaultValue = "false") boolean diagonalLabel,
            @Parameter(description = "topologicalColoring") @RequestParam(name = "topologicalColoring", defaultValue = "false") boolean topologicalColoring,
            @Parameter(description = "component library name") @RequestParam(name = "componentLibrary", required = false) String componentLibrary,
            @Parameter(description = "Sld display mode") @RequestParam(name = "sldDisplayMode", defaultValue = "STATE_VARIABLE") SldDisplayMode sldDisplayMode,
            @Parameter(description = "language") @RequestParam(name = "language", defaultValue = "en") String language) {
        DiagramParameters diagramParameters = DiagramParameters.builder()
                .useName(useName)
                .labelCentered(centerLabel)
                .diagonalLabel(diagonalLabel)
                .topologicalColoring(topologicalColoring)
                .componentLibrary(componentLibrary)
                .sldDisplayMode(sldDisplayMode)
                .language(language)
                .build();
        String result = studyService.generateVoltageLevelSvgAndMetadata(
                voltageLevelId,
                diagramParameters,
                nodeUuid,
                rootNetworkUuid);
        return result != null ? ResponseEntity.ok().contentType(MediaType.APPLICATION_JSON).body(result) :
            ResponseEntity.noContent().build();
    }

    @GetMapping(value = "/studies/{studyUuid}/root-networks/{rootNetworkUuid}/nodes/{nodeUuid}/network/voltage-levels/{voltageLevelId}/buses-or-busbar-sections")
    @Operation(summary = "get the buses for a given network and a given voltage level")
    @ApiResponse(responseCode = "200", description = "The buses list of the network for given voltage level")
    public ResponseEntity<List<IdentifiableInfos>> getVoltageLevelBusesOrBusbarSections(
            @PathVariable("studyUuid") UUID studyUuid,
            @PathVariable("rootNetworkUuid") UUID rootNetworkUuid,
            @PathVariable("nodeUuid") UUID nodeUuid,
            @PathVariable("voltageLevelId") String voltageLevelId,
            @Parameter(description = "Should get in upstream built node ?") @RequestParam(value = "inUpstreamBuiltParentNode", required = false, defaultValue = "false") boolean inUpstreamBuiltParentNode) {
        return ResponseEntity.ok().contentType(MediaType.APPLICATION_JSON).body(studyService.getVoltageLevelBusesOrBusbarSections(nodeUuid, rootNetworkUuid, voltageLevelId, inUpstreamBuiltParentNode));
    }

    @GetMapping(value = "/studies/{studyUuid}/root-networks/{rootNetworkUuid}/nodes/{nodeUuid}/network/voltage-levels/{voltageLevelId}/switches")
    @Operation(summary = "get the switches for a given network and a given voltage level")
    @ApiResponse(responseCode = "200", description = "The switches list of the network for given voltage level")
    public ResponseEntity<String> getVoltageLevelSwitches(
            @PathVariable("studyUuid") UUID studyUuid,
            @PathVariable("rootNetworkUuid") UUID rootNetworkUuid,
            @PathVariable("nodeUuid") UUID nodeUuid,
            @PathVariable("voltageLevelId") String voltageLevelId,
            @Parameter(description = "Should get in upstream built node ?") @RequestParam(value = "inUpstreamBuiltParentNode", required = false, defaultValue = "false") boolean inUpstreamBuiltParentNode) {
        return ResponseEntity.ok().contentType(MediaType.APPLICATION_JSON).body(studyService.getVoltageLevelSwitches(nodeUuid, rootNetworkUuid, voltageLevelId, inUpstreamBuiltParentNode));
    }

    @GetMapping(value = "/studies/{studyUuid}/root-networks/{rootNetworkUuid}/nodes/{nodeUuid}/network/voltage-levels/{voltageLevelId}/substation-id")
    @Operation(summary = "get the substation ID for a given network and a given voltage level")
    @ApiResponses(value = {@ApiResponse(responseCode = "200", description = "The substation Id for a voltageLevel")})
    public ResponseEntity<String> getVoltageLevelSubstationId(
            @Parameter(description = "Study uuid") @PathVariable("studyUuid") UUID studyUuid,
            @Parameter(description = "Root network uuid") @PathVariable("rootNetworkUuid") UUID rootNetworkUuid,
            @Parameter(description = "Node uuid") @PathVariable("nodeUuid") UUID nodeUuid,
            @Parameter(description = "voltageLevelId") @PathVariable("voltageLevelId") String voltageLevelId,
            @Parameter(description = "Should get in upstream built node ?") @RequestParam(value = "inUpstreamBuiltParentNode", required = false, defaultValue = "false") boolean inUpstreamBuiltParentNode) {
        return ResponseEntity.ok().body(studyService.getVoltageLevelSubstationId(studyUuid, nodeUuid, rootNetworkUuid, voltageLevelId, inUpstreamBuiltParentNode));
    }

    @GetMapping(value = "/studies/{studyUuid}/root-networks/{rootNetworkUuid}/nodes/{nodeUuid}/network-map/hvdc-lines/{hvdcId}/shunt-compensators")
    @Operation(summary = "For a given hvdc line, get its related Shunt compensators in case of LCC converter station")
    @ApiResponse(responseCode = "200", description = "Hvdc line type and its shunt compensators on each side")
    public ResponseEntity<String> getHvdcLineShuntCompensators(
            @PathVariable("studyUuid") UUID studyUuid,
            @PathVariable("rootNetworkUuid") UUID rootNetworkUuid,
            @PathVariable("nodeUuid") UUID nodeUuid,
            @PathVariable("hvdcId") String hvdcId,
            @Parameter(description = "Should get in upstream built node ?") @RequestParam(value = "inUpstreamBuiltParentNode", required = false, defaultValue = "false") boolean inUpstreamBuiltParentNode) {
        String hvdcInfos = studyService.getHvdcLineShuntCompensators(nodeUuid, rootNetworkUuid, inUpstreamBuiltParentNode, hvdcId);
        return ResponseEntity.ok().contentType(MediaType.APPLICATION_JSON).body(hvdcInfos);
    }

    @PostMapping(value = "/studies/{studyUuid}/root-networks/{rootNetworkUuid}/nodes/{nodeUuid}/geo-data/lines", consumes = MediaType.APPLICATION_JSON_VALUE, produces = MediaType.APPLICATION_JSON_VALUE)
    @Operation(summary = "Get Network lines graphics")
    @ApiResponses(value = {@ApiResponse(responseCode = "200", description = "The list of line graphics with the given ids, all otherwise")})
    public ResponseEntity<String> getLineGraphics(
            @PathVariable("studyUuid") UUID studyUuid,
            @PathVariable("rootNetworkUuid") UUID rootNetworkUuid,
            @PathVariable("nodeUuid") UUID nodeUuid,
            @RequestBody(required = false) List<String> linesIds) {
        return ResponseEntity.ok().contentType(MediaType.APPLICATION_JSON).body(studyService.getLinesGraphics(rootNetworkService.getNetworkUuid(rootNetworkUuid), nodeUuid, rootNetworkUuid, linesIds));
    }

    @PostMapping(value = "/studies/{studyUuid}/root-networks/{rootNetworkUuid}/nodes/{nodeUuid}/geo-data/substations", consumes = MediaType.APPLICATION_JSON_VALUE, produces = MediaType.APPLICATION_JSON_VALUE)
    @Operation(summary = "Get Network substations graphics")
    @ApiResponses(value = {@ApiResponse(responseCode = "200", description = "The list of substation graphics with the given ids, all otherwise")})
    public ResponseEntity<String> getSubstationGraphics(
            @PathVariable("studyUuid") UUID studyUuid,
            @PathVariable("rootNetworkUuid") UUID rootNetworkUuid,
            @PathVariable("nodeUuid") UUID nodeUuid,
            @RequestBody(required = false) List<String> substationsIds) {
        return ResponseEntity.ok().contentType(MediaType.APPLICATION_JSON).body(studyService.getSubstationsGraphics(rootNetworkService.getNetworkUuid(rootNetworkUuid), nodeUuid, rootNetworkUuid, substationsIds));
    }

    @PostMapping(value = "/studies/{studyUuid}/root-networks/{rootNetworkUuid}/nodes/{nodeUuid}/network-map/equipments-ids")
    @Operation(summary = "Get equipment ids ")
    @ApiResponses(value = {@ApiResponse(responseCode = "200", description = "The list of equipment ids")})
    public ResponseEntity<String> getNetworkElementsIds(
            @PathVariable("studyUuid") UUID studyUuid,
            @PathVariable("rootNetworkUuid") UUID rootNetworkUuid,
            @PathVariable("nodeUuid") UUID nodeUuid,
            @RequestBody(required = false) List<String> substationsIds,
            @Parameter(description = "Should get in upstream built node ?") @RequestParam(value = "inUpstreamBuiltParentNode", required = false, defaultValue = "false") boolean inUpstreamBuiltParentNode,
            @Parameter(description = "equipment type") @RequestParam(name = "equipmentType") String equipmentType,
            @Parameter(description = "Nominal Voltages") @RequestParam(name = "nominalVoltages", required = false) List<Double> nominalVoltages) {

        return ResponseEntity.ok().contentType(MediaType.APPLICATION_JSON).body(studyService.getNetworkElementsIds(nodeUuid, rootNetworkUuid, substationsIds, inUpstreamBuiltParentNode, equipmentType, nominalVoltages));
    }

    @PostMapping(value = "/studies/{studyUuid}/root-networks/{rootNetworkUuid}/nodes/{nodeUuid}/network/elements")
    @Operation(summary = "Get network elements infos")
    @ApiResponses(value = {@ApiResponse(responseCode = "200", description = "The list of network elements infos")})
    public ResponseEntity<String> getNetworkElementsInfos(
            @PathVariable("studyUuid") UUID studyUuid,
            @PathVariable("rootNetworkUuid") UUID rootNetworkUuid,
            @PathVariable("nodeUuid") UUID nodeUuid,
            @RequestBody(required = false) List<String> substationsIds,
            @Parameter(description = "Info type") @RequestParam(name = "infoType") String infoType,
            @Parameter(description = "element type") @RequestParam(name = "elementType") String elementType,
            @Parameter(description = "Should get in upstream built node ?")
            @RequestParam(value = "inUpstreamBuiltParentNode", required = false, defaultValue = "false") boolean inUpstreamBuiltParentNode,
            @Parameter(description = "Nominal Voltages") @RequestParam(name = "nominalVoltages", required = false) List<Double> nominalVoltages) {

        return ResponseEntity.ok().contentType(MediaType.APPLICATION_JSON).body(studyService.getNetworkElementsInfos(studyUuid, nodeUuid, rootNetworkUuid, substationsIds, infoType, elementType, inUpstreamBuiltParentNode, nominalVoltages));
    }

    @GetMapping(value = "/studies/{studyUuid}/root-networks/{rootNetworkUuid}/nodes/{nodeUuid}/network/elements/{elementId}")
    @Operation(summary = "Get network elements infos")
    @ApiResponses(value = {@ApiResponse(responseCode = "200", description = "The list of network elements infos")})
    public ResponseEntity<String> getNetworkElementInfos(
            @Parameter(description = "Study uuid") @PathVariable("studyUuid") UUID studyUuid,
            @Parameter(description = "Root network uuid") @PathVariable("rootNetworkUuid") UUID rootNetworkUuid,
            @Parameter(description = "Node uuid") @PathVariable("nodeUuid") UUID nodeUuid,
            @Parameter(description = "Element id") @PathVariable("elementId") String elementId,
            @Parameter(description = "Element type") @RequestParam(name = "elementType") String elementType,
            @Parameter(description = "Should get in upstream built node ?") @RequestParam(value = "inUpstreamBuiltParentNode", required = false, defaultValue = "false") boolean inUpstreamBuiltParentNode,
            @Parameter(description = "Info type parameters") InfoTypeParameters infoTypeParameters) {
        return ResponseEntity.ok().contentType(MediaType.APPLICATION_JSON).body(studyService.getNetworkElementInfos(studyUuid, nodeUuid, rootNetworkUuid, elementType, infoTypeParameters, elementId, inUpstreamBuiltParentNode));
    }

    @GetMapping(value = "/studies/{studyUuid}/root-networks/{rootNetworkUuid}/nodes/{nodeUuid}/network-map/countries")
    @Operation(summary = "Get network countries")
    @ApiResponses(value = {@ApiResponse(responseCode = "200", description = "The list of countries")})
    public ResponseEntity<String> getNetworkCountries(
            @Parameter(description = "Study uuid") @PathVariable("studyUuid") UUID studyUuid,
            @Parameter(description = "Root network uuid") @PathVariable("rootNetworkUuid") UUID rootNetworkUuid,
            @Parameter(description = "Node uuid") @PathVariable("nodeUuid") UUID nodeUuid,
            @Parameter(description = "Should get in upstream built node ?") @RequestParam(value = "inUpstreamBuiltParentNode", required = false, defaultValue = "false") boolean inUpstreamBuiltParentNode) {

        return ResponseEntity.ok().contentType(MediaType.APPLICATION_JSON).body(studyService.getNetworkCountries(nodeUuid, rootNetworkUuid, inUpstreamBuiltParentNode));
    }

    @GetMapping(value = "/studies/{studyUuid}/root-networks/{rootNetworkUuid}/nodes/{nodeUuid}/network-map/nominal-voltages")
    @Operation(summary = "Get network nominal voltages")
    @ApiResponses(value = {@ApiResponse(responseCode = "200", description = "The list of nominal voltages")})
    public ResponseEntity<String> getNetworkNominalVoltages(
            @Parameter(description = "Study uuid") @PathVariable("studyUuid") UUID studyUuid,
            @Parameter(description = "Root network uuid") @PathVariable("rootNetworkUuid") UUID rootNetworkUuid,
            @Parameter(description = "Node uuid") @PathVariable("nodeUuid") UUID nodeUuid,
            @Parameter(description = "Should get in upstream built node ?") @RequestParam(value = "inUpstreamBuiltParentNode", required = false, defaultValue = "false") boolean inUpstreamBuiltParentNode) {

        return ResponseEntity.ok().contentType(MediaType.APPLICATION_JSON).body(studyService.getNetworkNominalVoltages(nodeUuid, rootNetworkUuid, inUpstreamBuiltParentNode));
    }

    @GetMapping(value = "/studies/{studyUuid}/root-networks/{rootNetworkUuid}/nodes/{nodeUuid}/network-map/branch-or-3wt/{equipmentId}/voltage-level-id")
    @Operation(summary = "Get Voltage level ID for a specific line or 2WT or 3WT and a given side")
    @ApiResponses(value = {@ApiResponse(responseCode = "200", description = "The voltage level id attached to line or 2WT or 3WT"), @ApiResponse(responseCode = "204", description = "No voltageLevel ID found")})
    public ResponseEntity<String> getBranchOr3WTVoltageLevelId(
            @PathVariable("studyUuid") UUID studyUuid,
            @PathVariable("rootNetworkUuid") UUID rootNetworkUuid,
            @PathVariable("nodeUuid") UUID nodeUuid,
            @PathVariable("equipmentId") String equipmentId,
            @RequestParam(value = "side") ThreeSides side,
            @RequestParam(value = "inUpstreamBuiltParentNode", required = false, defaultValue = "false") boolean inUpstreamBuiltParentNode) {
        String voltageLevelId = studyService.getBranchOr3WTVoltageLevelId(nodeUuid, rootNetworkUuid, inUpstreamBuiltParentNode, equipmentId, side);
        return StringUtils.isEmpty(voltageLevelId) ? ResponseEntity.noContent().build() : ResponseEntity.ok().contentType(MediaType.APPLICATION_JSON).body(voltageLevelId);
    }

    @GetMapping(value = "/studies/{studyUuid}/root-networks/{rootNetworkUuid}/nodes/{nodeUuid}/network-map/voltage-levels/{voltageLevelId}/equipments")
    @Operation(summary = "Get voltage level equipments")
    @ApiResponses(value = {@ApiResponse(responseCode = "200", description = "Voltage level equipments")})
    public ResponseEntity<String> getVoltageLevelEquipments(
            @PathVariable("studyUuid") UUID studyUuid,
            @PathVariable("rootNetworkUuid") UUID rootNetworkUuid,
            @PathVariable("nodeUuid") UUID nodeUuid,
            @Parameter(description = "voltage level id") @PathVariable("voltageLevelId") String voltageLevelId,
            @Parameter(description = "Should get in upstream built node ?") @RequestParam(value = "inUpstreamBuiltParentNode", required = false, defaultValue = "false") boolean inUpstreamBuiltParentNode) {

        return ResponseEntity.ok().contentType(MediaType.APPLICATION_JSON).body(studyService.getVoltageLevelEquipments(nodeUuid, rootNetworkUuid, inUpstreamBuiltParentNode, voltageLevelId));
    }

    @GetMapping(value = "/studies/{studyUuid}/root-networks/{rootNetworkUuid}/nodes/{nodeUuid}/network-map/all")
    @Operation(summary = "Get Network equipments description")
    @ApiResponses(value = {@ApiResponse(responseCode = "200", description = "The list of equipments data")})
    public ResponseEntity<String> getAllMapData(
            @PathVariable("studyUuid") UUID studyUuid,
            @PathVariable("rootNetworkUuid") UUID rootNetworkUuid,
            @PathVariable("nodeUuid") UUID nodeUuid,
            @Parameter(description = "Substations id") @RequestParam(name = "substationId", required = false) List<String> substationsIds) {

        return ResponseEntity.ok().contentType(MediaType.APPLICATION_JSON).body(studyService.getAllMapData(studyUuid, nodeUuid, rootNetworkUuid, substationsIds));
    }

    @PutMapping(value = "/studies/{studyUuid}/nodes/{nodeUuid}/network-modification/{modificationUuid}")
    @Operation(summary = "move network modification before another")
    @ApiResponses(value = {@ApiResponse(responseCode = "200", description = "The modification order is updated")})
    public ResponseEntity<Void> moveModification(@PathVariable("studyUuid") UUID studyUuid,
                                                        @PathVariable("nodeUuid") UUID nodeUuid,
                                                        @PathVariable("modificationUuid") UUID modificationUuid,
                                                        @Nullable @Parameter(description = "move before, if no value move to end") @RequestParam(value = "beforeUuid") UUID beforeUuid,
                                                        @RequestHeader(HEADER_USER_ID) String userId) {
        studyService.assertCanUpdateModifications(studyUuid, nodeUuid);
        handleMoveNetworkModification(studyUuid, nodeUuid, modificationUuid, beforeUuid, userId);
        return ResponseEntity.ok().build();
    }

    private void handleMoveNetworkModification(UUID studyUuid, UUID nodeUuid, UUID modificationUuid, UUID beforeUuid, String userId) {
        studyService.assertNoBlockedNodeInStudy(studyUuid, nodeUuid);
        studyService.invalidateNodeTreeWhenMoveModification(studyUuid, nodeUuid);
        try {
            studyService.moveNetworkModifications(studyUuid, nodeUuid, nodeUuid, List.of(modificationUuid), beforeUuid, false, userId);
        } finally {
            studyService.unblockNodeTree(studyUuid, nodeUuid);
        }
    }

    @PutMapping(value = "/studies/{studyUuid}/nodes/{nodeUuid}", produces = MediaType.APPLICATION_JSON_VALUE)
    @Operation(summary = "For a list of network modifications passed in body, copy or cut, then append them to target node")
    @ApiResponses(value = {@ApiResponse(responseCode = "200", description = "The modification list has been updated.")})
    public ResponseEntity<Void> moveOrCopyModifications(@PathVariable("studyUuid") UUID studyUuid,
                                                         @PathVariable("nodeUuid") UUID nodeUuid,
                                                         @RequestParam("action") ModificationsActionType action,
                                                         @Nullable @RequestParam("originNodeUuid") UUID originNodeUuid,
                                                         @RequestBody List<UUID> modificationsToCopyUuidList,
                                                         @RequestHeader(HEADER_USER_ID) String userId) {
        studyService.assertIsStudyAndNodeExist(studyUuid, nodeUuid);
        studyService.assertCanUpdateModifications(studyUuid, nodeUuid);
        if (originNodeUuid != null) {
            studyService.assertIsNodeExist(studyUuid, originNodeUuid);
            studyService.assertCanUpdateModifications(studyUuid, originNodeUuid);
        }
        switch (action) {
            case COPY, INSERT:
                handleDuplicateOrInsertNetworkModifications(studyUuid, nodeUuid, originNodeUuid, modificationsToCopyUuidList, userId, action);
                break;
            case MOVE:
                handleMoveNetworkModifications(studyUuid, nodeUuid, originNodeUuid, modificationsToCopyUuidList, userId);
                break;
            default:
                throw new StudyException(Type.UNKNOWN_ACTION_TYPE);
        }
        return ResponseEntity.ok().build();
    }

    private void handleDuplicateOrInsertNetworkModifications(UUID studyUuid, UUID targetNodeUuid, UUID originNodeUuid, List<UUID> modificationsToCopyUuidList, String userId, ModificationsActionType action) {
        studyService.assertNoBlockedNodeInStudy(studyUuid, targetNodeUuid);
        studyService.invalidateNodeTreeWithLF(studyUuid, targetNodeUuid);
        try {
            studyService.duplicateOrInsertNetworkModifications(studyUuid, targetNodeUuid, originNodeUuid, modificationsToCopyUuidList, userId, action);
        } finally {
            studyService.unblockNodeTree(studyUuid, targetNodeUuid);
        }
    }

    private void handleMoveNetworkModifications(UUID studyUuid, UUID targetNodeUuid, UUID originNodeUuid, List<UUID> modificationsToCopyUuidList, String userId) {
        studyService.assertNoBlockedNodeInStudy(studyUuid, originNodeUuid);
        studyService.assertNoBlockedNodeInStudy(studyUuid, targetNodeUuid);
        boolean isTargetInDifferentNodeTree = studyService.invalidateNodeTreeWhenMoveModifications(studyUuid, targetNodeUuid, originNodeUuid);
        try {
            studyService.moveNetworkModifications(studyUuid, targetNodeUuid, originNodeUuid, modificationsToCopyUuidList, null, isTargetInDifferentNodeTree, userId);
        } finally {
            studyService.unblockNodeTree(studyUuid, originNodeUuid);
            if (isTargetInDifferentNodeTree) {
                studyService.unblockNodeTree(studyUuid, targetNodeUuid);
            }
        }
    }

    @PutMapping(value = "/studies/{studyUuid}/root-networks/{rootNetworkUuid}/nodes/{nodeUuid}/loadflow/run")
    @Operation(summary = "run loadflow on study")
    @ApiResponses(value = {@ApiResponse(responseCode = "200", description = "The loadflow has started")})
    public ResponseEntity<Void> runLoadFlow(
            @PathVariable("studyUuid") UUID studyUuid,
            @Parameter(description = "rootNetworkUuid") @PathVariable("rootNetworkUuid") UUID rootNetworkUuid,
            @PathVariable("nodeUuid") UUID nodeUuid,
            @RequestParam(value = "withRatioTapChangers", required = false, defaultValue = "false") boolean withRatioTapChangers,
            @RequestHeader(HEADER_USER_ID) String userId) {
        studyService.assertIsNodeNotReadOnly(nodeUuid);
<<<<<<< HEAD
        studyService.assertNoBlockedBuildInNodeTree(nodeUuid, rootNetworkUuid);
        studyService.assertCanRunOnConstructionNode(studyUuid, nodeUuid, List.of(DYNA_FLOW_PROVIDER), studyService::getLoadFlowProvider);
=======
        studyService.assertNoBlockedNodeInTree(nodeUuid, rootNetworkUuid);
        studyService.assertCanRunLoadFLow(studyUuid, nodeUuid);
>>>>>>> afa13f8c
        UUID prevResultUuid = rootNetworkNodeInfoService.getComputationResultUuid(nodeUuid, rootNetworkUuid, LOAD_FLOW);
        if (prevResultUuid != null) {
            handleRerunLoadFlow(studyUuid, nodeUuid, rootNetworkUuid, prevResultUuid, withRatioTapChangers, userId);
        } else {
            studyService.sendLoadflowRequest(studyUuid, nodeUuid, rootNetworkUuid, null, withRatioTapChangers, userId);
        }
        return ResponseEntity.ok().build();
    }

    /**
     * Need to have several transactions to send notifications by step
     * Disadvantage is that it is not atomic so need a try/catch to rollback
     */
    private void handleRerunLoadFlow(UUID studyUuid, UUID nodeUuid, UUID rootNetworkUuid, UUID prevResultUuid, Boolean withRatioTapChangers, String userId) {
        UUID loadflowResultUuid = null;
        try {
            studyService.deleteLoadflowResult(studyUuid, nodeUuid, rootNetworkUuid, prevResultUuid);
            loadflowResultUuid = studyService.createLoadflowRunningStatus(studyUuid, nodeUuid, rootNetworkUuid, withRatioTapChangers);
            studyService.rerunLoadflow(studyUuid, nodeUuid, rootNetworkUuid, loadflowResultUuid, withRatioTapChangers, userId);
        } catch (Exception e) {
            if (loadflowResultUuid != null) {
                studyService.deleteLoadflowResult(studyUuid, nodeUuid, rootNetworkUuid, loadflowResultUuid);
            }
            throw e;
        }
    }

    @GetMapping(value = "/studies/{studyUuid}/root-networks/{rootNetworkUuid}/nodes/{nodeUuid}/loadflow/result")
    @Operation(summary = "Get a loadflow result on study")
    @ApiResponses(value = {@ApiResponse(responseCode = "200", description = "The loadflow result"),
        @ApiResponse(responseCode = "204", description = "No loadflow has been done yet"),
        @ApiResponse(responseCode = "404", description = "The loadflow result has not been found")})
    public ResponseEntity<String> getLoadflowResult(@Parameter(description = "study UUID") @PathVariable("studyUuid") UUID studyUuid,
                                                    @Parameter(description = "rootNetworkUuid") @PathVariable("rootNetworkUuid") UUID rootNetworkUuid,
                                                    @Parameter(description = "nodeUuid") @PathVariable("nodeUuid") UUID nodeUuid,
                                                    @Parameter(description = "JSON array of filters") @RequestParam(name = "filters", required = false) String filters,
                                                    Sort sort) {
        String result = rootNetworkNodeInfoService.getLoadFlowResult(nodeUuid, rootNetworkUuid, filters, sort);
        return result != null ? ResponseEntity.ok().body(result) :
                ResponseEntity.noContent().build();
    }

    @GetMapping(value = "/studies/{studyUuid}/root-networks/{rootNetworkUuid}/nodes/{nodeUuid}/loadflow/status")
    @Operation(summary = "Get the loadflow status on study")
    @ApiResponses(value = {@ApiResponse(responseCode = "200", description = "The loadflow status"),
        @ApiResponse(responseCode = "204", description = "No loadflow has been done yet"),
        @ApiResponse(responseCode = "404", description = "The loadflow status has not been found")})
    public ResponseEntity<String> getLoadFlowStatus(@Parameter(description = "Study UUID") @PathVariable("studyUuid") UUID studyUuid,
                                                                @Parameter(description = "rootNetworkUuid") @PathVariable("rootNetworkUuid") UUID rootNetworkUuid,
                                                                @Parameter(description = "nodeUuid") @PathVariable("nodeUuid") UUID nodeUuid) {
        LoadFlowStatus result = rootNetworkNodeInfoService.getLoadFlowStatus(nodeUuid, rootNetworkUuid);
        return result != null ? ResponseEntity.ok().body(result.name()) :
                ResponseEntity.noContent().build();
    }

    @GetMapping(value = "/studies/{studyUuid}/root-networks/{rootNetworkUuid}/nodes/{nodeUuid}/loadflow/computation-infos")
    @Operation(summary = "Get the loadflow computation infos on study node and root network")
    @ApiResponses(value = {@ApiResponse(responseCode = "200", description = "The loadflow computation infos"),
        @ApiResponse(responseCode = "404", description = "The loadflow computation has not been found")})
    public ResponseEntity<LoadFlowComputationInfos> getLoadFlowComputationInfos(@Parameter(description = "Study UUID") @PathVariable("studyUuid") UUID studyUuid,
                                                                                @Parameter(description = "rootNetworkUuid") @PathVariable("rootNetworkUuid") UUID rootNetworkUuid,
                                                                                @Parameter(description = "nodeUuid") @PathVariable("nodeUuid") UUID nodeUuid) {
        return ResponseEntity.ok().contentType(MediaType.APPLICATION_JSON).body(rootNetworkNodeInfoService.getLoadFlowComputationInfos(nodeUuid, rootNetworkUuid));
    }

    @GetMapping(value = "/studies/{studyUuid}/root-networks/{rootNetworkUuid}/nodes/{nodeUuid}/loadflow/modifications")
    @Operation(summary = "Get the loadflow modifications on study node and root network")
    @ApiResponses(value = {@ApiResponse(responseCode = "200", description = "The loadflow computation infos"),
        @ApiResponse(responseCode = "404", description = "The loadflow computation has not been found")})
    public ResponseEntity<String> getLoadFlowModifications(@Parameter(description = "Study UUID") @PathVariable("studyUuid") UUID studyUuid,
                                                                                @Parameter(description = "rootNetworkUuid") @PathVariable("rootNetworkUuid") UUID rootNetworkUuid,
                                                                                @Parameter(description = "nodeUuid") @PathVariable("nodeUuid") UUID nodeUuid) {
        return ResponseEntity.ok().contentType(MediaType.APPLICATION_JSON).body(rootNetworkNodeInfoService.getLoadFlowModifications(nodeUuid, rootNetworkUuid));
    }

    @PutMapping(value = "/studies/{studyUuid}/root-networks/{rootNetworkUuid}/nodes/{nodeUuid}/loadflow/stop")
    @Operation(summary = "stop loadflow on study")
    @ApiResponses(value = {@ApiResponse(responseCode = "200", description = "The loadflow has been stopped")})
    public ResponseEntity<Void> stopLoadFlow(@Parameter(description = "Study uuid") @PathVariable("studyUuid") UUID studyUuid,
                                             @Parameter(description = "rootNetworkUuid") @PathVariable("rootNetworkUuid") UUID rootNetworkUuid,
                                             @Parameter(description = "nodeUuid") @PathVariable("nodeUuid") UUID nodeUuid,
                                             @RequestHeader(HEADER_USER_ID) String userId) {
        rootNetworkNodeInfoService.stopLoadFlow(studyUuid, nodeUuid, rootNetworkUuid, userId);
        return ResponseEntity.ok().build();
    }

    @PutMapping(value = "/studies/{studyUuid}/root-networks/{rootNetworkUuid}/nodes/{nodeUuid}/shortcircuit/run")
    @Operation(summary = "run short circuit analysis on study")
    @ApiResponse(responseCode = "200", description = "The short circuit analysis has started")
    public ResponseEntity<Void> runShortCircuit(
            @PathVariable("studyUuid") UUID studyUuid,
            @PathVariable("rootNetworkUuid") UUID rootNetworkUuid,
            @PathVariable("nodeUuid") UUID nodeUuid,
            @RequestParam(value = "busId", required = false) Optional<String> busId,
            @RequestParam(name = "debug", required = false, defaultValue = "false") boolean debug,
            @RequestHeader(HEADER_USER_ID) String userId) {
        studyService.assertIsNodeNotReadOnly(nodeUuid);
        studyService.runShortCircuit(studyUuid, nodeUuid, rootNetworkUuid, busId, debug, userId);
        return ResponseEntity.ok().build();
    }

    @PutMapping(value = "/studies/{studyUuid}/root-networks/{rootNetworkUuid}/nodes/{nodeUuid}/shortcircuit/stop")
    @Operation(summary = "stop security analysis on study")
    @ApiResponses(value = {@ApiResponse(responseCode = "200", description = "The short circuit analysis has been stopped")})
    public ResponseEntity<Void> stopShortCircuitAnalysis(@Parameter(description = "Study uuid") @PathVariable("studyUuid") UUID studyUuid,
                                                         @PathVariable("rootNetworkUuid") UUID rootNetworkUuid,
                                                         @Parameter(description = "nodeUuid") @PathVariable("nodeUuid") UUID nodeUuid,
                                                         @RequestHeader(HEADER_USER_ID) String userId) {
        rootNetworkNodeInfoService.stopShortCircuitAnalysis(studyUuid, nodeUuid, rootNetworkUuid, userId);
        return ResponseEntity.ok().build();
    }

    @GetMapping(value = "/studies/{studyUuid}/root-networks/{rootNetworkUuid}/nodes/{nodeUuid}/shortcircuit/result")
    @Operation(summary = "Get a short circuit analysis result on study")
    @ApiResponses(value = {@ApiResponse(responseCode = "200", description = "The short circuit analysis result"),
        @ApiResponse(responseCode = "204", description = "No short circuit analysis has been done yet"),
        @ApiResponse(responseCode = "404", description = "The short circuit analysis has not been found")})
    public ResponseEntity<String> getShortCircuitResult(@Parameter(description = "study UUID") @PathVariable("studyUuid") UUID studyUuid,
                                                        @Parameter(description = "root network UUID") @PathVariable("rootNetworkUuid") UUID rootNetworkUuid,
                                                        @Parameter(description = "node UUID") @PathVariable("nodeUuid") UUID nodeUuid,
                                                        @Parameter(description = "BASIC (faults without limits and feeders), " +
                                                            "FULL (faults with both), " +
                                                            "WITH_LIMIT_VIOLATIONS (like FULL but only those with limit violations) or " +
                                                            "NONE (no fault)") @RequestParam(name = "mode", required = false, defaultValue = "FULL") FaultResultsMode mode,
                                                        @Parameter(description = "type") @RequestParam(value = "type", required = false, defaultValue = "ALL_BUSES") ShortcircuitAnalysisType type,
                                                        @Parameter(description = "JSON array of filters") @RequestParam(name = "filters", required = false) String filters,
                                                        @Parameter(description = "JSON array of global filters") @RequestParam(name = "globalFilters", required = false) String globalFilters,
                                                        @Parameter(description = "If we wanted the paged version of the results or not") @RequestParam(name = "paged", required = false, defaultValue = "false") boolean paged,
                                                        Pageable pageable) {
        String result = rootNetworkNodeInfoService.getShortCircuitAnalysisResult(new ResultParameters(rootNetworkUuid, nodeUuid), mode, type, filters, globalFilters, paged, pageable);
        return result != null ? ResponseEntity.ok().body(result) :
                ResponseEntity.noContent().build();
    }

    @GetMapping(value = "/studies/{studyUuid}/root-networks/{rootNetworkUuid}/nodes/{nodeUuid}/shortcircuit/status")
    @Operation(summary = "Get the short circuit analysis status on study")
    @ApiResponses(value = {@ApiResponse(responseCode = "200", description = "The short circuit analysis status"),
        @ApiResponse(responseCode = "204", description = "No short circuit analysis has been done yet"),
        @ApiResponse(responseCode = "404", description = "The short circuit analysis status has not been found")})
    public ResponseEntity<String> getShortCircuitAnalysisStatus(@Parameter(description = "Study UUID") @PathVariable("studyUuid") UUID studyUuid,
                                                                @PathVariable("rootNetworkUuid") UUID rootNetworkUuid,
                                                                @Parameter(description = "nodeUuid") @PathVariable("nodeUuid") UUID nodeUuid,
                                                                @Parameter(description = "type") @RequestParam(value = "type", required = false, defaultValue = "ALL_BUSES") ShortcircuitAnalysisType type) {
        String result = rootNetworkNodeInfoService.getShortCircuitAnalysisStatus(nodeUuid, rootNetworkUuid, type);
        return result != null ? ResponseEntity.ok().body(result) :
                ResponseEntity.noContent().build();
    }

    @PostMapping(value = "/studies/{studyUuid}/root-networks/{rootNetworkUuid}/nodes/{nodeUuid}/shortcircuit/result/csv")
    @Operation(summary = "Get a short circuit analysis csv result")
    @ApiResponses(value = {@ApiResponse(responseCode = "200", description = "The short circuit analysis csv export"),
        @ApiResponse(responseCode = "204", description = "No short circuit analysis has been done yet"),
        @ApiResponse(responseCode = "404", description = "The short circuit analysis has not been found")})
    public ResponseEntity<byte[]> getShortCircuitAnalysisCsvResult(
            @Parameter(description = "study UUID") @PathVariable("studyUuid") UUID studyUuid,
            @PathVariable("rootNetworkUuid") UUID rootNetworkUuid,
            @Parameter(description = "nodeUuid") @PathVariable("nodeUuid") UUID nodeUuid,
            @Parameter(description = "type") @RequestParam(value = "type") ShortcircuitAnalysisType type,
            @Parameter(description = "headersCsv") @RequestBody String headersCsv) {
        return ResponseEntity.ok().body(rootNetworkNodeInfoService.getShortCircuitAnalysisCsvResult(nodeUuid, rootNetworkUuid, type, headersCsv));
    }

    @PutMapping(value = "/studies/{studyUuid}/root-networks/{rootNetworkUuid}/nodes/{nodeUuid}/voltage-init/run")
    @Operation(summary = "run voltage init on study")
    @ApiResponses(value = {@ApiResponse(responseCode = "200", description = "The voltage init has started"),
        @ApiResponse(responseCode = "403", description = "The study node is not a model node")})
    public ResponseEntity<Void> runVoltageInit(
            @PathVariable("studyUuid") UUID studyUuid,
            @Parameter(description = "rootNetworkUuid") @PathVariable("rootNetworkUuid") UUID rootNetworkUuid,
            @PathVariable("nodeUuid") UUID nodeUuid,
            @Parameter(description = "debug") @RequestParam(name = "debug", required = false, defaultValue = "false") boolean debug,
            @RequestHeader(HEADER_USER_ID) String userId) {
        studyService.assertIsNodeNotReadOnly(nodeUuid);
        studyService.runVoltageInit(studyUuid, nodeUuid, rootNetworkUuid, userId, debug);
        return ResponseEntity.ok().build();
    }

    @PutMapping(value = "/studies/{studyUuid}/root-networks/{rootNetworkUuid}/nodes/{nodeUuid}/voltage-init/stop")
    @Operation(summary = "stop security analysis on study")
    @ApiResponses(value = {@ApiResponse(responseCode = "200", description = "The voltage init has been stopped")})
    public ResponseEntity<Void> stopVoltageInit(@Parameter(description = "Study uuid") @PathVariable("studyUuid") UUID studyUuid,
                                                @Parameter(description = "rootNetworkUuid") @PathVariable("rootNetworkUuid") UUID rootNetworkUuid,
                                                @Parameter(description = "nodeUuid") @PathVariable("nodeUuid") UUID nodeUuid,
                                                @RequestHeader(HEADER_USER_ID) String userId) {
        rootNetworkNodeInfoService.stopVoltageInit(studyUuid, nodeUuid, rootNetworkUuid, userId);
        return ResponseEntity.ok().build();
    }

    @GetMapping(value = "/studies/{studyUuid}/root-networks/{rootNetworkUuid}/nodes/{nodeUuid}/voltage-init/result")
    @Operation(summary = "Get a voltage init result on study")
    @ApiResponses(value = {@ApiResponse(responseCode = "200", description = "The voltage init result"),
        @ApiResponse(responseCode = "204", description = "No voltage init has been done yet"),
        @ApiResponse(responseCode = "404", description = "The voltage init has not been found")})
    public ResponseEntity<String> getVoltageInitResult(@Parameter(description = "study UUID") @PathVariable("studyUuid") UUID studyUuid,
                                                        @Parameter(description = "rootNetworkUuid") @PathVariable("rootNetworkUuid") UUID rootNetworkUuid,
                                                        @Parameter(description = "nodeUuid") @PathVariable("nodeUuid") UUID nodeUuid,
                                                        @Parameter(description = "JSON array of global filters") @RequestParam(name = "globalFilters", required = false) String globalFilters) {
        String result = studyService.getVoltageInitResult(nodeUuid, rootNetworkUuid, globalFilters);
        return result != null ? ResponseEntity.ok().body(result) :
                ResponseEntity.noContent().build();
    }

    @GetMapping(value = "/studies/{studyUuid}/root-networks/{rootNetworkUuid}/nodes/{nodeUuid}/voltage-init/status")
    @Operation(summary = "Get the voltage init status on study")
    @ApiResponses(value = {@ApiResponse(responseCode = "200", description = "The voltage init status"),
        @ApiResponse(responseCode = "204", description = "No voltage init has been done yet"),
        @ApiResponse(responseCode = "404", description = "The voltage init status has not been found")})
    public ResponseEntity<String> getVoltageInitStatus(@Parameter(description = "Study UUID") @PathVariable("studyUuid") UUID studyUuid,
                                                       @Parameter(description = "rootNetworkUuid") @PathVariable("rootNetworkUuid") UUID rootNetworkUuid,
                                                       @Parameter(description = "nodeUuid") @PathVariable("nodeUuid") UUID nodeUuid) {
        String result = rootNetworkNodeInfoService.getVoltageInitStatus(nodeUuid, rootNetworkUuid);
        return result != null ? ResponseEntity.ok().body(result) :
                ResponseEntity.noContent().build();
    }

    @PostMapping(value = "/studies/{studyUuid}/voltage-init/parameters")
    @Operation(summary = "Set voltage init parameters on study")
    @ApiResponses(value = {@ApiResponse(responseCode = "200", description = "The voltage init parameters are set"),
        @ApiResponse(responseCode = "204", description = "Reset with user profile cannot be done")})
    public ResponseEntity<Void> setVoltageInitParameters(
            @PathVariable("studyUuid") UUID studyUuid,
            @RequestBody(required = false) StudyVoltageInitParameters voltageInitParameters,
            @RequestHeader(HEADER_USER_ID) String userId) {
        return studyService.setVoltageInitParameters(studyUuid, voltageInitParameters, userId) ? ResponseEntity.noContent().build() : ResponseEntity.ok().build();
    }

    @GetMapping(value = "/studies/{studyUuid}/voltage-init/parameters")
    @Operation(summary = "Get voltage init parameters on study")
    @ApiResponses(value = {@ApiResponse(responseCode = "200", description = "The voltage init parameters")})
    public ResponseEntity<StudyVoltageInitParameters> getVoltageInitParameters(
            @PathVariable("studyUuid") UUID studyUuid) {
        return ResponseEntity.ok().body(studyService.getVoltageInitParameters(studyUuid));
    }

    @GetMapping(value = "/export-network-formats")
    @Operation(summary = "get the available export format")
    @ApiResponses(value = {@ApiResponse(responseCode = "200", description = "The available export format")})
    public ResponseEntity<String> getExportFormats() {
        String formatsJson = networkConversionService.getExportFormats();
        return ResponseEntity.ok().contentType(MediaType.APPLICATION_JSON).body(formatsJson);
    }

    @GetMapping(value = "/studies/{studyUuid}/root-networks/{rootNetworkUuid}/nodes/{nodeUuid}/export-network/{format}")
    @Operation(summary = "export the study's network in the given format")
    @ApiResponses(value = {@ApiResponse(responseCode = "200", description = "The network in the given format")})
    public void exportNetwork(
            @PathVariable("studyUuid") UUID studyUuid,
            @PathVariable("rootNetworkUuid") UUID rootNetworkUuid,
            @PathVariable("nodeUuid") UUID nodeUuid,
            @PathVariable("format") String format,
            @RequestParam(value = "formatParameters", required = false) String parametersJson,
            @RequestParam(value = "fileName") String fileName,
            HttpServletResponse response) {
        studyService.assertRootNodeOrBuiltNode(studyUuid, nodeUuid, rootNetworkUuid);
        studyService.exportNetwork(nodeUuid, rootNetworkUuid, format, parametersJson, fileName, response);
    }

    @PostMapping(value = "/studies/{studyUuid}/root-networks/{rootNetworkUuid}/nodes/{nodeUuid}/security-analysis/run")
    @Operation(summary = "run security analysis on study")
    @ApiResponses(value = {@ApiResponse(responseCode = "200", description = "The security analysis has started")})
    public ResponseEntity<Void> runSecurityAnalysis(@Parameter(description = "studyUuid") @PathVariable("studyUuid") UUID studyUuid,
                                                          @Parameter(description = "rootNetworkUuid") @PathVariable("rootNetworkUuid") UUID rootNetworkUuid,
                                                          @Parameter(description = "nodeUuid") @PathVariable("nodeUuid") UUID nodeUuid,
                                                          @Parameter(description = "Contingency list names") @RequestParam(name = "contingencyListName", required = false) List<String> contingencyListNames,
                                                          @RequestHeader(HEADER_USER_ID) String userId) {
        List<String> nonNullcontingencyListNames = contingencyListNames != null ? contingencyListNames : Collections.emptyList();
        studyService.assertIsNodeNotReadOnly(nodeUuid);
        studyService.runSecurityAnalysis(studyUuid, nonNullcontingencyListNames, nodeUuid, rootNetworkUuid, userId);
        return ResponseEntity.ok().build();
    }

    @GetMapping(value = "/studies/{studyUuid}/root-networks/{rootNetworkUuid}/nodes/{nodeUuid}/security-analysis/result")
    @Operation(summary = "Get a security analysis result on study")
    @ApiResponses(value = {@ApiResponse(responseCode = "200", description = "The security analysis result"),
        @ApiResponse(responseCode = "204", description = "No security analysis has been done yet"),
        @ApiResponse(responseCode = "404", description = "The security analysis has not been found")})
    public ResponseEntity<String> getSecurityAnalysisResult(@Parameter(description = "study UUID") @PathVariable("studyUuid") UUID studyUuid,
                                                                  @Parameter(description = "rootNetworkUuid") @PathVariable("rootNetworkUuid") UUID rootNetworkUuid,
                                                                  @Parameter(description = "nodeUuid") @PathVariable("nodeUuid") UUID nodeUuid,
                                                                  @Parameter(description = "result type") @RequestParam(name = "resultType") SecurityAnalysisResultType resultType,
                                                                  @Parameter(description = "JSON array of filters") @RequestParam(name = "filters", required = false) String filters,
                                                                  @Parameter(description = "JSON array of global filters") @RequestParam(name = "globalFilters", required = false) String globalFilters,
                                                                  Pageable pageable) {
        String result = rootNetworkNodeInfoService.getSecurityAnalysisResult(nodeUuid, rootNetworkUuid, resultType, filters, globalFilters, pageable);
        return result != null ? ResponseEntity.ok().body(result) :
               ResponseEntity.noContent().build();
    }

    @PostMapping(value = "/studies/{studyUuid}/root-networks/{rootNetworkUuid}/nodes/{nodeUuid}/security-analysis/result/csv")
    @Operation(summary = "Get a security analysis result on study - CSV export")
    @ApiResponses(value = {@ApiResponse(responseCode = "200", description = "The security analysis result csv export"),
        @ApiResponse(responseCode = "204", description = "No security analysis has been done yet"),
        @ApiResponse(responseCode = "404", description = "The security analysis has not been found")})
    public byte[] getSecurityAnalysisResult(@Parameter(description = "study UUID") @PathVariable("studyUuid") UUID studyUuid,
                                                                           @Parameter(description = "rootNetworkUuid") @PathVariable("rootNetworkUuid") UUID rootNetworkUuid,
                                                                           @Parameter(description = "nodeUuid") @PathVariable("nodeUuid") UUID nodeUuid,
                                                                           @Parameter(description = "result type") @RequestParam(name = "resultType") SecurityAnalysisResultType resultType,
                                                                           @Parameter(description = "Csv translation (JSON)") @RequestBody String csvTranslations) {
        return rootNetworkNodeInfoService.getSecurityAnalysisResultCsv(nodeUuid, rootNetworkUuid, resultType, csvTranslations);
    }

    @GetMapping(value = "/studies/{studyUuid}/root-networks/{rootNetworkUuid}/nodes/{nodeUuid}/contingency-count")
    @Operation(summary = "Get contingency count for a list of contingency list on a study")
    @ApiResponses(value = {@ApiResponse(responseCode = "200", description = "The contingency count")})
    public ResponseEntity<Integer> getContingencyCount(@Parameter(description = "Study UUID") @PathVariable("studyUuid") UUID studyUuid,
                                                             @Parameter(description = "rootNetworkUuid") @PathVariable("rootNetworkUuid") UUID rootNetworkUuid,
                                                             @Parameter(description = "Node UUID") @PathVariable("nodeUuid") UUID nodeUuid,
                                                             @Parameter(description = "Contingency list names") @RequestParam(name = "contingencyListName", required = false) List<String> contingencyListNames) {
        return ResponseEntity.ok().body(CollectionUtils.isEmpty(contingencyListNames) ? 0 : studyService.getContingencyCount(studyUuid, contingencyListNames, nodeUuid, rootNetworkUuid));
    }

    @GetMapping(value = "/studies/{studyUuid}/root-networks/{rootNetworkUuid}/nodes/{nodeUuid}/limit-violations")
    @Operation(summary = "Get limit violations.")
    @ApiResponses(value = {@ApiResponse(responseCode = "200", description = "The limit violations")})
    public ResponseEntity<List<LimitViolationInfos>> getLimitViolations(@Parameter(description = "Study UUID") @PathVariable("studyUuid") UUID studyUuid,
                                                       @Parameter(description = "rootNetworkUuid") @PathVariable("rootNetworkUuid") UUID rootNetworkUuid,
                                                       @Parameter(description = "Node UUID") @PathVariable("nodeUuid") UUID nodeUuid,
                                                       @Parameter(description = "JSON array of filters") @RequestParam(name = "filters", required = false) String filters,
                                                       @Parameter(description = "JSON array of global filters") @RequestParam(name = "globalFilters", required = false) String globalFilters,
                                                       Sort sort) {
        return ResponseEntity.ok().contentType(MediaType.APPLICATION_JSON).body(studyService.getLimitViolations(nodeUuid, rootNetworkUuid, filters, globalFilters, sort));
    }

    @GetMapping(value = "/studies/{studyUuid}/root-networks/{rootNetworkUuid}/nodes/{nodeUuid}/computation/result/enum-values")
    @Operation(summary = "Get Enum values")
    @ApiResponses(value = {@ApiResponse(responseCode = "200", description = "The Enum values")})
    public ResponseEntity<List<String>> getResultEnumValues(@Parameter(description = "Study UUID") @PathVariable("studyUuid") UUID studyUuid,
                                                                    @Parameter(description = "rootNetworkUuid") @PathVariable("rootNetworkUuid") UUID rootNetworkUuid,
                                                                    @Parameter(description = "Node UUID") @PathVariable("nodeUuid") UUID nodeUuid,
                                                                    @Parameter(description = "Computing Type") @RequestParam(name = "computingType") ComputationType computingType,
                                                                    @Parameter(description = "Enum name") @RequestParam(name = "enumName") String enumName) {
        return ResponseEntity.ok().contentType(MediaType.APPLICATION_JSON).body(studyService.getResultEnumValues(nodeUuid, rootNetworkUuid, computingType, enumName));
    }

    @PostMapping(value = "/studies/{studyUuid}/loadflow/parameters")
    @Operation(summary = "set loadflow parameters on study, reset to default ones if empty body")
    @ApiResponses(value = {@ApiResponse(responseCode = "200", description = "The loadflow parameters are set"),
                           @ApiResponse(responseCode = "204", description = "Reset with user profile cannot be done")})
    public ResponseEntity<Void> setLoadflowParameters(
            @PathVariable("studyUuid") UUID studyUuid,
            @RequestBody(required = false) String lfParameter,
            @RequestHeader(HEADER_USER_ID) String userId) {
        studyService.assertNoBlockedNodeInStudy(studyUuid, networkModificationTreeService.getStudyRootNodeUuid(studyUuid));
        return studyService.setLoadFlowParameters(studyUuid, lfParameter, userId) ? ResponseEntity.noContent().build() : ResponseEntity.ok().build();
    }

    @GetMapping(value = "/studies/{studyUuid}/loadflow/parameters")
    @Operation(summary = "Get loadflow parameters on study")
    @ApiResponses(value = {@ApiResponse(responseCode = "200", description = "The loadflow parameters")})
    public ResponseEntity<LoadFlowParametersInfos> getLoadflowParameters(
            @PathVariable("studyUuid") UUID studyUuid) {
        return ResponseEntity.ok().body(studyService.getLoadFlowParametersInfos(studyUuid));
    }

    @GetMapping(value = "/studies/{studyUuid}/loadflow/parameters/id")
    @Operation(summary = "Get loadflow parameters ID for study")
    @ApiResponses(value = {
        @ApiResponse(responseCode = "200", description = "The loadflow parameters ID"),
        @ApiResponse(responseCode = "404", description = "The study is not found")
    })
    public ResponseEntity<UUID> getLoadflowParametersId(@PathVariable("studyUuid") UUID studyUuid) {
        UUID parametersId = studyService.getLoadFlowParametersId(studyUuid);
        return ResponseEntity.ok().body(parametersId);
    }

    @PostMapping(value = "/studies/{studyUuid}/loadflow/provider")
    @Operation(summary = "set load flow provider for the specified study, no body means reset to default provider")
    @ApiResponses(value = {@ApiResponse(responseCode = "200", description = "The load flow provider is set")})
    public ResponseEntity<Void> setLoadflowProvider(@PathVariable("studyUuid") UUID studyUuid,
                                                    @RequestBody(required = false) String provider,
                                                    @RequestHeader(HEADER_USER_ID) String userId) {
        studyService.assertNoBlockedNodeInStudy(studyUuid, networkModificationTreeService.getStudyRootNodeUuid(studyUuid));
        studyService.updateLoadFlowProvider(studyUuid, provider, userId);
        return ResponseEntity.ok().build();
    }

    @PostMapping(value = "/studies/{studyUuid}/security-analysis/provider")
    @Operation(summary = "set security analysis provider for the specified study, no body means reset to default provider")
    @ApiResponses(value = {@ApiResponse(responseCode = "200", description = "The security analysis provider is set")})
    public ResponseEntity<Void> setSecurityAnalysisProvider(@PathVariable("studyUuid") UUID studyUuid,
                                                            @RequestBody(required = false) String provider,
                                                            @RequestHeader("userId") String userId) {
        studyService.updateSecurityAnalysisProvider(studyUuid, provider, userId);
        return ResponseEntity.ok().build();
    }

    @PostMapping(value = "/studies/{studyUuid}/dynamic-simulation/provider")
    @Operation(summary = "Set dynamic simulation provider for the specified study, no body means reset to default provider")
    @ApiResponses(value = {@ApiResponse(responseCode = "200", description = "The dynamic simulation provider is set")})
    public ResponseEntity<Void> setDynamicSimulationProvider(@PathVariable("studyUuid") UUID studyUuid,
                                                               @RequestBody(required = false) String provider,
                                                               @RequestHeader(HEADER_USER_ID) String userId) {
        studyService.updateDynamicSimulationProvider(studyUuid, provider, userId);
        return ResponseEntity.ok().build();
    }

    @GetMapping(value = "/studies/{studyUuid}/dynamic-simulation/provider")
    @Operation(summary = "Get dynamic simulation provider for a specified study")
    @ApiResponses(value = {@ApiResponse(responseCode = "200", description = "The dynamic simulation provider is returned")})
    public ResponseEntity<String> getDynamicSimulationProvider(@PathVariable("studyUuid") UUID studyUuid) {
        return ResponseEntity.ok().body(studyService.getDynamicSimulationProvider(studyUuid));
    }

    @PostMapping(value = "/studies/{studyUuid}/dynamic-security-analysis/provider")
    @Operation(summary = "Set dynamic security analysis provider for the specified study, no body means reset to default provider")
    @ApiResponses(value = {@ApiResponse(responseCode = "200", description = "The dynamic security analysis provider is set")})
    public ResponseEntity<Void> setDynamicSecurityAnalysisProvider(@PathVariable("studyUuid") UUID studyUuid,
                                                               @RequestBody(required = false) String provider,
                                                               @RequestHeader(HEADER_USER_ID) String userId) {
        studyService.updateDynamicSecurityAnalysisProvider(studyUuid, provider, userId);
        return ResponseEntity.ok().build();
    }

    @GetMapping(value = "/studies/{studyUuid}/dynamic-security-analysis/provider")
    @Operation(summary = "Get dynamic security analysis provider for a specified study")
    @ApiResponses(value = {@ApiResponse(responseCode = "200", description = "The dynamic security analysis provider is returned")})
    public ResponseEntity<String> getDynamicSecurityAnalysisProvider(@PathVariable("studyUuid") UUID studyUuid) {
        return ResponseEntity.ok().body(studyService.getDynamicSecurityAnalysisProvider(studyUuid));
    }

    @PostMapping(value = "/studies/{studyUuid}/short-circuit-analysis/parameters", consumes = MediaType.APPLICATION_JSON_VALUE)
    @Operation(summary = "set short-circuit analysis parameters on study, reset to default ones if empty body")
    @ApiResponses(value = {@ApiResponse(responseCode = "200", description = "The short-circuit analysis parameters are set"),
        @ApiResponse(responseCode = "204", description = "Reset with user profile cannot be done")})
    public ResponseEntity<Void> setShortCircuitParameters(
            @PathVariable("studyUuid") UUID studyUuid,
            @RequestBody(required = false) String shortCircuitParametersInfos,
            @RequestHeader(HEADER_USER_ID) String userId) {
        return studyService.setShortCircuitParameters(studyUuid, shortCircuitParametersInfos, userId) ? ResponseEntity.noContent().build() : ResponseEntity.ok().build();
    }

    @GetMapping(value = "/studies/{studyUuid}/short-circuit-analysis/parameters", produces = MediaType.APPLICATION_JSON_VALUE)
    @Operation(summary = "Get short-circuit analysis parameters on study")
    @ApiResponse(responseCode = "200", description = "The short-circuit analysis parameters return by shortcircuit-server")
    public ResponseEntity<String> getShortCircuitParameters(@PathVariable("studyUuid") UUID studyUuid) {
        return ResponseEntity.ok().body(studyService.getShortCircuitParametersInfo(studyUuid));
    }

    @GetMapping(value = "/studies/{studyUuid}/root-networks/{rootNetworkUuid}/nodes/{nodeUuid}/network/substations/{substationId}/svg")
    @Operation(summary = "get the substation diagram for the given network and substation")
    @ApiResponses(value = {@ApiResponse(responseCode = "200", description = "The svg"),
        @ApiResponse(responseCode = "404", description = "The substation has not been found")})
    public ResponseEntity<byte[]> generateSubstationDiagram(
            @PathVariable("studyUuid") UUID studyUuid,
            @PathVariable("rootNetworkUuid") UUID rootNetworkUuid,
            @PathVariable("nodeUuid") UUID nodeUuid,
            @PathVariable("substationId") String substationId,
            @Parameter(description = "useName") @RequestParam(name = "useName", defaultValue = "false") boolean useName,
            @Parameter(description = "centerLabel") @RequestParam(name = "centerLabel", defaultValue = "false") boolean centerLabel,
            @Parameter(description = "diagonalLabel") @RequestParam(name = "diagonalLabel", defaultValue = "false") boolean diagonalLabel,
            @Parameter(description = "topologicalColoring") @RequestParam(name = "topologicalColoring", defaultValue = "false") boolean topologicalColoring,
            @Parameter(description = "substationLayout") @RequestParam(name = "substationLayout", defaultValue = "horizontal") String substationLayout,
            @Parameter(description = "component library name") @RequestParam(name = "componentLibrary", required = false) String componentLibrary,
            @Parameter(description = "language") @RequestParam(name = "language", defaultValue = "en") String language) {
        DiagramParameters diagramParameters = DiagramParameters.builder()
                .useName(useName)
                .labelCentered(centerLabel)
                .diagonalLabel(diagonalLabel)
                .topologicalColoring(topologicalColoring)
                .componentLibrary(componentLibrary)
                .language(language)
                .build();
        byte[] result = studyService.generateSubstationSvg(substationId,
                diagramParameters, substationLayout, nodeUuid, rootNetworkUuid);
        return result != null ? ResponseEntity.ok().contentType(MediaType.APPLICATION_XML).body(result) :
                ResponseEntity.noContent().build();
    }

    @GetMapping(value = "/studies/{studyUuid}/root-networks/{rootNetworkUuid}/nodes/{nodeUuid}/network/substations/{substationId}/svg-and-metadata")
    @Operation(summary = "get the substation diagram for the given network and substation")
    @ApiResponses(value = {@ApiResponse(responseCode = "200", description = "The svg and metadata"),
        @ApiResponse(responseCode = "404", description = "The substation has not been found")})
    public ResponseEntity<String> generateSubstationDiagramAndMetadata(
            @PathVariable("studyUuid") UUID studyUuid,
            @PathVariable("rootNetworkUuid") UUID rootNetworkUuid,
            @PathVariable("nodeUuid") UUID nodeUuid,
            @PathVariable("substationId") String substationId,
            @Parameter(description = "useName") @RequestParam(name = "useName", defaultValue = "false") boolean useName,
            @Parameter(description = "centerLabel") @RequestParam(name = "centerLabel", defaultValue = "false") boolean centerLabel,
            @Parameter(description = "diagonalLabel") @RequestParam(name = "diagonalLabel", defaultValue = "false") boolean diagonalLabel,
            @Parameter(description = "topologicalColoring") @RequestParam(name = "topologicalColoring", defaultValue = "false") boolean topologicalColoring,
            @Parameter(description = "substationLayout") @RequestParam(name = "substationLayout", defaultValue = "horizontal") String substationLayout,
            @Parameter(description = "component library name") @RequestParam(name = "componentLibrary", required = false) String componentLibrary,
            @Parameter(description = "language") @RequestParam(name = "language", defaultValue = "en") String language) {
        DiagramParameters diagramParameters = DiagramParameters.builder()
                .useName(useName)
                .labelCentered(centerLabel)
                .diagonalLabel(diagonalLabel)
                .topologicalColoring(topologicalColoring)
                .componentLibrary(componentLibrary)
                .language(language)
                .build();
        String result = studyService.generateSubstationSvgAndMetadata(
                substationId,
                diagramParameters,
                substationLayout,
                nodeUuid,
                rootNetworkUuid);
        return result != null ? ResponseEntity.ok().contentType(MediaType.APPLICATION_JSON).body(result) :
            ResponseEntity.noContent().build();
    }

    @PostMapping(value = "/studies/{studyUuid}/root-networks/{rootNetworkUuid}/nodes/{nodeUuid}/network-area-diagram", produces = MediaType.APPLICATION_JSON_VALUE)
    @Operation(summary = "get the network area diagram for the given network and voltage levels")
    @ApiResponse(responseCode = "200", description = "The svg")
    public ResponseEntity<String> generateNetworkAreaDiagram(
            @PathVariable("studyUuid") UUID studyUuid,
            @PathVariable("rootNetworkUuid") UUID rootNetworkUuid,
            @PathVariable("nodeUuid") UUID nodeUuid,
            @RequestBody Map<String, Object> nadRequestInfos) {
        String result = studyService.generateNetworkAreaDiagram(nodeUuid, rootNetworkUuid, nadRequestInfos);
        return result != null ? ResponseEntity.ok().contentType(MediaType.APPLICATION_JSON).body(result) :
            ResponseEntity.noContent().build();
    }

    @GetMapping(value = "/studies/{studyUuid}/root-networks/{rootNetworkUuid}/nodes/{nodeUuid}/security-analysis/status")
    @Operation(summary = "Get the security analysis status on study")
    @ApiResponses(value = {@ApiResponse(responseCode = "200", description = "The security analysis status"),
        @ApiResponse(responseCode = "204", description = "No security analysis has been done yet"),
        @ApiResponse(responseCode = "404", description = "The security analysis status has not been found")})
    public ResponseEntity<String> getSecurityAnalysisStatus(@Parameter(description = "Study UUID") @PathVariable("studyUuid") UUID studyUuid,
                                                                  @Parameter(description = "rootNetworkUuid") @PathVariable("rootNetworkUuid") UUID rootNetworkUuid,
                                                                  @Parameter(description = "nodeUuid") @PathVariable("nodeUuid") UUID nodeUuid) {
        SecurityAnalysisStatus status = rootNetworkNodeInfoService.getSecurityAnalysisStatus(nodeUuid, rootNetworkUuid);
        return status != null ? ResponseEntity.ok().body(status.name()) :
                ResponseEntity.noContent().build();
    }

    @PutMapping(value = "/studies/{studyUuid}/root-networks/{rootNetworkUuid}/nodes/{nodeUuid}/security-analysis/stop")
    @Operation(summary = "stop security analysis on study")
    @ApiResponses(value = {@ApiResponse(responseCode = "200", description = "The security analysis has been stopped")})
    public ResponseEntity<Void> stopSecurityAnalysis(@Parameter(description = "Study uuid") @PathVariable("studyUuid") UUID studyUuid,
                                                     @Parameter(description = "rootNetworkUuid") @PathVariable("rootNetworkUuid") UUID rootNetworkUuid,
                                                     @Parameter(description = "nodeUuid") @PathVariable("nodeUuid") UUID nodeUuid,
                                                     @RequestHeader(HEADER_USER_ID) String userId) {
        rootNetworkNodeInfoService.stopSecurityAnalysis(studyUuid, nodeUuid, rootNetworkUuid, userId);
        return ResponseEntity.ok().build();
    }

    @GetMapping(value = "/studies/{studyUuid}/root-networks/{rootNetworkUuid}/nodes/{nodeUuid}/parent-nodes-report", produces = MediaType.APPLICATION_JSON_VALUE)
    @Operation(summary = "Get node report with its parent nodes")
    @ApiResponses(value = {@ApiResponse(responseCode = "200", description = "The node report"), @ApiResponse(responseCode = "404", description = "The study/node is not found")})
    public ResponseEntity<List<Report>> getParentNodesReport(@Parameter(description = "Study uuid") @PathVariable("studyUuid") UUID studyUuid,
                                                                    @Parameter(description = "Root network uuid") @PathVariable("rootNetworkUuid") UUID rootNetworkUuid,
                                                                    @Parameter(description = "Node uuid") @PathVariable("nodeUuid") UUID nodeUuid,
                                                                    @Parameter(description = "Node only report") @RequestParam(value = "nodeOnlyReport", required = false, defaultValue = "true") boolean nodeOnlyReport,
                                                                    @Parameter(description = "The report Type") @RequestParam(name = "reportType") StudyService.ReportType reportType,
                                                                    @Parameter(description = "Severity levels") @RequestParam(name = "severityLevels", required = false) Set<String> severityLevels) {
        studyService.assertIsStudyAndNodeExist(studyUuid, nodeUuid);
        return ResponseEntity.ok().contentType(MediaType.APPLICATION_JSON).body(studyService.getParentNodesReport(nodeUuid, rootNetworkUuid, nodeOnlyReport, reportType, severityLevels));
    }

    @GetMapping(value = "/studies/{studyUuid}/root-networks/{rootNetworkUuid}/nodes/{nodeUuid}/report/logs", produces = MediaType.APPLICATION_JSON_VALUE)
    @Operation(summary = "Get the report logs of the given node and all its parents")
    @ApiResponses(value = {@ApiResponse(responseCode = "200", description = "The report logs of the node and all its parent"), @ApiResponse(responseCode = "404", description = "The study/node is not found")})
    public ResponseEntity<ReportPage> getReportLogs(@Parameter(description = "Study uuid") @PathVariable("studyUuid") UUID studyUuid,
                                                                    @Parameter(description = "root network id") @PathVariable("rootNetworkUuid") UUID rootNetworkUuid,
                                                                    @Parameter(description = "node id") @PathVariable("nodeUuid") UUID nodeUuid,
                                                                    @Parameter(description = "report id") @RequestParam(name = "reportId", required = false) UUID reportId,
                                                                    @Parameter(description = "The message filter") @RequestParam(name = "message", required = false) String messageFilter,
                                                                    @Parameter(description = "Severity levels filter") @RequestParam(name = "severityLevels", required = false) Set<String> severityLevels,
                                                                    @Parameter(description = "If we wanted the paged version of the results or not") @RequestParam(name = "paged", required = false, defaultValue = "false") boolean paged,
                                                                    Pageable pageable) {
        studyService.assertIsStudyAndNodeExist(studyUuid, nodeUuid);
        rootNetworkService.assertIsRootNetworkInStudy(studyUuid, rootNetworkUuid);
        return ResponseEntity.ok().contentType(MediaType.APPLICATION_JSON).body(studyService.getReportLogs(nodeUuid, rootNetworkUuid, reportId, messageFilter, severityLevels, paged, pageable));
    }

    @GetMapping(value = "/studies/{studyUuid}/root-networks/{rootNetworkUuid}/nodes/{nodeUuid}/report/logs/search", produces = MediaType.APPLICATION_JSON_VALUE)
    @Operation(summary = "Get search term matches in parent nodes filtered logs")
    @ApiResponses(value = {
        @ApiResponse(responseCode = "200", description = "The search term matches in the parent nodes filtered logs"),
        @ApiResponse(responseCode = "404", description = "The study/node is not found")
    })
    public ResponseEntity<String> getSearchTermMatchesInFilteredLogs(
            @Parameter(description = "Study uuid") @PathVariable("studyUuid") UUID studyUuid,
            @Parameter(description = "root network id") @PathVariable("rootNetworkUuid") UUID rootNetworkUuid,
            @Parameter(description = "node id") @PathVariable("nodeUuid") UUID nodeUuid,
            @Parameter(description = "report id") @RequestParam(name = "reportId", required = false) UUID reportId,
            @Parameter(description = "The message filter") @RequestParam(name = "message", required = false) String messageFilter,
            @Parameter(description = "Severity levels filter") @RequestParam(name = "severityLevels", required = false) Set<String> severityLevels,
            @Parameter(description = "The search term") @RequestParam(name = "searchTerm") String searchTerm,
            @Parameter(description = "Rows per page") @RequestParam(name = "pageSize") int pageSize
    ) {
        studyService.assertIsStudyAndNodeExist(studyUuid, nodeUuid);
        rootNetworkService.assertIsRootNetworkInStudy(studyUuid, rootNetworkUuid);
        return ResponseEntity.ok().contentType(MediaType.APPLICATION_JSON).body(
                studyService.getSearchTermMatchesInFilteredLogs(nodeUuid, rootNetworkUuid, reportId, severityLevels, messageFilter, searchTerm, pageSize));
    }

    @GetMapping(value = "/studies/{studyUuid}/root-networks/{rootNetworkUuid}/nodes/{nodeUuid}/report/aggregated-severities", produces = MediaType.APPLICATION_JSON_VALUE)
    @Operation(summary = "Get the report severities of the given node and all its parents")
    @ApiResponses(value = {@ApiResponse(responseCode = "200", description = "The report severities of the node and all its parent"), @ApiResponse(responseCode = "404", description = "The study/node is not found")})
    public ResponseEntity<Set<String>> getParentNodesAggregatedReportSeverities(@Parameter(description = "Study uuid") @PathVariable("studyUuid") UUID studyUuid,
                                                                       @Parameter(description = "root network id") @PathVariable("rootNetworkUuid") UUID rootNetworkUuid,
                                                                       @Parameter(description = "node id") @PathVariable("nodeUuid") UUID nodeUuid,
                                                                       @Parameter(description = "reportId") @RequestParam(name = "reportId", required = false) UUID reportId) {
        studyService.assertIsStudyAndNodeExist(studyUuid, nodeUuid);
        rootNetworkService.assertIsRootNetworkInStudy(studyUuid, rootNetworkUuid);
        return ResponseEntity.ok().contentType(MediaType.APPLICATION_JSON).body(studyService.getAggregatedReportSeverities(nodeUuid, rootNetworkUuid, reportId));
    }

    @GetMapping(value = "/svg-component-libraries")
    @Operation(summary = "Get a list of the available svg component libraries")
    @ApiResponse(responseCode = "200", description = "The list of the available svg component libraries")
    public ResponseEntity<List<String>> getAvailableSvgComponentLibraries() {
        List<String> libraries = singleLineDiagramService.getAvailableSvgComponentLibraries();
        return ResponseEntity.ok().contentType(MediaType.APPLICATION_JSON).body(libraries);
    }

    @GetMapping(value = "/studies/{studyUuid}/nodes/{nodeUuid}/network-modifications", produces = MediaType.TEXT_PLAIN_VALUE)
    @Operation(summary = "Get network modifications from a node")
    @ApiResponses(value = {@ApiResponse(responseCode = "200", description = "The network modifications was returned"), @ApiResponse(responseCode = "404", description = "The study/node is not found")})
    public ResponseEntity<String> getNetworkModifications(@Parameter(description = "Study UUID") @PathVariable("studyUuid") UUID studyUuid,
                                                                                               @Parameter(description = "Node UUID") @PathVariable("nodeUuid") UUID nodeUuid,
                                                                                               @RequestParam(name = "onlyStashed", required = false, defaultValue = "false") Boolean onlyStashed,
                                                                                               @Parameter(description = "Only metadata") @RequestParam(name = "onlyMetadata", required = false, defaultValue = "false") Boolean onlyMetadata) {
        studyService.assertIsStudyAndNodeExist(studyUuid, nodeUuid);
        return ResponseEntity.ok().contentType(MediaType.TEXT_PLAIN).body(networkModificationTreeService.getNetworkModifications(nodeUuid, onlyStashed, onlyMetadata));
    }

    @GetMapping(value = "/studies/{studyUuid}/nodes/{nodeUuid}/excluded-network-modifications", produces = MediaType.APPLICATION_JSON_VALUE)
    @Operation(summary = "Get excluded network modifications from a node")
    @ApiResponses(value = {@ApiResponse(responseCode = "200", description = "The excluded network modifications were returned"), @ApiResponse(responseCode = "404", description = "The study/node is not found")})
    public ResponseEntity< List<ExcludedNetworkModifications>> getNetworkModificationsToExclude(@Parameter(description = "Study UUID") @PathVariable("studyUuid") UUID studyUuid,
                                                                                       @Parameter(description = "Node UUID") @PathVariable("nodeUuid") UUID nodeUuid) {

        studyService.assertIsStudyAndNodeExist(studyUuid, nodeUuid);
        return ResponseEntity.ok().contentType(MediaType.APPLICATION_JSON).body(networkModificationTreeService.getModificationsToExclude(nodeUuid));
    }

    @PostMapping(value = "/studies/{studyUuid}/nodes/{nodeUuid}/network-modifications")
    @Operation(summary = "Create a network modification for a node")
    @ApiResponses(value = {@ApiResponse(responseCode = "200", description = "The network modification was created"), @ApiResponse(responseCode = "404", description = "The study/node is not found")})
    public ResponseEntity<Void> createNetworkModification(@Parameter(description = "Study UUID") @PathVariable("studyUuid") UUID studyUuid,
                                                          @Parameter(description = "Node UUID") @PathVariable("nodeUuid") UUID nodeUuid,
                                                          @RequestBody String modificationAttributes,
                                                          @RequestHeader(HEADER_USER_ID) String userId) {
        studyService.assertCanUpdateModifications(studyUuid, nodeUuid);
        studyService.assertNoBlockedNodeInStudy(studyUuid, nodeUuid);
        handleCreateNetworkModification(studyUuid, nodeUuid, modificationAttributes, userId);
        return ResponseEntity.ok().build();
    }

    private void handleCreateNetworkModification(UUID studyUuid, UUID nodeUuid, String modificationAttributes, String userId) {
        studyService.invalidateNodeTreeWithLF(studyUuid, nodeUuid);
        try {
            studyService.createNetworkModification(studyUuid, nodeUuid, modificationAttributes, userId);
        } finally {
            studyService.unblockNodeTree(studyUuid, nodeUuid);
        }
    }

    @PutMapping(value = "/studies/{studyUuid}/nodes/{nodeUuid}/network-modifications/{uuid}")
    @Operation(summary = "Update a modification in the study network")
    @ApiResponses(value = {@ApiResponse(responseCode = "200", description = "The network modification was updated"), @ApiResponse(responseCode = "404", description = "The study/node is not found")})
    public ResponseEntity<Void> updateNetworkModification(@Parameter(description = "Study UUID") @PathVariable("studyUuid") UUID studyUuid,
                                                          @Parameter(description = "Node UUID") @PathVariable("nodeUuid") UUID nodeUuid,
                                                          @Parameter(description = "Network modification UUID") @PathVariable("uuid") UUID networkModificationUuid,
                                                          @RequestBody String modificationAttributes,
                                                          @RequestHeader(HEADER_USER_ID) String userId) {
        studyService.assertCanUpdateModifications(studyUuid, nodeUuid);
        studyService.assertNoBlockedNodeInStudy(studyUuid, nodeUuid);
        studyService.updateNetworkModification(studyUuid, modificationAttributes, nodeUuid, networkModificationUuid, userId);
        return ResponseEntity.ok().build();
    }

    @DeleteMapping(value = "/studies/{studyUuid}/nodes/{nodeUuid}/network-modifications")
    @Operation(summary = "Delete network modifications for a node")
    @ApiResponses(value = {@ApiResponse(responseCode = "200", description = "The network modifications was deleted"), @ApiResponse(responseCode = "404", description = "The study/node is not found")})
    public ResponseEntity<Void> deleteNetworkModifications(@Parameter(description = "Study UUID") @PathVariable("studyUuid") UUID studyUuid,
                                                           @Parameter(description = "Node UUID") @PathVariable("nodeUuid") UUID nodeUuid,
                                                           @Parameter(description = "Network modification UUIDs") @RequestParam(name = "uuids", required = false) List<UUID> networkModificationUuids,
                                                           @RequestHeader(HEADER_USER_ID) String userId) {
        studyService.assertCanUpdateModifications(studyUuid, nodeUuid);
        studyService.deleteNetworkModifications(studyUuid, nodeUuid, networkModificationUuids, userId);

        return ResponseEntity.ok().build();
    }

    @PutMapping(value = "/studies/{studyUuid}/nodes/{nodeUuid}/network-modifications", params = "stashed")
    @Operation(summary = "Stash network modifications for a node")
    @ApiResponses(value = {@ApiResponse(responseCode = "200", description = "The network modifications were stashed / restored "), @ApiResponse(responseCode = "404", description = "The study/node is not found")})
    public ResponseEntity<Void> stashNetworkModifications(@Parameter(description = "Study UUID") @PathVariable("studyUuid") UUID studyUuid,
                                                               @Parameter(description = "Node UUID") @PathVariable("nodeUuid") UUID nodeUuid,
                                                               @Parameter(description = "Network modification UUIDs") @RequestParam("uuids") List<UUID> networkModificationUuids,
                                                               @Parameter(description = "Stashed Modification") @RequestParam(name = "stashed", required = true) Boolean stashed,
                                                               @RequestHeader(HEADER_USER_ID) String userId) {
        studyService.assertCanUpdateModifications(studyUuid, nodeUuid);
        studyService.assertNoBlockedNodeInStudy(studyUuid, nodeUuid);
        if (stashed.booleanValue()) {
            studyService.stashNetworkModifications(studyUuid, nodeUuid, networkModificationUuids, userId);
        } else {
            studyService.restoreNetworkModifications(studyUuid, nodeUuid, networkModificationUuids, userId);
        }
        return ResponseEntity.ok().build();
    }

    @PutMapping(value = "/studies/{studyUuid}/nodes/{nodeUuid}/network-modifications", params = "activated")
    @Operation(summary = "Update 'activated' value for a network modifications for a node")
    @ApiResponses(value = {@ApiResponse(responseCode = "200", description = "Update the activation status for network modifications on a node"), @ApiResponse(responseCode = "404", description = "The study/node is not found")})
    public ResponseEntity<Void> updateNetworkModificationsActivation(@Parameter(description = "Study UUID") @PathVariable("studyUuid") UUID studyUuid,
                                                          @Parameter(description = "Node UUID") @PathVariable("nodeUuid") UUID nodeUuid,
                                                          @Parameter(description = "Network modification UUIDs") @RequestParam("uuids") List<UUID> networkModificationUuids,
                                                          @Parameter(description = "New activated value") @RequestParam(name = "activated", required = true) Boolean activated,
                                                          @RequestHeader(HEADER_USER_ID) String userId) {
        studyService.assertCanUpdateModifications(studyUuid, nodeUuid);
        studyService.assertNoBlockedNodeInStudy(studyUuid, nodeUuid);
        studyService.updateNetworkModificationsActivation(studyUuid, nodeUuid, networkModificationUuids, userId, activated);
        return ResponseEntity.ok().build();
    }

    @PutMapping(value = "/studies/{studyUuid}/root-networks/{rootNetworkUuid}/nodes/{nodeUuid}/network-modifications", params = "activated")
    @Operation(summary = "Update 'activated' value for a network modifications for a node in a specific root network")
    @ApiResponses(value = {@ApiResponse(responseCode = "200", description = "Update the activation status for network modifications on a node in a specific root network"), @ApiResponse(responseCode = "404", description = "The study/root network/node is not found")})
    public ResponseEntity<Void> updateNetworkModificationsActivation(@Parameter(description = "Study UUID") @PathVariable("studyUuid") UUID studyUuid,
                                                                     @Parameter(description = "Root network UUID") @PathVariable("rootNetworkUuid") UUID rootNetworkUuid,
                                                                     @Parameter(description = "Node UUID") @PathVariable("nodeUuid") UUID nodeUuid,
                                                                     @Parameter(description = "Network modification UUIDs") @RequestParam("uuids") Set<UUID> networkModificationUuids,
                                                                     @Parameter(description = "New activated value") @RequestParam(name = "activated") Boolean activated,
                                                                     @RequestHeader(HEADER_USER_ID) String userId) {
        studyService.assertCanUpdateModifications(studyUuid, nodeUuid);
        studyService.assertNoBuildNoComputationForRootNetworkNode(nodeUuid, rootNetworkUuid);
        studyService.assertNoBlockedNodeInTree(nodeUuid, rootNetworkUuid);
        studyService.updateNetworkModificationsActivationInRootNetwork(studyUuid, nodeUuid, rootNetworkUuid, networkModificationUuids, userId, activated);
        return ResponseEntity.ok().build();
    }

    @GetMapping(value = "/search", produces = MediaType.APPLICATION_JSON_VALUE)
    @Operation(summary = "Search studies in elasticsearch")
    @ApiResponses(value = {@ApiResponse(responseCode = "200", description = "List of studies found")})
    public ResponseEntity<List<CreatedStudyBasicInfos>> searchStudies(@Parameter(description = "Lucene query") @RequestParam(value = "q") String query) {
        return ResponseEntity.ok().contentType(MediaType.APPLICATION_JSON).body(studyService.searchStudies(query));
    }

    @GetMapping(value = "/studies/{studyUuid}/root-networks/{rootNetworkUuid}/nodes/{nodeUuid}/search", produces = MediaType.APPLICATION_JSON_VALUE)
    @Operation(summary = "Search equipments in elasticsearch")
    @ApiResponses(value = {
        @ApiResponse(responseCode = "200", description = "List of equipments found"),
        @ApiResponse(responseCode = "404", description = "The study not found"),
        @ApiResponse(responseCode = "400", description = "The fieLd selector is unknown")
    })
    public ResponseEntity<List<EquipmentInfos>> searchEquipments(
        @Parameter(description = "Study uuid") @PathVariable("studyUuid") UUID studyUuid,
        @Parameter(description = "Node uuid") @PathVariable("nodeUuid") UUID nodeUuid,
        @Parameter(description = "Root network uuid") @PathVariable("rootNetworkUuid") UUID rootNetworkUuid,
        @Parameter(description = "User input") @RequestParam(value = "userInput") String userInput,
        @Parameter(description = "What against to match") @RequestParam(value = "fieldSelector") EquipmentInfosService.FieldSelector fieldSelector,
        @Parameter(description = "Should search in upstream built node") @RequestParam(value = "inUpstreamBuiltParentNode", required = false, defaultValue = "false") boolean inUpstreamBuiltParentNode,
        @Parameter(description = "Equipment type") @RequestParam(value = "equipmentType", required = false) String equipmentType) {
        return ResponseEntity.ok().contentType(MediaType.APPLICATION_JSON)
            .body(studyService.searchEquipments(nodeUuid, rootNetworkUuid, userInput, fieldSelector, equipmentType, inUpstreamBuiltParentNode));
    }

    @GetMapping(value = "/studies/{studyUuid}/root-networks/{rootNetworkUuid}/modifications/indexation-infos", produces = MediaType.APPLICATION_JSON_VALUE)
    @Operation(summary = "Search modifications in elasticsearch by equipment")
    @ApiResponses(value = {
        @ApiResponse(responseCode = "200", description = "List of modifications found"),
        @ApiResponse(responseCode = "404", description = "The study not found"),
    })
    public ResponseEntity<List<ModificationsSearchResultByNode>> searchModifications(
            @Parameter(description = "Study uuid") @PathVariable("studyUuid") UUID studyUuid,
            @Parameter(description = "Root network uuid") @PathVariable("rootNetworkUuid") UUID rootNetworkUuid,
            @Parameter(description = "User input") @RequestParam(value = "userInput") String userInput) {
        studyService.assertIsStudyExist(studyUuid);
        rootNetworkService.assertIsRootNetworkInStudy(studyUuid, rootNetworkUuid);
        return ResponseEntity.ok().contentType(MediaType.APPLICATION_JSON)
                .body(studyService.searchModifications(rootNetworkUuid, userInput));
    }

    @PostMapping(value = "/studies/{studyUuid}/tree/nodes/{id}")
    @Operation(summary = "Create a node as before / after the given node ID")
    @ApiResponses(value = {
        @ApiResponse(responseCode = "200", description = "The node has been added"),
        @ApiResponse(responseCode = "404", description = "The study or the node not found")})
    public ResponseEntity<NetworkModificationNode> createNode(@RequestBody NetworkModificationNode node,
                                                         @Parameter(description = "study uuid") @PathVariable("studyUuid") UUID studyUuid,
                                                         @Parameter(description = "parent id of the node created") @PathVariable(name = "id") UUID referenceId,
                                                         @Parameter(description = "node is inserted before the given node ID") @RequestParam(name = "mode", required = false, defaultValue = "CHILD") InsertMode insertMode,
                                                         @RequestHeader(HEADER_USER_ID) String userId) {
        return ResponseEntity.ok().contentType(MediaType.APPLICATION_JSON).body(studyService.createNode(studyUuid, referenceId, node, insertMode, userId));
    }

    @PostMapping(value = "/studies/{studyUuid}/tree/nodes/{id}", params = {"sequenceType"})
    @Operation(summary = "Create a node sequence after the given node ID")
    @ApiResponses(value = {
        @ApiResponse(responseCode = "200", description = "The node sequence has been added"),
        @ApiResponse(responseCode = "404", description = "The study or the node not found")})
    public ResponseEntity<NetworkModificationNode> createSequence(
                                                              @Parameter(description = "study uuid") @PathVariable("studyUuid") UUID studyUuid,
                                                              @Parameter(description = "parent id of the node created") @PathVariable(name = "id") UUID referenceId,
                                                              @Parameter(description = "sequence to create") @RequestParam("sequenceType") NodeSequenceType nodeSequenceType,
                                                              @RequestHeader(HEADER_USER_ID) String userId) {
        return ResponseEntity.ok().contentType(MediaType.APPLICATION_JSON).body(studyService.createSequence(studyUuid, referenceId, nodeSequenceType, userId));
    }

    @DeleteMapping(value = "/studies/{studyUuid}/tree/nodes")
    @Operation(summary = "Delete node with given ids")
    @ApiResponses(value = {
        @ApiResponse(responseCode = "200", description = "Nodes have been successfully deleted"),
        @ApiResponse(responseCode = "404", description = "The study or the nodes not found")})
    public ResponseEntity<Void> deleteNode(@Parameter(description = "study uuid") @PathVariable("studyUuid") UUID studyUuid,
                                           @Parameter(description = "ids of children to remove") @RequestParam("ids") List<UUID> nodeIds,
                                           @Parameter(description = "deleteChildren") @RequestParam(value = "deleteChildren", defaultValue = "false") boolean deleteChildren,
                                           @RequestHeader(HEADER_USER_ID) String userId) {
        nodeIds.stream().forEach(nodeId -> studyService.assertNoBlockedNodeInStudy(studyUuid, nodeId));
        studyService.deleteNodes(studyUuid, nodeIds, deleteChildren, userId);
        return ResponseEntity.ok().build();
    }

    @PostMapping(value = "/studies/{studyUuid}/tree/nodes/{id}/stash")
    @Operation(summary = "Move to trash the node with given id")
    @ApiResponses(value = {
        @ApiResponse(responseCode = "200", description = "The node has been successfully moved to trash"),
        @ApiResponse(responseCode = "404", description = "The study or the node not found")})
    public ResponseEntity<Void> stashNode(@Parameter(description = "study uuid") @PathVariable("studyUuid") UUID studyUuid,
                                                 @Parameter(description = "id of child to delete (move to trash)") @PathVariable("id") UUID nodeId,
                                                 @Parameter(description = "to stash a node with its children") @RequestParam(value = "stashChildren", defaultValue = "false") boolean stashChildren,
                                                 @RequestHeader(HEADER_USER_ID) String userId) {
        studyService.assertNoBlockedNodeInStudy(studyUuid, nodeId);
        studyService.stashNode(studyUuid, nodeId, stashChildren, userId);
        return ResponseEntity.ok().build();
    }

    @GetMapping(value = "/studies/{studyUuid}/tree/nodes/stash")
    @Operation(summary = "Get the list of nodes in the trash for a given study")
    @ApiResponses(value = {
        @ApiResponse(responseCode = "200", description = "The list of nodes in the trash")})
    public ResponseEntity<List<Pair<AbstractNode, Integer>>> getStashedNodes(@Parameter(description = "study uuid") @PathVariable("studyUuid") UUID studyUuid) {
        return ResponseEntity.ok().body(studyService.getStashedNodes(studyUuid));
    }

    @PostMapping(value = "/studies/{studyUuid}/tree/nodes/restore")
    @Operation(summary = "restore nodes below the given anchor node")
    @ApiResponses(value = {
        @ApiResponse(responseCode = "200", description = "The list of nodes in the trash")})
    public ResponseEntity<Void> restoreNodes(@Parameter(description = "study uuid") @PathVariable("studyUuid") UUID studyUuid,
                                            @Parameter(description = "ids of nodes to restore") @RequestParam("ids") List<UUID> nodeIds,
                                            @Parameter(description = "id of node below which the node will be restored") @RequestParam("anchorNodeId") UUID anchorNodeId) {
        studyService.restoreNodes(studyUuid, nodeIds, anchorNodeId);
        return ResponseEntity.ok().build();
    }

    @GetMapping(value = "/studies/{studyUuid}/tree")
    @Operation(summary = "Get network modification tree for the given study")
    @ApiResponses(value = {
        @ApiResponse(responseCode = "200", description = "network modification tree"),
        @ApiResponse(responseCode = "404", description = "The study or the node not found")})
    public ResponseEntity<RootNode> getNetworkModificationTree(@Parameter(description = "study uuid") @PathVariable("studyUuid") UUID studyUuid,
                                                               @Parameter(description = "root network uuid") @RequestParam(value = "rootNetworkUuid", required = false) UUID rootNetworkUuid) {
        RootNode rootNode = networkModificationTreeService.getStudyTree(studyUuid, rootNetworkUuid);
        return rootNode != null ?
            ResponseEntity.ok().contentType(MediaType.APPLICATION_JSON).body(rootNode)
            : ResponseEntity.notFound().build();
    }

    @GetMapping(value = "/studies/{studyUuid}/subtree")
    @Operation(summary = "Get network modification subtree for the given study")
    @ApiResponses(value = {
        @ApiResponse(responseCode = "200", description = "network modification subtree"),
        @ApiResponse(responseCode = "404", description = "The study or the parent node not found")})
    public ResponseEntity<NetworkModificationNode> getNetworkModificationSubtree(@Parameter(description = "study uuid") @PathVariable("studyUuid") UUID studyUuid,
                                                                 @Parameter(description = "parent node uuid") @RequestParam(value = "parentNodeUuid") UUID parentNodeUuid,
                                                                 @Parameter(description = "root network uuid") @RequestParam(value = "rootNetworkUuid", required = false) UUID rootNetworkUuid) {
        NetworkModificationNode parentNode = (NetworkModificationNode) networkModificationTreeService.getStudySubtree(studyUuid, parentNodeUuid, rootNetworkUuid);
        return parentNode != null ?
                ResponseEntity.ok().contentType(MediaType.APPLICATION_JSON).body(parentNode)
                : ResponseEntity.notFound().build();
    }

    @PutMapping(value = "/studies/{studyUuid}/tree/nodes")
    @Operation(summary = "update node")
    @ApiResponses(value = {
        @ApiResponse(responseCode = "200", description = "The node has been updated"),
        @ApiResponse(responseCode = "404", description = "The study or the node not found")})
    public ResponseEntity<Void> updateNode(@RequestBody NetworkModificationNode node,
                                                 @Parameter(description = "study uuid") @PathVariable("studyUuid") UUID studyUuid,
                                                 @RequestHeader(HEADER_USER_ID) String userId) {
        networkModificationTreeService.updateNode(studyUuid, node, userId);
        return ResponseEntity.ok().build();
    }

    @PutMapping(value = "/studies/{studyUuid}/tree/nodes/{parentUuid}/children-column-positions")
    @Operation(summary = "update children column positions")
    @ApiResponses(value = {
        @ApiResponse(responseCode = "200", description = "The node column positions have been updated"),
        @ApiResponse(responseCode = "404", description = "The study or a node was not found")})
    public ResponseEntity<Void> updateNodesColumnPositions(@RequestBody List<NetworkModificationNode> children,
                                                 @Parameter(description = "study uuid") @PathVariable("studyUuid") UUID studyUuid,
                                                 @Parameter(description = "parent node uuid") @PathVariable("parentUuid") UUID parentUuid,
                                                 @RequestHeader(HEADER_USER_ID) String userId) {
        networkModificationTreeService.updateNodesColumnPositions(studyUuid, parentUuid, children, userId);
        return ResponseEntity.ok().build();
    }

    @GetMapping(value = "/studies/{studyUuid}/tree/nodes/{id}")
    @Operation(summary = "get simplified node")
    @ApiResponses(value = {
        @ApiResponse(responseCode = "200", description = "simplified nodes (without children"),
        @ApiResponse(responseCode = "404", description = "The study or the node not found")})
    public ResponseEntity<AbstractNode> getNode(@Parameter(description = "study uuid") @PathVariable("studyUuid") UUID studyUuid,
                                                @Parameter(description = "node uuid") @PathVariable("id") UUID nodeId,
                                                @Parameter(description = "root network uuid") @RequestParam(value = "rootNetworkUuid", required = false) UUID rootNetworkUuid) {
        AbstractNode node = networkModificationTreeService.getNode(nodeId, rootNetworkUuid);
        return node != null ?
                ResponseEntity.ok().contentType(MediaType.APPLICATION_JSON).body(node)
                : ResponseEntity.notFound().build();
    }

    @RequestMapping(value = "/studies/{studyUuid}/nodes", method = RequestMethod.HEAD)
    @Operation(summary = "Test if a node name exists")
    @ApiResponses(value = {
        @ApiResponse(responseCode = "200", description = "node name exists"),
        @ApiResponse(responseCode = "204", description = "node name doesn't exist"),
    })
    public ResponseEntity<Void> nodeNameExists(@Parameter(description = "Study uuid") @PathVariable("studyUuid") UUID studyUuid,
                                               @Parameter(description = "Node name") @RequestParam("nodeName") String nodeName) {

        return networkModificationTreeService.isNodeNameExists(studyUuid, nodeName) ? ResponseEntity.ok().build() : ResponseEntity.noContent().build();
    }

    @GetMapping(value = "/studies/{studyUuid}/nodes/nextUniqueName")
    @Operation(summary = "Get unique node name")
    @ApiResponses(value = {@ApiResponse(responseCode = "200", description = "unique node name generated")})

    public ResponseEntity<String> getUniqueNodeName(@Parameter(description = "Study uuid") @PathVariable("studyUuid") UUID studyUuid) {

        return ResponseEntity.ok().body(networkModificationTreeService.getUniqueNodeName(studyUuid));
    }

    @PostMapping(value = "/studies/{studyUuid}/root-networks/{rootNetworkUuid}/nodes/{nodeUuid}/build")
    @Operation(summary = "build a study node")
    @ApiResponses(value = {@ApiResponse(responseCode = "200", description = "The study node has been built"),
                           @ApiResponse(responseCode = "404", description = "The study or node doesn't exist"),
                           @ApiResponse(responseCode = "403", description = "The study node is not a model node")})
    public ResponseEntity<Void> buildNode(@Parameter(description = "Study uuid") @PathVariable("studyUuid") UUID studyUuid,
                                          @Parameter(description = "rootNetworkUuid") @PathVariable("rootNetworkUuid") UUID rootNetworkUuid,
                                          @Parameter(description = "nodeUuid") @PathVariable("nodeUuid") UUID nodeUuid,
                                          @RequestHeader(HEADER_USER_ID) String userId) {
        studyService.assertNoBlockedNodeInTree(nodeUuid, rootNetworkUuid);
        studyService.assertNoBuildNoComputationForRootNetworkNode(nodeUuid, rootNetworkUuid);
        studyService.buildNode(studyUuid, nodeUuid, rootNetworkUuid, userId);
        return ResponseEntity.ok().build();
    }

    @PostMapping(value = "/studies/{studyUuid}/root-networks/{rootNetworkUuid}/nodes/{nodeUuid}/unbuild")
    @Operation(summary = "unbuild a study node")
    @ApiResponses(value = {@ApiResponse(responseCode = "200", description = "The study node has been unbuilt"),
        @ApiResponse(responseCode = "404", description = "The study or node doesn't exist"),
        @ApiResponse(responseCode = "403", description = "The study node is not a model node")})
    public ResponseEntity<Void> unbuildNode(@Parameter(description = "Study uuid") @PathVariable("studyUuid") UUID studyUuid,
                                          @Parameter(description = "rootNetworkUuid") @PathVariable("rootNetworkUuid") UUID rootNetworkUuid,
                                          @Parameter(description = "nodeUuid") @PathVariable("nodeUuid") UUID nodeUuid) {
        studyService.assertNoBlockedNodeInTree(nodeUuid, rootNetworkUuid);
        studyService.unbuildStudyNode(studyUuid, nodeUuid, rootNetworkUuid);
        return ResponseEntity.ok().build();
    }

    @PutMapping(value = "/studies/{studyUuid}/root-networks/{rootNetworkUuid}/nodes/{nodeUuid}/build/stop")
    @Operation(summary = "stop a node build")
    @ApiResponses(value = {@ApiResponse(responseCode = "200", description = "The build has been stopped"),
                           @ApiResponse(responseCode = "404", description = "The study or node doesn't exist")})
    public ResponseEntity<Void> stopBuild(@Parameter(description = "Study uuid") @PathVariable("studyUuid") UUID studyUuid,
                                                      @Parameter(description = "rootNetworkUuid") @PathVariable("rootNetworkUuid") UUID rootNetworkUuid,
                                                      @Parameter(description = "nodeUuid") @PathVariable("nodeUuid") UUID nodeUuid) {
        studyService.stopBuild(nodeUuid, rootNetworkUuid);
        return ResponseEntity.ok().build();
    }

    @GetMapping(value = "/loadflow-default-provider")
    @Operation(summary = "get load flow default provider")
    @ApiResponses(@ApiResponse(responseCode = "200", description = "The load flow default provider has been found"))
    public ResponseEntity<String> getDefaultLoadflowProvider(
        @RequestHeader(name = HEADER_USER_ID, required = false) String userId // not required to allow to query the system default provider without a user
    ) {
        return ResponseEntity.ok().body(studyService.getDefaultLoadflowProvider(userId));
    }

    @GetMapping(value = "/security-analysis-default-provider")
    @Operation(summary = "get security analysis default provider")
    @ApiResponses(@ApiResponse(responseCode = "200", description = "The security analysis default provider has been found"))
    public ResponseEntity<String> getDefaultSecurityAnalysisProvider() {
        return ResponseEntity.ok().body(studyService.getDefaultSecurityAnalysisProvider());
    }

    @GetMapping(value = "/sensitivity-analysis-default-provider")
    @Operation(summary = "get sensitivity analysis default provider value")
    @ApiResponses(@ApiResponse(responseCode = "200", description = "The sensitivity analysis default provider has been found"))
    public ResponseEntity<String> getDefaultSensitivityAnalysisProvider() {
        return ResponseEntity.ok().body(studyService.getDefaultSensitivityAnalysisProvider());
    }

    @GetMapping(value = "/dynamic-simulation-default-provider")
    @Operation(summary = "Get dynamic simulation default provider")
    @ApiResponses(@ApiResponse(responseCode = "200", description = "The dynamic simulation default provider has been found"))
    public ResponseEntity<String> getDefaultDynamicSimulationProvider() {
        return ResponseEntity.ok().body(studyService.getDefaultDynamicSimulationProvider());
    }

    @GetMapping(value = "/dynamic-security-analysis-default-provider")
    @Operation(summary = "Get dynamic security analysis default provider")
    @ApiResponses(@ApiResponse(responseCode = "200", description = "The dynamic security analysis default provider has been found"))
    public ResponseEntity<String> getDefaultDynamicSecurityAnalysisProvider(@RequestHeader(HEADER_USER_ID) String userId) {
        return ResponseEntity.ok().body(studyService.getDefaultDynamicSecurityAnalysisProvider(userId));
    }

    @PostMapping(value = "/studies/{studyUuid}/root-networks/{rootNetworkUuid}/reindex-all")
    @Operation(summary = "reindex root network")
    @ApiResponse(responseCode = "200", description = "Root network reindexed")
    public ResponseEntity<Void> reindexRootNetwork(@Parameter(description = "study uuid") @PathVariable("studyUuid") UUID studyUuid,
                                             @Parameter(description = "root network uuid") @PathVariable("rootNetworkUuid") UUID rootNetworkUuid) {
        studyService.reindexRootNetwork(studyUuid, rootNetworkUuid);
        return ResponseEntity.ok().build();
    }

    @PostMapping(value = "/studies/{studyUuid}/notification")
    @Operation(summary = "Create study related notification")
    @ApiResponses(value = {
        @ApiResponse(responseCode = "200", description = "The notification has been sent"),
        @ApiResponse(responseCode = "400", description = "The notification type is unknown")
    })
    public ResponseEntity<Void> notify(@PathVariable("studyUuid") UUID studyUuid,
                                             @RequestParam("type") String notificationType) {
        studyService.notify(notificationType, studyUuid);
        return ResponseEntity.ok().build();
    }

    @PostMapping(value = "/studies/{studyUuid}/root-networks/{rootNetworkUuid}/nodes/{nodeUuid}/sensitivity-analysis/run")
    @Operation(summary = "run sensitivity analysis on study")
        @ApiResponses(value = {@ApiResponse(responseCode = "200", description = "The sensitivity analysis has started"), @ApiResponse(responseCode = "403", description = "The study node is not a model node")})
    public ResponseEntity<Void> runSensitivityAnalysis(@Parameter(description = "studyUuid") @PathVariable("studyUuid") UUID studyUuid,
                                                       @Parameter(description = "rootNetworkUuid") @PathVariable("rootNetworkUuid") UUID rootNetworkUuid,
                                                       @Parameter(description = "nodeUuid") @PathVariable("nodeUuid") UUID nodeUuid,
                                                       @RequestHeader(HEADER_USER_ID) String userId) {
        studyService.assertIsNodeNotReadOnly(nodeUuid);
        studyService.runSensitivityAnalysis(studyUuid, nodeUuid, rootNetworkUuid, userId);
        return ResponseEntity.ok().build();
    }

    @GetMapping(value = "/studies/{studyUuid}/root-networks/{rootNetworkUuid}/nodes/{nodeUuid}/sensitivity-analysis/result")
    @Operation(summary = "Get a sensitivity analysis result on study")
    @ApiResponses(value = {@ApiResponse(responseCode = "200", description = "The sensitivity analysis result"),
        @ApiResponse(responseCode = "204", description = "No sensitivity analysis has been done yet"),
        @ApiResponse(responseCode = "404", description = "The sensitivity analysis has not been found")})
    public ResponseEntity<String> getSensitivityAnalysisResult(
        @Parameter(description = "study UUID") @PathVariable("studyUuid") UUID studyUuid,
        @Parameter(description = "rootNetworkUuid") @PathVariable("rootNetworkUuid") UUID rootNetworkUuid,
        @Parameter(description = "nodeUuid") @PathVariable("nodeUuid") UUID nodeUuid,
        @Parameter(description = "results selector") @RequestParam("selector") String selector,
        @Parameter(description = "JSON array of filters") @RequestParam(name = "filters", required = false) String filters,
        @Parameter(description = "JSON array of global filters") @RequestParam(name = "globalFilters", required = false) String globalFilters
    ) {
        String result = rootNetworkNodeInfoService.getSensitivityAnalysisResult(nodeUuid, rootNetworkUuid, selector, filters, globalFilters);
        return result != null ? ResponseEntity.ok().body(result) :
            ResponseEntity.noContent().build();
    }

    @PostMapping(value = "/studies/{studyUuid}/root-networks/{rootNetworkUuid}/nodes/{nodeUuid}/sensitivity-analysis/result/csv", consumes = MediaType.APPLICATION_JSON_VALUE)
    @Operation(summary = "Get a sensitivity analysis result as csv")
    @ApiResponses(value = {@ApiResponse(responseCode = "200", description = "Csv of sensitivity analysis results"),
        @ApiResponse(responseCode = "204", description = "No sensitivity analysis has been done yet"),
        @ApiResponse(responseCode = "404", description = "The sensitivity analysis has not been found")})
    public ResponseEntity<byte[]> exportSensitivityResultsAsCsv(
        @Parameter(description = "study UUID") @PathVariable("studyUuid") UUID studyUuid,
        @Parameter(description = "rootNetworkUuid") @PathVariable("rootNetworkUuid") UUID rootNetworkUuid,
        @Parameter(description = "nodeUuid") @PathVariable("nodeUuid") UUID nodeUuid,
        @Parameter(description = "results selector") @RequestParam("selector") String selector,
        @Parameter(description = "JSON array of filters") @RequestParam(name = "filters", required = false) String filters,
        @Parameter(description = "JSON array of global filters") @RequestParam(name = "globalFilters", required = false) String globalFilters,
        @RequestBody SensitivityAnalysisCsvFileInfos sensitivityAnalysisCsvFileInfos) {
        byte[] result = rootNetworkNodeInfoService.exportSensitivityResultsAsCsv(nodeUuid, rootNetworkUuid, sensitivityAnalysisCsvFileInfos, selector, filters, globalFilters);
        HttpHeaders responseHeaders = new HttpHeaders();
        responseHeaders.setContentType(MediaType.APPLICATION_OCTET_STREAM);
        responseHeaders.setContentDispositionFormData("attachment", "sensitivity_results.csv");

        return ResponseEntity
                .ok()
                .headers(responseHeaders)
                .body(result);
    }

    @GetMapping(value = "/studies/{studyUuid}/root-networks/{rootNetworkUuid}/nodes/{nodeUuid}/sensitivity-analysis/result/filter-options")
    @Operation(summary = "Get sensitivity analysis filter options on study")
    @ApiResponses(value = {@ApiResponse(responseCode = "200", description = "The sensitivity analysis filter options"),
        @ApiResponse(responseCode = "204", description = "No sensitivity analysis has been done yet"),
        @ApiResponse(responseCode = "404", description = "The sensitivity analysis has not been found")})
    public ResponseEntity<String> getSensitivityAnalysisFilterOptions(
        @Parameter(description = "study UUID") @PathVariable("studyUuid") UUID studyUuid,
        @Parameter(description = "rootNetworkUuid") @PathVariable("rootNetworkUuid") UUID rootNetworkUuid,
        @Parameter(description = "nodeUuid") @PathVariable("nodeUuid") UUID nodeUuid,
        @Parameter(description = "results selector") @RequestParam("selector") String selector) {
        String result = rootNetworkNodeInfoService.getSensitivityResultsFilterOptions(nodeUuid, rootNetworkUuid, selector);
        return result != null ? ResponseEntity.ok().body(result) :
            ResponseEntity.noContent().build();
    }

    @GetMapping(value = "/studies/{studyUuid}/root-networks/{rootNetworkUuid}/nodes/{nodeUuid}/sensitivity-analysis/status")
    @Operation(summary = "Get the sensitivity analysis status on study")
    @ApiResponses(value = {@ApiResponse(responseCode = "200", description = "The sensitivity analysis status"),
        @ApiResponse(responseCode = "204", description = "No sensitivity analysis has been done yet"),
        @ApiResponse(responseCode = "404", description = "The sensitivity analysis status has not been found")})
    public ResponseEntity<String> getSensitivityAnalysisStatus(@Parameter(description = "Study UUID") @PathVariable("studyUuid") UUID studyUuid,
                                                               @Parameter(description = "rootNetworkUuid") @PathVariable("rootNetworkUuid") UUID rootNetworkUuid,
                                                               @Parameter(description = "nodeUuid") @PathVariable("nodeUuid") UUID nodeUuid) {
        String result = rootNetworkNodeInfoService.getSensitivityAnalysisStatus(nodeUuid, rootNetworkUuid);
        return result != null ? ResponseEntity.ok().body(result) :
            ResponseEntity.noContent().build();
    }

    @PutMapping(value = "/studies/{studyUuid}/root-networks/{rootNetworkUuid}/nodes/{nodeUuid}/sensitivity-analysis/stop")
    @Operation(summary = "stop sensitivity analysis on study")
    @ApiResponses(value = {@ApiResponse(responseCode = "200", description = "The sensitivity analysis has been stopped")})
    public ResponseEntity<Void> stopSensitivityAnalysis(@Parameter(description = "Study uuid") @PathVariable("studyUuid") UUID studyUuid,
                                                        @Parameter(description = "rootNetworkUuid") @PathVariable("rootNetworkUuid") UUID rootNetworkUuid,
                                                        @Parameter(description = "nodeUuid") @PathVariable("nodeUuid") UUID nodeUuid,
                                                        @RequestHeader(HEADER_USER_ID) String userId) {
        rootNetworkNodeInfoService.stopSensitivityAnalysis(studyUuid, nodeUuid, rootNetworkUuid, userId);
        return ResponseEntity.ok().build();
    }

    // --- Dynamic Simulation Endpoints BEGIN --- //

    @GetMapping(value = "/studies/{studyUuid}/dynamic-simulation/mappings")
    @Operation(summary = "Get all mapping of dynamic simulation on study")
    @ApiResponses(value = {@ApiResponse(responseCode = "200", description = "All mappings of dynamic simulation"),
        @ApiResponse(responseCode = "204", description = "No dynamic simulation mappings"),
        @ApiResponse(responseCode = "404", description = "The dynamic simulation mappings has not been found")})
    public ResponseEntity<List<MappingInfos>> getDynamicSimulationMappings(@Parameter(description = "study UUID") @PathVariable("studyUuid") UUID studyUuid) {
        List<MappingInfos> mappings = studyService.getDynamicSimulationMappings(studyUuid);
        return mappings != null ? ResponseEntity.ok().contentType(MediaType.APPLICATION_JSON).body(mappings) :
                ResponseEntity.noContent().build();
    }

    @GetMapping(value = "/studies/{studyUuid}/dynamic-simulation/models")
    @Operation(summary = "Get models of dynamic simulation on study")
    @ApiResponses(value = {@ApiResponse(responseCode = "200", description = "All models of dynamic simulation"),
        @ApiResponse(responseCode = "204", description = "No dynamic simulation models"),
        @ApiResponse(responseCode = "404", description = "The dynamic simulation models has not been found")})
    public ResponseEntity<List<ModelInfos>> getDynamicSimulationModels(@Parameter(description = "study UUID") @PathVariable("studyUuid") UUID studyUuid) {
        List<ModelInfos> models = studyService.getDynamicSimulationModels(studyUuid);
        return models != null ? ResponseEntity.ok().contentType(MediaType.APPLICATION_JSON).body(models) :
                ResponseEntity.noContent().build();
    }

    @PostMapping(value = "/studies/{studyUuid}/dynamic-simulation/parameters")
    @Operation(summary = "Set dynamic simulation parameters on study, reset to default ones if empty body")
    @ApiResponses(value = {@ApiResponse(responseCode = "200", description = "The dynamic simulation parameters are set")})
    public ResponseEntity<Void> setDynamicSimulationParameters(
            @PathVariable("studyUuid") UUID studyUuid,
            @RequestBody(required = false) DynamicSimulationParametersInfos dsParameter,
            @RequestHeader(HEADER_USER_ID) String userId) {
        studyService.setDynamicSimulationParameters(studyUuid, dsParameter, userId);
        return ResponseEntity.ok().build();
    }

    @GetMapping(value = "/studies/{studyUuid}/dynamic-simulation/parameters")
    @Operation(summary = "Get dynamic simulation parameters on study")
    @ApiResponses(value = {@ApiResponse(responseCode = "200", description = "The dynamic simulation parameters")})
    public ResponseEntity<DynamicSimulationParametersInfos> getDynamicSimulationParameters(
            @PathVariable("studyUuid") UUID studyUuid) {
        return ResponseEntity.ok().body(studyService.getDynamicSimulationParameters(studyUuid));
    }

    @GetMapping(value = "/studies/{studyUuid}/nodes/{nodeUuid}/dynamic-simulation/events")
    @Operation(summary = "Get dynamic simulation events from a node")
    @ApiResponses(value = {
        @ApiResponse(responseCode = "200", description = "The dynamic simulation events was returned"),
        @ApiResponse(responseCode = "404", description = "The study/node is not found")})
    public ResponseEntity<List<EventInfos>> getDynamicSimulationEvents(@Parameter(description = "Study UUID") @PathVariable("studyUuid") UUID studyUuid,
                                                                       @Parameter(description = "Node UUID") @PathVariable("nodeUuid") UUID nodeUuid) {
        List<EventInfos> dynamicSimulationEvents = studyService.getDynamicSimulationEvents(nodeUuid);
        return ResponseEntity.ok().body(dynamicSimulationEvents);
    }

    @GetMapping(value = "/studies/{studyUuid}/nodes/{nodeUuid}/dynamic-simulation/events", params = {"equipmentId"})
    @Operation(summary = "Get dynamic simulation event from a node with a given equipment id")
    @ApiResponses(value = {
        @ApiResponse(responseCode = "200", description = "The dynamic simulation event was returned"),
        @ApiResponse(responseCode = "404", description = "The study/node is not found")})
    public ResponseEntity<EventInfos> getDynamicSimulationEvent(@Parameter(description = "Study UUID") @PathVariable("studyUuid") UUID studyUuid,
                                                               @Parameter(description = "Node UUID") @PathVariable("nodeUuid") UUID nodeUuid,
                                                               @Parameter(description = "Equipment id") @RequestParam(value = "equipmentId") String equipmentId) {
        EventInfos dynamicSimulationEvent = studyService.getDynamicSimulationEvent(nodeUuid, equipmentId);
        return dynamicSimulationEvent != null ? ResponseEntity.ok().contentType(MediaType.APPLICATION_JSON).body(dynamicSimulationEvent) :
                ResponseEntity.noContent().build();
    }

    @PostMapping(value = "/studies/{studyUuid}/nodes/{nodeUuid}/dynamic-simulation/events")
    @Operation(summary = "Create a dynamic simulation event for a node")
    @ApiResponses(value = {
        @ApiResponse(responseCode = "200", description = "The network event was created"),
        @ApiResponse(responseCode = "404", description = "The study/node is not found")})
    public ResponseEntity<Void> createDynamicSimulationEvent(@Parameter(description = "Study UUID") @PathVariable("studyUuid") UUID studyUuid,
                                                             @Parameter(description = "Node UUID") @PathVariable("nodeUuid") UUID nodeUuid,
                                                             @RequestBody EventInfos event,
                                                             @RequestHeader(HEADER_USER_ID) String userId) {
        studyService.assertCanUpdateModifications(studyUuid, nodeUuid);
        studyService.createDynamicSimulationEvent(studyUuid, nodeUuid, userId, event);
        return ResponseEntity.ok().build();
    }

    @PutMapping(value = "/studies/{studyUuid}/nodes/{nodeUuid}/dynamic-simulation/events")
    @Operation(summary = "Update a dynamic simulation event for a node")
    @ApiResponses(value = {
        @ApiResponse(responseCode = "200", description = "The dynamic simulation event was updated"),
        @ApiResponse(responseCode = "404", description = "The study/node is not found")})
    public ResponseEntity<Void> updateDynamicSimulationEvent(@Parameter(description = "Study UUID") @PathVariable("studyUuid") UUID studyUuid,
                                                             @Parameter(description = "Node UUID") @PathVariable("nodeUuid") UUID nodeUuid,
                                                             @RequestBody EventInfos event,
                                                             @RequestHeader(HEADER_USER_ID) String userId) {
        studyService.assertCanUpdateModifications(studyUuid, nodeUuid);
        studyService.updateDynamicSimulationEvent(studyUuid, nodeUuid, userId, event);
        return ResponseEntity.ok().build();
    }

    @DeleteMapping(value = "/studies/{studyUuid}/nodes/{nodeUuid}/dynamic-simulation/events")
    @Operation(summary = "Delete dynamic simulation events for a node")
    @ApiResponses(value = {
        @ApiResponse(responseCode = "200", description = "The dynamic simulation events was deleted"),
        @ApiResponse(responseCode = "404", description = "The study/node is not found")})
    public ResponseEntity<Void> deleteDynamicSimulationEvents(@Parameter(description = "Study UUID") @PathVariable("studyUuid") UUID studyUuid,
                                                              @Parameter(description = "Node UUID") @PathVariable("nodeUuid") UUID nodeUuid,
                                                              @Parameter(description = "Dynamic simulation event UUIDs") @RequestParam("eventUuids") List<UUID> eventUuids,
                                                              @RequestHeader(HEADER_USER_ID) String userId) {
        studyService.assertCanUpdateModifications(studyUuid, nodeUuid);
        studyService.deleteDynamicSimulationEvents(studyUuid, nodeUuid, userId, eventUuids);
        return ResponseEntity.ok().build();
    }

    @PostMapping(value = "/studies/{studyUuid}/root-networks/{rootNetworkUuid}/nodes/{nodeUuid}/dynamic-simulation/run")
    @Operation(summary = "run dynamic simulation on study")
    @ApiResponses(value = {@ApiResponse(responseCode = "200", description = "The dynamic simulation has started")})
    public ResponseEntity<Void> runDynamicSimulation(@Parameter(description = "studyUuid") @PathVariable("studyUuid") UUID studyUuid,
                                                     @Parameter(description = "rootNetworkUuid") @PathVariable("rootNetworkUuid") UUID rootNetworkUuid,
                                                     @Parameter(description = "nodeUuid") @PathVariable("nodeUuid") UUID nodeUuid,
                                                     @Parameter(description = "debug") @RequestParam(name = "debug", required = false, defaultValue = "false") boolean debug,
                                                     @RequestBody(required = false) DynamicSimulationParametersInfos parameters,
                                                     @RequestHeader(HEADER_USER_ID) String userId) {
        studyService.assertIsNodeNotReadOnly(nodeUuid);
        studyService.assertCanRunOnConstructionNode(studyUuid, nodeUuid, List.of(DYNAWO_PROVIDER), studyService::getDynamicSimulationProvider);
        studyService.runDynamicSimulation(studyUuid, nodeUuid, rootNetworkUuid, parameters, userId, debug);
        return ResponseEntity.ok().contentType(MediaType.APPLICATION_JSON).build();
    }

    @GetMapping(value = "/studies/{studyUuid}/root-networks/{rootNetworkUuid}/nodes/{nodeUuid}/dynamic-simulation/result/timeseries/metadata")
    @Operation(summary = "Get list of time series metadata of dynamic simulation result on study")
    @ApiResponses(value = {@ApiResponse(responseCode = "200", description = "Time series metadata of dynamic simulation result"),
        @ApiResponse(responseCode = "204", description = "No dynamic simulation metadata"),
        @ApiResponse(responseCode = "404", description = "The dynamic simulation has not been found")})
    public ResponseEntity<List<TimeSeriesMetadataInfos>> getDynamicSimulationTimeSeriesMetadata(@Parameter(description = "study UUID") @PathVariable("studyUuid") UUID studyUuid,
                                                                                                @Parameter(description = "rootNetworkUuid") @PathVariable("rootNetworkUuid") UUID rootNetworkUuid,
                                                                                                @Parameter(description = "nodeUuid") @PathVariable("nodeUuid") UUID nodeUuid) {
        List<TimeSeriesMetadataInfos> result = rootNetworkNodeInfoService.getDynamicSimulationTimeSeriesMetadata(nodeUuid, rootNetworkUuid);
        return CollectionUtils.isEmpty(result) ? ResponseEntity.noContent().build() :
                ResponseEntity.ok().contentType(MediaType.APPLICATION_JSON).body(result);
    }

    @GetMapping(value = "/studies/{studyUuid}/root-networks/{rootNetworkUuid}/nodes/{nodeUuid}/dynamic-simulation/result/timeseries")
    @Operation(summary = "Get all time series of dynamic simulation result on study")
    @ApiResponses(value = {@ApiResponse(responseCode = "200", description = "All time series of dynamic simulation result"),
        @ApiResponse(responseCode = "204", description = "No dynamic simulation timeseries"),
        @ApiResponse(responseCode = "404", description = "The dynamic simulation has not been found")})
    public ResponseEntity<List<DoubleTimeSeries>> getDynamicSimulationTimeSeriesResult(@Parameter(description = "study UUID") @PathVariable("studyUuid") UUID studyUuid,
                                                                                       @Parameter(description = "rootNetworkUuid") @PathVariable("rootNetworkUuid") UUID rootNetworkUuid,
                                                                                       @Parameter(description = "nodeUuid") @PathVariable("nodeUuid") UUID nodeUuid,
                                                                                       @Parameter(description = "timeSeriesNames") @RequestParam(name = "timeSeriesNames", required = false) List<String> timeSeriesNames) {
        List<DoubleTimeSeries> result = rootNetworkNodeInfoService.getDynamicSimulationTimeSeries(nodeUuid, rootNetworkUuid, timeSeriesNames);
        return CollectionUtils.isEmpty(result) ? ResponseEntity.noContent().build() :
                ResponseEntity.ok().contentType(MediaType.APPLICATION_JSON).body(result);
    }

    @GetMapping(value = "/studies/{studyUuid}/root-networks/{rootNetworkUuid}/nodes/{nodeUuid}/dynamic-simulation/result/timeline")
    @Operation(summary = "Get timeline events of dynamic simulation result on study")
    @ApiResponses(value = {@ApiResponse(responseCode = "200", description = "Timeline events of dynamic simulation result"),
        @ApiResponse(responseCode = "204", description = "No dynamic simulation timeline events"),
        @ApiResponse(responseCode = "404", description = "The dynamic simulation has not been found")})
    public ResponseEntity<List<TimelineEventInfos>> getDynamicSimulationTimelineResult(@Parameter(description = "study UUID") @PathVariable("studyUuid") UUID studyUuid,
                                                                                       @Parameter(description = "rootNetworkUuid") @PathVariable("rootNetworkUuid") UUID rootNetworkUuid,
                                                                                       @Parameter(description = "nodeUuid") @PathVariable("nodeUuid") UUID nodeUuid) {
        List<TimelineEventInfos> result = rootNetworkNodeInfoService.getDynamicSimulationTimeline(nodeUuid, rootNetworkUuid);
        return CollectionUtils.isEmpty(result) ? ResponseEntity.noContent().build() :
                ResponseEntity.ok().contentType(MediaType.APPLICATION_JSON).body(result);
    }

    @GetMapping(value = "/studies/{studyUuid}/root-networks/{rootNetworkUuid}/nodes/{nodeUuid}/dynamic-simulation/status")
    @Operation(summary = "Get the status of dynamic simulation result on study")
    @ApiResponses(value = {@ApiResponse(responseCode = "200", description = "The status of dynamic simulation result"),
        @ApiResponse(responseCode = "204", description = "No dynamic simulation status"),
        @ApiResponse(responseCode = "404", description = "The dynamic simulation has not been found")})
    public ResponseEntity<DynamicSimulationStatus> getDynamicSimulationStatus(@Parameter(description = "study UUID") @PathVariable("studyUuid") UUID studyUuid,
                                                             @Parameter(description = "rootNetworkUuid") @PathVariable("rootNetworkUuid") UUID rootNetworkUuid,
                                                             @Parameter(description = "nodeUuid") @PathVariable("nodeUuid") UUID nodeUuid) {
        DynamicSimulationStatus result = rootNetworkNodeInfoService.getDynamicSimulationStatus(nodeUuid, rootNetworkUuid);
        return result != null ? ResponseEntity.ok().contentType(MediaType.APPLICATION_JSON).body(result) :
                ResponseEntity.noContent().build();
    }

    // --- Dynamic Simulation Endpoints END --- //

    // --- Dynamic Security Analysis Endpoints BEGIN --- //

    @PostMapping(value = "/studies/{studyUuid}/dynamic-security-analysis/parameters")
    @Operation(summary = "Set dynamic security analysis parameters on study, reset to default one if empty body")
    @ApiResponses(value = {@ApiResponse(responseCode = "200", description = "The dynamic security analysis parameters are set")})
    public ResponseEntity<Void> setDynamicSecurityAnalysisParameters(
            @PathVariable("studyUuid") UUID studyUuid,
            @RequestBody(required = false) String dsaParameter,
            @RequestHeader(HEADER_USER_ID) String userId) {
        return studyService.setDynamicSecurityAnalysisParameters(studyUuid, dsaParameter, userId) ?
                ResponseEntity.noContent().build() :
                ResponseEntity.ok().build();
    }

    @GetMapping(value = "/studies/{studyUuid}/dynamic-security-analysis/parameters")
    @Operation(summary = "Get dynamic security analysis parameters on study")
    @ApiResponses(value = {@ApiResponse(responseCode = "200", description = "The dynamic security analysis parameters")})
    public ResponseEntity<String> getDynamicSecurityAnalysisParameters(
            @PathVariable("studyUuid") UUID studyUuid) {
        return ResponseEntity.ok().body(studyService.getDynamicSecurityAnalysisParameters(studyUuid));
    }

    @PostMapping(value = "/studies/{studyUuid}/root-networks/{rootNetworkUuid}/nodes/{nodeUuid}/dynamic-security-analysis/run")
    @Operation(summary = "run dynamic security analysis on study")
    @ApiResponses(value = {@ApiResponse(responseCode = "200", description = "The dynamic security analysis has started")})
    public ResponseEntity<Void> runDynamicSecurityAnalysis(@Parameter(description = "studyUuid") @PathVariable("studyUuid") UUID studyUuid,
                                                     @Parameter(description = "root network id") @PathVariable("rootNetworkUuid") UUID rootNetworkUuid,
                                                     @Parameter(description = "nodeUuid") @PathVariable("nodeUuid") UUID nodeUuid,
                                                     @Parameter(description = "debug") @RequestParam(name = "debug", required = false, defaultValue = "false") boolean debug,
                                                     @RequestHeader(HEADER_USER_ID) String userId) {
        studyService.assertIsNodeNotReadOnly(nodeUuid);
        studyService.assertCanRunOnConstructionNode(studyUuid, nodeUuid, List.of(DYNAWO_PROVIDER), studyService::getDynamicSecurityAnalysisProvider);
        studyService.runDynamicSecurityAnalysis(studyUuid, nodeUuid, rootNetworkUuid, userId, debug);
        return ResponseEntity.ok().contentType(MediaType.APPLICATION_JSON).build();
    }

    @GetMapping(value = "/studies/{studyUuid}/root-networks/{rootNetworkUuid}/nodes/{nodeUuid}/dynamic-security-analysis/status")
    @Operation(summary = "Get the status of dynamic security analysis result on study")
    @ApiResponses(value = {@ApiResponse(responseCode = "200", description = "The status of dynamic security analysis result"),
        @ApiResponse(responseCode = "204", description = "No dynamic security analysis status"),
        @ApiResponse(responseCode = "404", description = "The dynamic security analysis has not been found")})
    public ResponseEntity<DynamicSecurityAnalysisStatus> getDynamicSecurityAnalysisStatus(@Parameter(description = "study UUID") @PathVariable("studyUuid") UUID studyUuid,
                                                                                          @Parameter(description = "root network id") @PathVariable("rootNetworkUuid") UUID rootNetworkUuid,
                                                                                          @Parameter(description = "nodeUuid") @PathVariable("nodeUuid") UUID nodeUuid) {
        DynamicSecurityAnalysisStatus result = rootNetworkNodeInfoService.getDynamicSecurityAnalysisStatus(nodeUuid, rootNetworkUuid);
        return result != null ? ResponseEntity.ok().contentType(MediaType.APPLICATION_JSON).body(result) :
                ResponseEntity.noContent().build();
    }

    // --- Dynamic Security Analysis Endpoints END --- //

    @GetMapping(value = "/studies/{studyUuid}/security-analysis/parameters")
    @Operation(summary = "Get security analysis parameters on study")
    @ApiResponses(value = {@ApiResponse(responseCode = "200", description = "The security analysis parameters")})
    public ResponseEntity<String> getSecurityAnalysisParametersValues(
            @PathVariable("studyUuid") UUID studyUuid) {
        return ResponseEntity.ok().body(studyService.getSecurityAnalysisParametersValues(studyUuid));
    }

    @PostMapping(value = "/studies/{studyUuid}/security-analysis/parameters")
    @Operation(summary = "set security analysis parameters on study, reset to default ones if empty body")
    @ApiResponses(value = {@ApiResponse(responseCode = "200", description = "The security analysis parameters are set"),
        @ApiResponse(responseCode = "204", description = "Reset with user profile cannot be done")})
    public ResponseEntity<Void> setSecurityAnalysisParametersValues(
            @PathVariable("studyUuid") UUID studyUuid,
            @RequestBody(required = false) String securityAnalysisParametersValues,
            @RequestHeader(HEADER_USER_ID) String userId) {
        return studyService.setSecurityAnalysisParametersValues(studyUuid, securityAnalysisParametersValues, userId) ? ResponseEntity.noContent().build() : ResponseEntity.ok().build();
    }

    @GetMapping(value = "/studies/{studyUuid}/root-networks/{rootNetworkUuid}/nodes/{nodeUuid}/network-modifications/voltage-init", produces = MediaType.APPLICATION_JSON_VALUE)
    @Operation(summary = "Get the voltage init modifications from a node")
    @ApiResponses(value = {@ApiResponse(responseCode = "200", description = "The voltage init modifications was returned"), @ApiResponse(responseCode = "404", description = "The study/node is not found, or has no voltage init result")})
    public ResponseEntity<String> getVoltageInitModifications(@Parameter(description = "Study UUID") @PathVariable("studyUuid") UUID studyUuid,
                                                              @Parameter(description = "rootNetworkUuid") @PathVariable("rootNetworkUuid") UUID rootNetworkUuid,
                                                              @Parameter(description = "Node UUID") @PathVariable("nodeUuid") UUID nodeUuid) {
        studyService.assertIsStudyAndNodeExist(studyUuid, nodeUuid);
        return ResponseEntity.ok().contentType(MediaType.APPLICATION_JSON).body(studyService.getVoltageInitModifications(nodeUuid, rootNetworkUuid));
    }

    @PostMapping(value = "/studies/{studyUuid}/root-networks/{rootNetworkUuid}/nodes/{nodeUuid}/network-modifications/voltage-init")
    @Operation(summary = "Clone the voltage init modifications, then append them to node")
    @ApiResponses(value = {@ApiResponse(responseCode = "200", description = "The voltage init modifications have been appended.")})
    public ResponseEntity<Void> insertVoltageInitModifications(@PathVariable("studyUuid") UUID studyUuid,
                                                               @Parameter(description = "rootNetworkUuid") @PathVariable("rootNetworkUuid") UUID rootNetworkUuid,
                                                               @PathVariable("nodeUuid") UUID nodeUuid,
                                                               @RequestHeader(HEADER_USER_ID) String userId) {
        studyService.assertIsStudyAndNodeExist(studyUuid, nodeUuid);
        studyService.assertCanUpdateModifications(studyUuid, nodeUuid);
        studyService.assertNoBlockedNodeInStudy(studyUuid, nodeUuid);
        studyService.insertVoltageInitModifications(studyUuid, nodeUuid, rootNetworkUuid, userId);
        return ResponseEntity.ok().build();
    }

    @GetMapping(value = "/studies/{studyUuid}/network-visualizations/parameters")
    @Operation(summary = "Get network visualization parameters on study")
    @ApiResponses(value = {@ApiResponse(responseCode = "200", description = "The network visualization parameters")})
    public ResponseEntity<String> getNetworkVisualizationParametersValues(
            @PathVariable("studyUuid") UUID studyUuid) {
        return ResponseEntity.ok().body(studyService.getNetworkVisualizationParametersValues(studyUuid));
    }

    @PostMapping(value = "/studies/{studyUuid}/network-visualizations/parameters")
    @Operation(summary = "set network visualization parameters on study")
    @ApiResponses(value = {@ApiResponse(responseCode = "200", description = "The network visualization parameters are set")})
    public ResponseEntity<Void> setNetworkVisualizationParametersValues(
            @PathVariable("studyUuid") UUID studyUuid,
            @RequestBody(required = false) String networkVisualizationParametersValues,
            @RequestHeader(HEADER_USER_ID) String userId) {
        studyService.setNetworkVisualizationParametersValues(studyUuid, networkVisualizationParametersValues, userId);
        return ResponseEntity.ok().build();
    }

    @PostMapping(value = "/studies/network-visualizations/nad-positions-config", consumes = MediaType.MULTIPART_FORM_DATA_VALUE)
    @Operation(summary = "create a nad positions configuration using data from a csv")
    @ApiResponses(value = {@ApiResponse(responseCode = "200", description = "The nad positions configuration created")})
    public ResponseEntity<Void> createNadPositionsConfigFromCsv(@RequestParam("file") MultipartFile file) {
        studyService.createNadPositionsConfigFromCsv(file);
        return ResponseEntity.ok().build();
    }

    @GetMapping(value = "/optional-services")
    @Operation(summary = "Get all the optional services and their status")
    @ApiResponses(value = {@ApiResponse(responseCode = "200", description = "List of optional services")})
    public ResponseEntity<List<ServiceStatusInfos>> getOptionalServices() {
        return ResponseEntity.ok().contentType(MediaType.APPLICATION_JSON).body(remoteServicesInspector.getOptionalServices());
    }

    static class MyEnumConverter<E extends Enum<E>> extends PropertyEditorSupport {
        private final Class<E> enumClass;

        public MyEnumConverter(Class<E> enumClass) {
            this.enumClass = enumClass;
        }

        @Override
        public void setAsText(final String text) throws IllegalArgumentException {
            try {
                E value = Enum.valueOf(enumClass, text.toUpperCase());
                setValue(value);
            } catch (IllegalArgumentException ex) {
                String avail = StringUtils.join(enumClass.getEnumConstants(), ", ");
                throw new IllegalArgumentException(String.format("Enum unknown entry '%s' should be among %s", text, avail));
            }
        }
    }

    static class MyModificationTypeConverter extends PropertyEditorSupport {

        public MyModificationTypeConverter() {
            super();
        }

        @Override
        public void setAsText(final String text) throws IllegalArgumentException {
            setValue(ModificationType.getTypeFromUri(text));
        }
    }

    @GetMapping(value = "/studies/{studyUuid}/sensitivity-analysis/parameters")
    @Operation(summary = "Get sensitivity analysis parameters on study")
    @ApiResponses(value = {@ApiResponse(responseCode = "200", description = "The sensitivity analysis parameters")})
    public ResponseEntity<String> getSensitivityAnalysisParameters(
            @PathVariable("studyUuid") UUID studyUuid) {
        return ResponseEntity.ok().body(studyService.getSensitivityAnalysisParameters(studyUuid));
    }

    @PostMapping(value = "/studies/{studyUuid}/sensitivity-analysis/parameters")
    @Operation(summary = "set sensitivity analysis parameters on study, reset to default ones if empty body")
    @ApiResponses(value = {@ApiResponse(responseCode = "200", description = "The sensitivity analysis parameters are set"),
        @ApiResponse(responseCode = "204", description = "Reset with user profile cannot be done")})
    public ResponseEntity<Void> setSensitivityAnalysisParameters(
            @PathVariable("studyUuid") UUID studyUuid,
            @RequestBody(required = false) String sensitivityAnalysisParameters,
            @RequestHeader(HEADER_USER_ID) String userId) {
        return studyService.setSensitivityAnalysisParameters(studyUuid, sensitivityAnalysisParameters, userId) ? ResponseEntity.noContent().build() : ResponseEntity.ok().build();
    }

    @GetMapping(value = "/studies/{studyUuid}/root-networks/{rootNetworkUuid}/nodes/{nodeUuid}/sensitivity-analysis/factors-count")
    @Operation(summary = "Get the factors count of sensitivity parameters")
    @ApiResponses(value = {@ApiResponse(responseCode = "200", description = "The factors count of sensitivity parameters")})
    public ResponseEntity<Long> getSensitivityAnalysisFactorsCount(
            @PathVariable("studyUuid") UUID studyUuid,
            @Parameter(description = "rootNetworkUuid") @PathVariable("rootNetworkUuid") UUID rootNetworkUuid,
            @PathVariable("nodeUuid") UUID nodeUuid,
            @Parameter(description = "Is Injections Set") @RequestParam(name = "isInjectionsSet", required = false) Boolean isInjectionsSet,
            SensitivityFactorsIdsByGroup factorsIds) {
        return ResponseEntity.ok().body(sensitivityAnalysisService.getSensitivityAnalysisFactorsCount(rootNetworkService.getNetworkUuid(rootNetworkUuid),
            networkModificationTreeService.getVariantId(nodeUuid, rootNetworkUuid), factorsIds, isInjectionsSet));
    }

    @PutMapping(value = "/studies/{studyUuid}/loadflow/invalidate-status")
    @Operation(summary = "Invalidate loadflow status on study nodes")
    @ApiResponses(value = {
        @ApiResponse(responseCode = "200", description = "The loadflow status has been invalidated on all study nodes"),
        @ApiResponse(responseCode = "404", description = "The study is not found")})
    public ResponseEntity<Void> invalidateLoadFlowStatus(@Parameter(description = "study uuid") @PathVariable("studyUuid") UUID studyUuid,
                                                         @RequestHeader(HEADER_USER_ID) String userId) {
        studyService.assertNoBlockedNodeInStudy(studyUuid, networkModificationTreeService.getStudyRootNodeUuid(studyUuid));
        studyService.invalidateLoadFlowStatus(studyUuid, userId);
        return ResponseEntity.ok().build();
    }

    @PutMapping(value = "/studies/{studyUuid}/short-circuit/invalidate-status")
    @Operation(summary = "Invalidate short circuit status on study nodes")
    @ApiResponses(value = {@ApiResponse(responseCode = "200", description = "The short circuit status has been invalidated on all study nodes"),
                           @ApiResponse(responseCode = "404", description = "The study is not found")})
    public ResponseEntity<Void> invalidateShortCircuitStatus(@Parameter(description = "study uuid") @PathVariable("studyUuid") UUID studyUuid) {
        studyService.invalidateShortCircuitStatus(studyUuid);
        return ResponseEntity.ok().build();
    }

    @PostMapping(value = "/studies/{studyUuid}/root-networks/{rootNetworkUuid}/nodes/{nodeUuid}/non-evacuated-energy/run")
    @Operation(summary = "run sensitivity analysis non evacuated energy on study")
    @ApiResponses(value = {@ApiResponse(responseCode = "200", description = "The sensitivity analysis non evacuated energy has started")})
    public ResponseEntity<UUID> runNonEvacuatedEnergy(@Parameter(description = "studyUuid") @PathVariable("studyUuid") UUID studyUuid,
                                                      @PathVariable("rootNetworkUuid") UUID rootNetworkUuid,
                                                      @Parameter(description = "nodeUuid") @PathVariable("nodeUuid") UUID nodeUuid,
                                                      @RequestHeader(HEADER_USER_ID) String userId) {
        studyService.assertIsNodeNotReadOnly(nodeUuid);
        return ResponseEntity.ok().body(studyService.runNonEvacuatedEnergy(studyUuid, nodeUuid, rootNetworkUuid, userId));
    }

    @GetMapping(value = "/studies/{studyUuid}/root-networks/{rootNetworkUuid}/nodes/{nodeUuid}/non-evacuated-energy/result")
    @Operation(summary = "Get a sensitivity analysis non evacuated energy result on study")
    @ApiResponses(value = {@ApiResponse(responseCode = "200", description = "The sensitivity analysis non evacuated energy result"),
        @ApiResponse(responseCode = "204", description = "No sensitivity analysis non evacuated energy has been done yet"),
        @ApiResponse(responseCode = "404", description = "The sensitivity analysis non evacuated energy has not been found")})
    public ResponseEntity<String> getNonEvacuatedEnergyResult(@Parameter(description = "study UUID") @PathVariable("studyUuid") UUID studyUuid,
                                                              @PathVariable("rootNetworkUuid") UUID rootNetworkUuid,
                                                              @Parameter(description = "nodeUuid") @PathVariable("nodeUuid") UUID nodeUuid) {
        String result = rootNetworkNodeInfoService.getNonEvacuatedEnergyResult(nodeUuid, rootNetworkUuid);
        return result != null ? ResponseEntity.ok().body(result) :
            ResponseEntity.noContent().build();
    }

    @GetMapping(value = "/studies/{studyUuid}/root-networks/{rootNetworkUuid}/nodes/{nodeUuid}/non-evacuated-energy/status")
    @Operation(summary = "Get the sensitivity analysis non evacuated energy status on study")
    @ApiResponses(value = {@ApiResponse(responseCode = "200", description = "The sensitivity analysis non evacuated energy status"),
        @ApiResponse(responseCode = "204", description = "No sensitivity analysis non evacuated energy has been done yet"),
        @ApiResponse(responseCode = "404", description = "The sensitivity analysis status non evacuated energy has not been found")})
    public ResponseEntity<String> getNonEvacuatedEnergyStatus(@Parameter(description = "Study UUID") @PathVariable("studyUuid") UUID studyUuid,
                                                              @PathVariable("rootNetworkUuid") UUID rootNetworkUuid,
                                                              @Parameter(description = "nodeUuid") @PathVariable("nodeUuid") UUID nodeUuid) {
        String result = rootNetworkNodeInfoService.getNonEvacuatedEnergyStatus(nodeUuid, rootNetworkUuid);
        return result != null ? ResponseEntity.ok().body(result) :
            ResponseEntity.noContent().build();
    }

    @PutMapping(value = "/studies/{studyUuid}/root-networks/{rootNetworkUuid}/nodes/{nodeUuid}/non-evacuated-energy/stop")
    @Operation(summary = "stop sensitivity analysis non evacuated energy on study")
    @ApiResponses(value = {@ApiResponse(responseCode = "200", description = "The sensitivity analysis non evacuated energy has been stopped")})
    public ResponseEntity<Void> stopNonEvacuatedEnergy(@Parameter(description = "Study uuid") @PathVariable("studyUuid") UUID studyUuid,
                                                       @PathVariable("rootNetworkUuid") UUID rootNetworkUuid,
                                                       @Parameter(description = "nodeUuid") @PathVariable("nodeUuid") UUID nodeUuid,
                                                       @RequestHeader(HEADER_USER_ID) String userId) {
        rootNetworkNodeInfoService.stopNonEvacuatedEnergy(studyUuid, nodeUuid, rootNetworkUuid, userId);
        return ResponseEntity.ok().build();
    }

    @GetMapping(value = "/studies/{studyUuid}/non-evacuated-energy/parameters")
    @Operation(summary = "Get sensitivity analysis non evacuated energy parameters on study")
    @ApiResponses(value = {@ApiResponse(responseCode = "200", description = "The sensitivity analysis non evacuated energy parameters")})
    public ResponseEntity<NonEvacuatedEnergyParametersInfos> getNonEvacuatedEnergyParametersInfos(
        @PathVariable("studyUuid") UUID studyUuid) {
        return ResponseEntity.ok().body(studyService.getNonEvacuatedEnergyParametersInfos(studyUuid));
    }

    @PostMapping(value = "/studies/{studyUuid}/non-evacuated-energy/parameters")
    @Operation(summary = "set sensitivity analysis non evacuated energy parameters on study, reset to default ones if empty body")
    @ApiResponses(value = {@ApiResponse(responseCode = "200", description = "The sensitivity analysis parameters non evacuated energy are set")})
    public ResponseEntity<Void> setNonEvacuatedEnergyParametersInfos(
        @PathVariable("studyUuid") UUID studyUuid,
        @RequestBody(required = false) NonEvacuatedEnergyParametersInfos nonEvacuatedEnergyParametersInfos,
        @RequestHeader(HEADER_USER_ID) String userId) {
        studyService.setNonEvacuatedEnergyParametersInfos(studyUuid, nonEvacuatedEnergyParametersInfos, userId);
        return ResponseEntity.ok().build();
    }

    @PostMapping(value = "/studies/{studyUuid}/non-evacuated-energy/provider")
    @Operation(summary = "set sensitivity analysis non evacuated energy provider for the specified study, no body means reset to default provider")
    @ApiResponses(value = {@ApiResponse(responseCode = "200", description = "The sensitivity analysis non evacuated energy provider is set")})
    public ResponseEntity<Void> setNonEvacuatedEnergyProvider(@PathVariable("studyUuid") UUID studyUuid,
                                                               @RequestBody(required = false) String provider,
                                                               @RequestHeader("userId") String userId) {
        studyService.updateNonEvacuatedEnergyProvider(studyUuid, provider, userId);
        return ResponseEntity.ok().build();
    }

    @GetMapping(value = "/studies/{studyUuid}/non-evacuated-energy/provider")
    @Operation(summary = "Get sensitivity analysis non evacuated energy provider for a specified study, empty string means default provider")
    @ApiResponses(value = {@ApiResponse(responseCode = "200", description = "The sensitivity analysis non evacuated energy provider is returned")})
    public ResponseEntity<String> getNonEvacuatedEnergyProvider(@PathVariable("studyUuid") UUID studyUuid) {
        return ResponseEntity.ok().body(studyService.getNonEvacuatedEnergyProvider(studyUuid));
    }

    @GetMapping(value = "/non-evacuated-energy-default-provider")
    @Operation(summary = "get sensitivity analysis non evacuated energy default provider value")
    @ApiResponses(@ApiResponse(responseCode = "200", description = "The sensitivity analysis non evacuated energy default provider has been found"))
    public ResponseEntity<String> getDefaultNonEvacuatedEnergyProvider() {
        return ResponseEntity.ok().body(studyService.getDefaultNonEvacuatedEnergyProvider());
    }

    @GetMapping(value = "/servers/infos")
    @Operation(summary = "Get the information of all backend servers (if not filter with view parameter)")
    @ApiResponses(value = {
        @ApiResponse(responseCode = "200", description = "The information on all known servers"),
        @ApiResponse(responseCode = "207", description = "Partial result because some servers haven't responded or threw an error"),
        @ApiResponse(responseCode = "424", description = "All requests have failed, no information retrieved")})
    public ResponseEntity<Map<String, JsonNode>> getSuiteServersInformation(
            @Parameter(description = "The view which will be used to filter the returned services") @RequestParam final Optional<FrontService> view
    ) { //Map<String, Info> from springboot-actuator
        try {
            return ResponseEntity.ok(remoteServicesInspector.getServicesInfo(view.orElse(null)));
        } catch (final PartialResultException e) {
            return ResponseEntity.status(HttpStatus.MULTI_STATUS).body((Map<String, JsonNode>) e.getResult());
        }
    }

    @GetMapping(value = "/servers/about")
    @Operation(summary = "Get the aggregated about information from all (if not filter with view parameter) backend servers")
    @ApiResponses(value = {
        @ApiResponse(responseCode = "200", description = "The information on all known servers"),
        @ApiResponse(responseCode = "207", description = "Partial result because some servers haven't responded or threw an error"),
        @ApiResponse(responseCode = "424", description = "All requests have failed, no information retrieved")})
    public ResponseEntity<AboutInfo[]> getSuiteAboutInformation(
            @Parameter(description = "The view which will be used to filter the returned services") @RequestParam final Optional<FrontService> view
    ) {
        final ResponseEntity<Map<String, JsonNode>> suiteServersInfo = this.getSuiteServersInformation(view);
        return ResponseEntity.status(suiteServersInfo.getStatusCode()).body(
                remoteServicesInspector.convertServicesInfoToAboutInfo(Objects.requireNonNullElseGet(suiteServersInfo.getBody(), Map::of)));
    }

    @PostMapping(value = "/studies/{studyUuid}/root-networks/{rootNetworkUuid}/nodes/{nodeUuid}/filters/evaluate")
    @Operation(summary = "Evaluate a filter to get matched elements")
    @ApiResponses(value = {@ApiResponse(responseCode = "200", description = "The list of matched elements")})
    public ResponseEntity<String> evaluateFilter(
            @Parameter(description = "Study uuid") @PathVariable("studyUuid") UUID studyUuid,
            @Parameter(description = "Root network uuid") @PathVariable("rootNetworkUuid") UUID rootNetworkUuid,
            @Parameter(description = "Node uuid") @PathVariable("nodeUuid") UUID nodeUuid,
            @Parameter(description = "Should get in upstream built node ?") @RequestParam(value = "inUpstreamBuiltParentNode", required = false, defaultValue = "false") boolean inUpstreamBuiltParentNode,
            @RequestBody String filter) {
        return ResponseEntity.ok().contentType(MediaType.APPLICATION_JSON).body(studyService.evaluateFilter(nodeUuid, rootNetworkUuid, inUpstreamBuiltParentNode, filter));
    }

    @GetMapping(value = "/studies/{studyUuid}/root-networks/{rootNetworkUuid}/filters/{filterUuid}/elements")
    @Operation(summary = "Evaluate a filter on root node to get matched elements")
    @ApiResponses(value = {@ApiResponse(responseCode = "200", description = "The list of matched elements")})
    public ResponseEntity<String> exportFilter(
            @Parameter(description = "Study uuid") @PathVariable("studyUuid") UUID studyUuid,
            @Parameter(description = "Root network uuid") @PathVariable("rootNetworkUuid") UUID rootNetworkUuid,
            @Parameter(description = "Filter uuid to be applied") @PathVariable("filterUuid") UUID filterUuid) {
        return ResponseEntity.ok().contentType(MediaType.APPLICATION_JSON).body(studyService.exportFilter(rootNetworkUuid, filterUuid));
    }

    // temporary - used by grid-explore only to prevent filter conversion from dysfunctioning since it does not have access to root networks yet
    @GetMapping(value = "/studies/{studyUuid}/filters/{filterUuid}/elements")
    @Operation(summary = "Evaluate a filter on root node and first root network of study to get matched elements")
    @ApiResponses(value = {@ApiResponse(responseCode = "200", description = "The list of matched elements")})
    public ResponseEntity<String> exportFilterFromFirstRootNetwork(
        @Parameter(description = "Study uuid") @PathVariable("studyUuid") UUID studyUuid,
        @Parameter(description = "Filter uuid to be applied") @PathVariable("filterUuid") UUID filterUuid) {
        return ResponseEntity.ok().contentType(MediaType.APPLICATION_JSON).body(studyService.exportFilterFromFirstRootNetwork(studyUuid, filterUuid));
    }

    // temporary - used by grid-explore only to prevent filter conversion from dysfunctioning since it does not have access to root networks yet
    @GetMapping(value = "/studies/{studyUuid}/filters/elements")
    @Operation(summary = "Evaluate filters list on first root network of study to get matched identifiables elements")
    @ApiResponses(value = {@ApiResponse(responseCode = "200", description = "The list of matched identifiables elements")})
    public ResponseEntity<String> evaluateFiltersOnFirstRootNetwork(
        @Parameter(description = "Study uuid") @PathVariable("studyUuid") UUID studyUuid,
        @Parameter(description = "Filters uuid to be applied") @RequestParam(name = "filtersUuid") List<UUID> filtersUuid) {
        return ResponseEntity.ok().contentType(MediaType.APPLICATION_JSON).body(studyService.evaluateFiltersFromFirstRootNetwork(studyUuid, filtersUuid));
    }

    @GetMapping(value = "/studies/{studyUuid}/root-networks/{rootNetworkUuid}/nodes/{nodeUuid}/filters/elements")
    @Operation(summary = "Evaluate a list of filters on root node to get matched elements")
    @ApiResponses(value = {@ApiResponse(responseCode = "200", description = "The list of matched elements")})
    public ResponseEntity<String> exportFilters(
        @Parameter(description = "Study uuid") @PathVariable("studyUuid") UUID studyUuid,
        @Parameter(description = "Root network uuid") @PathVariable("rootNetworkUuid") UUID rootNetworkUuid,
        @Parameter(description = "nodeUuid") @PathVariable("nodeUuid") UUID nodeUuid,
        @Parameter(description = "Filters uuid to be resolved") @RequestParam("filtersUuid") List<UUID> filtersUuid,
        @Parameter(description = "Should get in upstream built node ?") @RequestParam(value = "inUpstreamBuiltParentNode", required = false, defaultValue = "false") boolean inUpstreamBuiltParentNode) {
        return ResponseEntity.ok().contentType(MediaType.APPLICATION_JSON).body(studyService.exportFilters(rootNetworkUuid, filtersUuid, nodeUuid, inUpstreamBuiltParentNode));
    }

    @PostMapping(value = "/studies/{studyUuid}/root-networks/{rootNetworkUuid}/nodes/{nodeUuid}/state-estimation/run")
    @Operation(summary = "run state estimation on study")
    @ApiResponses(value = {@ApiResponse(responseCode = "200", description = "The state estimation has started")})
    public ResponseEntity<Void> runStateEstimation(@Parameter(description = "studyUuid") @PathVariable("studyUuid") UUID studyUuid,
                                                    @PathVariable("rootNetworkUuid") UUID rootNetworkUuid,
                                                    @Parameter(description = "nodeUuid") @PathVariable("nodeUuid") UUID nodeUuid,
                                                    @RequestHeader(HEADER_USER_ID) String userId) {
        studyService.assertIsNodeNotReadOnly(nodeUuid);
        studyService.runStateEstimation(studyUuid, nodeUuid, rootNetworkUuid, userId);
        return ResponseEntity.ok().build();
    }

    @GetMapping(value = "/studies/{studyUuid}/root-networks/{rootNetworkUuid}/nodes/{nodeUuid}/state-estimation/result")
    @Operation(summary = "Get a state estimation result on study")
    @ApiResponses(value = {@ApiResponse(responseCode = "200", description = "The state estimation result"),
        @ApiResponse(responseCode = "204", description = "No state estimation has been done yet"),
        @ApiResponse(responseCode = "404", description = "The state estimation has not been found")})
    public ResponseEntity<String> getStateEstimationResult(@Parameter(description = "study UUID") @PathVariable("studyUuid") UUID studyUuid,
                                                           @PathVariable("rootNetworkUuid") UUID rootNetworkUuid,
                                                            @Parameter(description = "nodeUuid") @PathVariable("nodeUuid") UUID nodeUuid) {
        String result = rootNetworkNodeInfoService.getStateEstimationResult(nodeUuid, rootNetworkUuid);
        return result != null ? ResponseEntity.ok().body(result) :
            ResponseEntity.noContent().build();
    }

    @GetMapping(value = "/studies/{studyUuid}/root-networks/{rootNetworkUuid}/nodes/{nodeUuid}/state-estimation/status")
    @Operation(summary = "Get the state estimation status on study")
    @ApiResponses(value = {@ApiResponse(responseCode = "200", description = "The state estimation status"),
        @ApiResponse(responseCode = "204", description = "No state estimation has been done yet"),
        @ApiResponse(responseCode = "404", description = "The state estimation status has not been found")})
    public ResponseEntity<String> getStateEstimationStatus(@Parameter(description = "Study UUID") @PathVariable("studyUuid") UUID studyUuid,
                                                            @PathVariable("rootNetworkUuid") UUID rootNetworkUuid,
                                                            @Parameter(description = "nodeUuid") @PathVariable("nodeUuid") UUID nodeUuid) {
        String status = rootNetworkNodeInfoService.getStateEstimationStatus(nodeUuid, rootNetworkUuid);
        return status != null ? ResponseEntity.ok().body(status) : ResponseEntity.noContent().build();
    }

    @PutMapping(value = "/studies/{studyUuid}/root-networks/{rootNetworkUuid}/nodes/{nodeUuid}/state-estimation/stop")
    @Operation(summary = "stop state estimation on study")
    @ApiResponses(value = {@ApiResponse(responseCode = "200", description = "The state estimation has been stopped")})
    public ResponseEntity<Void> stopStateEstimation(@Parameter(description = "Study uuid") @PathVariable("studyUuid") UUID studyUuid,
                                                     @PathVariable("rootNetworkUuid") UUID rootNetworkUuid,
                                                     @Parameter(description = "nodeUuid") @PathVariable("nodeUuid") UUID nodeUuid) {
        rootNetworkNodeInfoService.stopStateEstimation(studyUuid, nodeUuid, rootNetworkUuid);
        return ResponseEntity.ok().build();
    }

    @GetMapping(value = "/studies/{studyUuid}/state-estimation/parameters")
    @Operation(summary = "Get state estimation parameters on study")
    @ApiResponses(value = {@ApiResponse(responseCode = "200", description = "The state estimation parameters")})
    public ResponseEntity<String> getStateEstimationParametersValues(
        @PathVariable("studyUuid") UUID studyUuid) {
        return ResponseEntity.ok().body(studyService.getStateEstimationParameters(studyUuid));
    }

    @PostMapping(value = "/studies/{studyUuid}/state-estimation/parameters")
    @Operation(summary = "set state estimation parameters on study, reset to default ones if empty body")
    @ApiResponses(value = {@ApiResponse(responseCode = "200", description = "The state estimation parameters are set"),
        @ApiResponse(responseCode = "204", description = "Reset with user profile cannot be done")})
    public ResponseEntity<Void> setStateEstimationParametersValues(
        @PathVariable("studyUuid") UUID studyUuid,
        @RequestBody(required = false) String stateEstimationParametersValues,
        @RequestHeader(HEADER_USER_ID) String userId) {
        studyService.setStateEstimationParametersValues(studyUuid, stateEstimationParametersValues, userId);
        return ResponseEntity.ok().build();
    }

    @GetMapping(value = "/studies/{studyUuid}/node-aliases")
    @Operation(summary = "Get node aliases attached to a given study")
    @ApiResponses(value = {@ApiResponse(responseCode = "200", description = "The study's attached aliases")})
    public ResponseEntity<List<NodeAlias>> getNodeAliases(
        @PathVariable("studyUuid") UUID studyUuid) {
        studyService.assertIsStudyExist(studyUuid);
        return ResponseEntity.ok().body(studyService.getNodeAliases(studyUuid));
    }

    @PostMapping(value = "/studies/{studyUuid}/node-aliases")
    @Operation(summary = "Update node aliases attached to a given study")
    @ApiResponses(value = {@ApiResponse(responseCode = "200", description = "Node aliases have been updated"), @ApiResponse(responseCode = "404", description = "Study doesn't exists")})
    public ResponseEntity<Void> setNodeAliases(
        @PathVariable("studyUuid") UUID studyUuid,
        @RequestBody List<NodeAlias> nodeAliases) {
        studyService.assertIsStudyExist(studyUuid);
        studyService.updateNodeAliases(studyUuid, nodeAliases);
        return ResponseEntity.ok().build();
    }

    @GetMapping(value = "/studies/{studyUuid}/loadflow/provider")
    @Operation(summary = "Get loadflow provider for a specified study")
    @ApiResponses(value = {@ApiResponse(responseCode = "200", description = "The loadflow provider is returned")})
    public ResponseEntity<String> getLoadFlowProvider(@PathVariable("studyUuid") UUID studyUuid) {
        return ResponseEntity.ok().body(studyService.getLoadFlowProvider(studyUuid));
    }

    @GetMapping(value = "/studies/{studyUuid}/diagram-grid-layout")
    @Operation(summary = "Get diagram grid layout of a study")
    @ApiResponses(value = {@ApiResponse(responseCode = "200", description = "Diagram grid layout is returned"), @ApiResponse(responseCode = "404", description = "Study doesn't exists")})
    public ResponseEntity<DiagramGridLayout> getDiagramGridLayout(
        @PathVariable("studyUuid") UUID studyUuid) {
        studyService.assertIsStudyExist(studyUuid);
        DiagramGridLayout diagramGridLayout = studyService.getDiagramGridLayout(studyUuid);
        return diagramGridLayout != null ? ResponseEntity.ok().body(diagramGridLayout) : ResponseEntity.noContent().build();
    }

    @PostMapping(value = "/studies/{studyUuid}/diagram-grid-layout", consumes = MediaType.APPLICATION_JSON_VALUE)
    @Operation(summary = "Save diagram grid layout of a study")
    @ApiResponses(value = {@ApiResponse(responseCode = "200", description = "Diagram grid layout is saved"), @ApiResponse(responseCode = "404", description = "Study doesn't exists")})
    public ResponseEntity<UUID> saveDiagramGridLayout(
        @PathVariable("studyUuid") UUID studyUuid,
        @RequestBody DiagramGridLayout diagramGridLayout) {
        studyService.assertIsStudyExist(studyUuid);

        return ResponseEntity.ok().body(studyService.saveDiagramGridLayout(studyUuid, diagramGridLayout));
    }

    @GetMapping(value = "/studies/{studyUuid}/spreadsheet/parameters", produces = MediaType.APPLICATION_JSON_VALUE)
    @Operation(summary = "Get global parameters of the spreadsheets")
    @ApiResponse(responseCode = "200", description = "Get the parameters")
    @ApiResponse(responseCode = "204", description = "The study does not exist")
    public ResponseEntity<SpreadsheetParameters> getSpreadsheetParameters(@PathVariable("studyUuid") final UUID studyUuid) {
        return ResponseEntity.of(this.studyService.getSpreadsheetParameters(studyUuid));
    }

    @PutMapping(value = "/studies/{studyUuid}/spreadsheet/parameters", consumes = MediaType.APPLICATION_JSON_VALUE)
    @Operation(summary = "Update global parameters of the spreadsheets")
    @ApiResponse(responseCode = "204", description = "The parameters are updated")
    @ApiResponse(responseCode = "404", description = "The study does not exist")
    public ResponseEntity<Void> updateSpreadsheetParameters(@PathVariable("studyUuid") final UUID studyUuid,
                                                            @RequestBody final SpreadsheetParameters spreadsheetParameters) {
        return (this.studyService.updateSpreadsheetParameters(studyUuid, spreadsheetParameters) ? ResponseEntity.noContent() : ResponseEntity.notFound()).build();
    }
}<|MERGE_RESOLUTION|>--- conflicted
+++ resolved
@@ -698,13 +698,8 @@
             @RequestParam(value = "withRatioTapChangers", required = false, defaultValue = "false") boolean withRatioTapChangers,
             @RequestHeader(HEADER_USER_ID) String userId) {
         studyService.assertIsNodeNotReadOnly(nodeUuid);
-<<<<<<< HEAD
-        studyService.assertNoBlockedBuildInNodeTree(nodeUuid, rootNetworkUuid);
+        studyService.assertNoBlockedNodeInTree(nodeUuid, rootNetworkUuid);
         studyService.assertCanRunOnConstructionNode(studyUuid, nodeUuid, List.of(DYNA_FLOW_PROVIDER), studyService::getLoadFlowProvider);
-=======
-        studyService.assertNoBlockedNodeInTree(nodeUuid, rootNetworkUuid);
-        studyService.assertCanRunLoadFLow(studyUuid, nodeUuid);
->>>>>>> afa13f8c
         UUID prevResultUuid = rootNetworkNodeInfoService.getComputationResultUuid(nodeUuid, rootNetworkUuid, LOAD_FLOW);
         if (prevResultUuid != null) {
             handleRerunLoadFlow(studyUuid, nodeUuid, rootNetworkUuid, prevResultUuid, withRatioTapChangers, userId);
