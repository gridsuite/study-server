--- conflicted
+++ resolved
@@ -2351,10 +2351,9 @@
         return ResponseEntity.ok().build();
     }
 
-<<<<<<< HEAD
     @GetMapping(value = "/studies/{studyUuid}/root-networks/{rootNetworkUuid}/nodes/{nodeUuid}/pcc-min/result")
     @Operation(summary = "Get pcc min result on study")
-    @ApiResponses(value = {@ApiResponse(responseCode = "200", description = "The state estimation result"),
+    @ApiResponses(value = {@ApiResponse(responseCode = "200", description = "The pcc min result"),
         @ApiResponse(responseCode = "204", description = "No pcc min has been done yet"),
         @ApiResponse(responseCode = "404", description = "The pcc min has not been found")})
     public ResponseEntity<String> getPccMinResult(@Parameter(description = "study UUID") @PathVariable("studyUuid") UUID studyUuid,
@@ -2365,8 +2364,6 @@
             ResponseEntity.noContent().build();
     }
 
-=======
->>>>>>> 0f01ca9e
     @GetMapping(value = "/studies/{studyUuid}/root-networks/{rootNetworkUuid}/nodes/{nodeUuid}/state-estimation/result")
     @Operation(summary = "Get a state estimation result on study")
     @ApiResponses(value = {@ApiResponse(responseCode = "200", description = "The state estimation result"),
@@ -2395,11 +2392,7 @@
     @GetMapping(value = "/studies/{studyUuid}/root-networks/{rootNetworkUuid}/nodes/{nodeUuid}/pcc-min/status")
     @Operation(summary = "Get the pcc min status on study")
     @ApiResponses(value = {@ApiResponse(responseCode = "200", description = "The pcc min status"),
-<<<<<<< HEAD
-        @ApiResponse(responseCode = "204", description = "No state estimation has been done yet"),
-=======
         @ApiResponse(responseCode = "204", description = "No pcc min has been done yet"),
->>>>>>> 0f01ca9e
         @ApiResponse(responseCode = "404", description = "The pcc min status has not been found")})
     public ResponseEntity<String> getPccMinStatus(@Parameter(description = "Study UUID") @PathVariable("studyUuid") UUID studyUuid,
                                                   @PathVariable("rootNetworkUuid") UUID rootNetworkUuid,
