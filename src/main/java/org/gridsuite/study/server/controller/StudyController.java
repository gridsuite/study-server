--- conflicted
+++ resolved
@@ -2451,12 +2451,6 @@
         return ResponseEntity.ok().body(studyService.getLoadFlowProvider(studyUuid));
     }
 
-<<<<<<< HEAD
-    @PostMapping(value = "/studies/{studyUuid}/network-area-diagram/upload-csv", consumes = MediaType.MULTIPART_FORM_DATA_VALUE)
-    public ResponseEntity<String> parseCsv(@RequestParam("file") MultipartFile file, @PathVariable("studyUuid") UUID studyUuid) {
-        studyService.uploadCSV(file, studyUuid);
-        return ResponseEntity.ok().build();
-=======
     @GetMapping(value = "/studies/{studyUuid}/diagram-grid-layout")
     @Operation(summary = "Get diagram grid layout of a study")
     @ApiResponses(value = {@ApiResponse(responseCode = "200", description = "Diagram grid layout is returned"), @ApiResponse(responseCode = "404", description = "Study doesn't exists")})
@@ -2476,6 +2470,11 @@
         studyService.assertIsStudyExist(studyUuid);
 
         return ResponseEntity.ok().body(studyService.saveDiagramGridLayout(studyUuid, diagramGridLayout));
->>>>>>> a43d350d
+    }
+
+    @PostMapping(value = "/studies/{studyUuid}/network-area-diagram/upload-csv", consumes = MediaType.MULTIPART_FORM_DATA_VALUE)
+    public ResponseEntity<String> parseCsv(@RequestParam("file") MultipartFile file, @PathVariable("studyUuid") UUID studyUuid) {
+        studyService.uploadCSV(file, studyUuid);
+        return ResponseEntity.ok().build();
     }
 }