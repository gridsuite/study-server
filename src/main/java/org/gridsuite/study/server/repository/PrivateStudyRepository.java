/**
 * Copyright (c) 2020, RTE (http://www.rte-france.com)
 * This Source Code Form is subject to the terms of the Mozilla Public
 * License, v. 2.0. If a copy of the MPL was not distributed with this
 * file, You can obtain one at http://mozilla.org/MPL/2.0/.
 */
package org.gridsuite.study.server.repository;

import java.util.UUID;
import org.gridsuite.study.server.dto.LoadFlowStatus;
import org.springframework.data.cassandra.repository.Query;
import org.springframework.data.cassandra.repository.ReactiveCassandraRepository;
import org.springframework.data.repository.query.Param;
import org.springframework.stereotype.Repository;
import reactor.core.publisher.Flux;
import reactor.core.publisher.Mono;

/**
 * @author Abdelsalem Hedhili <abdelsalem.hedhili at rte-france.com>
 */

@Repository
public interface PrivateStudyRepository extends ReactiveCassandraRepository<PrivateStudyEntity, Integer> {

    Flux<PrivateStudyEntity> findAllByUserId(String userId);

    @Query("DELETE FROM privateStudy WHERE userId = :userId and studyname = :studyName")
    Mono<Void> deleteByStudyNameAndUserId(@Param("studyName") String studyName, @Param("userId") String userId);

    @Query("UPDATE privateStudy SET loadFlowResult.status = :status WHERE userId = :userId and studyname = :studyName IF EXISTS")
    Mono<Object> updateLoadFlowState(String studyName, String userId, LoadFlowStatus status);

    @Query("UPDATE privateStudy SET loadFlowResult = :result WHERE userId = :userId and studyname = :studyName IF EXISTS")
    Mono<Object> updateLoadFlowResult(String studyName, String userId, LoadFlowResultEntity result);

<<<<<<< HEAD
    @Query("UPDATE study SET loadFlowParameters = :lfParameter  WHERE userId = :userId and studyname = :studyName IF EXISTS")
    Mono<Object> updateLoadFlowParameters(String studyName, String userId, LoadFlowParametersEntity lfParameter);

=======
    @Query("UPDATE privateStudy SET securityAnalysisResultUuid = :securityAnalysisResultUuid WHERE userId = :userId and studyname = :studyName IF EXISTS")
    Mono<Boolean> updateSecurityAnalysisResultUuid(String studyName, String userId, UUID securityAnalysisResultUuid);
>>>>>>> b65d4989
}<|MERGE_RESOLUTION|>--- conflicted
+++ resolved
@@ -33,12 +33,9 @@
     @Query("UPDATE privateStudy SET loadFlowResult = :result WHERE userId = :userId and studyname = :studyName IF EXISTS")
     Mono<Object> updateLoadFlowResult(String studyName, String userId, LoadFlowResultEntity result);
 
-<<<<<<< HEAD
     @Query("UPDATE study SET loadFlowParameters = :lfParameter  WHERE userId = :userId and studyname = :studyName IF EXISTS")
     Mono<Object> updateLoadFlowParameters(String studyName, String userId, LoadFlowParametersEntity lfParameter);
 
-=======
     @Query("UPDATE privateStudy SET securityAnalysisResultUuid = :securityAnalysisResultUuid WHERE userId = :userId and studyname = :studyName IF EXISTS")
     Mono<Boolean> updateSecurityAnalysisResultUuid(String studyName, String userId, UUID securityAnalysisResultUuid);
->>>>>>> b65d4989
 }