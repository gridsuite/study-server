/**
 * Copyright (c) 2020, RTE (http://www.rte-france.com)
 * This Source Code Form is subject to the terms of the Mozilla Public
 * License, v. 2.0. If a copy of the MPL was not distributed with this
 * file, You can obtain one at http://mozilla.org/MPL/2.0/.
 */
package org.gridsuite.study.server.repository;

import org.gridsuite.study.server.dto.LoadFlowResult;
import org.gridsuite.study.server.dto.LoadFlowStatus;
import org.springframework.stereotype.Repository;
import reactor.core.publisher.Flux;
import reactor.core.publisher.Mono;
import reactor.util.function.Tuple2;

import java.util.UUID;

/**
 * @author Geoffroy Jamgotchian <geoffroy.jamgotchian at rte-france.com>
 */
@Repository
public class StudyRepository {

    private final PublicAndPrivateStudyRepository publicAndPrivateStudyRepository;

    private final PrivateStudyRepository privateStudyRepository;

    private final PublicStudyRepository publicStudyRepository;

    public StudyRepository(PublicAndPrivateStudyRepository publicAndPrivateStudyRepository, PrivateStudyRepository privateStudyRepository, PublicStudyRepository publicStudyRepository) {
        this.publicAndPrivateStudyRepository = publicAndPrivateStudyRepository;
        this.privateStudyRepository = privateStudyRepository;
        this.publicStudyRepository = publicStudyRepository;
    }

    public Flux<StudyEntity> getStudies(String userId) {
        return Flux.concat(getPublicStudies(), getPrivateStudies(userId));
    }

    public Flux<StudyEntity> getPublicStudies() {
        return publicStudyRepository.findAll().cast(StudyEntity.class);
    }

    public Flux<StudyEntity> getPrivateStudies(String userId) {
        return privateStudyRepository.findAllByUserId(userId).cast(StudyEntity.class);
    }

    public Mono<StudyEntity> insertStudy(String studyName, String userId, boolean isPrivate, UUID networkUuid, String networkId,
                                         String description, String caseFormat, UUID caseUuid, boolean casePrivate,
                                         LoadFlowResult loadFlowResult) {
        PublicAndPrivateStudyEntity publicAndPrivateStudyEntity = new PublicAndPrivateStudyEntity(userId, studyName, networkUuid, networkId, description, caseFormat, caseUuid,
                                                                                                  casePrivate, isPrivate, new LoadFlowResultEntity(loadFlowResult.getStatus()));
        PublicStudyEntity publicStudyEntity = new PublicStudyEntity(userId, studyName, networkUuid, networkId, description, caseFormat, caseUuid,
                                                                    casePrivate, isPrivate, new LoadFlowResultEntity(loadFlowResult.getStatus()));
        PrivateStudyEntity privateStudyEntity = new PrivateStudyEntity(userId, studyName, networkUuid, networkId, description, caseFormat, caseUuid,
                                                                       casePrivate, isPrivate, new LoadFlowResultEntity(loadFlowResult.getStatus()));

        if (!isPrivate) {
            return Mono.zip(publicStudyRepository.insert(publicStudyEntity), publicAndPrivateStudyRepository.insert(publicAndPrivateStudyEntity))
                    .map(Tuple2::getT2);
        } else {
            return Mono.zip(privateStudyRepository.insert(privateStudyEntity), publicAndPrivateStudyRepository.insert(publicAndPrivateStudyEntity))
                    .map(Tuple2::getT2);
        }
    }

    public Mono<StudyEntity> findStudy(String userId, String studyName) {
        return publicAndPrivateStudyRepository.findByUserIdAndStudyName(userId, studyName).cast(StudyEntity.class);
    }

<<<<<<< HEAD
    @Query("UPDATE study SET loadFlowParameters = :lfParameter  WHERE userId = :userId and studyname = :studyName")
    Mono<Void> updateLoadFlowParameters(String studyName, String userId, LoadFlowParametersEntity lfParameter);

    @Query("UPDATE study SET loadFlowResult.status = :status WHERE userId = :userId and studyname = :studyName")
    Mono<Void> updateLoadFlowState(String studyName, String userId, LoadFlowResult.LoadFlowStatus status);
=======
    public Mono<Void> deleteStudy(String userId, String studyName) {
        return Mono.zip(privateStudyRepository.delete(userId, studyName),
                        publicStudyRepository.delete(studyName, userId),
                        publicAndPrivateStudyRepository.deleteByStudyNameAndUserId(studyName, userId)).then();
    }
>>>>>>> 6dbef863

    public Mono<Void> updateLoadFlowState(String studyName, String userId, LoadFlowStatus lfStatus) {
        return Mono.zip(publicAndPrivateStudyRepository.updateLoadFlowState(studyName, userId, lfStatus),
                        privateStudyRepository.updateLoadFlowState(studyName, userId, lfStatus),
                        publicStudyRepository.updateLoadFlowState(studyName, userId, lfStatus))
                .then();
    }

    public Mono<Void> updateLoadFlowResult(String studyName, String userId, LoadFlowResult loadFlowResult) {
        LoadFlowResultEntity loadFlowResultEntity = new LoadFlowResultEntity(loadFlowResult.getStatus());
        return Mono.zip(privateStudyRepository.updateLoadFlowResult(studyName, userId, loadFlowResultEntity),
                        publicStudyRepository.updateLoadFlowResult(studyName, userId, loadFlowResultEntity),
                        publicAndPrivateStudyRepository.updateLoadFlowResult(studyName, userId, loadFlowResultEntity))
                .then();
    }
}<|MERGE_RESOLUTION|>--- conflicted
+++ resolved
@@ -47,13 +47,13 @@
 
     public Mono<StudyEntity> insertStudy(String studyName, String userId, boolean isPrivate, UUID networkUuid, String networkId,
                                          String description, String caseFormat, UUID caseUuid, boolean casePrivate,
-                                         LoadFlowResult loadFlowResult) {
+                                         LoadFlowResult loadFlowResult, LoadFlowParametersEntity lfParameters) {
         PublicAndPrivateStudyEntity publicAndPrivateStudyEntity = new PublicAndPrivateStudyEntity(userId, studyName, networkUuid, networkId, description, caseFormat, caseUuid,
-                                                                                                  casePrivate, isPrivate, new LoadFlowResultEntity(loadFlowResult.getStatus()));
+                                                                                                  casePrivate, isPrivate, new LoadFlowResultEntity(loadFlowResult.getStatus()), lfParameters);
         PublicStudyEntity publicStudyEntity = new PublicStudyEntity(userId, studyName, networkUuid, networkId, description, caseFormat, caseUuid,
-                                                                    casePrivate, isPrivate, new LoadFlowResultEntity(loadFlowResult.getStatus()));
+                                                                    casePrivate, isPrivate, new LoadFlowResultEntity(loadFlowResult.getStatus()), lfParameters);
         PrivateStudyEntity privateStudyEntity = new PrivateStudyEntity(userId, studyName, networkUuid, networkId, description, caseFormat, caseUuid,
-                                                                       casePrivate, isPrivate, new LoadFlowResultEntity(loadFlowResult.getStatus()));
+                                                                       casePrivate, isPrivate, new LoadFlowResultEntity(loadFlowResult.getStatus()), lfParameters);
 
         if (!isPrivate) {
             return Mono.zip(publicStudyRepository.insert(publicStudyEntity), publicAndPrivateStudyRepository.insert(publicAndPrivateStudyEntity))
@@ -68,19 +68,11 @@
         return publicAndPrivateStudyRepository.findByUserIdAndStudyName(userId, studyName).cast(StudyEntity.class);
     }
 
-<<<<<<< HEAD
-    @Query("UPDATE study SET loadFlowParameters = :lfParameter  WHERE userId = :userId and studyname = :studyName")
-    Mono<Void> updateLoadFlowParameters(String studyName, String userId, LoadFlowParametersEntity lfParameter);
-
-    @Query("UPDATE study SET loadFlowResult.status = :status WHERE userId = :userId and studyname = :studyName")
-    Mono<Void> updateLoadFlowState(String studyName, String userId, LoadFlowResult.LoadFlowStatus status);
-=======
     public Mono<Void> deleteStudy(String userId, String studyName) {
         return Mono.zip(privateStudyRepository.delete(userId, studyName),
                         publicStudyRepository.delete(studyName, userId),
                         publicAndPrivateStudyRepository.deleteByStudyNameAndUserId(studyName, userId)).then();
     }
->>>>>>> 6dbef863
 
     public Mono<Void> updateLoadFlowState(String studyName, String userId, LoadFlowStatus lfStatus) {
         return Mono.zip(publicAndPrivateStudyRepository.updateLoadFlowState(studyName, userId, lfStatus),
@@ -96,4 +88,12 @@
                         publicAndPrivateStudyRepository.updateLoadFlowResult(studyName, userId, loadFlowResultEntity))
                 .then();
     }
+
+    public Mono<Void> updateLoadFlowParameters(String studyName, String userId, LoadFlowParametersEntity lfParameter) {
+        return Mono.zip(publicAndPrivateStudyRepository.updateLoadFlowParameters(studyName, userId, lfParameter),
+            publicStudyRepository.updateLoadFlowParameters(studyName, userId, lfParameter),
+            privateStudyRepository.updateLoadFlowParameters(studyName, userId, lfParameter)
+        ).then();
+    }
+
 }