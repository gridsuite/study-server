--- conflicted
+++ resolved
@@ -52,11 +52,7 @@
 
     public Mono<StudyEntity> insertStudy(String studyName, String userId, boolean isPrivate, UUID networkUuid, String networkId,
                                          String description, String caseFormat, UUID caseUuid, boolean casePrivate,
-<<<<<<< HEAD
-                                         LoadFlowStatusEntity loadFlowStatus, LoadFlowResultEntity loadFlowResult, LoadFlowParametersEntity loadFlowParameters) {
-=======
-                                         LoadFlowResult loadFlowResult, LoadFlowParametersEntity loadFlowParameters, UUID securityAnalysisUuid) {
->>>>>>> bf78ca59
+                                         LoadFlowStatusEntity loadFlowStatus, LoadFlowResultEntity loadFlowResult, LoadFlowParametersEntity loadFlowParameters, UUID securityAnalysisUuid) {
         Objects.requireNonNull(studyName);
         Objects.requireNonNull(userId);
         Objects.requireNonNull(networkUuid);
@@ -64,26 +60,16 @@
         Objects.requireNonNull(caseFormat);
         Objects.requireNonNull(caseUuid);
         Objects.requireNonNull(loadFlowStatus);
-        //Objects.requireNonNull(loadFlowResult);
         Objects.requireNonNull(loadFlowParameters);
         PublicAndPrivateStudyEntity publicAndPrivateStudyEntity = new PublicAndPrivateStudyEntity(userId, studyName, LocalDateTime.now(ZoneOffset.UTC), networkUuid, networkId, description, caseFormat, caseUuid,
                                                                                                   casePrivate, isPrivate, loadFlowStatus, loadFlowResult,
-                                                                                                  loadFlowParameters, null);
+                                                                                                  loadFlowParameters, securityAnalysisUuid);
         PublicStudyEntity publicStudyEntity = new PublicStudyEntity(userId, studyName, LocalDateTime.now(ZoneOffset.UTC), networkUuid, networkId, description, caseFormat, caseUuid,
-<<<<<<< HEAD
                                                                     casePrivate, isPrivate, loadFlowStatus, loadFlowResult,
-                                                                    loadFlowParameters, null);
+                                                                    loadFlowParameters, securityAnalysisUuid);
         PrivateStudyEntity privateStudyEntity = new PrivateStudyEntity(userId, studyName, LocalDateTime.now(ZoneOffset.UTC), networkUuid, networkId, description, caseFormat, caseUuid,
                                                                        casePrivate, isPrivate, loadFlowStatus, loadFlowResult,
-                                                                       loadFlowParameters, null);
-=======
-                                                                    casePrivate, isPrivate, new LoadFlowResultEntity(loadFlowResult.getStatus()),
-                                                                    loadFlowParameters, securityAnalysisUuid);
-        PrivateStudyEntity privateStudyEntity = new PrivateStudyEntity(userId, studyName, LocalDateTime.now(ZoneOffset.UTC), networkUuid, networkId, description, caseFormat, caseUuid,
-                                                                       casePrivate, isPrivate, new LoadFlowResultEntity(loadFlowResult.getStatus()),
                                                                        loadFlowParameters, securityAnalysisUuid);
->>>>>>> bf78ca59
-
         if (!isPrivate) {
             return Mono.zip(publicStudyRepository.insert(publicStudyEntity), publicAndPrivateStudyRepository.insert(publicAndPrivateStudyEntity))
                     .map(Tuple2::getT2);
