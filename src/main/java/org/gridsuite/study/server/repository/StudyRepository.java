/**
 * Copyright (c) 2020, RTE (http://www.rte-france.com)
 * This Source Code Form is subject to the terms of the Mozilla Public
 * License, v. 2.0. If a copy of the MPL was not distributed with this
 * file, You can obtain one at http://mozilla.org/MPL/2.0/.
 */
package org.gridsuite.study.server.repository;

<<<<<<< HEAD
import org.gridsuite.study.server.dto.LoadFlowParameters;
=======
import java.time.LocalDateTime;
import java.time.ZoneOffset;
import java.util.UUID;
>>>>>>> b65d4989
import org.gridsuite.study.server.dto.LoadFlowResult;
import org.gridsuite.study.server.dto.LoadFlowStatus;
import org.springframework.stereotype.Repository;
import reactor.core.publisher.Flux;
import reactor.core.publisher.Mono;
import reactor.util.function.Tuple2;

/**
 * @author Geoffroy Jamgotchian <geoffroy.jamgotchian at rte-france.com>
 */
@Repository
public class StudyRepository {

    private final PublicAndPrivateStudyRepository publicAndPrivateStudyRepository;

    private final PrivateStudyRepository privateStudyRepository;

    private final PublicStudyRepository publicStudyRepository;

    public StudyRepository(PublicAndPrivateStudyRepository publicAndPrivateStudyRepository, PrivateStudyRepository privateStudyRepository, PublicStudyRepository publicStudyRepository) {
        this.publicAndPrivateStudyRepository = publicAndPrivateStudyRepository;
        this.privateStudyRepository = privateStudyRepository;
        this.publicStudyRepository = publicStudyRepository;
    }

    public Flux<StudyEntity> getStudies(String userId) {
        return Flux.concat(getPublicStudies(), getPrivateStudies(userId));
    }

    public Flux<StudyEntity> getPublicStudies() {
        return publicStudyRepository.findAll().cast(StudyEntity.class);
    }

    public Flux<StudyEntity> getPrivateStudies(String userId) {
        return privateStudyRepository.findAllByUserId(userId).cast(StudyEntity.class);
    }

    public Mono<StudyEntity> insertStudy(String studyName, String userId, boolean isPrivate, UUID networkUuid, String networkId,
                                         String description, String caseFormat, UUID caseUuid, boolean casePrivate,
<<<<<<< HEAD
                                         LoadFlowResult loadFlowResult, LoadFlowParametersEntity lfParameters) {
        PublicAndPrivateStudyEntity publicAndPrivateStudyEntity = new PublicAndPrivateStudyEntity(userId, studyName, networkUuid, networkId, description, caseFormat, caseUuid,
                                                                                                  casePrivate, isPrivate, new LoadFlowResultEntity(loadFlowResult.getStatus()), lfParameters);
        PublicStudyEntity publicStudyEntity = new PublicStudyEntity(userId, studyName, networkUuid, networkId, description, caseFormat, caseUuid,
                                                                    casePrivate, isPrivate, new LoadFlowResultEntity(loadFlowResult.getStatus()), lfParameters);
        PrivateStudyEntity privateStudyEntity = new PrivateStudyEntity(userId, studyName, networkUuid, networkId, description, caseFormat, caseUuid,
                                                                       casePrivate, isPrivate, new LoadFlowResultEntity(loadFlowResult.getStatus()), lfParameters);
=======
                                         LoadFlowResult loadFlowResult) {
        PublicAndPrivateStudyEntity publicAndPrivateStudyEntity = new PublicAndPrivateStudyEntity(userId, studyName, LocalDateTime.now(ZoneOffset.UTC), networkUuid, networkId, description, caseFormat, caseUuid,
                                                                                                  casePrivate, isPrivate, new LoadFlowResultEntity(loadFlowResult.getStatus()),
                                                                                                  null);
        PublicStudyEntity publicStudyEntity = new PublicStudyEntity(userId, studyName, LocalDateTime.now(ZoneOffset.UTC), networkUuid, networkId, description, caseFormat, caseUuid,
                                                                    casePrivate, isPrivate, new LoadFlowResultEntity(loadFlowResult.getStatus()),
                                                                    null);
        PrivateStudyEntity privateStudyEntity = new PrivateStudyEntity(userId, studyName, LocalDateTime.now(ZoneOffset.UTC), networkUuid, networkId, description, caseFormat, caseUuid,
                                                                       casePrivate, isPrivate, new LoadFlowResultEntity(loadFlowResult.getStatus()),
                                                                       null);
>>>>>>> b65d4989

        if (!isPrivate) {
            return Mono.zip(publicStudyRepository.insert(publicStudyEntity), publicAndPrivateStudyRepository.insert(publicAndPrivateStudyEntity))
                    .map(Tuple2::getT2);
        } else {
            return Mono.zip(privateStudyRepository.insert(privateStudyEntity), publicAndPrivateStudyRepository.insert(publicAndPrivateStudyEntity))
                    .map(Tuple2::getT2);
        }
    }

    public Mono<StudyEntity> findStudy(String userId, String studyName) {
        return publicAndPrivateStudyRepository.findByUserIdAndStudyName(userId, studyName).cast(StudyEntity.class);
    }

    public Mono<Void> deleteStudy(String userId, String studyName) {
        return Mono.zip(privateStudyRepository.deleteByStudyNameAndUserId(studyName, userId),
                        publicStudyRepository.deleteByStudyNameAndUserId(studyName, userId),
                        publicAndPrivateStudyRepository.deleteByStudyNameAndUserId(studyName, userId)).then();
    }

    public Mono<Void> updateLoadFlowState(String studyName, String userId, LoadFlowStatus lfStatus) {
        return Mono.zip(publicAndPrivateStudyRepository.updateLoadFlowState(studyName, userId, lfStatus),
                        privateStudyRepository.updateLoadFlowState(studyName, userId, lfStatus),
                        publicStudyRepository.updateLoadFlowState(studyName, userId, lfStatus))
                .then();
    }

    public Mono<Void> updateLoadFlowResult(String studyName, String userId, LoadFlowResult loadFlowResult) {
        LoadFlowResultEntity loadFlowResultEntity = new LoadFlowResultEntity(loadFlowResult.getStatus());
        return Mono.zip(privateStudyRepository.updateLoadFlowResult(studyName, userId, loadFlowResultEntity),
                        publicStudyRepository.updateLoadFlowResult(studyName, userId, loadFlowResultEntity),
                        publicAndPrivateStudyRepository.updateLoadFlowResult(studyName, userId, loadFlowResultEntity))
                .then();
    }

<<<<<<< HEAD
    public Mono<Void> updateLoadFlowParameters(String studyName, String userId, LoadFlowParameters params) {
        LoadFlowParametersEntity lfParameter = params == null ? null :
            new LoadFlowParametersEntity(params.getVoltageInitMode(),
            params.isTransformerVoltageControlOn(),
            params.isNoGeneratorReactiveLimits(),
            params.isPhaseShifterRegulationOn(),
            params.isTwtSplitShuntAdmittance(),
            params.isSimulShunt(),
            params.isReadSlackBus(),
            params.isWriteSlackBus());
        return Mono.zip(publicAndPrivateStudyRepository.updateLoadFlowParameters(studyName, userId, lfParameter),
            publicStudyRepository.updateLoadFlowParameters(studyName, userId, lfParameter),
            privateStudyRepository.updateLoadFlowParameters(studyName, userId, lfParameter)
        ).then();
    }

=======
    public Mono<Void> updateSecurityAnalysisResultUuid(String studyName, String userId, UUID securityAnalysisResultUuid) {
        return Mono.zip(privateStudyRepository.updateSecurityAnalysisResultUuid(studyName, userId, securityAnalysisResultUuid),
                        publicStudyRepository.updateSecurityAnalysisResultUuid(studyName, userId, securityAnalysisResultUuid),
                        publicAndPrivateStudyRepository.updateSecurityAnalysisResultUuid(studyName, userId, securityAnalysisResultUuid))
                .then();
    }
>>>>>>> b65d4989
}<|MERGE_RESOLUTION|>--- conflicted
+++ resolved
@@ -6,13 +6,10 @@
  */
 package org.gridsuite.study.server.repository;
 
-<<<<<<< HEAD
 import org.gridsuite.study.server.dto.LoadFlowParameters;
-=======
 import java.time.LocalDateTime;
 import java.time.ZoneOffset;
 import java.util.UUID;
->>>>>>> b65d4989
 import org.gridsuite.study.server.dto.LoadFlowResult;
 import org.gridsuite.study.server.dto.LoadFlowStatus;
 import org.springframework.stereotype.Repository;
@@ -52,26 +49,16 @@
 
     public Mono<StudyEntity> insertStudy(String studyName, String userId, boolean isPrivate, UUID networkUuid, String networkId,
                                          String description, String caseFormat, UUID caseUuid, boolean casePrivate,
-<<<<<<< HEAD
                                          LoadFlowResult loadFlowResult, LoadFlowParametersEntity lfParameters) {
-        PublicAndPrivateStudyEntity publicAndPrivateStudyEntity = new PublicAndPrivateStudyEntity(userId, studyName, networkUuid, networkId, description, caseFormat, caseUuid,
-                                                                                                  casePrivate, isPrivate, new LoadFlowResultEntity(loadFlowResult.getStatus()), lfParameters);
-        PublicStudyEntity publicStudyEntity = new PublicStudyEntity(userId, studyName, networkUuid, networkId, description, caseFormat, caseUuid,
-                                                                    casePrivate, isPrivate, new LoadFlowResultEntity(loadFlowResult.getStatus()), lfParameters);
-        PrivateStudyEntity privateStudyEntity = new PrivateStudyEntity(userId, studyName, networkUuid, networkId, description, caseFormat, caseUuid,
-                                                                       casePrivate, isPrivate, new LoadFlowResultEntity(loadFlowResult.getStatus()), lfParameters);
-=======
-                                         LoadFlowResult loadFlowResult) {
         PublicAndPrivateStudyEntity publicAndPrivateStudyEntity = new PublicAndPrivateStudyEntity(userId, studyName, LocalDateTime.now(ZoneOffset.UTC), networkUuid, networkId, description, caseFormat, caseUuid,
                                                                                                   casePrivate, isPrivate, new LoadFlowResultEntity(loadFlowResult.getStatus()),
-                                                                                                  null);
+                                                                                                  null, lfParameters);
         PublicStudyEntity publicStudyEntity = new PublicStudyEntity(userId, studyName, LocalDateTime.now(ZoneOffset.UTC), networkUuid, networkId, description, caseFormat, caseUuid,
                                                                     casePrivate, isPrivate, new LoadFlowResultEntity(loadFlowResult.getStatus()),
-                                                                    null);
+                                                                    null, lfParameters);
         PrivateStudyEntity privateStudyEntity = new PrivateStudyEntity(userId, studyName, LocalDateTime.now(ZoneOffset.UTC), networkUuid, networkId, description, caseFormat, caseUuid,
                                                                        casePrivate, isPrivate, new LoadFlowResultEntity(loadFlowResult.getStatus()),
-                                                                       null);
->>>>>>> b65d4989
+                                                                       null, lfParameters);
 
         if (!isPrivate) {
             return Mono.zip(publicStudyRepository.insert(publicStudyEntity), publicAndPrivateStudyRepository.insert(publicAndPrivateStudyEntity))
@@ -107,7 +94,13 @@
                 .then();
     }
 
-<<<<<<< HEAD
+    public Mono<Void> updateSecurityAnalysisResultUuid(String studyName, String userId, UUID securityAnalysisResultUuid) {
+        return Mono.zip(privateStudyRepository.updateSecurityAnalysisResultUuid(studyName, userId, securityAnalysisResultUuid),
+                        publicStudyRepository.updateSecurityAnalysisResultUuid(studyName, userId, securityAnalysisResultUuid),
+                        publicAndPrivateStudyRepository.updateSecurityAnalysisResultUuid(studyName, userId, securityAnalysisResultUuid))
+                .then();
+    }
+
     public Mono<Void> updateLoadFlowParameters(String studyName, String userId, LoadFlowParameters params) {
         LoadFlowParametersEntity lfParameter = params == null ? null :
             new LoadFlowParametersEntity(params.getVoltageInitMode(),
@@ -124,12 +117,4 @@
         ).then();
     }
 
-=======
-    public Mono<Void> updateSecurityAnalysisResultUuid(String studyName, String userId, UUID securityAnalysisResultUuid) {
-        return Mono.zip(privateStudyRepository.updateSecurityAnalysisResultUuid(studyName, userId, securityAnalysisResultUuid),
-                        publicStudyRepository.updateSecurityAnalysisResultUuid(studyName, userId, securityAnalysisResultUuid),
-                        publicAndPrivateStudyRepository.updateSecurityAnalysisResultUuid(studyName, userId, securityAnalysisResultUuid))
-                .then();
-    }
->>>>>>> b65d4989
 }