/**
 * Copyright (c) 2019, RTE (http://www.rte-france.com)
 * This Source Code Form is subject to the terms of the Mozilla Public
 * License, v. 2.0. If a copy of the MPL was not distributed with this
 * file, You can obtain one at http://mozilla.org/MPL/2.0/.
 */
package org.gridsuite.study.server.repository;

import org.gridsuite.study.server.dto.LoadFlowResult;
import org.springframework.data.cassandra.repository.Query;
import org.springframework.data.cassandra.repository.ReactiveCassandraRepository;
import org.springframework.data.repository.query.Param;
import org.springframework.stereotype.Repository;
import reactor.core.publisher.Mono;

/**
 * @author Abdelsalem Hedhili <abdelsalem.hedhili at rte-france.com>
 */

@Repository
public interface StudyRepository extends ReactiveCassandraRepository<Study, Integer> {

    Mono<Study> findByUserIdAndStudyName(String userId, String name);

    @Query("DELETE FROM study WHERE userId = :userId and studyname = :studyName")
    Mono<Void> deleteByStudyNameAndUserId(@Param("studyName") String studyName, @Param("userId") String userId);

<<<<<<< HEAD
    @Query("UPDATE study SET loadFlowParameters = :lfParameter  WHERE userId = :userId and studyname = :studyName")
    Mono<Void> updateLoadFlowParameters(String studyName, String userId, LoadFlowParametersEntity lfParameter);
=======
    @Query("UPDATE study SET loadFlowResult.status = :status WHERE userId = :userId and studyname = :studyName")
    Mono<Void> updateLoadFlowState(String studyName, String userId, LoadFlowResult.LoadFlowStatus status);

    @Query("UPDATE study SET loadFlowResult = :result WHERE userId = :userId and studyname = :studyName")
    Mono<Void> updateLoadFlowResult(String studyName, String userId, LoadFlowResult result);

>>>>>>> c36ea480
}<|MERGE_RESOLUTION|>--- conflicted
+++ resolved
@@ -25,15 +25,13 @@
     @Query("DELETE FROM study WHERE userId = :userId and studyname = :studyName")
     Mono<Void> deleteByStudyNameAndUserId(@Param("studyName") String studyName, @Param("userId") String userId);
 
-<<<<<<< HEAD
     @Query("UPDATE study SET loadFlowParameters = :lfParameter  WHERE userId = :userId and studyname = :studyName")
     Mono<Void> updateLoadFlowParameters(String studyName, String userId, LoadFlowParametersEntity lfParameter);
-=======
+
     @Query("UPDATE study SET loadFlowResult.status = :status WHERE userId = :userId and studyname = :studyName")
     Mono<Void> updateLoadFlowState(String studyName, String userId, LoadFlowResult.LoadFlowStatus status);
 
     @Query("UPDATE study SET loadFlowResult = :result WHERE userId = :userId and studyname = :studyName")
     Mono<Void> updateLoadFlowResult(String studyName, String userId, LoadFlowResult result);
 
->>>>>>> c36ea480
 }