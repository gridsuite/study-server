--- conflicted
+++ resolved
@@ -31,9 +31,7 @@
 
     LoadFlowResultEntity getLoadFlowResult();
 
-<<<<<<< HEAD
+    UUID getSecurityAnalysisResultUuid();
+
     LoadFlowParametersEntity getLoadFlowParameters();
-=======
-    UUID getSecurityAnalysisResultUuid();
->>>>>>> b65d4989
 }