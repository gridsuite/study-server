--- conflicted
+++ resolved
@@ -27,7 +27,7 @@
 @Table(name = "study")
 public class StudyEntity extends AbstractManuallyAssignedIdentifierEntity<UUID> implements BasicStudyEntity {
 
-    public StudyEntity(UUID id, UUID networkUuid, String networkId, String caseFormat, UUID caseUuid, String caseName, String loadFlowProvider, String securityAnalysisProvider, String sensitivityAnalysisProvider, String dynamicSimulationProvider, LoadFlowParametersEntity loadFlowParameters, ShortCircuitParametersEntity shortCircuitParameters, DynamicSimulationParametersEntity dynamicSimulationParameters, VoltageInitParametersEntity voltageInitParameters) {
+    public StudyEntity(UUID id, UUID networkUuid, String networkId, String caseFormat, UUID caseUuid, String caseName, String loadFlowProvider, String securityAnalysisProvider, String sensitivityAnalysisProvider, String dynamicSimulationProvider, LoadFlowParametersEntity loadFlowParameters, ShortCircuitParametersEntity shortCircuitParameters, DynamicSimulationParametersEntity dynamicSimulationParameters, VoltageInitParametersEntity voltageInitParameters, ImportParametersEntity importParameters) {
         this.id = id;
         this.networkUuid = networkUuid;
         this.networkId = networkId;
@@ -42,6 +42,7 @@
         this.shortCircuitParameters = shortCircuitParameters;
         this.dynamicSimulationParameters = dynamicSimulationParameters;
         this.voltageInitParameters = voltageInitParameters;
+        this.importParameters = importParameters;
     }
 
     @Id
@@ -108,21 +109,20 @@
     private VoltageInitParametersEntity voltageInitParameters;
 
     @OneToOne(cascade = CascadeType.ALL, orphanRemoval = true, fetch = FetchType.LAZY)
-<<<<<<< HEAD
+    @JoinColumn(name = "securityAnalysisParametersEntity_id",
+            referencedColumnName = "id",
+            foreignKey = @ForeignKey(
+                    name = "securityAnalysisParameters_id_fk"
+            ))
+    private SecurityAnalysisParametersEntity securityAnalysisParameters;
+
+    @OneToOne(cascade = CascadeType.ALL, orphanRemoval = true, fetch = FetchType.LAZY)
     @JoinColumn(name = "importParametersEntity_id",
             referencedColumnName = "id",
             foreignKey = @ForeignKey(
                     name = "importParameters_id_fk"
             ))
     private ImportParametersEntity importParameters;
-=======
-    @JoinColumn(name = "securityAnalysisParametersEntity_id",
-            referencedColumnName = "id",
-            foreignKey = @ForeignKey(
-                    name = "securityAnalysisParameters_id_fk"
-            ))
-    private SecurityAnalysisParametersEntity securityAnalysisParameters;
->>>>>>> e5709ad9
 
     public ShortCircuitParametersEntity getShortCircuitParameters() {
         if (this.shortCircuitParameters == null) {
