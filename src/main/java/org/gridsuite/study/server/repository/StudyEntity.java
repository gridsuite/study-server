/**
 * Copyright (c) 2020, RTE (http://www.rte-france.com)
 * This Source Code Form is subject to the terms of the Mozilla Public
 * License, v. 2.0. If a copy of the MPL was not distributed with this
 * file, You can obtain one at http://mozilla.org/MPL/2.0/.
 */
package org.gridsuite.study.server.repository;

import java.util.UUID;

import lombok.*;
import org.gridsuite.study.server.service.ShortCircuitService;

import javax.persistence.*;

/**
 * @author Abdelsalem Hedhili <abdelsalem.hedhili at rte-france.com>
 * @author Chamseddine Benhamed <chamseddine.benhamed at rte-france.com>
 */

@NoArgsConstructor
@AllArgsConstructor
@Getter
@Setter
@Entity
@Builder
@Table(name = "study")
public class StudyEntity extends AbstractManuallyAssignedIdentifierEntity<UUID> implements BasicStudyEntity {

    public StudyEntity(UUID id, UUID networkUuid, String networkId, String caseFormat, UUID caseUuid, String caseName, String loadFlowProvider, String securityAnalysisProvider, String sensitivityAnalysisProvider, String dynamicSimulationProvider, LoadFlowParametersEntity loadFlowParameters, ShortCircuitParametersEntity shortCircuitParameters, DynamicSimulationParametersEntity dynamicSimulationParameters) {
        this.id = id;
        this.networkUuid = networkUuid;
        this.networkId = networkId;
        this.caseFormat = caseFormat;
        this.caseUuid = caseUuid;
        this.caseName = caseName;
        this.loadFlowProvider = loadFlowProvider;
        this.securityAnalysisProvider = securityAnalysisProvider;
        this.sensitivityAnalysisProvider = sensitivityAnalysisProvider;
        this.dynamicSimulationProvider = dynamicSimulationProvider;
        this.loadFlowParameters = loadFlowParameters;
        this.shortCircuitParameters = shortCircuitParameters;
        this.dynamicSimulationParameters = dynamicSimulationParameters;
    }

    @Id
    @Column(name = "id")
    private UUID id;

    @Column(name = "networkUuid", nullable = false)
    private UUID networkUuid;

    @Column(name = "networkId", nullable = false)
    private String networkId;

    @Column(name = "caseFormat", nullable = false)
    private String caseFormat;

    @Column(name = "caseUuid", nullable = false)
    private UUID caseUuid;

    @Column(name = "caseName", nullable = false)
    private String caseName;

    @Column(name = "loadFlowProvider")
    private String loadFlowProvider;

    @Column(name = "securityAnalysisProvider")
    private String securityAnalysisProvider;

    @Column(name = "sensitivityAnalysisProvider")
    private String sensitivityAnalysisProvider;

    @Column(name = "dynamicSimulationProvider")
    private String dynamicSimulationProvider;

    @OneToOne(cascade = CascadeType.ALL, orphanRemoval = true, fetch = FetchType.LAZY)
    @JoinColumn(name = "loadFlowParametersEntity_id",
            referencedColumnName = "id",
            foreignKey = @ForeignKey(
                    name = "loadFlowParameters_id_fk"
            ), nullable = false)
    private LoadFlowParametersEntity loadFlowParameters;

    @OneToOne(cascade = CascadeType.ALL, orphanRemoval = true, fetch = FetchType.LAZY)
    @JoinColumn(name = "shortCircuitParametersEntity_id",
            referencedColumnName = "id",
            foreignKey = @ForeignKey(
                    name = "shortCircuitParameters_id_fk"
            ))
    private ShortCircuitParametersEntity shortCircuitParameters;

    @OneToOne(cascade = CascadeType.ALL, orphanRemoval = true, fetch = FetchType.LAZY)
    @JoinColumn(name = "dynamicSimulationParametersEntity_id",
            referencedColumnName = "id",
            foreignKey = @ForeignKey(
                    name = "dynamicSimulationParameters_id_fk"
            ))
    private DynamicSimulationParametersEntity dynamicSimulationParameters;

    @OneToOne(cascade = CascadeType.ALL, orphanRemoval = true, fetch = FetchType.LAZY)
<<<<<<< HEAD
    @JoinColumn(name = "securityAnalysisParametersEntity_id",
            referencedColumnName = "id",
            foreignKey = @ForeignKey(
                    name = "securityAnalysisParameters_id_fk"
            ))
    private SecurityAnalysisParametersEntity securityAnalysisParameters;
=======
    @JoinColumn(name = "voltageInitParametersEntity_id",
            referencedColumnName = "id",
            foreignKey = @ForeignKey(
                    name = "voltageInitParameters_id_fk"
            ))
    private VoltageInitParametersEntity voltageInitParameters;
>>>>>>> 62c0ad91

    public ShortCircuitParametersEntity getShortCircuitParameters() {
        if (this.shortCircuitParameters == null) {
            this.setShortCircuitParameters(ShortCircuitService.toEntity(ShortCircuitService.getDefaultShortCircuitParameters()));
        }
        return this.shortCircuitParameters;
    }

    @Value
    public static class StudyNetworkUuid {
        UUID networkUuid;
    }
}
<|MERGE_RESOLUTION|>--- conflicted
+++ resolved
@@ -99,21 +99,20 @@
     private DynamicSimulationParametersEntity dynamicSimulationParameters;
 
     @OneToOne(cascade = CascadeType.ALL, orphanRemoval = true, fetch = FetchType.LAZY)
-<<<<<<< HEAD
+    @JoinColumn(name = "voltageInitParametersEntity_id",
+            referencedColumnName = "id",
+            foreignKey = @ForeignKey(
+                    name = "voltageInitParameters_id_fk"
+            ))
+    private VoltageInitParametersEntity voltageInitParameters;
+
+    @OneToOne(cascade = CascadeType.ALL, orphanRemoval = true, fetch = FetchType.LAZY)
     @JoinColumn(name = "securityAnalysisParametersEntity_id",
             referencedColumnName = "id",
             foreignKey = @ForeignKey(
                     name = "securityAnalysisParameters_id_fk"
             ))
     private SecurityAnalysisParametersEntity securityAnalysisParameters;
-=======
-    @JoinColumn(name = "voltageInitParametersEntity_id",
-            referencedColumnName = "id",
-            foreignKey = @ForeignKey(
-                    name = "voltageInitParameters_id_fk"
-            ))
-    private VoltageInitParametersEntity voltageInitParameters;
->>>>>>> 62c0ad91
 
     public ShortCircuitParametersEntity getShortCircuitParameters() {
         if (this.shortCircuitParameters == null) {
