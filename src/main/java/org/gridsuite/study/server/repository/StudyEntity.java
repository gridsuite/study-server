/**
 * Copyright (c) 2020, RTE (http://www.rte-france.com)
 * This Source Code Form is subject to the terms of the Mozilla Public
 * License, v. 2.0. If a copy of the MPL was not distributed with this
 * file, You can obtain one at http://mozilla.org/MPL/2.0/.
 */
package org.gridsuite.study.server.repository;

import java.time.LocalDateTime;
import java.util.UUID;

import lombok.*;
import org.gridsuite.study.server.dto.LoadFlowStatus;

import javax.persistence.*;

/**
 * @author Abdelsalem Hedhili <abdelsalem.hedhili at rte-france.com>
 * @author Chamseddine Benhamed <chamseddine.benhamed at rte-france.com>
 */

@NoArgsConstructor
@AllArgsConstructor
@Getter
@Setter
@Entity
@Builder
@Table(name = "study", indexes = {@Index(name = "studyEntity_isPrivate_index", columnList = "isPrivate"), @Index(name = "studyEntity_userId_index", columnList = "userId")})
public class StudyEntity implements BasicStudyEntity {

    @Id
    @GeneratedValue(strategy  =  GenerationType.AUTO)
    @Column(name = "id")
    private UUID id;

    @Column(name = "userId", nullable = false)
    private String userId;

    @Column(name = "studyName", nullable = false)
    private String studyName;

    @Column(name = "creationDate",  nullable = false)
    private LocalDateTime date;
<<<<<<< HEAD

    @Column(name = "networkUuid", nullable = false)
    private UUID networkUuid;

    @Column(name = "networkId", nullable = false)
    private String networkId;

    @Column(name = "description",  nullable = false)
    private String description;

    @Column(name = "caseFormat",  nullable = false)
    private String caseFormat;

    @Column(name = "caseUuid", nullable = false)
    private UUID caseUuid;

    @Column(name = "casePrivate",  nullable = false)
    private boolean casePrivate;

    @Column(name = "isPrivate", nullable = false)
    private boolean isPrivate;

    @Column(name = "loadFlowStatus")
    @Enumerated(EnumType.STRING)
    private LoadFlowStatus loadFlowStatus;

    @OneToOne(cascade = CascadeType.ALL, orphanRemoval = true, fetch = FetchType.LAZY)
    @JoinColumn(name  =  "loadFlowResultEntity_id",
            referencedColumnName  =  "id",
            foreignKey = @ForeignKey(
                    name = "loadFlowResult_id_fk"
            ))
    private LoadFlowResultEntity loadFlowResult;

    @OneToOne(cascade = CascadeType.ALL, orphanRemoval = true, fetch = FetchType.LAZY)
    @JoinColumn(name  =  "loadFlowParametersEntity_id",
            referencedColumnName  =  "id",
            foreignKey = @ForeignKey(
                    name = "loadFlowParameters_id_fk"
            ), nullable = false)
    private LoadFlowParametersEntity loadFlowParameters;

    @Column(name = "securityAnalysisResultUuid")
    private UUID securityAnalysisResultUuid;
}
=======

    @Column(name = "networkUuid", nullable = false)
    private UUID networkUuid;

    @Column(name = "networkId", nullable = false)
    private String networkId;

    @Column(name = "description",  nullable = false)
    private String description;

    @Column(name = "caseFormat",  nullable = false)
    private String caseFormat;

    @Column(name = "caseUuid", nullable = false)
    private UUID caseUuid;

    @Column(name = "casePrivate",  nullable = false)
    private boolean casePrivate;

    @Column(name = "isPrivate", nullable = false)
    private boolean isPrivate;

    @Column(name = "loadFlowStatus")
    @Enumerated(EnumType.STRING)
    private LoadFlowStatus loadFlowStatus;

    @OneToOne(cascade = CascadeType.ALL, orphanRemoval = true, fetch = FetchType.LAZY)
    @JoinColumn(name  =  "loadFlowResultEntity_id",
            referencedColumnName  =  "id",
            foreignKey = @ForeignKey(
                    name = "loadFlowResult_id_fk"
            ))
    private LoadFlowResultEntity loadFlowResult;

    @OneToOne(cascade = CascadeType.ALL, orphanRemoval = true, fetch = FetchType.LAZY)
    @JoinColumn(name  =  "loadFlowParametersEntity_id",
            referencedColumnName  =  "id",
            foreignKey = @ForeignKey(
                    name = "loadFlowParameters_id_fk"
            ), nullable = false)
    private LoadFlowParametersEntity loadFlowParameters;

    @Column(name = "securityAnalysisResultUuid")
    private UUID securityAnalysisResultUuid;

    @Value
    public static class StudyNetworkUuid {
        UUID networkUuid;
    }
}
>>>>>>> 4c4bc3ee
<|MERGE_RESOLUTION|>--- conflicted
+++ resolved
@@ -41,53 +41,6 @@
 
     @Column(name = "creationDate",  nullable = false)
     private LocalDateTime date;
-<<<<<<< HEAD
-
-    @Column(name = "networkUuid", nullable = false)
-    private UUID networkUuid;
-
-    @Column(name = "networkId", nullable = false)
-    private String networkId;
-
-    @Column(name = "description",  nullable = false)
-    private String description;
-
-    @Column(name = "caseFormat",  nullable = false)
-    private String caseFormat;
-
-    @Column(name = "caseUuid", nullable = false)
-    private UUID caseUuid;
-
-    @Column(name = "casePrivate",  nullable = false)
-    private boolean casePrivate;
-
-    @Column(name = "isPrivate", nullable = false)
-    private boolean isPrivate;
-
-    @Column(name = "loadFlowStatus")
-    @Enumerated(EnumType.STRING)
-    private LoadFlowStatus loadFlowStatus;
-
-    @OneToOne(cascade = CascadeType.ALL, orphanRemoval = true, fetch = FetchType.LAZY)
-    @JoinColumn(name  =  "loadFlowResultEntity_id",
-            referencedColumnName  =  "id",
-            foreignKey = @ForeignKey(
-                    name = "loadFlowResult_id_fk"
-            ))
-    private LoadFlowResultEntity loadFlowResult;
-
-    @OneToOne(cascade = CascadeType.ALL, orphanRemoval = true, fetch = FetchType.LAZY)
-    @JoinColumn(name  =  "loadFlowParametersEntity_id",
-            referencedColumnName  =  "id",
-            foreignKey = @ForeignKey(
-                    name = "loadFlowParameters_id_fk"
-            ), nullable = false)
-    private LoadFlowParametersEntity loadFlowParameters;
-
-    @Column(name = "securityAnalysisResultUuid")
-    private UUID securityAnalysisResultUuid;
-}
-=======
 
     @Column(name = "networkUuid", nullable = false)
     private UUID networkUuid;
@@ -138,4 +91,3 @@
         UUID networkUuid;
     }
 }
->>>>>>> 4c4bc3ee
