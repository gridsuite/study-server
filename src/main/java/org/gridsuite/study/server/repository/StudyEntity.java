--- conflicted
+++ resolved
@@ -10,7 +10,7 @@
 import java.util.UUID;
 
 import lombok.*;
-import org.gridsuite.study.server.service.ShortCircuitAnalysisService;
+import org.gridsuite.study.server.service.ShortCircuitService;
 
 import javax.persistence.*;
 
@@ -72,22 +72,16 @@
             referencedColumnName  =  "id",
             foreignKey = @ForeignKey(
                     name = "shortCircuitParameters_id_fk"
-<<<<<<< HEAD
-            ), nullable = false)
-    private ShortCircuitParametersEntity shortCircuitParameters;
-
-=======
             ))
     private ShortCircuitParametersEntity shortCircuitParameters;
 
     public ShortCircuitParametersEntity getShortCircuitParameters() {
         if (this.shortCircuitParameters == null) {
-            this.setShortCircuitParameters(ShortCircuitAnalysisService.toEntity(ShortCircuitAnalysisService.getDefaultShortCircuitParameters()));
+            this.setShortCircuitParameters(ShortCircuitService.toEntity(ShortCircuitService.getDefaultShortCircuitParameters()));
         }
         return this.shortCircuitParameters;
     }
 
->>>>>>> 42480932
     @Value
     public static class StudyNetworkUuid {
         UUID networkUuid;
