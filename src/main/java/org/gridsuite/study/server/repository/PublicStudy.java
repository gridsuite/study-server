/**
 * Copyright (c) 2020, RTE (http://www.rte-france.com)
 * This Source Code Form is subject to the terms of the Mozilla Public
 * License, v. 2.0. If a copy of the MPL was not distributed with this
 * file, You can obtain one at http://mozilla.org/MPL/2.0/.
 */
package org.gridsuite.study.server.repository;

import com.datastax.driver.core.DataType;
import lombok.AllArgsConstructor;
import lombok.Getter;
import lombok.Setter;
import org.gridsuite.study.server.dto.LoadFlowResult;
import org.springframework.data.cassandra.core.cql.PrimaryKeyType;
import org.springframework.data.cassandra.core.mapping.CassandraType;
import org.springframework.data.cassandra.core.mapping.Column;
import org.springframework.data.cassandra.core.mapping.PrimaryKeyColumn;
import org.springframework.data.cassandra.core.mapping.Table;

import java.io.Serializable;
import java.util.UUID;

/**
 * @author Abdelsalem Hedhili <abdelsalem.hedhili at rte-france.com>
 */

@Getter
@Setter
@AllArgsConstructor
@Table
public class PublicStudy implements Serializable {

    @PrimaryKeyColumn(name = "userId", type = PrimaryKeyType.PARTITIONED)
    private String userId;

    @PrimaryKeyColumn(name = "studyName", type = PrimaryKeyType.CLUSTERED)
    private String studyName;

    @Column("networkUuid")
    private UUID networkUuid;

    @Column("networkId")
    private String networkId;

    @Column("description")
    private String description;

    @Column("caseFormat")
    private String caseFormat;

    @Column("caseUuid")
    private UUID caseUuid;

    @Column("casePrivate")
    private boolean casePrivate;

    @Column("isPrivate")
    private boolean isPrivate;

<<<<<<< HEAD
    @Column("loadFlowParameters")
    private LoadFlowParametersEntity loadFlowParameters;
=======
    @Column("loadFlowResult")
    @CassandraType(type = DataType.Name.UDT, userTypeName = "loadFlowResult")
    private LoadFlowResult loadFlowResult;
>>>>>>> d4be8230

}
<|MERGE_RESOLUTION|>--- conflicted
+++ resolved
@@ -57,13 +57,11 @@
     @Column("isPrivate")
     private boolean isPrivate;
 
-<<<<<<< HEAD
-    @Column("loadFlowParameters")
-    private LoadFlowParametersEntity loadFlowParameters;
-=======
     @Column("loadFlowResult")
     @CassandraType(type = DataType.Name.UDT, userTypeName = "loadFlowResult")
     private LoadFlowResult loadFlowResult;
->>>>>>> d4be8230
+
+    @Column("loadFlowParameters")
+    private LoadFlowParametersEntity loadFlowParameters;
 
 }
