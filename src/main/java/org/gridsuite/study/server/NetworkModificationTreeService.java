/**
 * Copyright (c) 2021, RTE (http://www.rte-france.com)
 * This Source Code Form is subject to the terms of the Mozilla Public
 * License, v. 2.0. If a copy of the MPL was not distributed with this
 * file, You can obtain one at http://mozilla.org/MPL/2.0/.
 */
package org.gridsuite.study.server;

import com.powsybl.loadflow.LoadFlowResult;

import lombok.NonNull;
import org.apache.commons.lang3.StringUtils;
import org.apache.commons.lang3.tuple.ImmutablePair;
import org.apache.commons.lang3.tuple.Pair;
import org.gridsuite.study.server.dto.*;
import org.gridsuite.study.server.networkmodificationtree.RootNodeInfoRepositoryProxy;
import org.gridsuite.study.server.networkmodificationtree.dto.AbstractNode;
import org.gridsuite.study.server.networkmodificationtree.dto.InsertMode;
import org.gridsuite.study.server.networkmodificationtree.dto.NetworkModificationNode;
import org.gridsuite.study.server.networkmodificationtree.dto.BuildStatus;
import org.gridsuite.study.server.networkmodificationtree.dto.RootNode;
import org.gridsuite.study.server.networkmodificationtree.AbstractNodeRepositoryProxy;
import org.gridsuite.study.server.networkmodificationtree.entities.AbstractNodeInfoEntity;
import org.gridsuite.study.server.networkmodificationtree.entities.NetworkModificationNodeInfoEntity;
import org.gridsuite.study.server.networkmodificationtree.entities.ReportUsageEntity;
import org.gridsuite.study.server.networkmodificationtree.repositories.NetworkModificationNodeInfoRepository;
import org.gridsuite.study.server.networkmodificationtree.NetworkModificationNodeInfoRepositoryProxy;
import org.gridsuite.study.server.networkmodificationtree.entities.NodeEntity;
import org.gridsuite.study.server.networkmodificationtree.repositories.NodeRepository;
import org.gridsuite.study.server.networkmodificationtree.entities.NodeType;
import org.gridsuite.study.server.networkmodificationtree.repositories.ReportUsageRepository;
import org.gridsuite.study.server.networkmodificationtree.repositories.RootNodeInfoRepository;
import org.gridsuite.study.server.repository.StudyEntity;
import org.springframework.beans.factory.annotation.Autowired;
import org.springframework.stereotype.Service;
import org.springframework.transaction.annotation.Transactional;

import javax.persistence.EntityNotFoundException;
<<<<<<< HEAD
import java.util.*;
=======
import java.util.ArrayList;
import java.util.Collections;
import java.util.EnumMap;
import java.util.HashMap;
import java.util.HashSet;
import java.util.List;
import java.util.Map;
import java.util.Objects;
import java.util.Optional;
import java.util.Set;
import java.util.UUID;
>>>>>>> dbf3f02f
import java.util.stream.Collectors;

import static org.gridsuite.study.server.StudyException.Type.*;
import static org.gridsuite.study.server.StudyService.*;

/**
 * @author Jacques Borsenberger <jacques.borsenberger at rte-france.com
 */
@Service
public class NetworkModificationTreeService {

    public static final String ROOT_NODE_NAME = "Root";

    private final EnumMap<NodeType, AbstractNodeRepositoryProxy<?, ?, ?>> repositories = new EnumMap<>(NodeType.class);

    private final NodeRepository nodesRepository;

    private final ReportUsageRepository reportsUsagesRepository;

    private final NetworkModificationNodeInfoRepository networkModificationNodeInfoRepository;

    @Autowired
    private NetworkModificationService networkModificationService;

    @Autowired
<<<<<<< HEAD
    private NetworkModificationTreeService self;

    private void sendUpdateMessage(Message<String> message) {
        MESSAGE_OUTPUT_LOGGER.debug("Sending message : {}", message);
        treeUpdatePublisher.send("publishStudyUpdate-out-0", message);
    }

    public void emitNodeInserted(UUID studyUuid, UUID parentNode, UUID nodeCreated, InsertMode insertMode) {
        sendUpdateMessage(MessageBuilder.withPayload("")
            .setHeader(HEADER_STUDY_UUID, studyUuid)
            .setHeader(HEADER_UPDATE_TYPE, NODE_CREATED)
            .setHeader(HEADER_PARENT_NODE, parentNode)
            .setHeader(HEADER_NEW_NODE, nodeCreated)
            .setHeader(HEADER_INSERT_MODE, insertMode.name())
            .build()
        );
    }

    private void emitNodesChanged(UUID studyUuid, Collection<UUID> nodes) {
        if (nodes.isEmpty()) {
            return;
        }
        sendUpdateMessage(MessageBuilder.withPayload("")
            .setHeader(HEADER_STUDY_UUID, studyUuid)
            .setHeader(HEADER_UPDATE_TYPE, NODE_UPDATED)
            .setHeader(HEADER_NODES, nodes)
            .build()
        );
    }

    private void emitNodesDeleted(UUID studyUuid, Collection<UUID> nodes, boolean deleteChildren) {
        sendUpdateMessage(MessageBuilder.withPayload("")
            .setHeader(HEADER_STUDY_UUID, studyUuid)
            .setHeader(HEADER_UPDATE_TYPE, NODE_DELETED)
            .setHeader(HEADER_NODES, nodes)
            .setHeader(HEADER_REMOVE_CHILDREN, deleteChildren)
            .build()
        );
    }
=======
    private NotificationService notificationService;
>>>>>>> dbf3f02f

    @Autowired
    public NetworkModificationTreeService(NodeRepository nodesRepository,
                                          RootNodeInfoRepository rootNodeInfoRepository,
                                          NetworkModificationNodeInfoRepository networkModificationNodeInfoRepository,
                                          ReportUsageRepository reportsUsagesRepository
    ) {
        this.nodesRepository = nodesRepository;
        this.networkModificationNodeInfoRepository = networkModificationNodeInfoRepository;
        repositories.put(NodeType.ROOT, new RootNodeInfoRepositoryProxy(rootNodeInfoRepository));
        repositories.put(NodeType.NETWORK_MODIFICATION, new NetworkModificationNodeInfoRepositoryProxy(networkModificationNodeInfoRepository));
        this.reportsUsagesRepository = reportsUsagesRepository;
    }

    @Transactional
    // TODO test if studyUuid exist and have a node <nodeId>
    public AbstractNode createNode(UUID studyUuid, UUID nodeId, AbstractNode nodeInfo, InsertMode insertMode) {
        Optional<NodeEntity> referenceNode = nodesRepository.findById(nodeId);
        return referenceNode.map(reference -> {
            assertNodeNameNotExist(studyUuid, nodeInfo.getName());

            if (insertMode.equals(InsertMode.BEFORE) && reference.getType().equals(NodeType.ROOT)) {
                throw new StudyException(NOT_ALLOWED);
            }
            NodeEntity parent = insertMode.equals(InsertMode.BEFORE) ? reference.getParentNode() : reference;
            NodeEntity node = nodesRepository.save(new NodeEntity(null, parent, nodeInfo.getType(), reference.getStudy()));
            nodeInfo.setId(node.getIdNode());
            repositories.get(node.getType()).createNodeInfo(nodeInfo);

            if (insertMode.equals(InsertMode.BEFORE)) {
                reference.setParentNode(node);
            } else if (insertMode.equals(InsertMode.AFTER)) {
                nodesRepository.findAllByParentNodeIdNode(nodeId).stream()
                    .filter(n -> !n.getIdNode().equals(node.getIdNode()))
                    .forEach(child -> child.setParentNode(node));
            }
            notificationService.emitNodeInserted(getStudyUuidForNodeId(nodeId), parent.getIdNode(), node.getIdNode(), insertMode);
            return nodeInfo;
        }).orElseThrow(() -> new StudyException(ELEMENT_NOT_FOUND));
    }

    @Transactional
    public Pair<UUID, UUID> duplicateStudyNode(UUID studyUuid, UUID nodeToCopyUuid, UUID referenceNodeUuid, InsertMode insertMode) {
        Optional<NodeEntity> referenceNodeOpt = nodesRepository.findById(referenceNodeUuid);
        NodeEntity referenceNodeEntity = referenceNodeOpt.orElseThrow(() -> new StudyException(NODE_NOT_FOUND));

        Optional<NodeEntity> nodeToCopyOpt = nodesRepository.findById(nodeToCopyUuid);
        NodeEntity nodeToCopyEntity = nodeToCopyOpt.orElseThrow(() -> new StudyException(NODE_NOT_FOUND));

        UUID newGroupUuid = UUID.randomUUID();
        UUID modificationGroupUuid = getModificationGroupUuid(nodeToCopyUuid);
        UUID reportUuid = getReportUuid(nodeToCopyUuid);
        UUID newReportUuid = UUID.randomUUID();
        //First we create the modification group
        networkModificationService.createModifications(modificationGroupUuid, newGroupUuid, reportUuid);

        if (insertMode.equals(InsertMode.BEFORE) && referenceNodeEntity.getType().equals(NodeType.ROOT)) {
            throw new StudyException(NOT_ALLOWED);
        }
        NodeEntity parent = insertMode.equals(InsertMode.BEFORE) || insertMode.equals(InsertMode.NEW_BRANCH) ?
                referenceNodeEntity.getParentNode() : referenceNodeEntity;
        //Then we create the node
        NodeEntity node = nodesRepository.save(new NodeEntity(null, parent, nodeToCopyEntity.getType(), referenceNodeEntity.getStudy()));

        if (insertMode.equals(InsertMode.BEFORE)) {
            referenceNodeEntity.setParentNode(node);
        } else if (insertMode.equals(InsertMode.AFTER)) {
            nodesRepository.findAllByParentNodeIdNode(referenceNodeUuid).stream()
                    .filter(n -> !n.getIdNode().equals(node.getIdNode()))
                    .forEach(child -> child.setParentNode(node));
        }

        //And the modification node info
        NetworkModificationNodeInfoEntity networkModificationNodeInfoEntity = networkModificationNodeInfoRepository.findById(nodeToCopyUuid).orElseThrow(() -> new StudyException(GET_MODIFICATIONS_FAILED));
        NetworkModificationNodeInfoEntity newNetworkModificationNodeInfoEntity = new NetworkModificationNodeInfoEntity(
                newGroupUuid,
                UUID.randomUUID().toString(),
                new HashSet<>(),
                LoadFlowStatus.NOT_DONE,
                null,
                null,
                BuildStatus.NOT_BUILT
        );
        newNetworkModificationNodeInfoEntity.setName(getUniqueNodeName(studyUuid));
        newNetworkModificationNodeInfoEntity.setDescription(networkModificationNodeInfoEntity.getDescription());
        newNetworkModificationNodeInfoEntity.setIdNode(node.getIdNode());
        newNetworkModificationNodeInfoEntity.setReportUuid(newReportUuid);
        networkModificationNodeInfoRepository.save(newNetworkModificationNodeInfoEntity);

        return new ImmutablePair<>(parent.getIdNode(), node.getIdNode());
    }

    @Transactional
    // TODO test if studyUuid exist and have a node <nodeId>
    public void doDeleteNode(UUID studyUuid, UUID nodeId, boolean deleteChildren, DeleteNodeInfos deleteNodeInfos) {
        List<UUID> removedNodes = new ArrayList<>();
        UUID studyId = getStudyUuidForNodeId(nodeId);
        deleteNodes(nodeId, deleteChildren, false, removedNodes, deleteNodeInfos);
        notificationService.emitNodesDeleted(studyId, removedNodes, deleteChildren);
    }

    public UUID getStudyUuidForNodeId(UUID id) {
        Optional<NodeEntity> node = nodesRepository.findById(id);
        return node.orElseThrow(() -> new StudyException(ELEMENT_NOT_FOUND)).getStudy().getId();
    }

    @Transactional
    public void deleteNodes(UUID id, boolean deleteChildren, boolean allowDeleteRoot, List<UUID> removedNodes, DeleteNodeInfos deleteNodeInfos) {
        Optional<NodeEntity> optNodeToDelete = nodesRepository.findById(id);
        optNodeToDelete.ifPresent(nodeToDelete -> {
            /* root cannot be deleted by accident */
            if (!allowDeleteRoot && nodeToDelete.getType() == NodeType.ROOT) {
                throw new StudyException(CANT_DELETE_ROOT_NODE);
            }

            UUID modificationGroupUuid = repositories.get(nodeToDelete.getType()).getModificationGroupUuid(id);
            deleteNodeInfos.addModificationGroupUuid(modificationGroupUuid);

            UUID reportUuid = repositories.get(nodeToDelete.getType()).getReportUuid(id);
            if (reportUuid != null) {
                deleteNodeInfos.addReportUuid(reportUuid);
            }
            List<ReportUsageEntity> reportUsageEntities = reportsUsagesRepository.getReportUsageEntities(nodeToDelete.getIdNode());
            reportUsageEntities.stream().map(ReportUsageEntity::getReportId).forEach(deleteNodeInfos::addReportUuid);

            String variantId = repositories.get(nodeToDelete.getType()).getVariantId(id);
            if (!StringUtils.isBlank(variantId)) {
                deleteNodeInfos.addVariantId(variantId);
            }

            UUID securityAnalysisResultUuid = repositories.get(nodeToDelete.getType()).getSecurityAnalysisResultUuid(id);
            if (securityAnalysisResultUuid != null) {
                deleteNodeInfos.addSecurityAnalysisResultUuid(securityAnalysisResultUuid);
            }

            if (!deleteChildren) {
                nodesRepository.findAllByParentNodeIdNode(id).forEach(node -> node.setParentNode(nodeToDelete.getParentNode()));
            } else {
                nodesRepository.findAllByParentNodeIdNode(id)
                    .forEach(child -> deleteNodes(child.getIdNode(), true, false, removedNodes, deleteNodeInfos));
            }
            removedNodes.add(id);
            repositories.get(nodeToDelete.getType()).deleteByNodeId(id);
            nodesRepository.delete(nodeToDelete);
        });
    }

    @Transactional
    public void doDeleteTree(UUID studyId, List<UUID> buildReportsUuids) {
        try {
            Set<UUID> allReportUuids = new HashSet<>();
            List<NodeEntity> nodes = nodesRepository.findAllByStudyId(studyId);
            nodes.forEach(n -> {
                AbstractNode node = repositories.get(n.getType()).getNode(n.getIdNode());
                allReportUuids.add(node.getReportUuid());
            });
            repositories.forEach((key, repository) -> {
                    repository.deleteAll(
                        nodes.stream().filter(n -> n.getType().equals(key)).map(NodeEntity::getIdNode).collect(Collectors.toSet()));
                }
            );

            Set<UUID> allReportUsageUuids = new HashSet<>();

            // first calls of getReportUsageEntities may bring several times same ancestor report usages,
            // though we could use a more refined query for this case.
            nodes.forEach(n -> {
                List<ReportUsageEntity> reportUsageEntities = reportsUsagesRepository.getReportUsageEntities(n.getIdNode());
                allReportUuids.addAll(reportUsageEntities.stream().map(ReportUsageEntity::getReportId).collect(Collectors.toList()));
                allReportUsageUuids.addAll(reportUsageEntities.stream().map(ReportUsageEntity::getId).collect(Collectors.toList()));
            });

            if (buildReportsUuids != null) {
                buildReportsUuids.addAll(allReportUuids);
            }
            nodesRepository.deleteAll(nodes);
            reportsUsagesRepository.deleteAllById(allReportUsageUuids);
        } catch (EntityNotFoundException ignored) {
            // nothing to do
        }
    }

    @Transactional
    public NodeEntity createRoot(StudyEntity study, UUID importReportUuid) {
        NodeEntity node = nodesRepository.save(new NodeEntity(null, null, NodeType.ROOT, study));
        var root = RootNode.builder()
            .studyId(study.getId())
            .id(node.getIdNode())
            .name(ROOT_NODE_NAME)
            .readOnly(true)
            .reportUuid(importReportUuid)
            .build();
        repositories.get(node.getType()).createNodeInfo(root);
        return node;
    }

    @Transactional
    public RootNode getStudyTree(UUID studyId) {
        List<NodeEntity> nodes = nodesRepository.findAllByStudyId(studyId);
        if (nodes.isEmpty()) {
            throw new StudyException(ELEMENT_NOT_FOUND);
        }
        Map<UUID, AbstractNode> fullMap = new HashMap<>();
        repositories.forEach((key, repository) ->
            fullMap.putAll(repository.getAll(nodes.stream().filter(n -> n.getType().equals(key)).map(NodeEntity::getIdNode).collect(Collectors.toSet()))));

        nodes.stream()
            .filter(n -> n.getParentNode() != null)
            .forEach(node -> fullMap.get(node.getParentNode().getIdNode()).getChildren().add(fullMap.get(node.getIdNode())));
        var root = (RootNode) fullMap.get(nodes.stream().filter(n -> n.getType().equals(NodeType.ROOT)).findFirst().orElseThrow(() -> new StudyException(ELEMENT_NOT_FOUND)).getIdNode());
        if (root != null) {
            root.setStudyId(studyId);
        }
        return root;
    }

    @Transactional
    public void cloneStudyTree(AbstractNode nodeToDuplicate, UUID nodeParentId, StudyEntity study) {
        UUID rootId = null;
        if (NodeType.ROOT.equals(nodeToDuplicate.getType())) {
            rootId = getStudyRootNodeUuid(study.getId());
        }
        UUID referenceParentNodeId = rootId != null ? rootId : nodeParentId;

        nodeToDuplicate.getChildren().stream().forEach(sourceNode -> {
            UUID newModificationGroupId = UUID.randomUUID();
            UUID newReportUuid = UUID.randomUUID();
            UUID nextParentId = null;

            if (sourceNode instanceof NetworkModificationNode) {
                NetworkModificationNode model = (NetworkModificationNode) sourceNode;
                UUID modificationGroupToDuplicateId = model.getModificationGroupUuid();
                model.setModificationGroupUuid(newModificationGroupId);
                model.setBuildStatus(BuildStatus.NOT_BUILT);
                model.setReportUuid(newReportUuid);
                model.setLoadFlowStatus(LoadFlowStatus.NOT_DONE);
                model.setLoadFlowResult(null);
                model.setSecurityAnalysisResultUuid(null);

                nextParentId = createNode(study.getId(), referenceParentNodeId, model, InsertMode.CHILD).getId();
                networkModificationService.createModifications(modificationGroupToDuplicateId, newModificationGroupId, newReportUuid);
            }

            if (nextParentId != null) {
                cloneStudyTree(sourceNode, nextParentId, study);
            }
        });
    }

    @Transactional
    public void createBasicTree(StudyEntity studyEntity, UUID importReportUuid) {
        // create 2 nodes : root node, modification node 0
        NodeEntity rootNodeEntity = createRoot(studyEntity, importReportUuid);
        NetworkModificationNode modificationNode = NetworkModificationNode
                .builder()
                .name("modification node 0")
                .variantId(FIRST_VARIANT_ID)
                .loadFlowStatus(LoadFlowStatus.NOT_DONE)
                .buildStatus(BuildStatus.BUILT)
                .build();
        createNode(studyEntity.getId(), rootNodeEntity.getIdNode(), modificationNode, InsertMode.AFTER);
    }

    @Transactional
    public void updateNode(UUID studyUuid, AbstractNode node) {
        NetworkModificationNodeInfoEntity networkModificationNode = networkModificationNodeInfoRepository.findById(node.getId()).orElseThrow(() -> new StudyException(NODE_NOT_FOUND));
        if (!networkModificationNode.getName().equals(node.getName())) {
            assertNodeNameNotExist(studyUuid, node.getName());
        }
        repositories.get(node.getType()).updateNode(node);
        notificationService.emitNodesChanged(getStudyUuidForNodeId(node.getId()), Collections.singletonList(node.getId()));
    }

    // TODO test if studyUuid exist and have a node <nodeId>
    @Transactional
    public AbstractNode getSimpleNode(UUID nodeId) {
        AbstractNode node = nodesRepository.findById(nodeId).map(n -> repositories.get(n.getType()).getNode(nodeId)).orElseThrow(() -> new StudyException(ELEMENT_NOT_FOUND));
        nodesRepository.findAllByParentNodeIdNode(node.getId()).stream().map(NodeEntity::getIdNode).forEach(node.getChildrenIds()::add);
        return node;
    }

    public UUID getStudyRootNodeUuid(UUID studyId) {
        return nodesRepository.findByStudyIdAndType(studyId, NodeType.ROOT).orElseThrow(() -> new StudyException(ELEMENT_NOT_FOUND)).getIdNode();
    }

    @Transactional(readOnly = true)
    public void assertNodeNameNotExist(UUID studyUuid, String nodeName) {
        if (isNodeNameExists(studyUuid, nodeName)) {
            throw new StudyException(NODE_NAME_ALREADY_EXIST);
        }
    }

    @Transactional(readOnly = true)
    public boolean isNodeNameExists(UUID studyUuid, String nodeName) {
        return ROOT_NODE_NAME.equals(nodeName) || !networkModificationNodeInfoRepository.findAllByNodeStudyIdAndName(studyUuid, nodeName).isEmpty();
    }

    @Transactional(readOnly = true)
    public String getUniqueNodeName(UUID studyUuid) {
        int counter = 1;
        List<String> studyNodeNames = networkModificationNodeInfoRepository.findAllByNodeStudyId(studyUuid)
                .stream()
                .map(AbstractNodeInfoEntity::getName)
                .collect(Collectors.toList());

        String namePrefix = "New node ";
        String uniqueName = StringUtils.EMPTY;
        while (StringUtils.EMPTY.equals(uniqueName) || studyNodeNames.contains(uniqueName)) {
            uniqueName = namePrefix + counter;
            ++counter;
        }

        return uniqueName;
    }

    @Transactional(readOnly = false)
    public String getVariantId(UUID nodeUuid) {
        return nodesRepository.findById(nodeUuid).map(n -> repositories.get(n.getType()).getVariantId(nodeUuid)).orElseThrow(() -> new StudyException(NODE_NOT_FOUND));
    }

    @Transactional(readOnly = true)
    public UUID getModificationGroupUuid(UUID nodeUuid) {
        return nodesRepository.findById(nodeUuid).map(n -> repositories.get(n.getType()).getModificationGroupUuid(nodeUuid)).orElseThrow(() -> new StudyException(NODE_NOT_FOUND));
    }

    // Return json string because modification dtos are not available here
    @Transactional(readOnly = true)
    public String getNetworkModifications(@NonNull UUID studyUuid, @NonNull UUID nodeUuid) {
        return networkModificationService.getModifications(getModificationGroupUuid(nodeUuid));
    }

    @Transactional
    public UUID getReportUuid(UUID nodeUuid) {
        return nodesRepository.findById(nodeUuid).map(n -> repositories.get(n.getType()).getReportUuid(nodeUuid)).orElseThrow(() -> new StudyException(NODE_NOT_FOUND));
    }

    @Transactional(readOnly = true)
    public List<NodeModificationInfos> getAllNodesModificationInfos(UUID studyUuid) {
        List<NodeModificationInfos> nodesModificationInfos = new ArrayList<>();
        List<NodeEntity> nodes = nodesRepository.findAllByStudyId(studyUuid);
        nodes.forEach(n -> {
            NodeModificationInfos nodeModificationInfos = repositories.get(n.getType()).getNodeModificationInfos(n.getIdNode());
            if (nodeModificationInfos != null) {
                nodesModificationInfos.add(nodeModificationInfos);
            }
        });
        return nodesModificationInfos;
    }

    public List<NodeEntity> getAllNodes(UUID studyUuid) {
        return nodesRepository.findAllByStudyId(studyUuid);
    }

    @Transactional(readOnly = true)
    public Optional<LoadFlowStatus> getLoadFlowStatus(UUID nodeUuid) {
        return nodesRepository.findById(nodeUuid).map(n -> repositories.get(n.getType()).getLoadFlowStatus(nodeUuid));

    }

    public void updateLoadFlowResultAndStatus(UUID nodeUuid, LoadFlowResult loadFlowResult, LoadFlowStatus loadFlowStatus, boolean updateChildren) {
        nodesRepository.findById(nodeUuid).ifPresent(n -> repositories.get(n.getType()).updateLoadFlowResultAndStatus(nodeUuid, loadFlowResult, loadFlowStatus));
        if (updateChildren) {
            nodesRepository.findAllByParentNodeIdNode(nodeUuid)
                .forEach(child -> updateLoadFlowResultAndStatus(child.getIdNode(), loadFlowResult, loadFlowStatus, updateChildren));
        }
    }

    @Transactional
    public void updateLoadFlowStatus(UUID nodeUuid, LoadFlowStatus loadFlowStatus) {
        nodesRepository.findById(nodeUuid).ifPresent(n -> repositories.get(n.getType()).updateLoadFlowStatus(nodeUuid, loadFlowStatus));
    }

    @Transactional
    public void updateSecurityAnalysisResultUuid(UUID nodeUuid, UUID securityAnalysisResultUuid) {
        nodesRepository.findById(nodeUuid).ifPresent(n -> repositories.get(n.getType()).updateSecurityAnalysisResultUuid(nodeUuid, securityAnalysisResultUuid));
    }

    @Transactional
    public void updateStudyLoadFlowStatus(UUID studyUuid, LoadFlowStatus loadFlowStatus) {
        List<NodeEntity> nodes = nodesRepository.findAllByStudyId(studyUuid);
        nodes.forEach(n -> updateLoadFlowStatus(n.getIdNode(), loadFlowStatus));
    }

    @Transactional(readOnly = true)
    public Optional<UUID> getSecurityAnalysisResultUuid(UUID nodeUuid) {
        return nodesRepository.findById(nodeUuid).map(n -> repositories.get(n.getType()).getSecurityAnalysisResultUuid(nodeUuid));
    }

    @Transactional(readOnly = true)
    public List<UUID> getStudySecurityAnalysisResultUuids(UUID studyUuid) {
        List<UUID> uuids = new ArrayList<>();
        List<NodeEntity> nodes = nodesRepository.findAllByStudyId(studyUuid);
        nodes.forEach(n -> {
            UUID uuid = repositories.get(n.getType()).getSecurityAnalysisResultUuid(n.getIdNode());
            if (uuid != null) {
                uuids.add(uuid);
            }
        });
        return uuids;
    }

    private void getSecurityAnalysisResultUuids(UUID nodeUuid, List<UUID> uuids) {
        nodesRepository.findById(nodeUuid).flatMap(n -> Optional.ofNullable(repositories.get(n.getType()).getSecurityAnalysisResultUuid(nodeUuid))).ifPresent(uuids::add);
        nodesRepository.findAllByParentNodeIdNode(nodeUuid)
            .forEach(child -> getSecurityAnalysisResultUuids(child.getIdNode(), uuids));
    }

    @Transactional(readOnly = true)
    public List<UUID> getSecurityAnalysisResultUuidsFromNode(UUID nodeUuid) {
        List<UUID> uuids = new ArrayList<>();
        getSecurityAnalysisResultUuids(nodeUuid, uuids);
        return uuids;
    }

    @Transactional(readOnly = true)
    public LoadFlowInfos getLoadFlowInfos(UUID nodeUuid) {
        return nodesRepository.findById(nodeUuid).map(n -> repositories.get(n.getType()).getLoadFlowInfos(nodeUuid)).orElseThrow(() -> new StudyException(ELEMENT_NOT_FOUND));
    }

    private void prepareBuild(NodeEntity nodeEntity, BuildInfos buildInfos, NodeEntity toBuildNode) {
        AbstractNode node = repositories.get(nodeEntity.getType()).getNode(nodeEntity.getIdNode());
        if (node.getType() == NodeType.NETWORK_MODIFICATION) {
            NetworkModificationNode modificationNode = (NetworkModificationNode) node;
            if (modificationNode.getBuildStatus() != BuildStatus.BUILT) {
                UUID reportUuid;
                if (nodeEntity.getIdNode().equals(toBuildNode.getIdNode())) {
                    reportUuid = modificationNode.getReportUuid();
                } else {
                    reportUuid = UUID.randomUUID();
                    reportsUsagesRepository.save(new ReportUsageEntity(null, reportUuid, toBuildNode, nodeEntity));
                }
                buildInfos.insertModificationGroupAndReport(modificationNode.getModificationGroupUuid(), reportUuid);
            }
            if (modificationNode.getModificationsToExclude() != null) {
                buildInfos.addModificationsToExclude(modificationNode.getModificationsToExclude());
            }
            if (modificationNode.getBuildStatus() == BuildStatus.BUILT) {
                List<ReportUsageEntity> usages = reportsUsagesRepository.getReportUsageEntities(nodeEntity.getIdNode());
                usages.forEach(usage -> {
                    // avoid duplicates from children
                    if (usage.getBuildNode().getIdNode().equals(nodeEntity.getIdNode())) {
                        reportsUsagesRepository.save(new ReportUsageEntity(null, usage.getReportId(), toBuildNode,
                            usage.getDefinitionNode()));
                    }
                });
                buildInfos.setOriginVariantId(getVariantId(nodeEntity.getIdNode()));
            } else {
                prepareBuild(nodeEntity.getParentNode(), buildInfos, toBuildNode);
            }
        }
    }

    @Transactional
    public BuildInfos prepareBuild(UUID nodeUuid) {
        BuildInfos buildInfos = new BuildInfos();

        nodesRepository.findById(nodeUuid).ifPresentOrElse(entity -> {
            if (entity.getType() != NodeType.NETWORK_MODIFICATION) {  // nodeUuid must be a modification node
                throw new StudyException(BAD_NODE_TYPE, "The node " + entity.getIdNode() + " is not a modification node");
            } else {
                buildInfos.setDestinationVariantId(getVariantId(nodeUuid));
                prepareBuild(entity, buildInfos, entity);
            }
        }, () -> {
                throw new StudyException(ELEMENT_NOT_FOUND);
            });

        return buildInfos;
    }

    @Transactional
    public void invalidateBuild(UUID nodeUuid, boolean invalidateOnlyChildrenBuildStatus, InvalidateNodeInfos invalidateNodeInfos) {
        final List<UUID> changedNodes = new ArrayList<>();
        changedNodes.add(nodeUuid);
        UUID studyId = getStudyUuidForNodeId(nodeUuid);

        nodesRepository.findById(nodeUuid).ifPresent(n -> {
            // No need to invalidate a node with a status different of "BUILT"
            BuildStatus wasBuildStatus = repositories.get(n.getType()).getBuildStatus(n.getIdNode());
            if (wasBuildStatus == BuildStatus.BUILT) {
                fillInvalidateNodeInfos(n, invalidateNodeInfos, invalidateOnlyChildrenBuildStatus);
                if (!invalidateOnlyChildrenBuildStatus) {
                    repositories.get(n.getType()).invalidateBuildStatus(nodeUuid, changedNodes);
                    reportsUsagesRepository.deleteAllByIdInBatch(invalidateNodeInfos.getReportUsageUuids());
                }
                repositories.get(n.getType()).updateLoadFlowResultAndStatus(nodeUuid, null, LoadFlowStatus.NOT_DONE);
            }
            invalidateChildrenBuildStatus(n, changedNodes, invalidateNodeInfos);
        });

        notificationService.emitNodesChanged(studyId, changedNodes.stream().distinct().collect(Collectors.toList()));
    }

    private void fillInvalidateNodeInfos(NodeEntity node, InvalidateNodeInfos invalidateNodeInfos,
        boolean invalidateOnlyChildrenBuildStatus) {

        var repositoryProxy = repositories.get(node.getType());
        UUID nodeUuid = node.getIdNode();
        NetworkModificationNode modificationNode = (NetworkModificationNode) repositoryProxy.getNode(nodeUuid);

        if (!invalidateOnlyChildrenBuildStatus) {
            List<ReportUsageEntity> usages = reportsUsagesRepository.getReportUsageEntities(node.getIdNode());
            Set<UUID> ownUsedReportIds = new HashSet<>();
            Set<UUID> otherUsedReportIds = new HashSet<>();
            usages.forEach(u -> {
                if (u.getBuildNode().getIdNode().equals(node.getIdNode())) {
                    ownUsedReportIds.add(u.getReportId());
                } else {
                    otherUsedReportIds.add(u.getReportId());
                }
            });
            List<UUID> ownUsagesUuids = usages.stream()
                .filter(u -> u.getBuildNode().getIdNode().equals(node.getIdNode()))
                .map(ReportUsageEntity::getId)
                .collect(Collectors.toList());
            invalidateNodeInfos.setReportUsageUuids(ownUsagesUuids);

            UUID reportUuid = modificationNode.getReportUuid();
            String variantId = modificationNode.getVariantId();
            ownUsedReportIds.add(reportUuid);

            invalidateNodeInfos.addVariantId(variantId);
            ownUsedReportIds.removeAll(otherUsedReportIds);
            ownUsedReportIds.forEach(invalidateNodeInfos::addReportUuid);
        }

        UUID securityAnalysisResultUuid = repositoryProxy.getSecurityAnalysisResultUuid(nodeUuid);
        if (securityAnalysisResultUuid != null) {
            invalidateNodeInfos.addSecurityAnalysisResultUuid(securityAnalysisResultUuid);
        }
    }

    private void invalidateChildrenBuildStatus(NodeEntity nodeEntity, List<UUID> changedNodes,
        InvalidateNodeInfos invalidateNodeInfos) {
        nodesRepository.findAllByParentNodeIdNode(nodeEntity.getIdNode())
            .forEach(child -> {
                // No need to invalidate a node with a status different of "BUILT"
                BuildStatus wasBuildStatus = repositories.get(child.getType()).getBuildStatus(child.getIdNode());
                if (wasBuildStatus == BuildStatus.BUILT) {
                    fillInvalidateNodeInfos(child, invalidateNodeInfos, false);
                    repositories.get(child.getType()).invalidateBuildStatus(child.getIdNode(), changedNodes);
                    repositories.get(child.getType()).updateLoadFlowResultAndStatus(child.getIdNode(), null, LoadFlowStatus.NOT_DONE);
                }
                invalidateChildrenBuildStatus(child, changedNodes, invalidateNodeInfos);
            });
    }

    @Transactional
    public void updateBuildStatus(UUID nodeUuid, BuildStatus buildStatus) {
        List<UUID> changedNodes = new ArrayList<>();
        UUID studyId = getStudyUuidForNodeId(nodeUuid);

        nodesRepository.findById(nodeUuid).ifPresent(n -> repositories.get(n.getType()).updateBuildStatus(nodeUuid, buildStatus, changedNodes));

        notificationService.emitNodesChanged(studyId, changedNodes);
    }

    @Transactional(readOnly = true)
    public BuildStatus getBuildStatus(UUID nodeUuid) {
        return nodesRepository.findById(nodeUuid).map(n -> repositories.get(n.getType()).getBuildStatus(nodeUuid)).orElse(BuildStatus.NOT_BUILT);
    }

    @Transactional(readOnly = true)
    public Optional<UUID> doGetParentNode(UUID nodeUuid, NodeType nodeType) {
        NodeEntity nodeEntity = nodesRepository.findById(nodeUuid).orElseThrow(() -> new StudyException(ELEMENT_NOT_FOUND));
        if (nodeEntity.getType() == NodeType.ROOT && nodeType != NodeType.ROOT) {
            return Optional.empty();
        }
        if (nodeEntity.getType() == NodeType.ROOT || nodeEntity.getParentNode().getType() == nodeType) {
            return Optional.of(nodeEntity.getParentNode() != null ? nodeEntity.getParentNode().getIdNode() : nodeEntity.getIdNode());
        } else {
            return doGetParentNode(nodeEntity.getParentNode().getIdNode(), nodeType);
        }
    }

    // used only in tests
    @Transactional(readOnly = true)
    public UUID getParentNode(UUID nodeUuid, NodeType nodeType) {
        Optional<UUID> parentNodeUuidOpt = doGetParentNode(nodeUuid, nodeType);
        if (parentNodeUuidOpt.isEmpty()) {
            throw new StudyException(ELEMENT_NOT_FOUND);
        }

        return parentNodeUuidOpt.get();
    }

    @Transactional(readOnly = true)
    public UUID doGetLastParentNodeBuilt(UUID nodeUuid) {
        NodeEntity nodeEntity = nodesRepository.findById(nodeUuid).orElseThrow(() -> new StudyException(ELEMENT_NOT_FOUND));
        if (nodeEntity.getType() == NodeType.ROOT) {
            return nodeEntity.getIdNode();
        } else if (getBuildStatus(nodeEntity.getIdNode()) == BuildStatus.BUILT) {
            return nodeEntity.getIdNode();
        } else {
            return doGetLastParentNodeBuilt(nodeEntity.getParentNode().getIdNode());
        }
    }

    @Transactional(readOnly = true)
    public Optional<Boolean> isReadOnly(UUID nodeUuid) {
        return nodesRepository.findById(nodeUuid).map(n -> repositories.get(n.getType()).isReadOnly(nodeUuid));
    }

    @Transactional
    public void handleExcludeModification(UUID nodeUuid, UUID modificationUUid, boolean active) {
        nodesRepository.findById(nodeUuid).ifPresent(n -> repositories.get(n.getType()).handleExcludeModification(nodeUuid, modificationUUid, active));
    }

    @Transactional
    public void removeModificationsToExclude(UUID nodeUuid, List<UUID> modificationUUid) {
        nodesRepository.findById(nodeUuid).ifPresent(n -> repositories.get(n.getType()).removeModificationsToExclude(nodeUuid, modificationUUid));
    }

    public void notifyModificationNodeChanged(UUID studyUuid, UUID nodeUuid) {
        notificationService.emitNodesChanged(studyUuid, List.of(nodeUuid));
    }

    private void fillNodesInBuildOrder(NodeEntity nodeEntity, boolean nodeOnlyReport,
        Map<UUID, Pair<UUID, String>> defNodeIdToReport,
        List<Pair<UUID, String>> uuidsAndNames) {

        AbstractNode node = repositories.get(nodeEntity.getType()).getNode(nodeEntity.getIdNode());
        if (nodeEntity.getType() != NodeType.NETWORK_MODIFICATION) {
            uuidsAndNames.add(0, Pair.of(node.getReportUuid(), ROOT_NODE_NAME));
        } else {
            Pair<UUID, String> p = defNodeIdToReport.get(nodeEntity.getIdNode());
            // found usage : use it ! Otherwise, was an already built node by time of build
            // if it as changed current node has been invalidated
            uuidsAndNames.add(0, Objects.requireNonNullElseGet(p, () -> Pair.of(node.getReportUuid(), node.getName())));

            if (!nodeOnlyReport) {
                fillNodesInBuildOrder(nodeEntity.getParentNode(), false, defNodeIdToReport, uuidsAndNames);
            }
        }
    }

    private List<Pair<UUID, String>> getParentReportUuidsAndNamesFromNode(UUID nodeUuid, boolean nodeOnlyReport) {
        List<Pair<UUID, String>> uuidsAndNames = new ArrayList<>();
        Map<UUID, Pair<UUID, String>> defNodeIdToReport = new HashMap<>();
        nodesRepository.findById(nodeUuid).ifPresentOrElse(buildNodeEntity -> {
            List<ReportUsageEntity> usages = reportsUsagesRepository.getReportUsageEntities(buildNodeEntity.getIdNode());
            usages.forEach(us -> {
                if (us.getBuildNode().getIdNode().equals(buildNodeEntity.getIdNode())
                    && (!nodeOnlyReport || us.getDefinitionNode().getIdNode().equals(nodeUuid)))  {
                    NodeEntity definitionNodeEntity = us.getDefinitionNode();
                    AbstractNode definitionNode = repositories.get(definitionNodeEntity.getType()).getNode(definitionNodeEntity.getIdNode());
                    defNodeIdToReport.put(definitionNodeEntity.getIdNode(),
                        Pair.of(us.getReportId(), definitionNode.getName()));
                }
            });

            fillNodesInBuildOrder(buildNodeEntity, nodeOnlyReport, defNodeIdToReport, uuidsAndNames);
        }, () -> {
                throw new StudyException(ELEMENT_NOT_FOUND);
            });
        return uuidsAndNames;
    }

    @Transactional
    public List<Pair<UUID, String>> getReportUuidsAndNames(UUID nodeUuid, boolean nodeOnlyReport) {
        List<Pair<UUID, String>> uuidsAndNames = getParentReportUuidsAndNamesFromNode(nodeUuid, nodeOnlyReport);
        return uuidsAndNames;
    }

    @Transactional
    public NodeModificationInfos getNodeModificationInfos(UUID nodeUuid) {
        NodeModificationInfos nodeModificationInfos = nodesRepository.findById(nodeUuid).map(n -> repositories.get(n.getType()).getNodeModificationInfos(nodeUuid)).orElse(null);
        if (nodeModificationInfos == null) {
            throw new StudyException(ELEMENT_NOT_FOUND);
        }
        return nodeModificationInfos;
    }
}<|MERGE_RESOLUTION|>--- conflicted
+++ resolved
@@ -36,21 +36,7 @@
 import org.springframework.transaction.annotation.Transactional;
 
 import javax.persistence.EntityNotFoundException;
-<<<<<<< HEAD
 import java.util.*;
-=======
-import java.util.ArrayList;
-import java.util.Collections;
-import java.util.EnumMap;
-import java.util.HashMap;
-import java.util.HashSet;
-import java.util.List;
-import java.util.Map;
-import java.util.Objects;
-import java.util.Optional;
-import java.util.Set;
-import java.util.UUID;
->>>>>>> dbf3f02f
 import java.util.stream.Collectors;
 
 import static org.gridsuite.study.server.StudyException.Type.*;
@@ -76,49 +62,7 @@
     private NetworkModificationService networkModificationService;
 
     @Autowired
-<<<<<<< HEAD
-    private NetworkModificationTreeService self;
-
-    private void sendUpdateMessage(Message<String> message) {
-        MESSAGE_OUTPUT_LOGGER.debug("Sending message : {}", message);
-        treeUpdatePublisher.send("publishStudyUpdate-out-0", message);
-    }
-
-    public void emitNodeInserted(UUID studyUuid, UUID parentNode, UUID nodeCreated, InsertMode insertMode) {
-        sendUpdateMessage(MessageBuilder.withPayload("")
-            .setHeader(HEADER_STUDY_UUID, studyUuid)
-            .setHeader(HEADER_UPDATE_TYPE, NODE_CREATED)
-            .setHeader(HEADER_PARENT_NODE, parentNode)
-            .setHeader(HEADER_NEW_NODE, nodeCreated)
-            .setHeader(HEADER_INSERT_MODE, insertMode.name())
-            .build()
-        );
-    }
-
-    private void emitNodesChanged(UUID studyUuid, Collection<UUID> nodes) {
-        if (nodes.isEmpty()) {
-            return;
-        }
-        sendUpdateMessage(MessageBuilder.withPayload("")
-            .setHeader(HEADER_STUDY_UUID, studyUuid)
-            .setHeader(HEADER_UPDATE_TYPE, NODE_UPDATED)
-            .setHeader(HEADER_NODES, nodes)
-            .build()
-        );
-    }
-
-    private void emitNodesDeleted(UUID studyUuid, Collection<UUID> nodes, boolean deleteChildren) {
-        sendUpdateMessage(MessageBuilder.withPayload("")
-            .setHeader(HEADER_STUDY_UUID, studyUuid)
-            .setHeader(HEADER_UPDATE_TYPE, NODE_DELETED)
-            .setHeader(HEADER_NODES, nodes)
-            .setHeader(HEADER_REMOVE_CHILDREN, deleteChildren)
-            .build()
-        );
-    }
-=======
     private NotificationService notificationService;
->>>>>>> dbf3f02f
 
     @Autowired
     public NetworkModificationTreeService(NodeRepository nodesRepository,
