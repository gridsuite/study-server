/**
 * Copyright (c) 2021, RTE (http://www.rte-france.com)
 * This Source Code Form is subject to the terms of the Mozilla Public
 * License, v. 2.0. If a copy of the MPL was not distributed with this
 * file, You can obtain one at http://mozilla.org/MPL/2.0/.
 */
package org.gridsuite.study.server;

import com.powsybl.loadflow.LoadFlowResult;
import org.gridsuite.study.server.dto.LoadFlowInfos;
import org.gridsuite.study.server.dto.LoadFlowStatus;
import org.gridsuite.study.server.dto.BuildInfos;
import org.gridsuite.study.server.networkmodificationtree.RootNodeInfoRepositoryProxy;
import org.gridsuite.study.server.networkmodificationtree.dto.AbstractNode;
import org.gridsuite.study.server.networkmodificationtree.dto.InsertMode;
import org.gridsuite.study.server.networkmodificationtree.dto.NetworkModificationNode;
import org.gridsuite.study.server.networkmodificationtree.dto.BuildStatus;
import org.gridsuite.study.server.networkmodificationtree.dto.RootNode;
import org.gridsuite.study.server.networkmodificationtree.AbstractNodeRepositoryProxy;
import org.gridsuite.study.server.networkmodificationtree.repositories.NetworkModificationNodeInfoRepository;
import org.gridsuite.study.server.networkmodificationtree.NetworkModificationNodeInfoRepositoryProxy;
import org.gridsuite.study.server.networkmodificationtree.repositories.ModelNodeInfoRepository;
import org.gridsuite.study.server.networkmodificationtree.entities.NodeEntity;
import org.gridsuite.study.server.networkmodificationtree.ModelNodeInfoRepositoryProxy;
import org.gridsuite.study.server.networkmodificationtree.repositories.NodeRepository;
import org.gridsuite.study.server.networkmodificationtree.entities.NodeType;
import org.gridsuite.study.server.networkmodificationtree.repositories.RootNodeInfoRepository;
import org.gridsuite.study.server.repository.StudyEntity;
import org.slf4j.Logger;
import org.slf4j.LoggerFactory;
import org.springframework.beans.factory.annotation.Autowired;
import org.springframework.cloud.stream.function.StreamBridge;
import org.springframework.integration.support.MessageBuilder;
import org.springframework.messaging.Message;
import org.springframework.stereotype.Service;
import org.springframework.transaction.annotation.Transactional;
import reactor.core.publisher.Mono;

import javax.persistence.EntityNotFoundException;
import java.util.ArrayList;
import java.util.Collection;
import java.util.Collections;
import java.util.EnumMap;
import java.util.HashMap;
import java.util.List;
import java.util.Map;
import java.util.Optional;
import java.util.UUID;
import java.util.stream.Collectors;

import static org.gridsuite.study.server.StudyException.Type.*;
import static org.gridsuite.study.server.StudyService.HEADER_STUDY_UUID;
import static org.gridsuite.study.server.StudyService.HEADER_UPDATE_TYPE;

/**
 * @author Jacques Borsenberger <jacques.borsenberger at rte-france.com
 */
@Service
public class NetworkModificationTreeService {

    public static final String HEADER_NODES = "nodes";
    public static final String HEADER_NODE = "node";
    public static final String HEADER_NEW_NODE = "newNode";
    public static final String HEADER_REMOVE_CHILDREN = "removeChildren";
    public static final String NODE_UPDATED = "nodeUpdated";
    public static final String NODE_DELETED = "nodeDeleted";
    public static final String NODE_CREATED = "nodeCreated";
    public static final String HEADER_INSERT_BEFORE = "insertBefore";

    private final EnumMap<NodeType, AbstractNodeRepositoryProxy<?, ?, ?>> repositories = new EnumMap<>(NodeType.class);

    final NodeRepository nodesRepository;
    private final RootNodeInfoRepositoryProxy rootNodeInfoRepositoryProxy;

    private static final String CATEGORY_BROKER_OUTPUT = NetworkModificationTreeService.class.getName() + ".output-broker-messages";

    private static final Logger MESSAGE_OUTPUT_LOGGER = LoggerFactory.getLogger(CATEGORY_BROKER_OUTPUT);

    @Autowired
    private StreamBridge treeUpdatePublisher;

    @Autowired
    private NetworkModificationTreeService self;

    private void sendUpdateMessage(Message<String> message) {
        MESSAGE_OUTPUT_LOGGER.debug("Sending message : {}", message);
        treeUpdatePublisher.send("publishStudyUpdate-out-0", message);
    }

    private void emitNodeInserted(UUID studyUuid, UUID referenceNode, UUID nodeCreated, InsertMode insertBefore) {
        sendUpdateMessage(MessageBuilder.withPayload("")
            .setHeader(HEADER_STUDY_UUID, studyUuid)
            .setHeader(HEADER_UPDATE_TYPE, NODE_CREATED)
            .setHeader(HEADER_NODE, referenceNode)
            .setHeader(HEADER_NEW_NODE, nodeCreated)
            .setHeader(HEADER_INSERT_BEFORE, insertBefore.name())
            .build()
        );
    }

    private void emitNodesChanged(UUID studyUuid, Collection<UUID> nodes) {
        sendUpdateMessage(MessageBuilder.withPayload("")
            .setHeader(HEADER_STUDY_UUID, studyUuid)
            .setHeader(HEADER_UPDATE_TYPE, NODE_UPDATED)
            .setHeader(HEADER_NODES, nodes)
            .build()
        );
    }

    private void emitNodesDeleted(UUID studyUuid, Collection<UUID> nodes, boolean deleteChildren) {
        sendUpdateMessage(MessageBuilder.withPayload("")
            .setHeader(HEADER_STUDY_UUID, studyUuid)
            .setHeader(HEADER_UPDATE_TYPE, NODE_DELETED)
            .setHeader(HEADER_NODES, nodes)
            .setHeader(HEADER_REMOVE_CHILDREN, deleteChildren)
            .build()
        );
    }

    @Autowired
    public NetworkModificationTreeService(NodeRepository nodesRepository,
                                          RootNodeInfoRepository rootNodeInfoRepository,
                                          ModelNodeInfoRepository modelNodeInfoRepository,
                                          NetworkModificationNodeInfoRepository networkModificationNodeInfoRepository
    ) {
        this.nodesRepository = nodesRepository;
        this.rootNodeInfoRepositoryProxy = new RootNodeInfoRepositoryProxy(rootNodeInfoRepository);
        repositories.put(NodeType.ROOT, rootNodeInfoRepositoryProxy);
        repositories.put(NodeType.MODEL, new ModelNodeInfoRepositoryProxy(modelNodeInfoRepository));
        repositories.put(NodeType.NETWORK_MODIFICATION, new NetworkModificationNodeInfoRepositoryProxy(networkModificationNodeInfoRepository));

    }

    @Transactional
    public AbstractNode doCreateNode(UUID id, AbstractNode nodeInfo, InsertMode insertMode) {
        Optional<NodeEntity> referenceNode = nodesRepository.findById(id);
        return referenceNode.map(reference -> {
            if (insertMode.equals(InsertMode.BEFORE) && reference.getType().equals(NodeType.ROOT)) {
                throw new StudyException(NOT_ALLOWED);
            }
            NodeEntity parent = insertMode.equals(InsertMode.BEFORE) ?  reference.getParentNode() : reference;
            NodeEntity node = nodesRepository.save(new NodeEntity(null, parent, nodeInfo.getType(), reference.getStudy()));
            nodeInfo.setId(node.getIdNode());
            repositories.get(node.getType()).createNodeInfo(nodeInfo);

            if (insertMode.equals(InsertMode.BEFORE)) {
                reference.setParentNode(node);
            } else if (insertMode.equals(InsertMode.AFTER)) {
                nodesRepository.findAllByParentNodeIdNode(id).stream()
                    .filter(n -> !n.getIdNode().equals(node.getIdNode()))
                    .forEach(child -> child.setParentNode(node));
            }
            emitNodeInserted(getStudyUuidForNodeId(id), id, node.getIdNode(), insertMode);
            return nodeInfo;
        }).orElseThrow(() -> new StudyException(ELEMENT_NOT_FOUND));
    }

    public Mono<AbstractNode> createNode(UUID id, AbstractNode nodeInfo, InsertMode insertMode) {
        return Mono.fromCallable(() -> self.doCreateNode(id, nodeInfo, insertMode));
    }

    public Mono<Void> deleteNode(UUID id, boolean deleteChildren) {
        return Mono.fromRunnable(() -> self.doDeleteNode(id, deleteChildren));
    }

    @Transactional
    public void doDeleteNode(UUID id, boolean deleteChildren) {
        List<UUID> removedNodes = new ArrayList<>();
        UUID studyId = getStudyUuidForNodeId(id);
        deleteNodes(id, deleteChildren, false, removedNodes);
        emitNodesDeleted(studyId, removedNodes, deleteChildren);
    }

    public UUID getStudyUuidForNodeId(UUID id) {
        Optional<NodeEntity> node = nodesRepository.findById(id);
        return node.orElseThrow(() -> new StudyException(ELEMENT_NOT_FOUND)).getStudy().getId();
    }

    @Transactional
    public void deleteNodes(UUID id, boolean deleteChildren, boolean allowDeleteRoot, List<UUID> removedNodes) {
        Optional<NodeEntity> optNodeToDelete = nodesRepository.findById(id);
        optNodeToDelete.ifPresent(nodeToDelete -> {
            /* root cannot be deleted by accident */
            if (!allowDeleteRoot && nodeToDelete.getType() == NodeType.ROOT) {
                throw new StudyException(CANT_DELETE_ROOT_NODE);
            }
            if (!deleteChildren) {
                nodesRepository.findAllByParentNodeIdNode(id).forEach(node -> node.setParentNode(nodeToDelete.getParentNode()));
            } else {
                nodesRepository.findAllByParentNodeIdNode(id)
                    .forEach(child -> deleteNodes(child.getIdNode(), true, false, removedNodes));
            }
            removedNodes.add(id);
            repositories.get(nodeToDelete.getType()).deleteByNodeId(id);
            nodesRepository.delete(nodeToDelete);
        });
    }

    @Transactional
    public void doDeleteTree(UUID studyId) {
        try {
            List<NodeEntity> nodes = nodesRepository.findAllByStudyId(studyId);
            repositories.forEach((key, repository) ->
                repository.deleteAll(
                    nodes.stream().filter(n -> n.getType().equals(key)).map(NodeEntity::getIdNode).collect(Collectors.toSet()))
            );
            nodesRepository.deleteAll(nodes);
        } catch (EntityNotFoundException ignored) {
            // nothing to do
        }
    }

    @Transactional
    public void createRoot(StudyEntity study) {
        NodeEntity node = nodesRepository.save(new NodeEntity(null, null, NodeType.ROOT, study));
        var root = RootNode.builder()
            .studyId(study.getId())
            .id(node.getIdNode())
            .name("Root")
            .loadFlowStatus(LoadFlowStatus.NOT_DONE)
            .buildStatus(BuildStatus.NOT_BUILT)
            .build();
        repositories.get(node.getType()).createNodeInfo(root);
    }

    @Transactional
    public RootNode doGetStudyTree(UUID studyId) {
        List<NodeEntity> nodes = nodesRepository.findAllByStudyId(studyId);
        if (nodes.isEmpty()) {
            throw new StudyException(ELEMENT_NOT_FOUND);
        }
        Map<UUID, AbstractNode> fullMap = new HashMap<>();
        repositories.forEach((key, repository) ->
            fullMap.putAll(repository.getAll(nodes.stream().filter(n -> n.getType().equals(key)).map(NodeEntity::getIdNode).collect(Collectors.toSet()))));

        nodes.stream()
            .filter(n -> n.getParentNode() != null)
            .forEach(node -> fullMap.get(node.getParentNode().getIdNode()).getChildren().add(fullMap.get(node.getIdNode())));
        var root = (RootNode) fullMap.get(nodes.stream().filter(n -> n.getType().equals(NodeType.ROOT)).findFirst().orElseThrow(() -> new StudyException(ELEMENT_NOT_FOUND)).getIdNode());
        if (root != null) {
            root.setStudyId(studyId);
        }
        return root;
    }

    public Mono<RootNode> getStudyTree(UUID studyId) {
        return Mono.fromCallable(() -> self.doGetStudyTree(studyId));
    }

    public Mono<Void> updateNode(AbstractNode node) {
        return Mono.fromRunnable(() -> self.doUpdateNode(node));
    }

    @Transactional
    public void doUpdateNode(AbstractNode node) {
        repositories.get(node.getType()).updateNode(node);
        emitNodesChanged(getStudyUuidForNodeId(node.getId()), Collections.singletonList(node.getId()));
    }

    @Transactional
    public AbstractNode doGetSimpleNode(UUID id) {
        AbstractNode node = nodesRepository.findById(id).map(n -> repositories.get(n.getType()).getNode(id)).orElseThrow(() -> new StudyException(ELEMENT_NOT_FOUND));
        nodesRepository.findAllByParentNodeIdNode(node.getId()).stream().map(NodeEntity::getIdNode).forEach(node.getChildrenIds()::add);
        return node;
    }

    public Mono<AbstractNode> getSimpleNode(UUID id) {
        return Mono.fromCallable(() -> self.doGetSimpleNode(id));
<<<<<<< HEAD
=======
    }

    @Transactional
    public AbstractNode doGetSimpleNode(UUID id) {
        AbstractNode node = nodesRepository.findById(id).map(n -> repositories.get(n.getType()).getNode(id)).orElseThrow(() -> new StudyException(ELEMENT_NOT_FOUND));
        nodesRepository.findAllByParentNodeIdNode(node.getId()).stream().map(NodeEntity::getIdNode).forEach(node.getChildrenIds()::add);
        return node;
>>>>>>> e1353a71
    }

    public UUID getStudyRootNodeUuid(UUID studyId) {
        return nodesRepository.findByStudyIdAndType(studyId, NodeType.ROOT).orElseThrow(() -> new StudyException(ELEMENT_NOT_FOUND)).getIdNode();
    }

    @Transactional
    public Optional<String> doGetVariantId(UUID nodeUuid, boolean generateId) {
        return nodesRepository.findById(nodeUuid).flatMap(n -> repositories.get(n.getType()).getVariantId(nodeUuid, generateId));
    }

    public Mono<String> getVariantId(UUID nodeUuid) {
        return Mono.fromCallable(() -> self.doGetVariantId(nodeUuid, true).orElse(null))
            .switchIfEmpty(Mono.error(new StudyException(ELEMENT_NOT_FOUND)));
    }

    @Transactional
    public Optional<UUID> doGetModificationGroupUuid(UUID nodeUuid, boolean generateId) {
        return nodesRepository.findById(nodeUuid).flatMap(n -> repositories.get(n.getType()).getModificationGroupUuid(nodeUuid, generateId));
    }

    public Mono<UUID> getModificationGroupUuid(UUID nodeUuid) {
        return Mono.fromCallable(() -> self.doGetModificationGroupUuid(nodeUuid, true).orElse(null))
            .switchIfEmpty(Mono.error(new StudyException(ELEMENT_NOT_FOUND)));
    }

    @Transactional(readOnly = true)
    public List<UUID> getAllModificationGroupUuids(UUID studyUuid) {
        List<UUID> uuids = new ArrayList<>();
        List<NodeEntity> nodes = nodesRepository.findAllByStudyId(studyUuid);
        nodes.forEach(n -> repositories.get(n.getType()).getModificationGroupUuid(n.getIdNode(), false).ifPresent(uuids::add));
        return uuids;
    }

    @Transactional(readOnly = true)
    public Mono<LoadFlowStatus> getLoadFlowStatus(UUID nodeUuid) {
        return Mono.justOrEmpty(nodesRepository.findById(nodeUuid).map(n -> repositories.get(n.getType()).getLoadFlowStatus(nodeUuid)));
    }

    @Transactional
    public void doUpdateLoadFlowResultAndStatus(UUID nodeUuid, LoadFlowResult loadFlowResult, LoadFlowStatus loadFlowStatus, boolean updateChildren) {
        nodesRepository.findById(nodeUuid).ifPresent(n -> repositories.get(n.getType()).updateLoadFlowResultAndStatus(nodeUuid, loadFlowResult, loadFlowStatus));
        if (updateChildren) {
            nodesRepository.findAllByParentNodeIdNode(nodeUuid)
                .forEach(child -> doUpdateLoadFlowResultAndStatus(child.getIdNode(), loadFlowResult, loadFlowStatus, updateChildren));
        }
    }

    public Mono<Void> updateLoadFlowResultAndStatus(UUID nodeUuid, LoadFlowResult loadFlowResult, LoadFlowStatus loadFlowStatus, boolean updateChildren) {
        return Mono.fromRunnable(() -> self.doUpdateLoadFlowResultAndStatus(nodeUuid, loadFlowResult, loadFlowStatus, updateChildren));
    }

    @Transactional
    public void doUpdateLoadFlowStatus(UUID nodeUuid, LoadFlowStatus loadFlowStatus) {
        nodesRepository.findById(nodeUuid).ifPresent(n -> repositories.get(n.getType()).updateLoadFlowStatus(nodeUuid, loadFlowStatus));
    }

    public Mono<Void> updateLoadFlowStatus(UUID nodeUuid, LoadFlowStatus loadFlowStatus) {
        return Mono.fromRunnable(() -> self.doUpdateLoadFlowStatus(nodeUuid, loadFlowStatus));
    }

    @Transactional
    public void doUpdateSecurityAnalysisResultUuid(UUID nodeUuid, UUID securityAnalysisResultUuid) {
        nodesRepository.findById(nodeUuid).ifPresent(n -> repositories.get(n.getType()).updateSecurityAnalysisResultUuid(nodeUuid, securityAnalysisResultUuid));
    }

    public Mono<Void> updateSecurityAnalysisResultUuid(UUID nodeUuid, UUID securityAnalysisResultUuid) {
        return Mono.fromRunnable(() -> self.doUpdateSecurityAnalysisResultUuid(nodeUuid, securityAnalysisResultUuid));
    }

    @Transactional
    public void doUpdateStudyLoadFlowStatus(UUID studyUuid, LoadFlowStatus loadFlowStatus) {
        List<NodeEntity> nodes = nodesRepository.findAllByStudyId(studyUuid);
        nodes.forEach(n -> doUpdateLoadFlowStatus(n.getIdNode(), loadFlowStatus));
    }

    public Mono<Void> updateStudyLoadFlowStatus(UUID studyUuid, LoadFlowStatus loadFlowStatus) {
        return Mono.fromRunnable(() -> self.doUpdateStudyLoadFlowStatus(studyUuid, loadFlowStatus));
    }

    @Transactional(readOnly = true)
    public Mono<UUID> getSecurityAnalysisResultUuid(UUID nodeUuid) {
        return Mono.justOrEmpty(nodesRepository.findById(nodeUuid).map(n -> repositories.get(n.getType()).getSecurityAnalysisResultUuid(nodeUuid)));
    }

    @Transactional(readOnly = true)
    public Mono<List<UUID>> getStudySecurityAnalysisResultUuids(UUID studyUuid) {
        List<UUID> uuids = new ArrayList<>();
        List<NodeEntity> nodes = nodesRepository.findAllByStudyId(studyUuid);
        nodes.forEach(n -> {
            UUID uuid = repositories.get(n.getType()).getSecurityAnalysisResultUuid(n.getIdNode());
            if (uuid != null) {
                uuids.add(uuid);
            }
        });
        return Mono.just(uuids);
    }

    private void getSecurityAnalysisResultUuids(UUID nodeUuid, List<UUID> uuids) {
        nodesRepository.findById(nodeUuid).flatMap(n -> Optional.ofNullable(repositories.get(n.getType()).getSecurityAnalysisResultUuid(nodeUuid))).ifPresent(uuids::add);
        nodesRepository.findAllByParentNodeIdNode(nodeUuid)
            .forEach(child -> getSecurityAnalysisResultUuids(child.getIdNode(), uuids));
    }

    @Transactional(readOnly = true)
    public Mono<List<UUID>> getSecurityAnalysisResultUuidsFromNode(UUID nodeUuid) {
        List<UUID> uuids = new ArrayList<>();
        getSecurityAnalysisResultUuids(nodeUuid, uuids);
        return Mono.just(uuids);
    }

    @Transactional(readOnly = true)
    public Mono<LoadFlowInfos> getLoadFlowInfos(UUID nodeUuid) {
        return Mono.justOrEmpty(nodesRepository.findById(nodeUuid).map(n -> repositories.get(n.getType()).getLoadFlowInfos(nodeUuid)));
    }

    private void getBuildInfos(NodeEntity nodeEntity, BuildInfos buildInfos) {
        AbstractNode node = repositories.get(nodeEntity.getType()).getNode(nodeEntity.getIdNode());
        if (node.getType() == NodeType.ROOT) {
            RootNode rootNode = (RootNode) node;
            if (rootNode.getBuildStatus() != BuildStatus.BUILT) {
                if (rootNode.getNetworkModification() != null) {
                    buildInfos.insertModificationGroup(rootNode.getNetworkModification());
                }
                if (rootNode.getModificationsToExclude() != null) {
                    buildInfos.addModificationsToExclude(rootNode.getModificationsToExclude());
                }
            }
        } else if (node.getType() == NodeType.MODEL) {
            getBuildInfos(nodeEntity.getParentNode(), buildInfos);
        } else {
            NetworkModificationNode modificationNode = (NetworkModificationNode) node;
            if (modificationNode.getBuildStatus() != BuildStatus.BUILT) {
                if (modificationNode.getNetworkModification() != null) {
                    buildInfos.insertModificationGroup(modificationNode.getNetworkModification());
                }
                if (modificationNode.getModificationsToExclude() != null) {
                    buildInfos.addModificationsToExclude(modificationNode.getModificationsToExclude());
                }
            }
            if (modificationNode.getBuildStatus() == BuildStatus.BUILT) {
                buildInfos.setOriginVariantId(modificationNode.getVariantId());
            } else {
                getBuildInfos(nodeEntity.getParentNode(), buildInfos);
            }
        }
    }

    @Transactional
    public BuildInfos getBuildInfos(UUID nodeUuid) {
        BuildInfos buildInfos = new BuildInfos();
        NodeEntity nodeEntity = nodesRepository.findById(nodeUuid).orElseThrow(() -> new StudyException(ELEMENT_NOT_FOUND));
        buildInfos.setDestinationVariantId(self.doGetVariantId(nodeUuid, true).orElseThrow(() -> new StudyException(ELEMENT_NOT_FOUND)));
        getBuildInfos(nodeEntity, buildInfos);
        return buildInfos;
    }

    @Transactional
    public void invalidateChildrenBuildStatus(NodeEntity nodeEntity, List<UUID> changedNodes) {
        nodesRepository.findAllByParentNodeIdNode(nodeEntity.getIdNode())
            .forEach(child -> {
                repositories.get(child.getType()).invalidateBuildStatus(child.getIdNode(), changedNodes);
                invalidateChildrenBuildStatus(child, changedNodes);
            });
    }

    @Transactional
    public void doUpdateBuildStatus(UUID nodeUuid, BuildStatus buildStatus) {
        List<UUID> changedNodes = new ArrayList<>();
        UUID studyId = getStudyUuidForNodeId(nodeUuid);

        nodesRepository.findById(nodeUuid).ifPresent(n -> {
            repositories.get(n.getType()).updateBuildStatus(nodeUuid, buildStatus, changedNodes);
            invalidateChildrenBuildStatus(n, changedNodes);
        });

        if (!changedNodes.isEmpty()) {
            emitNodesChanged(studyId, changedNodes);
        }
    }

    public Mono<Void> updateBuildStatus(UUID nodeUuid, BuildStatus buildStatus) {
        return Mono.fromRunnable(() -> self.doUpdateBuildStatus(nodeUuid, buildStatus));
    }

    @Transactional(readOnly = true)
    public BuildStatus doGetBuildStatus(UUID nodeUuid) {
        return nodesRepository.findById(nodeUuid).map(n -> repositories.get(n.getType()).getBuildStatus(nodeUuid)).orElse(BuildStatus.NOT_BUILT);
    }

    public BuildStatus getBuildStatus(UUID nodeUuid) {
        return self.doGetBuildStatus(nodeUuid);
    }

    @Transactional
    public void doInvalidateBuildStatus(UUID nodeUuid) {
        List<UUID> changedNodes = new ArrayList<>();
        UUID studyId = getStudyUuidForNodeId(nodeUuid);

        nodesRepository.findById(nodeUuid).ifPresent(n -> {
            repositories.get(n.getType()).invalidateBuildStatus(nodeUuid, changedNodes);
            invalidateChildrenBuildStatus(n, changedNodes);
        });

        if (!changedNodes.isEmpty()) {
            emitNodesChanged(studyId, changedNodes);
        }
    }

    public Mono<Void> invalidateBuildStatus(UUID nodeUuid) {
        return Mono.fromRunnable(() -> self.doInvalidateBuildStatus(nodeUuid));
    }

    @Transactional
    public void doHandleExcludeModification(UUID nodeUuid, UUID modificationUUid, boolean active) {
        nodesRepository.findById(nodeUuid).ifPresent(n -> repositories.get(n.getType()).handleExcludeModification(nodeUuid, modificationUUid, active));
    }

    public Mono<Void> handleExcludeModification(UUID nodeUuid, UUID modificationUUid, boolean active) {
        return Mono.fromRunnable(() -> self.doHandleExcludeModification(nodeUuid, modificationUUid, active));
    }
}<|MERGE_RESOLUTION|>--- conflicted
+++ resolved
@@ -257,25 +257,15 @@
         emitNodesChanged(getStudyUuidForNodeId(node.getId()), Collections.singletonList(node.getId()));
     }
 
+    public Mono<AbstractNode> getSimpleNode(UUID id) {
+        return Mono.fromCallable(() -> self.doGetSimpleNode(id));
+    }
+
     @Transactional
     public AbstractNode doGetSimpleNode(UUID id) {
         AbstractNode node = nodesRepository.findById(id).map(n -> repositories.get(n.getType()).getNode(id)).orElseThrow(() -> new StudyException(ELEMENT_NOT_FOUND));
         nodesRepository.findAllByParentNodeIdNode(node.getId()).stream().map(NodeEntity::getIdNode).forEach(node.getChildrenIds()::add);
         return node;
-    }
-
-    public Mono<AbstractNode> getSimpleNode(UUID id) {
-        return Mono.fromCallable(() -> self.doGetSimpleNode(id));
-<<<<<<< HEAD
-=======
-    }
-
-    @Transactional
-    public AbstractNode doGetSimpleNode(UUID id) {
-        AbstractNode node = nodesRepository.findById(id).map(n -> repositories.get(n.getType()).getNode(id)).orElseThrow(() -> new StudyException(ELEMENT_NOT_FOUND));
-        nodesRepository.findAllByParentNodeIdNode(node.getId()).stream().map(NodeEntity::getIdNode).forEach(node.getChildrenIds()::add);
-        return node;
->>>>>>> e1353a71
     }
 
     public UUID getStudyRootNodeUuid(UUID studyId) {
