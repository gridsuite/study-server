/**
 * Copyright (c) 2020, RTE (http://www.rte-france.com)
 * This Source Code Form is subject to the terms of the Mozilla Public
 * License, v. 2.0. If a copy of the MPL was not distributed with this
 * file, You can obtain one at http://mozilla.org/MPL/2.0/.
 */
package org.gridsuite.study.server;

import org.springframework.beans.TypeMismatchException;
import org.springframework.http.HttpStatus;
import org.springframework.http.ResponseEntity;
import org.springframework.web.bind.annotation.ControllerAdvice;
import org.springframework.web.bind.annotation.ExceptionHandler;
import org.springframework.web.server.ServerWebInputException;

import static org.gridsuite.study.server.StudyException.Type.*;

/**
 * @author Abdelsalem Hedhili <abdelsalem.hedhili at rte-france.com>
 */
@ControllerAdvice
public class RestResponseEntityExceptionHandler {

    @ExceptionHandler(value = {StudyException.class, TypeMismatchException.class})
    protected ResponseEntity<Object> handleException(RuntimeException exception) {
<<<<<<< HEAD
        if (exception instanceof StudyException) {
            StudyException studyException = (StudyException) exception;
            switch (studyException.getType()) {
                case ELEMENT_NOT_FOUND:
                case STUDY_NOT_FOUND:
                case SECURITY_ANALYSIS_NOT_FOUND:
                    return ResponseEntity.status(HttpStatus.NOT_FOUND).body(studyException.getType());
                case CASE_NOT_FOUND:
                    return ResponseEntity.status(HttpStatus.FAILED_DEPENDENCY).body(CASE_NOT_FOUND);
                case STUDY_ALREADY_EXISTS:
                    return ResponseEntity.status(HttpStatus.CONFLICT).body(STUDY_ALREADY_EXISTS);
                case LOADFLOW_NOT_RUNNABLE:
                    return ResponseEntity.status(HttpStatus.FORBIDDEN).body(LOADFLOW_NOT_RUNNABLE);
                case LOADFLOW_RUNNING:
                    return ResponseEntity.status(HttpStatus.FORBIDDEN).body(LOADFLOW_RUNNING);
                case SECURITY_ANALYSIS_RUNNING:
                    return ResponseEntity.status(HttpStatus.FORBIDDEN).body(SECURITY_ANALYSIS_RUNNING);
                case NOT_ALLOWED:
                case CANT_DELETE_ROOT_NODE:
                    return ResponseEntity.status(HttpStatus.FORBIDDEN).body(NOT_ALLOWED);
                case LINE_MODIFICATION_FAILED:
                case LOAD_CREATION_FAILED:
                case GENERATOR_CREATION_FAILED:
                case LINE_CREATION_FAILED:
                    return ResponseEntity.status(HttpStatus.INTERNAL_SERVER_ERROR).body(studyException.getMessage());
                case DELETE_EQUIPMENT_FAILED:
                    return ResponseEntity.status(HttpStatus.INTERNAL_SERVER_ERROR).body(studyException.getMessage());
                default:
            }
        } else if (exception instanceof ServerWebInputException) {
            ServerWebInputException serverWebInputException = (ServerWebInputException) exception;
            Throwable cause = serverWebInputException.getCause();
            if (cause instanceof TypeMismatchException && cause.getCause() != null && cause.getCause() != cause) {
                cause = cause.getCause();
                return ResponseEntity.status(serverWebInputException.getStatus()).body(cause.getMessage());
            }
=======
        StudyException studyException = (StudyException) exception;
        switch (studyException.getType()) {
            case ELEMENT_NOT_FOUND:
            case STUDY_NOT_FOUND:
            case SECURITY_ANALYSIS_NOT_FOUND:
                return ResponseEntity.status(HttpStatus.NOT_FOUND).body(studyException.getType());
            case CASE_NOT_FOUND:
                return ResponseEntity.status(HttpStatus.FAILED_DEPENDENCY).body(CASE_NOT_FOUND);
            case STUDY_ALREADY_EXISTS:
                return ResponseEntity.status(HttpStatus.CONFLICT).body(STUDY_ALREADY_EXISTS);
            case LOADFLOW_NOT_RUNNABLE:
                return ResponseEntity.status(HttpStatus.FORBIDDEN).body(LOADFLOW_NOT_RUNNABLE);
            case LOADFLOW_RUNNING:
                return ResponseEntity.status(HttpStatus.FORBIDDEN).body(LOADFLOW_RUNNING);
            case SECURITY_ANALYSIS_RUNNING:
                return ResponseEntity.status(HttpStatus.FORBIDDEN).body(SECURITY_ANALYSIS_RUNNING);
            case NOT_ALLOWED:
            case CANT_DELETE_ROOT_NODE:
                return ResponseEntity.status(HttpStatus.FORBIDDEN).body(NOT_ALLOWED);
            case LINE_MODIFICATION_FAILED:
            case LOAD_CREATION_FAILED:
            case GENERATOR_CREATION_FAILED:
            case LINE_CREATION_FAILED:
            case TWO_WINDINGS_TRANSFORMER_CREATION_FAILED:
            case SUBSTATION_CREATION_FAILED:
                return ResponseEntity.status(HttpStatus.INTERNAL_SERVER_ERROR).body(studyException.getMessage());
            case DELETE_EQUIPMENT_FAILED:
                return ResponseEntity.status(HttpStatus.INTERNAL_SERVER_ERROR).body(studyException.getMessage());
            default:
                return ResponseEntity.status(HttpStatus.INTERNAL_SERVER_ERROR).build();
>>>>>>> b1451be9
        }
        return ResponseEntity.status(HttpStatus.INTERNAL_SERVER_ERROR).build();
    }
}<|MERGE_RESOLUTION|>--- conflicted
+++ resolved
@@ -1,8 +1,6 @@
 /**
- * Copyright (c) 2020, RTE (http://www.rte-france.com)
- * This Source Code Form is subject to the terms of the Mozilla Public
- * License, v. 2.0. If a copy of the MPL was not distributed with this
- * file, You can obtain one at http://mozilla.org/MPL/2.0/.
+ * Copyright (c) 2020, RTE (http://www.rte-france.com) This Source Code Form is subject to the terms of the Mozilla Public License,
+ * v. 2.0. If a copy of the MPL was not distributed with this file, You can obtain one at http://mozilla.org/MPL/2.0/.
  */
 package org.gridsuite.study.server;
 
@@ -21,9 +19,8 @@
 @ControllerAdvice
 public class RestResponseEntityExceptionHandler {
 
-    @ExceptionHandler(value = {StudyException.class, TypeMismatchException.class})
+    @ExceptionHandler(value = { StudyException.class, TypeMismatchException.class })
     protected ResponseEntity<Object> handleException(RuntimeException exception) {
-<<<<<<< HEAD
         if (exception instanceof StudyException) {
             StudyException studyException = (StudyException) exception;
             switch (studyException.getType()) {
@@ -48,6 +45,8 @@
                 case LOAD_CREATION_FAILED:
                 case GENERATOR_CREATION_FAILED:
                 case LINE_CREATION_FAILED:
+                case TWO_WINDINGS_TRANSFORMER_CREATION_FAILED:
+                case SUBSTATION_CREATION_FAILED:
                     return ResponseEntity.status(HttpStatus.INTERNAL_SERVER_ERROR).body(studyException.getMessage());
                 case DELETE_EQUIPMENT_FAILED:
                     return ResponseEntity.status(HttpStatus.INTERNAL_SERVER_ERROR).body(studyException.getMessage());
@@ -60,38 +59,6 @@
                 cause = cause.getCause();
                 return ResponseEntity.status(serverWebInputException.getStatus()).body(cause.getMessage());
             }
-=======
-        StudyException studyException = (StudyException) exception;
-        switch (studyException.getType()) {
-            case ELEMENT_NOT_FOUND:
-            case STUDY_NOT_FOUND:
-            case SECURITY_ANALYSIS_NOT_FOUND:
-                return ResponseEntity.status(HttpStatus.NOT_FOUND).body(studyException.getType());
-            case CASE_NOT_FOUND:
-                return ResponseEntity.status(HttpStatus.FAILED_DEPENDENCY).body(CASE_NOT_FOUND);
-            case STUDY_ALREADY_EXISTS:
-                return ResponseEntity.status(HttpStatus.CONFLICT).body(STUDY_ALREADY_EXISTS);
-            case LOADFLOW_NOT_RUNNABLE:
-                return ResponseEntity.status(HttpStatus.FORBIDDEN).body(LOADFLOW_NOT_RUNNABLE);
-            case LOADFLOW_RUNNING:
-                return ResponseEntity.status(HttpStatus.FORBIDDEN).body(LOADFLOW_RUNNING);
-            case SECURITY_ANALYSIS_RUNNING:
-                return ResponseEntity.status(HttpStatus.FORBIDDEN).body(SECURITY_ANALYSIS_RUNNING);
-            case NOT_ALLOWED:
-            case CANT_DELETE_ROOT_NODE:
-                return ResponseEntity.status(HttpStatus.FORBIDDEN).body(NOT_ALLOWED);
-            case LINE_MODIFICATION_FAILED:
-            case LOAD_CREATION_FAILED:
-            case GENERATOR_CREATION_FAILED:
-            case LINE_CREATION_FAILED:
-            case TWO_WINDINGS_TRANSFORMER_CREATION_FAILED:
-            case SUBSTATION_CREATION_FAILED:
-                return ResponseEntity.status(HttpStatus.INTERNAL_SERVER_ERROR).body(studyException.getMessage());
-            case DELETE_EQUIPMENT_FAILED:
-                return ResponseEntity.status(HttpStatus.INTERNAL_SERVER_ERROR).body(studyException.getMessage());
-            default:
-                return ResponseEntity.status(HttpStatus.INTERNAL_SERVER_ERROR).build();
->>>>>>> b1451be9
         }
         return ResponseEntity.status(HttpStatus.INTERNAL_SERVER_ERROR).build();
     }
