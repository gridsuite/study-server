/**
 * Copyright (c) 2020, RTE (http://www.rte-france.com) This Source Code Form is subject to the terms of the Mozilla Public License,
 * v. 2.0. If a copy of the MPL was not distributed with this file, You can obtain one at http://mozilla.org/MPL/2.0/.
 */
package org.gridsuite.study.server;

import org.springframework.beans.TypeMismatchException;
import org.springframework.http.HttpStatus;
import org.springframework.http.ResponseEntity;
import org.springframework.web.bind.annotation.ControllerAdvice;
import org.springframework.web.bind.annotation.ExceptionHandler;
import org.springframework.web.server.ServerWebInputException;

import static org.gridsuite.study.server.StudyException.Type.NOT_ALLOWED;

/**
 * @author Abdelsalem Hedhili <abdelsalem.hedhili at rte-france.com>
 */
@ControllerAdvice
public class RestResponseEntityExceptionHandler {

    @ExceptionHandler(StudyException.class)
    protected ResponseEntity<Object> handleStudyException(StudyException exception) {
        StudyException.Type type = exception.getType();
<<<<<<< HEAD
        switch (type) {
            case ELEMENT_NOT_FOUND, STUDY_NOT_FOUND, NODE_NOT_FOUND, SECURITY_ANALYSIS_NOT_FOUND, SENSITIVITY_ANALYSIS_NOT_FOUND, NON_EVACUATED_ENERGY_NOT_FOUND, DYNAMIC_SIMULATION_NOT_FOUND, DYNAMIC_MAPPING_NOT_FOUND, EQUIPMENT_NOT_FOUND, VOLTAGE_INIT_PARAMETERS_NOT_FOUND, LOADFLOW_PARAMETERS_NOT_FOUND:
                return ResponseEntity.status(HttpStatus.NOT_FOUND).body(exception.getType());
            case CASE_NOT_FOUND:
                return ResponseEntity.status(HttpStatus.FAILED_DEPENDENCY).body(exception.getMessage());
            case STUDY_ALREADY_EXISTS:
                return ResponseEntity.status(HttpStatus.CONFLICT).body(type);
            case LOADFLOW_NOT_RUNNABLE, LOADFLOW_RUNNING, SECURITY_ANALYSIS_RUNNING, SENSITIVITY_ANALYSIS_RUNNING, NON_EVACUATED_ENERGY_RUNNING, DYNAMIC_SIMULATION_RUNNING, SHORT_CIRCUIT_ANALYSIS_RUNNING, VOLTAGE_INIT_RUNNING:
                return ResponseEntity.status(HttpStatus.FORBIDDEN).body(type);
            case NOT_ALLOWED:
            case BAD_NODE_TYPE:
            case NODE_NAME_ALREADY_EXIST:
                return ResponseEntity.status(HttpStatus.FORBIDDEN).body(exception.getMessage());
            case CANT_DELETE_ROOT_NODE:
                return ResponseEntity.status(HttpStatus.FORBIDDEN).body(NOT_ALLOWED);
            case CREATE_NETWORK_MODIFICATION_FAILED:
            case UPDATE_NETWORK_MODIFICATION_FAILED:
            case DELETE_NETWORK_MODIFICATION_FAILED:
                return ResponseEntity.status(HttpStatus.BAD_REQUEST).body(exception.getMessage());
            case NETWORK_NOT_FOUND:
            case NETWORK_INDEXATION_FAILED:
            case NODE_NOT_BUILT:
            case DELETE_EQUIPMENT_FAILED:
            case DELETE_NODE_FAILED:
            case DELETE_STUDY_FAILED:
            case GET_MODIFICATIONS_FAILED:
            case GET_NETWORK_ELEMENT_FAILED:
            case SENSITIVITY_ANALYSIS_ERROR:
            case NON_EVACUATED_ENERGY_ERROR:
            case NODE_BUILD_ERROR:
            case URI_SYNTAX:
            case CREATE_VOLTAGE_INIT_PARAMETERS_FAILED:
            case UPDATE_VOLTAGE_INIT_PARAMETERS_FAILED:
            case CREATE_LOADFLOW_PARAMETERS_FAILED:
            case UPDATE_LOADFLOW_PARAMETERS_FAILED:
            case GET_LOADFLOW_PARAMETERS_FAILED:
            case DELETE_LOADFLOW_PARAMETERS_FAILED:
            case STUDY_INDEXATION_FAILED:
            case STUDY_CHECK_INDEXATION_FAILED:
                return ResponseEntity.status(HttpStatus.INTERNAL_SERVER_ERROR).body(exception.getMessage());
            case SVG_NOT_FOUND:
                return ResponseEntity.status(HttpStatus.NOT_FOUND).body(exception.getMessage());
            case BAD_MODIFICATION_TYPE:
            case BAD_JSON_FORMAT:
            case TIME_SERIES_BAD_TYPE:
                return ResponseEntity.status(HttpStatus.BAD_REQUEST).body(exception.getMessage());
            case UNKNOWN_NOTIFICATION_TYPE:
            case UNKNOWN_ACTION_TYPE:
            case MISSING_PARAMETER:
                return ResponseEntity.status(HttpStatus.BAD_REQUEST).body(exception.getType());
            case LOADFLOW_ERROR:
                return ResponseEntity.status(HttpStatus.INTERNAL_SERVER_ERROR).body(exception.getMessage());
            case NO_VOLTAGE_INIT_RESULTS_FOR_NODE:
            case NO_VOLTAGE_INIT_MODIFICATIONS_GROUP_FOR_NODE:
                return ResponseEntity.status(HttpStatus.NOT_FOUND).body(exception.getMessage());
            case NOT_IMPLEMENTED:
                return ResponseEntity.status(HttpStatus.NOT_IMPLEMENTED).body(exception.getMessage());
            default:
                return ResponseEntity.status(HttpStatus.INTERNAL_SERVER_ERROR).build();
        }
=======
        return switch (type) {
            case ELEMENT_NOT_FOUND,
                    STUDY_NOT_FOUND,
                    NODE_NOT_FOUND,
                    SECURITY_ANALYSIS_NOT_FOUND,
                    SENSITIVITY_ANALYSIS_NOT_FOUND,
                    NON_EVACUATED_ENERGY_NOT_FOUND,
                    DYNAMIC_SIMULATION_NOT_FOUND,
                    DYNAMIC_MAPPING_NOT_FOUND,
                    EQUIPMENT_NOT_FOUND,
                    VOLTAGE_INIT_PARAMETERS_NOT_FOUND,
                    SECURITY_ANALYSIS_PARAMETERS_NOT_FOUND
                    -> ResponseEntity.status(HttpStatus.NOT_FOUND).body(exception.getType());
            case CASE_NOT_FOUND -> ResponseEntity.status(HttpStatus.FAILED_DEPENDENCY).body(exception.getMessage());
            case STUDY_ALREADY_EXISTS -> ResponseEntity.status(HttpStatus.CONFLICT).body(type);
            case LOADFLOW_NOT_RUNNABLE,
                    LOADFLOW_RUNNING,
                    SECURITY_ANALYSIS_RUNNING,
                    SENSITIVITY_ANALYSIS_RUNNING,
                    NON_EVACUATED_ENERGY_RUNNING,
                    DYNAMIC_SIMULATION_RUNNING,
                    SHORT_CIRCUIT_ANALYSIS_RUNNING,
                    VOLTAGE_INIT_RUNNING
                    -> ResponseEntity.status(HttpStatus.FORBIDDEN).body(type);
            case NOT_ALLOWED,
                    BAD_NODE_TYPE,
                    NODE_NAME_ALREADY_EXIST
                    -> ResponseEntity.status(HttpStatus.FORBIDDEN).body(exception.getMessage());
            case CANT_DELETE_ROOT_NODE -> ResponseEntity.status(HttpStatus.FORBIDDEN).body(NOT_ALLOWED);
            case CREATE_NETWORK_MODIFICATION_FAILED,
                    UPDATE_NETWORK_MODIFICATION_FAILED,
                    DELETE_NETWORK_MODIFICATION_FAILED,
                    BAD_MODIFICATION_TYPE,
                    BAD_JSON_FORMAT,
                    TIME_SERIES_BAD_TYPE
                    -> ResponseEntity.status(HttpStatus.BAD_REQUEST).body(exception.getMessage());
            case NETWORK_NOT_FOUND,
                    NETWORK_INDEXATION_FAILED,
                    NODE_NOT_BUILT,
                    DELETE_EQUIPMENT_FAILED,
                    DELETE_NODE_FAILED,
                    DELETE_STUDY_FAILED,
                    GET_MODIFICATIONS_FAILED,
                    GET_NETWORK_ELEMENT_FAILED,
                    SENSITIVITY_ANALYSIS_ERROR,
                    NON_EVACUATED_ENERGY_ERROR,
                    NODE_BUILD_ERROR, URI_SYNTAX,
                    CREATE_VOLTAGE_INIT_PARAMETERS_FAILED,
                    UPDATE_VOLTAGE_INIT_PARAMETERS_FAILED,
                    STUDY_INDEXATION_FAILED,
                    STUDY_CHECK_INDEXATION_FAILED,
                    UPDATE_SECURITY_ANALYSIS_PARAMETERS_FAILED,
                    CREATE_SECURITY_ANALYSIS_PARAMETERS_FAILED,
                    LOADFLOW_ERROR,
                    GET_SECURITY_ANALYSIS_PARAMETERS_FAILED
                    -> ResponseEntity.status(HttpStatus.INTERNAL_SERVER_ERROR).body(exception.getMessage());
            case SVG_NOT_FOUND,
                    NO_VOLTAGE_INIT_RESULTS_FOR_NODE,
                    NO_VOLTAGE_INIT_MODIFICATIONS_GROUP_FOR_NODE
                    -> ResponseEntity.status(HttpStatus.NOT_FOUND).body(exception.getMessage());
            case UNKNOWN_NOTIFICATION_TYPE,
                    UNKNOWN_ACTION_TYPE,
                    MISSING_PARAMETER
                    -> ResponseEntity.status(HttpStatus.BAD_REQUEST).body(exception.getType());
            case NOT_IMPLEMENTED -> ResponseEntity.status(HttpStatus.NOT_IMPLEMENTED).body(exception.getMessage());
            default -> ResponseEntity.status(HttpStatus.INTERNAL_SERVER_ERROR).build();
        };
>>>>>>> 23b938e1
    }

    @ExceptionHandler(ServerWebInputException.class)
    protected ResponseEntity<Object> handleServerWebInputException(ServerWebInputException exception) {
        Throwable cause = exception.getCause();
        if (cause instanceof TypeMismatchException && cause.getCause() != null && cause.getCause() != cause) {
            cause = cause.getCause();
        }
        return ResponseEntity.status(exception.getStatusCode()).body(cause.getMessage());
    }

    @ExceptionHandler(TypeMismatchException.class)
    protected ResponseEntity<Object> handleTypeMismatchException(TypeMismatchException exception) {
        return ResponseEntity.status(HttpStatus.BAD_REQUEST).body(exception.getCause().getMessage());
    }
}<|MERGE_RESOLUTION|>--- conflicted
+++ resolved
@@ -22,68 +22,6 @@
     @ExceptionHandler(StudyException.class)
     protected ResponseEntity<Object> handleStudyException(StudyException exception) {
         StudyException.Type type = exception.getType();
-<<<<<<< HEAD
-        switch (type) {
-            case ELEMENT_NOT_FOUND, STUDY_NOT_FOUND, NODE_NOT_FOUND, SECURITY_ANALYSIS_NOT_FOUND, SENSITIVITY_ANALYSIS_NOT_FOUND, NON_EVACUATED_ENERGY_NOT_FOUND, DYNAMIC_SIMULATION_NOT_FOUND, DYNAMIC_MAPPING_NOT_FOUND, EQUIPMENT_NOT_FOUND, VOLTAGE_INIT_PARAMETERS_NOT_FOUND, LOADFLOW_PARAMETERS_NOT_FOUND:
-                return ResponseEntity.status(HttpStatus.NOT_FOUND).body(exception.getType());
-            case CASE_NOT_FOUND:
-                return ResponseEntity.status(HttpStatus.FAILED_DEPENDENCY).body(exception.getMessage());
-            case STUDY_ALREADY_EXISTS:
-                return ResponseEntity.status(HttpStatus.CONFLICT).body(type);
-            case LOADFLOW_NOT_RUNNABLE, LOADFLOW_RUNNING, SECURITY_ANALYSIS_RUNNING, SENSITIVITY_ANALYSIS_RUNNING, NON_EVACUATED_ENERGY_RUNNING, DYNAMIC_SIMULATION_RUNNING, SHORT_CIRCUIT_ANALYSIS_RUNNING, VOLTAGE_INIT_RUNNING:
-                return ResponseEntity.status(HttpStatus.FORBIDDEN).body(type);
-            case NOT_ALLOWED:
-            case BAD_NODE_TYPE:
-            case NODE_NAME_ALREADY_EXIST:
-                return ResponseEntity.status(HttpStatus.FORBIDDEN).body(exception.getMessage());
-            case CANT_DELETE_ROOT_NODE:
-                return ResponseEntity.status(HttpStatus.FORBIDDEN).body(NOT_ALLOWED);
-            case CREATE_NETWORK_MODIFICATION_FAILED:
-            case UPDATE_NETWORK_MODIFICATION_FAILED:
-            case DELETE_NETWORK_MODIFICATION_FAILED:
-                return ResponseEntity.status(HttpStatus.BAD_REQUEST).body(exception.getMessage());
-            case NETWORK_NOT_FOUND:
-            case NETWORK_INDEXATION_FAILED:
-            case NODE_NOT_BUILT:
-            case DELETE_EQUIPMENT_FAILED:
-            case DELETE_NODE_FAILED:
-            case DELETE_STUDY_FAILED:
-            case GET_MODIFICATIONS_FAILED:
-            case GET_NETWORK_ELEMENT_FAILED:
-            case SENSITIVITY_ANALYSIS_ERROR:
-            case NON_EVACUATED_ENERGY_ERROR:
-            case NODE_BUILD_ERROR:
-            case URI_SYNTAX:
-            case CREATE_VOLTAGE_INIT_PARAMETERS_FAILED:
-            case UPDATE_VOLTAGE_INIT_PARAMETERS_FAILED:
-            case CREATE_LOADFLOW_PARAMETERS_FAILED:
-            case UPDATE_LOADFLOW_PARAMETERS_FAILED:
-            case GET_LOADFLOW_PARAMETERS_FAILED:
-            case DELETE_LOADFLOW_PARAMETERS_FAILED:
-            case STUDY_INDEXATION_FAILED:
-            case STUDY_CHECK_INDEXATION_FAILED:
-                return ResponseEntity.status(HttpStatus.INTERNAL_SERVER_ERROR).body(exception.getMessage());
-            case SVG_NOT_FOUND:
-                return ResponseEntity.status(HttpStatus.NOT_FOUND).body(exception.getMessage());
-            case BAD_MODIFICATION_TYPE:
-            case BAD_JSON_FORMAT:
-            case TIME_SERIES_BAD_TYPE:
-                return ResponseEntity.status(HttpStatus.BAD_REQUEST).body(exception.getMessage());
-            case UNKNOWN_NOTIFICATION_TYPE:
-            case UNKNOWN_ACTION_TYPE:
-            case MISSING_PARAMETER:
-                return ResponseEntity.status(HttpStatus.BAD_REQUEST).body(exception.getType());
-            case LOADFLOW_ERROR:
-                return ResponseEntity.status(HttpStatus.INTERNAL_SERVER_ERROR).body(exception.getMessage());
-            case NO_VOLTAGE_INIT_RESULTS_FOR_NODE:
-            case NO_VOLTAGE_INIT_MODIFICATIONS_GROUP_FOR_NODE:
-                return ResponseEntity.status(HttpStatus.NOT_FOUND).body(exception.getMessage());
-            case NOT_IMPLEMENTED:
-                return ResponseEntity.status(HttpStatus.NOT_IMPLEMENTED).body(exception.getMessage());
-            default:
-                return ResponseEntity.status(HttpStatus.INTERNAL_SERVER_ERROR).build();
-        }
-=======
         return switch (type) {
             case ELEMENT_NOT_FOUND,
                     STUDY_NOT_FOUND,
@@ -95,7 +33,8 @@
                     DYNAMIC_MAPPING_NOT_FOUND,
                     EQUIPMENT_NOT_FOUND,
                     VOLTAGE_INIT_PARAMETERS_NOT_FOUND,
-                    SECURITY_ANALYSIS_PARAMETERS_NOT_FOUND
+                    SECURITY_ANALYSIS_PARAMETERS_NOT_FOUND,
+                    LOADFLOW_PARAMETERS_NOT_FOUND
                     -> ResponseEntity.status(HttpStatus.NOT_FOUND).body(exception.getType());
             case CASE_NOT_FOUND -> ResponseEntity.status(HttpStatus.FAILED_DEPENDENCY).body(exception.getMessage());
             case STUDY_ALREADY_EXISTS -> ResponseEntity.status(HttpStatus.CONFLICT).body(type);
@@ -138,7 +77,11 @@
                     UPDATE_SECURITY_ANALYSIS_PARAMETERS_FAILED,
                     CREATE_SECURITY_ANALYSIS_PARAMETERS_FAILED,
                     LOADFLOW_ERROR,
-                    GET_SECURITY_ANALYSIS_PARAMETERS_FAILED
+                    GET_SECURITY_ANALYSIS_PARAMETERS_FAILED,
+                    CREATE_LOADFLOW_PARAMETERS_FAILED,
+                    UPDATE_LOADFLOW_PARAMETERS_FAILED,
+                    GET_LOADFLOW_PARAMETERS_FAILED,
+                    DELETE_LOADFLOW_PARAMETERS_FAILED
                     -> ResponseEntity.status(HttpStatus.INTERNAL_SERVER_ERROR).body(exception.getMessage());
             case SVG_NOT_FOUND,
                     NO_VOLTAGE_INIT_RESULTS_FOR_NODE,
@@ -151,7 +94,6 @@
             case NOT_IMPLEMENTED -> ResponseEntity.status(HttpStatus.NOT_IMPLEMENTED).body(exception.getMessage());
             default -> ResponseEntity.status(HttpStatus.INTERNAL_SERVER_ERROR).build();
         };
->>>>>>> 23b938e1
     }
 
     @ExceptionHandler(ServerWebInputException.class)
