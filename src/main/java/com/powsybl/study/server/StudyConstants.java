--- conflicted
+++ resolved
@@ -21,10 +21,7 @@
     static final String NETWORK_CONVERSION_API_VERSION = "v1";
     static final String GEO_DATA_API_VERSION = "v1";
 
-<<<<<<< HEAD
-=======
     static final String CASE_NAME = "caseName";
->>>>>>> 4318f043
     static final String NETWORK_UUID = "networkUuid";
 
     static final String STUDY_ALREADY_EXISTS = "STUDY ALREADY EXISTS";
