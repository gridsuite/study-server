--- conflicted
+++ resolved
@@ -21,18 +21,6 @@
         with:
           java-version: 11
 
-<<<<<<< HEAD
-      - name: Checkout network store sources
-        uses: actions/checkout@v1
-        with:
-          repository: powsybl/powsybl-network-store
-          ref: refs/heads/main
-
-      - name: Build and install network store client with Maven
-        run: mvn --batch-mode -DskipTests=true --file ../powsybl-network-store/powsybl-network-store-client-parent/pom.xml install
-
-=======
->>>>>>> 0a1488fd
       - name: Checkout sources
         uses: actions/checkout@v1
 
